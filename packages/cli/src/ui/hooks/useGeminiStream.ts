/**
 * @license
 * Copyright 2025 Google LLC
 * SPDX-License-Identifier: Apache-2.0
 */

import { useState, useRef, useCallback, useEffect, useMemo } from 'react';
import type {
  Config,
  EditorType,
  GeminiClient,
  ServerGeminiChatCompressedEvent,
  ServerGeminiCitationEvent,
  ServerGeminiContentEvent as ContentEvent,
  ServerGeminiFinishedEvent,
  ServerGeminiStreamEvent as GeminiEvent,
  ThoughtSummary,
  ToolCallRequestInfo,
  GeminiErrorEventValue,
} from '@thacio/auditaria-cli-core';
import {
  GeminiEventType as ServerGeminiEventType,
  getErrorMessage,
  isNodeError,
  MessageSenderType,
  logUserPrompt,
  GitService,
  UnauthorizedError,
  UserPromptEvent,
  DEFAULT_GEMINI_FLASH_MODEL,
  logConversationFinishedEvent,
  ConversationFinishedEvent,
  ApprovalMode,
  parseAndFormatApiError,
<<<<<<< HEAD
  t,
} from '@thacio/auditaria-cli-core';
=======
  getCodeAssistServer,
  UserTierId,
} from '@google/gemini-cli-core';
>>>>>>> 997136ae
import { type Part, type PartListUnion, FinishReason } from '@google/genai';
// WEB_INTERFACE_START: Import WeakMap for attachment metadata
import { attachmentMetadataMap } from '../../services/WebInterfaceService.js';
// WEB_INTERFACE_END
import type {
  HistoryItem,
  HistoryItemWithoutId,
  HistoryItemToolGroup,
  SlashCommandProcessorResult,
} from '../types.js';
import { StreamingState, MessageType, ToolCallStatus } from '../types.js';
import { isAtCommand, isSlashCommand } from '../utils/commandUtils.js';
import { useShellCommandProcessor } from './shellCommandProcessor.js';
import { handleAtCommand } from './atCommandProcessor.js';
import { findLastSafeSplitPoint } from '../utils/markdownUtilities.js';
import { useStateAndRef } from './useStateAndRef.js';
import type { UseHistoryManagerReturn } from './useHistoryManager.js';
import { useLogger } from './useLogger.js';
import type {
  TrackedToolCall,
  TrackedCompletedToolCall,
  TrackedCancelledToolCall,
} from './useReactToolScheduler.js';
import { promises as fs } from 'node:fs';
import path from 'node:path';
import {
  useReactToolScheduler,
  mapToDisplay as mapTrackedToolCallsToDisplay,
} from './useReactToolScheduler.js';
import { useSessionStats } from '../contexts/SessionContext.js';
// WEB_INTERFACE_START
import { useWebInterface } from '../contexts/WebInterfaceContext.js';
// WEB_INTERFACE_END
import { useKeypress } from './useKeypress.js';
import type { LoadedSettings } from '../../config/settings.js';

enum StreamProcessingStatus {
  Completed,
  UserCancelled,
  Error,
}

function showCitations(settings: LoadedSettings, config: Config): boolean {
  const enabled = settings?.merged?.ui?.showCitations;
  if (enabled !== undefined) {
    return enabled;
  }
  const server = getCodeAssistServer(config);
  return (server && server.userTier !== UserTierId.FREE) ?? false;
}

/**
 * Manages the Gemini stream, including user input, command processing,
 * API interaction, and tool call lifecycle.
 */
export const useGeminiStream = (
  geminiClient: GeminiClient,
  history: HistoryItem[],
  addItem: UseHistoryManagerReturn['addItem'],
  config: Config,
  settings: LoadedSettings,
  onDebugMessage: (message: string) => void,
  handleSlashCommand: (
    cmd: PartListUnion,
  ) => Promise<SlashCommandProcessorResult | false>,
  shellModeActive: boolean,
  getPreferredEditor: () => EditorType | undefined,
  onAuthError: () => void,
  performMemoryRefresh: () => Promise<void>,
  modelSwitchedFromQuotaError: boolean,
  setModelSwitchedFromQuotaError: React.Dispatch<React.SetStateAction<boolean>>,
  onEditorClose: () => void,
  onCancelSubmit: () => void,
) => {
  const [initError, setInitError] = useState<string | null>(null);
  const abortControllerRef = useRef<AbortController | null>(null);
  const turnCancelledRef = useRef(false);
  const [isResponding, setIsResponding] = useState<boolean>(false);
  const [thought, setThought] = useState<ThoughtSummary | null>(null);
  const [pendingHistoryItemRef, setPendingHistoryItem] =
    useStateAndRef<HistoryItemWithoutId | null>(null);
  const processedMemoryToolsRef = useRef<Set<string>>(new Set());
  const { startNewPrompt, getPromptCount } = useSessionStats();
  const storage = config.storage;
  const logger = useLogger(storage);
  // WEB_INTERFACE_START
  const webInterface = useWebInterface();
  // WEB_INTERFACE_END
  const gitService = useMemo(() => {
    if (!config.getProjectRoot()) {
      return;
    }
    return new GitService(config.getProjectRoot(), storage);
  }, [config, storage]);

  // WEB_INTERFACE_START
  // Broadcast pending items to web interface when they change
  useEffect(() => {
    if (webInterface && pendingHistoryItemRef.current) {
      // Create a proper HistoryItem with an ID for broadcasting
      const pendingItemWithId: HistoryItem = {
        ...pendingHistoryItemRef.current,
        id: -1, // Temporary ID for pending items
      } as HistoryItem;

      webInterface.broadcastPendingItem(pendingItemWithId);
    }
  }, [pendingHistoryItemRef.current, webInterface]);
  // WEB_INTERFACE_END

  const [toolCalls, scheduleToolCalls, markToolsAsSubmitted] =
    useReactToolScheduler(
      async (completedToolCallsFromScheduler) => {
        // This onComplete is called when ALL scheduled tools for a given batch are done.
        if (completedToolCallsFromScheduler.length > 0) {
          // Add the final state of these tools to the history for display.
          addItem(
            mapTrackedToolCallsToDisplay(
              completedToolCallsFromScheduler as TrackedToolCall[],
            ),
            Date.now(),
          );

          // Handle tool response submission immediately when tools complete
          await handleCompletedTools(
            completedToolCallsFromScheduler as TrackedToolCall[],
          );
        }
      },
      config,
      setPendingHistoryItem,
      getPreferredEditor,
      onEditorClose,
    );

  const pendingToolCallGroupDisplay = useMemo(
    () =>
      toolCalls.length ? mapTrackedToolCallsToDisplay(toolCalls) : undefined,
    [toolCalls],
  );

  // WEB_INTERFACE_START
  // Broadcast pending tool calls to web interface when they change
  useEffect(() => {
    if (webInterface && pendingToolCallGroupDisplay) {
      // Only broadcast tools that are actually still pending/executing (not completed)
      const activePendingTools = pendingToolCallGroupDisplay.tools.filter(tool =>
        tool.status === 'Pending' ||
        tool.status === 'Executing' ||
        tool.status === 'Confirming'
      );

      // Only broadcast if there are actually pending tools
      if (activePendingTools.length > 0) {
        const pendingToolItemWithId: HistoryItem = {
          ...pendingToolCallGroupDisplay,
          tools: activePendingTools,
          id: -2, // Temporary ID for pending tool calls (different from text responses)
        } as HistoryItem;

        webInterface.broadcastPendingItem(pendingToolItemWithId);
      } else {
        // If no pending tools, broadcast null to clear any existing pending display
        webInterface.broadcastPendingItem(null);
      }
    }
  }, [pendingToolCallGroupDisplay, webInterface]);
  // WEB_INTERFACE_END

  const loopDetectedRef = useRef(false);

  const onExec = useCallback(async (done: Promise<void>) => {
    setIsResponding(true);
    await done;
    setIsResponding(false);
  }, []);
  const { handleShellCommand } = useShellCommandProcessor(
    addItem,
    setPendingHistoryItem,
    onExec,
    onDebugMessage,
    config,
    geminiClient,
  );

  const streamingState = useMemo(() => {
    if (toolCalls.some((tc) => tc.status === 'awaiting_approval')) {
      return StreamingState.WaitingForConfirmation;
    }
    if (
      isResponding ||
      toolCalls.some(
        (tc) =>
          tc.status === 'executing' ||
          tc.status === 'scheduled' ||
          tc.status === 'validating' ||
          ((tc.status === 'success' ||
            tc.status === 'error' ||
            tc.status === 'cancelled') &&
            !(tc as TrackedCompletedToolCall | TrackedCancelledToolCall)
              .responseSubmittedToGemini),
      )
    ) {
      return StreamingState.Responding;
    }
    return StreamingState.Idle;
  }, [isResponding, toolCalls]);

  useEffect(() => {
    if (
      config.getApprovalMode() === ApprovalMode.YOLO &&
      streamingState === StreamingState.Idle
    ) {
      const lastUserMessageIndex = history.findLastIndex(
        (item: HistoryItem) => item.type === MessageType.USER,
      );

      const turnCount =
        lastUserMessageIndex === -1 ? 0 : history.length - lastUserMessageIndex;

      if (turnCount > 0) {
        logConversationFinishedEvent(
          config,
          new ConversationFinishedEvent(config.getApprovalMode(), turnCount),
        );
      }
    }
  }, [streamingState, config, history]);

  const cancelOngoingRequest = useCallback(() => {
    if (streamingState !== StreamingState.Responding) {
      return;
    }
    if (turnCancelledRef.current) {
      return;
    }
    turnCancelledRef.current = true;
    abortControllerRef.current?.abort();
    if (pendingHistoryItemRef.current) {
      addItem(pendingHistoryItemRef.current, Date.now());
    }
    addItem(
      {
        type: MessageType.INFO,
        text: t('gemini_stream.request_cancelled', 'Request cancelled.'),
      },
      Date.now(),
    );
    setPendingHistoryItem(null);
    onCancelSubmit();
    setIsResponding(false);
  }, [
    streamingState,
    addItem,
    setPendingHistoryItem,
    onCancelSubmit,
    pendingHistoryItemRef,
  ]);

  useKeypress(
    (key) => {
      if (key.name === 'escape') {
        cancelOngoingRequest();
      }
    },
    { isActive: streamingState === StreamingState.Responding },
  );

  const prepareQueryForGemini = useCallback(
    async (
      query: PartListUnion,
      userMessageTimestamp: number,
      abortSignal: AbortSignal,
      prompt_id: string,
    ): Promise<{
      queryToSend: PartListUnion | null;
      shouldProceed: boolean;
    }> => {
      if (turnCancelledRef.current) {
        return { queryToSend: null, shouldProceed: false };
      }
      if (typeof query === 'string' && query.trim().length === 0) {
        return { queryToSend: null, shouldProceed: false };
      }

      let localQueryToSendToGemini: PartListUnion | null = null;

      if (typeof query === 'string') {
        const trimmedQuery = query.trim();
        logUserPrompt(
          config,
          new UserPromptEvent(
            trimmedQuery.length,
            prompt_id,
            config.getContentGeneratorConfig()?.authType,
            trimmedQuery,
          ),
        );
        onDebugMessage(`User query: '${trimmedQuery}'`);
        await logger?.logMessage(MessageSenderType.USER, trimmedQuery);

        // Handle UI-only commands first
        const slashCommandResult = isSlashCommand(trimmedQuery)
          ? await handleSlashCommand(trimmedQuery)
          : false;

        if (slashCommandResult) {
          switch (slashCommandResult.type) {
            case 'schedule_tool': {
              const { toolName, toolArgs } = slashCommandResult;
              const toolCallRequest: ToolCallRequestInfo = {
                callId: `${toolName}-${Date.now()}-${Math.random().toString(16).slice(2)}`,
                name: toolName,
                args: toolArgs,
                isClientInitiated: true,
                prompt_id,
              };
              scheduleToolCalls([toolCallRequest], abortSignal);
              return { queryToSend: null, shouldProceed: false };
            }
            case 'submit_prompt': {
              localQueryToSendToGemini = slashCommandResult.content;

              return {
                queryToSend: localQueryToSendToGemini,
                shouldProceed: true,
              };
            }
            case 'handled': {
              return { queryToSend: null, shouldProceed: false };
            }
            default: {
              const unreachable: never = slashCommandResult;
              throw new Error(
                `Unhandled slash command result type: ${unreachable}`,
              );
            }
          }
        }

        if (shellModeActive && handleShellCommand(trimmedQuery, abortSignal)) {
          return { queryToSend: null, shouldProceed: false };
        }

        // Handle @-commands (which might involve tool calls)
        if (isAtCommand(trimmedQuery)) {
          const atCommandResult = await handleAtCommand({
            query: trimmedQuery,
            config,
            addItem,
            onDebugMessage,
            messageId: userMessageTimestamp,
            signal: abortSignal,
          });

          // Add user's turn after @ command processing is done.
          addItem(
            { type: MessageType.USER, text: trimmedQuery },
            userMessageTimestamp,
          );

          if (!atCommandResult.shouldProceed) {
            return { queryToSend: null, shouldProceed: false };
          }
          localQueryToSendToGemini = atCommandResult.processedQuery;
        } else {
          // Normal query for Gemini
          addItem(
            { type: MessageType.USER, text: trimmedQuery },
            userMessageTimestamp,
          );
          localQueryToSendToGemini = trimmedQuery;
        }
      } else {
        // WEB_INTERFACE_START: Handle multimodal messages from web interface
        // It's a PartListUnion (array of parts or single part)
        localQueryToSendToGemini = query;
        
        // Extract text and attachments from multimodal parts for display
        let displayText = '';
        const attachments: any[] = [];
        
        if (Array.isArray(query)) {
          // It's an array of parts
          for (const part of query) {
            if (typeof part === 'string') {
              displayText = part;
            } else if (part && typeof part === 'object') {
              if ('text' in part && part.text) {
                displayText = part.text;
              } else if ('inlineData' in part && part.inlineData) {
                // Extract attachment info from inline data
                // Check if we have metadata in the WeakMap
                const metadata = attachmentMetadataMap.get(part);
                if (metadata) {
                  attachments.push({
                    type: metadata.type || 'file',
                    mimeType: metadata.mimeType || part.inlineData.mimeType || 'application/octet-stream',
                    name: metadata.name || 'Attached file',
                    size: metadata.size || 0,
                    thumbnail: metadata.thumbnail,
                    icon: metadata.icon || '📎',
                    displaySize: metadata.displaySize
                  });
                } else {
                  // Fallback for attachments without metadata
                  attachments.push({
                    type: 'file',
                    mimeType: part.inlineData.mimeType || 'application/octet-stream',
                    name: 'Attached file',
                    size: 0,
                    icon: '📎',
                  });
                }
              }
            }
          }
        } else if (typeof query === 'object' && query) {
          // Single part object
          if ('text' in query && query.text) {
            displayText = query.text;
          } else if ('inlineData' in query && query.inlineData) {
            const metadata = attachmentMetadataMap.get(query);
            if (metadata) {
              attachments.push({
                type: metadata.type || 'file',
                mimeType: metadata.mimeType || query.inlineData.mimeType || 'application/octet-stream',
                name: metadata.name || 'Attached file',
                size: metadata.size || 0,
                thumbnail: metadata.thumbnail,
                icon: metadata.icon || '📎',
                displaySize: metadata.displaySize
              });
            } else {
              attachments.push({
                type: 'file',
                mimeType: query.inlineData.mimeType || 'application/octet-stream',
                name: 'Attached file',
                size: 0,
                icon: '📎',
              });
            }
          }
        }
        
        // If no text but has attachments, show a placeholder
        if (!displayText && attachments.length > 0) {
          displayText = '📎 File(s) attached';
        }
        
        // Add user message to history with attachments info
        if (displayText || attachments.length > 0) {
          const historyItem: any = { 
            type: MessageType.USER, 
            text: displayText || '📎 File(s) attached'
          };
          
          // Include attachments if present (for web interface display)
          if (attachments.length > 0) {
            historyItem.attachments = attachments;
          }
          
          addItem(historyItem, userMessageTimestamp);
        }
        // WEB_INTERFACE_END
      }

      if (localQueryToSendToGemini === null) {
        onDebugMessage(
          'Query processing resulted in null, not sending to Gemini.',
        );
        return { queryToSend: null, shouldProceed: false };
      }
      return { queryToSend: localQueryToSendToGemini, shouldProceed: true };
    },
    [
      config,
      addItem,
      onDebugMessage,
      handleShellCommand,
      handleSlashCommand,
      logger,
      shellModeActive,
      scheduleToolCalls,
    ],
  );

  // --- Stream Event Handlers ---

  const handleContentEvent = useCallback(
    (
      eventValue: ContentEvent['value'],
      currentGeminiMessageBuffer: string,
      userMessageTimestamp: number,
    ): string => {
      if (turnCancelledRef.current) {
        // Prevents additional output after a user initiated cancel.
        return '';
      }
      let newGeminiMessageBuffer = currentGeminiMessageBuffer + eventValue;
      if (
        pendingHistoryItemRef.current?.type !== 'gemini' &&
        pendingHistoryItemRef.current?.type !== 'gemini_content'
      ) {
        if (pendingHistoryItemRef.current) {
          addItem(pendingHistoryItemRef.current, userMessageTimestamp);
        }
        setPendingHistoryItem({ type: 'gemini', text: '' });
        newGeminiMessageBuffer = eventValue;
      }
      // Split large messages for better rendering performance. Ideally,
      // we should maximize the amount of output sent to <Static />.
      const splitPoint = findLastSafeSplitPoint(newGeminiMessageBuffer);
      if (splitPoint === newGeminiMessageBuffer.length) {
        // Update the existing message with accumulated content
        setPendingHistoryItem((item) => ({
          type: item?.type as 'gemini' | 'gemini_content',
          text: newGeminiMessageBuffer,
        }));
      } else {
        // This indicates that we need to split up this Gemini Message.
        // Splitting a message is primarily a performance consideration. There is a
        // <Static> component at the root of App.tsx which takes care of rendering
        // content statically or dynamically. Everything but the last message is
        // treated as static in order to prevent re-rendering an entire message history
        // multiple times per-second (as streaming occurs). Prior to this change you'd
        // see heavy flickering of the terminal. This ensures that larger messages get
        // broken up so that there are more "statically" rendered.
        const beforeText = newGeminiMessageBuffer.substring(0, splitPoint);
        const afterText = newGeminiMessageBuffer.substring(splitPoint);
        addItem(
          {
            type: pendingHistoryItemRef.current?.type as
              | 'gemini'
              | 'gemini_content',
            text: beforeText,
          },
          userMessageTimestamp,
        );
        setPendingHistoryItem({ type: 'gemini_content', text: afterText });
        newGeminiMessageBuffer = afterText;
      }
      return newGeminiMessageBuffer;
    },
    [addItem, pendingHistoryItemRef, setPendingHistoryItem],
  );

  const handleUserCancelledEvent = useCallback(
    (userMessageTimestamp: number) => {
      if (turnCancelledRef.current) {
        return;
      }
      if (pendingHistoryItemRef.current) {
        if (pendingHistoryItemRef.current.type === 'tool_group') {
          const updatedTools = pendingHistoryItemRef.current.tools.map(
            (tool) =>
              tool.status === ToolCallStatus.Pending ||
              tool.status === ToolCallStatus.Confirming ||
              tool.status === ToolCallStatus.Executing
                ? { ...tool, status: ToolCallStatus.Canceled }
                : tool,
          );
          const pendingItem: HistoryItemToolGroup = {
            ...pendingHistoryItemRef.current,
            tools: updatedTools,
          };
          addItem(pendingItem, userMessageTimestamp);
        } else {
          addItem(pendingHistoryItemRef.current, userMessageTimestamp);
        }
        setPendingHistoryItem(null);
      }
      addItem(
        { type: MessageType.INFO, text: 'User cancelled the request.' },
        userMessageTimestamp,
      );
      setIsResponding(false);
      setThought(null); // Reset thought when user cancels
    },
    [addItem, pendingHistoryItemRef, setPendingHistoryItem, setThought],
  );

  const handleErrorEvent = useCallback(
    (eventValue: GeminiErrorEventValue, userMessageTimestamp: number) => {
      if (pendingHistoryItemRef.current) {
        addItem(pendingHistoryItemRef.current, userMessageTimestamp);
        setPendingHistoryItem(null);
      }
      addItem(
        {
          type: MessageType.ERROR,
          text: parseAndFormatApiError(
            eventValue.error,
            config.getContentGeneratorConfig()?.authType,
            undefined,
            config.getModel(),
            DEFAULT_GEMINI_FLASH_MODEL,
          ),
        },
        userMessageTimestamp,
      );
      setThought(null); // Reset thought when there's an error
    },
    [addItem, pendingHistoryItemRef, setPendingHistoryItem, config, setThought],
  );

  const handleCitationEvent = useCallback(
    (text: string, userMessageTimestamp: number) => {
      if (!showCitations(settings, config)) {
        return;
      }

      if (pendingHistoryItemRef.current) {
        addItem(pendingHistoryItemRef.current, userMessageTimestamp);
        setPendingHistoryItem(null);
      }
      addItem({ type: MessageType.INFO, text }, userMessageTimestamp);
    },
    [addItem, pendingHistoryItemRef, setPendingHistoryItem, settings, config],
  );

  const handleFinishedEvent = useCallback(
    (event: ServerGeminiFinishedEvent, userMessageTimestamp: number) => {
      const finishReason = event.value;

      const finishReasonMessages: Record<FinishReason, string | undefined> = {
        [FinishReason.FINISH_REASON_UNSPECIFIED]: undefined,
        [FinishReason.STOP]: undefined,
        [FinishReason.MAX_TOKENS]: t('finish_reasons.max_tokens', 'Response truncated due to token limits.'),
        [FinishReason.SAFETY]: t('finish_reasons.safety', 'Response stopped due to safety reasons.'),
        [FinishReason.RECITATION]: t('finish_reasons.recitation', 'Response stopped due to recitation policy.'),
        [FinishReason.LANGUAGE]: t('finish_reasons.language', 'Response stopped due to unsupported language.'),
        [FinishReason.BLOCKLIST]: t('finish_reasons.blocklist', 'Response stopped due to forbidden terms.'),
        [FinishReason.PROHIBITED_CONTENT]: t('finish_reasons.prohibited_content', 'Response stopped due to prohibited content.'),
        [FinishReason.SPII]: t('finish_reasons.spii', 'Response stopped due to sensitive personally identifiable information.'),
        [FinishReason.OTHER]: t('finish_reasons.other', 'Response stopped for other reasons.'),
        [FinishReason.MALFORMED_FUNCTION_CALL]: t('finish_reasons.malformed_function_call', 'Response stopped due to malformed function call.'),
        [FinishReason.IMAGE_SAFETY]: t('finish_reasons.image_safety', 'Response stopped due to image safety violations.'),
        [FinishReason.UNEXPECTED_TOOL_CALL]: t('finish_reasons.unexpected_tool_call', 'Response stopped due to unexpected tool call.'),
      };

      const message = finishReasonMessages[finishReason];
      if (message) {
        addItem(
          {
            type: 'info',
            text: `⚠️  ${message}`,
          },
          userMessageTimestamp,
        );
      }
    },
    [addItem],
  );

  const handleChatCompressionEvent = useCallback(
    (eventValue: ServerGeminiChatCompressedEvent['value']) =>
      addItem(
        {
          type: 'info',
          text:
            `IMPORTANT: This conversation approached the input token limit for ${config.getModel()}. ` +
            `A compressed context will be sent for future messages (compressed from: ` +
            `${eventValue?.originalTokenCount ?? 'unknown'} to ` +
            `${eventValue?.newTokenCount ?? 'unknown'} tokens).`,
        },
        Date.now(),
      ),
    [addItem, config],
  );

  const handleMaxSessionTurnsEvent = useCallback(
    () =>
      addItem(
        {
          type: 'info',
          text:
            `The session has reached the maximum number of turns: ${config.getMaxSessionTurns()}. ` +
            `Please update this limit in your setting.json file.`,
        },
        Date.now(),
      ),
    [addItem, config],
  );

  const handleLoopDetectedEvent = useCallback(() => {
    addItem(
      {
        type: 'info',
        text: t('loop_detection.message', 'A potential loop was detected. This can happen due to repetitive tool calls or other model behavior. The request has been halted.'),
      },
      Date.now(),
    );
  }, [addItem]);

  const processGeminiStreamEvents = useCallback(
    async (
      stream: AsyncIterable<GeminiEvent>,
      userMessageTimestamp: number,
      signal: AbortSignal,
    ): Promise<StreamProcessingStatus> => {
      let geminiMessageBuffer = '';
      const toolCallRequests: ToolCallRequestInfo[] = [];
      for await (const event of stream) {
        switch (event.type) {
          case ServerGeminiEventType.Thought:
            setThought(event.value);
            break;
          case ServerGeminiEventType.Content:
            geminiMessageBuffer = handleContentEvent(
              event.value,
              geminiMessageBuffer,
              userMessageTimestamp,
            );
            break;
          case ServerGeminiEventType.ToolCallRequest:
            toolCallRequests.push(event.value);
            break;
          case ServerGeminiEventType.UserCancelled:
            handleUserCancelledEvent(userMessageTimestamp);
            break;
          case ServerGeminiEventType.Error:
            handleErrorEvent(event.value, userMessageTimestamp);
            break;
          case ServerGeminiEventType.ChatCompressed:
            handleChatCompressionEvent(event.value);
            break;
          case ServerGeminiEventType.ToolCallConfirmation:
          case ServerGeminiEventType.ToolCallResponse:
            // do nothing
            break;
          case ServerGeminiEventType.MaxSessionTurns:
            handleMaxSessionTurnsEvent();
            break;
          case ServerGeminiEventType.Finished:
            handleFinishedEvent(
              event as ServerGeminiFinishedEvent,
              userMessageTimestamp,
            );
            break;
          case ServerGeminiEventType.Citation:
            handleCitationEvent((event as ServerGeminiCitationEvent).value, userMessageTimestamp);
            break;
          case ServerGeminiEventType.LoopDetected:
            // handle later because we want to move pending history to history
            // before we add loop detected message to history
            loopDetectedRef.current = true;
            break;
          default: {
            // enforces exhaustive switch-case
            const unreachable: never = event;
            return unreachable;
          }
        }
      }
      if (toolCallRequests.length > 0) {
        scheduleToolCalls(toolCallRequests, signal);
      }
      return StreamProcessingStatus.Completed;
    },
    [
      handleContentEvent,
      handleUserCancelledEvent,
      handleErrorEvent,
      scheduleToolCalls,
      handleChatCompressionEvent,
      handleFinishedEvent,
      handleMaxSessionTurnsEvent,
      handleCitationEvent,
    ],
  );

  const submitQuery = useCallback(
    async (
      query: PartListUnion,
      options?: { isContinuation: boolean },
      prompt_id?: string,
    ) => {
      if (
        (streamingState === StreamingState.Responding ||
          streamingState === StreamingState.WaitingForConfirmation) &&
        !options?.isContinuation
      )
        return;

      const userMessageTimestamp = Date.now();

      // Reset quota error flag when starting a new query (not a continuation)
      if (!options?.isContinuation) {
        setModelSwitchedFromQuotaError(false);
        config.setQuotaErrorOccurred(false);
      }

      abortControllerRef.current = new AbortController();
      const abortSignal = abortControllerRef.current.signal;
      turnCancelledRef.current = false;

      if (!prompt_id) {
        prompt_id = config.getSessionId() + '########' + getPromptCount();
      }

      const { queryToSend, shouldProceed } = await prepareQueryForGemini(
        query,
        userMessageTimestamp,
        abortSignal,
        prompt_id!,
      );

      if (!shouldProceed || queryToSend === null) {
        return;
      }

      if (!options?.isContinuation) {
        startNewPrompt();
        setThought(null); // Reset thought when starting a new prompt
      }

      setIsResponding(true);
      setInitError(null);

      try {
        const stream = geminiClient.sendMessageStream(
          queryToSend,
          abortSignal,
          prompt_id!,
        );
        const processingStatus = await processGeminiStreamEvents(
          stream,
          userMessageTimestamp,
          abortSignal,
        );

        if (processingStatus === StreamProcessingStatus.UserCancelled) {
          return;
        }

        if (pendingHistoryItemRef.current) {
          addItem(pendingHistoryItemRef.current, userMessageTimestamp);
          setPendingHistoryItem(null);
        }
        if (loopDetectedRef.current) {
          loopDetectedRef.current = false;
          handleLoopDetectedEvent();
        }
      } catch (error: unknown) {
        if (error instanceof UnauthorizedError) {
          onAuthError();
        } else if (!isNodeError(error) || error.name !== 'AbortError') {
          addItem(
            {
              type: MessageType.ERROR,
              text: parseAndFormatApiError(
                getErrorMessage(error) || 'Unknown error',
                config.getContentGeneratorConfig()?.authType,
                undefined,
                config.getModel(),
                DEFAULT_GEMINI_FLASH_MODEL,
              ),
            },
            userMessageTimestamp,
          );
        }
      } finally {
        setIsResponding(false);
      }
    },
    [
      streamingState,
      setModelSwitchedFromQuotaError,
      prepareQueryForGemini,
      processGeminiStreamEvents,
      pendingHistoryItemRef,
      addItem,
      setPendingHistoryItem,
      setInitError,
      geminiClient,
      onAuthError,
      config,
      startNewPrompt,
      getPromptCount,
      handleLoopDetectedEvent,
    ],
  );

  const handleCompletedTools = useCallback(
    async (completedToolCallsFromScheduler: TrackedToolCall[]) => {
      if (isResponding) {
        return;
      }

      const completedAndReadyToSubmitTools =
        completedToolCallsFromScheduler.filter(
          (
            tc: TrackedToolCall,
          ): tc is TrackedCompletedToolCall | TrackedCancelledToolCall => {
            const isTerminalState =
              tc.status === 'success' ||
              tc.status === 'error' ||
              tc.status === 'cancelled';

            if (isTerminalState) {
              const completedOrCancelledCall = tc as
                | TrackedCompletedToolCall
                | TrackedCancelledToolCall;
              return (
                completedOrCancelledCall.response?.responseParts !== undefined
              );
            }
            return false;
          },
        );

      // Finalize any client-initiated tools as soon as they are done.
      const clientTools = completedAndReadyToSubmitTools.filter(
        (t) => t.request.isClientInitiated,
      );
      if (clientTools.length > 0) {
        markToolsAsSubmitted(clientTools.map((t) => t.request.callId));
      }

      // Identify new, successful save_memory calls that we haven't processed yet.
      const newSuccessfulMemorySaves = completedAndReadyToSubmitTools.filter(
        (t) =>
          t.request.name === 'save_memory' &&
          t.status === 'success' &&
          !processedMemoryToolsRef.current.has(t.request.callId),
      );

      if (newSuccessfulMemorySaves.length > 0) {
        // Perform the refresh only if there are new ones.
        void performMemoryRefresh();
        // Mark them as processed so we don't do this again on the next render.
        newSuccessfulMemorySaves.forEach((t) =>
          processedMemoryToolsRef.current.add(t.request.callId),
        );
      }

      const geminiTools = completedAndReadyToSubmitTools.filter(
        (t) => !t.request.isClientInitiated,
      );

      if (geminiTools.length === 0) {
        return;
      }

      // If all the tools were cancelled, don't submit a response to Gemini.
      const allToolsCancelled = geminiTools.every(
        (tc) => tc.status === 'cancelled',
      );

      if (allToolsCancelled) {
        if (geminiClient) {
          // We need to manually add the function responses to the history
          // so the model knows the tools were cancelled.
          const combinedParts = geminiTools.flatMap(
            (toolCall) => toolCall.response.responseParts,
          );
          geminiClient.addHistory({
            role: 'user',
            parts: combinedParts,
          });
        }

        const callIdsToMarkAsSubmitted = geminiTools.map(
          (toolCall) => toolCall.request.callId,
        );
        markToolsAsSubmitted(callIdsToMarkAsSubmitted);
        return;
      }

      const responsesToSend: Part[] = geminiTools.flatMap(
        (toolCall) => toolCall.response.responseParts,
      );
      const callIdsToMarkAsSubmitted = geminiTools.map(
        (toolCall) => toolCall.request.callId,
      );

      const prompt_ids = geminiTools.map(
        (toolCall) => toolCall.request.prompt_id,
      );

      markToolsAsSubmitted(callIdsToMarkAsSubmitted);

      // Don't continue if model was switched due to quota error
      if (modelSwitchedFromQuotaError) {
        return;
      }

      submitQuery(
        responsesToSend,
        {
          isContinuation: true,
        },
        prompt_ids[0],
      );
    },
    [
      isResponding,
      submitQuery,
      markToolsAsSubmitted,
      geminiClient,
      performMemoryRefresh,
      modelSwitchedFromQuotaError,
    ],
  );

  const pendingHistoryItems = [
    pendingHistoryItemRef.current,
    pendingToolCallGroupDisplay,
  ].filter((i) => i !== undefined && i !== null);

  useEffect(() => {
    const saveRestorableToolCalls = async () => {
      if (!config.getCheckpointingEnabled()) {
        return;
      }
      const restorableToolCalls = toolCalls.filter(
        (toolCall) =>
          (toolCall.request.name === 'replace' ||
            toolCall.request.name === 'write_file') &&
          toolCall.status === 'awaiting_approval',
      );

      if (restorableToolCalls.length > 0) {
        const checkpointDir = storage.getProjectTempCheckpointsDir();

        if (!checkpointDir) {
          return;
        }

        try {
          await fs.mkdir(checkpointDir, { recursive: true });
        } catch (error) {
          if (!isNodeError(error) || error.code !== 'EEXIST') {
            onDebugMessage(
              `Failed to create checkpoint directory: ${getErrorMessage(error)}`,
            );
            return;
          }
        }

        for (const toolCall of restorableToolCalls) {
          const filePath = toolCall.request.args['file_path'] as string;
          if (!filePath) {
            onDebugMessage(
              `Skipping restorable tool call due to missing file_path: ${toolCall.request.name}`,
            );
            continue;
          }

          try {
            if (!gitService) {
              onDebugMessage(
                `Checkpointing is enabled but Git service is not available. Failed to create snapshot for ${filePath}. Ensure Git is installed and working properly.`,
              );
              continue;
            }

            let commitHash: string | undefined;
            try {
              commitHash = await gitService.createFileSnapshot(
                `Snapshot for ${toolCall.request.name}`,
              );
            } catch (error) {
              onDebugMessage(
                `Failed to create new snapshot: ${getErrorMessage(error)}. Attempting to use current commit.`,
              );
            }

            if (!commitHash) {
              commitHash = await gitService.getCurrentCommitHash();
            }

            if (!commitHash) {
              onDebugMessage(
                `Failed to create snapshot for ${filePath}. Checkpointing may not be working properly. Ensure Git is installed and the project directory is accessible.`,
              );
              continue;
            }

            const timestamp = new Date()
              .toISOString()
              .replace(/:/g, '-')
              .replace(/\./g, '_');
            const toolName = toolCall.request.name;
            const fileName = path.basename(filePath);
            const toolCallWithSnapshotFileName = `${timestamp}-${fileName}-${toolName}.json`;
            const clientHistory = await geminiClient?.getHistory();
            const toolCallWithSnapshotFilePath = path.join(
              checkpointDir,
              toolCallWithSnapshotFileName,
            );

            await fs.writeFile(
              toolCallWithSnapshotFilePath,
              JSON.stringify(
                {
                  history,
                  clientHistory,
                  toolCall: {
                    name: toolCall.request.name,
                    args: toolCall.request.args,
                  },
                  commitHash,
                  filePath,
                },
                null,
                2,
              ),
            );
          } catch (error) {
            onDebugMessage(
              `Failed to create checkpoint for ${filePath}: ${getErrorMessage(
                error,
              )}. This may indicate a problem with Git or file system permissions.`,
            );
          }
        }
      }
    };
    saveRestorableToolCalls();
  }, [
    toolCalls,
    config,
    onDebugMessage,
    gitService,
    history,
    geminiClient,
    storage,
  ]);

  return {
    streamingState,
    submitQuery,
    initError,
    pendingHistoryItems,
    thought,
    // WEB_INTERFACE_START: Export cancelOngoingRequest for web interface ESC key support
    cancelOngoingRequest,
    // WEB_INTERFACE_END
  };
};<|MERGE_RESOLUTION|>--- conflicted
+++ resolved
@@ -32,14 +32,10 @@
   ConversationFinishedEvent,
   ApprovalMode,
   parseAndFormatApiError,
-<<<<<<< HEAD
   t,
-} from '@thacio/auditaria-cli-core';
-=======
   getCodeAssistServer,
   UserTierId,
-} from '@google/gemini-cli-core';
->>>>>>> 997136ae
+} from '@thacio/auditaria-cli-core';
 import { type Part, type PartListUnion, FinishReason } from '@google/genai';
 // WEB_INTERFACE_START: Import WeakMap for attachment metadata
 import { attachmentMetadataMap } from '../../services/WebInterfaceService.js';
