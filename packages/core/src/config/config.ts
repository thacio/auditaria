/**
 * @license
 * Copyright 2025 Google LLC
 * SPDX-License-Identifier: Apache-2.0
 */

import * as path from 'node:path';
import process from 'node:process';
<<<<<<< HEAD
import { t } from '../i18n/index.js';
=======
import type { ContentGeneratorConfig } from '../core/contentGenerator.js';
>>>>>>> 0f031a7f
import {
  AuthType,
  createContentGeneratorConfig,
} from '../core/contentGenerator.js';
import { PromptRegistry } from '../prompts/prompt-registry.js';
import { ToolRegistry } from '../tools/tool-registry.js';
import { LSTool } from '../tools/ls.js';
import { ReadFileTool } from '../tools/read-file.js';
import { GrepTool } from '../tools/grep.js';
import { RipGrepTool } from '../tools/ripGrep.js';
import { GlobTool } from '../tools/glob.js';
import { EditTool } from '../tools/edit.js';
import { ShellTool } from '../tools/shell.js';
import { WriteFileTool } from '../tools/write-file.js';
import { WebFetchTool } from '../tools/web-fetch.js';
import { ReadManyFilesTool } from '../tools/read-many-files.js';
import { MemoryTool, setGeminiMdFilename } from '../tools/memoryTool.js';
import { TodoTool } from '../tools/todoTool.js';
import { WebSearchTool } from '../tools/web-search.js';
import { GeminiClient } from '../core/client.js';
import { FileDiscoveryService } from '../services/fileDiscoveryService.js';
import { GitService } from '../services/gitService.js';
import type { TelemetryTarget } from '../telemetry/index.js';
import {
  initializeTelemetry,
  DEFAULT_TELEMETRY_TARGET,
  DEFAULT_OTLP_ENDPOINT,
} from '../telemetry/index.js';
import { StartSessionEvent } from '../telemetry/index.js';
import {
  DEFAULT_GEMINI_EMBEDDING_MODEL,
  DEFAULT_GEMINI_FLASH_MODEL,
} from './models.js';
import { shouldAttemptBrowserLaunch } from '../utils/browser.js';
import type { MCPOAuthConfig } from '../mcp/oauth-provider.js';
import { IdeClient } from '../ide/ide-client.js';
import type { Content } from '@google/genai';
import type { FileSystemService } from '../services/fileSystemService.js';
import { StandardFileSystemService } from '../services/fileSystemService.js';
import { logCliConfiguration, logIdeConnection } from '../telemetry/loggers.js';
import { IdeConnectionEvent, IdeConnectionType } from '../telemetry/types.js';

// Re-export OAuth config type
export type { MCPOAuthConfig };
import { WorkspaceContext } from '../utils/workspaceContext.js';
import { Storage } from './storage.js';
import { FileExclusions } from '../utils/ignorePatterns.js';

export enum ApprovalMode {
  DEFAULT = 'default',
  AUTO_EDIT = 'autoEdit',
  YOLO = 'yolo',
}

export interface AccessibilitySettings {
  disableLoadingPhrases?: boolean;
  screenReader?: boolean;
}

export interface BugCommandSettings {
  urlTemplate: string;
}

export interface ChatCompressionSettings {
  contextPercentageThreshold?: number;
}

export interface SummarizeToolOutputSettings {
  tokenBudget?: number;
}

export interface TelemetrySettings {
  enabled?: boolean;
  target?: TelemetryTarget;
  otlpEndpoint?: string;
  otlpProtocol?: 'grpc' | 'http';
  logPrompts?: boolean;
  outfile?: string;
}

export interface GeminiCLIExtension {
  name: string;
  version: string;
  isActive: boolean;
  path: string;
}
export interface FileFilteringOptions {
  respectGitIgnore: boolean;
  respectGeminiIgnore: boolean;
}
// For memory files
export const DEFAULT_MEMORY_FILE_FILTERING_OPTIONS: FileFilteringOptions = {
  respectGitIgnore: false,
  respectGeminiIgnore: true,
};
// For all other files
export const DEFAULT_FILE_FILTERING_OPTIONS: FileFilteringOptions = {
  respectGitIgnore: true,
  respectGeminiIgnore: true,
};
export class MCPServerConfig {
  constructor(
    // For stdio transport
    readonly command?: string,
    readonly args?: string[],
    readonly env?: Record<string, string>,
    readonly cwd?: string,
    // For sse transport
    readonly url?: string,
    // For streamable http transport
    readonly httpUrl?: string,
    readonly headers?: Record<string, string>,
    // For websocket transport
    readonly tcp?: string,
    // Common
    readonly timeout?: number,
    readonly trust?: boolean,
    // Metadata
    readonly description?: string,
    readonly includeTools?: string[],
    readonly excludeTools?: string[],
    readonly extensionName?: string,
    // OAuth configuration
    readonly oauth?: MCPOAuthConfig,
    readonly authProviderType?: AuthProviderType,
  ) {}
}

export enum AuthProviderType {
  DYNAMIC_DISCOVERY = 'dynamic_discovery',
  GOOGLE_CREDENTIALS = 'google_credentials',
}

export interface SandboxConfig {
  command: 'docker' | 'podman' | 'sandbox-exec';
  image: string;
}

export type FlashFallbackHandler = (
  currentModel: string,
  fallbackModel: string,
  error?: unknown,
) => Promise<boolean | string | null>;

export interface ConfigParameters {
  sessionId: string;
  embeddingModel?: string;
  sandbox?: SandboxConfig;
  targetDir: string;
  includeDirectories?: string[];
  debugMode: boolean;
  question?: string;
  fullContext?: boolean;
  coreTools?: string[];
  excludeTools?: string[];
  toolDiscoveryCommand?: string;
  toolCallCommand?: string;
  mcpServerCommand?: string;
  mcpServers?: Record<string, MCPServerConfig>;
  userMemory?: string;
  geminiMdFileCount?: number;
  approvalMode?: ApprovalMode;
  showMemoryUsage?: boolean;
  contextFileName?: string | string[];
  accessibility?: AccessibilitySettings;
  telemetry?: TelemetrySettings;
  usageStatisticsEnabled?: boolean;
  fileFiltering?: {
    respectGitIgnore?: boolean;
    respectGeminiIgnore?: boolean;
    enableRecursiveFileSearch?: boolean;
    disableFuzzySearch?: boolean;
  };
  checkpointing?: boolean;
  proxy?: string;
  cwd: string;
  fileDiscoveryService?: FileDiscoveryService;
  bugCommand?: BugCommandSettings;
  model: string;
  extensionContextFilePaths?: string[];
  useImprovedFallbackStrategy?: boolean;
  maxSessionTurns?: number;
  experimentalZedIntegration?: boolean;
  listExtensions?: boolean;
  extensions?: GeminiCLIExtension[];
  blockedMcpServers?: Array<{ name: string; extensionName: string }>;
  noBrowser?: boolean;
  summarizeToolOutput?: Record<string, SummarizeToolOutputSettings>;
  folderTrustFeature?: boolean;
  folderTrust?: boolean;
  ideMode?: boolean;
  loadMemoryFromIncludeDirectories?: boolean;
  chatCompression?: ChatCompressionSettings;
  interactive?: boolean;
  trustedFolder?: boolean;
  useRipgrep?: boolean;
  shouldUseNodePtyShell?: boolean;
  skipNextSpeakerCheck?: boolean;
  extensionManagement?: boolean;
  enablePromptCompletion?: boolean;
}

export class Config {
  private toolRegistry!: ToolRegistry;
  private promptRegistry!: PromptRegistry;
  private sessionId: string;
  private fileSystemService: FileSystemService;
  private contentGeneratorConfig!: ContentGeneratorConfig;
  private readonly embeddingModel: string;
  private readonly sandbox: SandboxConfig | undefined;
  private readonly targetDir: string;
  private workspaceContext: WorkspaceContext;
  private readonly debugMode: boolean;
  private readonly question: string | undefined;
  private readonly fullContext: boolean;
  private readonly coreTools: string[] | undefined;
  private readonly excludeTools: string[] | undefined;
  private readonly toolDiscoveryCommand: string | undefined;
  private readonly toolCallCommand: string | undefined;
  private readonly mcpServerCommand: string | undefined;
  private readonly mcpServers: Record<string, MCPServerConfig> | undefined;
  private userMemory: string;
  private geminiMdFileCount: number;
  private approvalMode: ApprovalMode;
  private readonly showMemoryUsage: boolean;
  private readonly accessibility: AccessibilitySettings;
  private readonly telemetrySettings: TelemetrySettings;
  private readonly usageStatisticsEnabled: boolean;
  private geminiClient!: GeminiClient;
  private readonly fileFiltering: {
    respectGitIgnore: boolean;
    respectGeminiIgnore: boolean;
    enableRecursiveFileSearch: boolean;
    disableFuzzySearch: boolean;
  };
  private fileDiscoveryService: FileDiscoveryService | null = null;
  private gitService: GitService | undefined = undefined;
  private readonly checkpointing: boolean;
  private readonly proxy: string | undefined;
  private readonly cwd: string;
  private readonly bugCommand: BugCommandSettings | undefined;
  private readonly model: string;
  private readonly extensionContextFilePaths: string[];
  private readonly noBrowser: boolean;
  private readonly folderTrustFeature: boolean;
  private readonly folderTrust: boolean;
  private ideMode: boolean;
  private ideClient!: IdeClient;
  private modelSwitchedDuringSession: boolean = false;
  private useImprovedFallbackStrategy: boolean;
  private disableFallbackForSession: boolean = false;
  private inFallbackMode = false;
  private readonly maxSessionTurns: number;
  private readonly listExtensions: boolean;
  private readonly _extensions: GeminiCLIExtension[];
  private readonly _blockedMcpServers: Array<{
    name: string;
    extensionName: string;
  }>;
  flashFallbackHandler?: FlashFallbackHandler;
  private quotaErrorOccurred: boolean = false;
  private readonly summarizeToolOutput:
    | Record<string, SummarizeToolOutputSettings>
    | undefined;
  private readonly experimentalZedIntegration: boolean = false;
  private readonly loadMemoryFromIncludeDirectories: boolean = false;
  private readonly chatCompression: ChatCompressionSettings | undefined;
  private readonly interactive: boolean;
  private readonly trustedFolder: boolean | undefined;
  private readonly useRipgrep: boolean;
  private readonly shouldUseNodePtyShell: boolean;
  private readonly skipNextSpeakerCheck: boolean;
  private readonly extensionManagement: boolean;
  private readonly enablePromptCompletion: boolean = false;
  private initialized: boolean = false;
  readonly storage: Storage;
  private readonly fileExclusions: FileExclusions;

  constructor(params: ConfigParameters) {
    this.sessionId = params.sessionId;
    this.embeddingModel =
      params.embeddingModel ?? DEFAULT_GEMINI_EMBEDDING_MODEL;
    this.fileSystemService = new StandardFileSystemService();
    this.sandbox = params.sandbox;
    this.targetDir = path.resolve(params.targetDir);
    this.workspaceContext = new WorkspaceContext(
      this.targetDir,
      params.includeDirectories ?? [],
    );
    this.debugMode = params.debugMode;
    this.question = params.question;
    this.fullContext = params.fullContext ?? false;
    this.coreTools = params.coreTools;
    this.excludeTools = params.excludeTools;
    this.toolDiscoveryCommand = params.toolDiscoveryCommand;
    this.toolCallCommand = params.toolCallCommand;
    this.mcpServerCommand = params.mcpServerCommand;
    this.mcpServers = params.mcpServers;
    this.userMemory = params.userMemory ?? '';
    this.geminiMdFileCount = params.geminiMdFileCount ?? 0;
    this.approvalMode = params.approvalMode ?? ApprovalMode.DEFAULT;
    this.showMemoryUsage = params.showMemoryUsage ?? false;
    this.accessibility = params.accessibility ?? {};
    this.telemetrySettings = {
      enabled: params.telemetry?.enabled ?? false,
      target: params.telemetry?.target ?? DEFAULT_TELEMETRY_TARGET,
      otlpEndpoint: params.telemetry?.otlpEndpoint ?? DEFAULT_OTLP_ENDPOINT,
      otlpProtocol: params.telemetry?.otlpProtocol,
      logPrompts: params.telemetry?.logPrompts ?? true,
      outfile: params.telemetry?.outfile,
    };
    this.usageStatisticsEnabled = params.usageStatisticsEnabled ?? true;

    this.fileFiltering = {
      respectGitIgnore: params.fileFiltering?.respectGitIgnore ?? true,
      respectGeminiIgnore: params.fileFiltering?.respectGeminiIgnore ?? true,
      enableRecursiveFileSearch:
        params.fileFiltering?.enableRecursiveFileSearch ?? true,
      disableFuzzySearch: params.fileFiltering?.disableFuzzySearch ?? false,
    };
    this.checkpointing = params.checkpointing ?? false;
    this.proxy = params.proxy;
    this.cwd = params.cwd ?? process.cwd();
    this.fileDiscoveryService = params.fileDiscoveryService ?? null;
    this.bugCommand = params.bugCommand;
    this.model = params.model;
    this.extensionContextFilePaths = params.extensionContextFilePaths ?? [];
    this.useImprovedFallbackStrategy = params.useImprovedFallbackStrategy ?? true;
    this.maxSessionTurns = params.maxSessionTurns ?? -1;
    this.experimentalZedIntegration =
      params.experimentalZedIntegration ?? false;
    this.listExtensions = params.listExtensions ?? false;
    this._extensions = params.extensions ?? [];
    this._blockedMcpServers = params.blockedMcpServers ?? [];
    this.noBrowser = params.noBrowser ?? false;
    this.summarizeToolOutput = params.summarizeToolOutput;
    this.folderTrustFeature = params.folderTrustFeature ?? false;
    this.folderTrust = params.folderTrust ?? false;
    this.ideMode = params.ideMode ?? false;
    this.loadMemoryFromIncludeDirectories =
      params.loadMemoryFromIncludeDirectories ?? false;
    this.chatCompression = params.chatCompression;
    this.interactive = params.interactive ?? false;
    this.trustedFolder = params.trustedFolder;
    this.useRipgrep = params.useRipgrep ?? false;
    this.shouldUseNodePtyShell = params.shouldUseNodePtyShell ?? false;
    this.skipNextSpeakerCheck = params.skipNextSpeakerCheck ?? false;
    this.extensionManagement = params.extensionManagement ?? false;
    this.storage = new Storage(this.targetDir);
    this.enablePromptCompletion = params.enablePromptCompletion ?? false;
    this.fileExclusions = new FileExclusions(this);

    if (params.contextFileName) {
      setGeminiMdFilename(params.contextFileName);
    }

    if (this.telemetrySettings.enabled) {
      initializeTelemetry(this);
    }
  }

  /**
   * Must only be called once, throws if called again.
   */
  async initialize(): Promise<void> {
    if (this.initialized) {
      throw Error('Config was already initialized');
    }
    this.initialized = true;
    this.ideClient = await IdeClient.getInstance();
    // Initialize centralized FileDiscoveryService
    this.getFileService();
    if (this.getCheckpointingEnabled()) {
      await this.getGitService();
    }
    this.promptRegistry = new PromptRegistry();
    this.toolRegistry = await this.createToolRegistry();
    logCliConfiguration(this, new StartSessionEvent(this, this.toolRegistry));
  }

  async refreshAuth(authMethod: AuthType) {
    // Save the current conversation history before creating a new client
    let existingHistory: Content[] = [];
    if (this.geminiClient && this.geminiClient.isInitialized()) {
      existingHistory = this.geminiClient.getHistory();
    }

    // Create new content generator config
    const newContentGeneratorConfig = createContentGeneratorConfig(
      this,
      authMethod,
    );

    // Create and initialize new client in local variable first
    const newGeminiClient = new GeminiClient(this);
    await newGeminiClient.initialize(newContentGeneratorConfig);

    // Vertex and Genai have incompatible encryption and sending history with
    // throughtSignature from Genai to Vertex will fail, we need to strip them
    const fromGenaiToVertex =
      this.contentGeneratorConfig?.authType === AuthType.USE_GEMINI &&
      authMethod === AuthType.LOGIN_WITH_GOOGLE;

    // Only assign to instance properties after successful initialization
    this.contentGeneratorConfig = newContentGeneratorConfig;
    this.geminiClient = newGeminiClient;

    // Restore the conversation history to the new client
    if (existingHistory.length > 0) {
      this.geminiClient.setHistory(existingHistory, {
        stripThoughts: fromGenaiToVertex,
      });
    }

    // Reset the session flags since we're explicitly changing auth and using default model
    this.inFallbackMode = false;
    this.modelSwitchedDuringSession = false;
  }

  getSessionId(): string {
    return this.sessionId;
  }

  setSessionId(sessionId: string): void {
    this.sessionId = sessionId;
  }

  shouldLoadMemoryFromIncludeDirectories(): boolean {
    return this.loadMemoryFromIncludeDirectories;
  }

  getContentGeneratorConfig(): ContentGeneratorConfig {
    return this.contentGeneratorConfig;
  }

  getModel(): string {
    return this.contentGeneratorConfig?.model || this.model;
  }

  setModel(newModel: string): void {
    if (this.contentGeneratorConfig) {
      this.contentGeneratorConfig.model = newModel;
      this.modelSwitchedDuringSession = true;
    }
  }

  isInFallbackMode(): boolean {
    return this.inFallbackMode;
  }

  setFallbackMode(active: boolean): void {
    this.inFallbackMode = active;
  }

  isModelSwitchedDuringSession(): boolean {
    return this.modelSwitchedDuringSession;
  }

  resetModelToDefault(): void {
    if (this.contentGeneratorConfig) {
      this.contentGeneratorConfig.model = this.model; // Reset to the original default model
      this.modelSwitchedDuringSession = false;
    }
  }

  setFlashFallbackHandler(handler: FlashFallbackHandler): void {
    this.flashFallbackHandler = handler;
  }

  getMaxSessionTurns(): number {
    return this.maxSessionTurns;
  }

  setQuotaErrorOccurred(value: boolean): void {
    this.quotaErrorOccurred = value;
  }

  getQuotaErrorOccurred(): boolean {
    return this.quotaErrorOccurred;
  }

  getEmbeddingModel(): string {
    return this.embeddingModel;
  }

  getSandbox(): SandboxConfig | undefined {
    return this.sandbox;
  }

  isRestrictiveSandbox(): boolean {
    const sandboxConfig = this.getSandbox();
    const seatbeltProfile = process.env['SEATBELT_PROFILE'];
    return (
      !!sandboxConfig &&
      sandboxConfig.command === 'sandbox-exec' &&
      !!seatbeltProfile &&
      seatbeltProfile.startsWith('restrictive-')
    );
  }

  getTargetDir(): string {
    return this.targetDir;
  }

  getProjectRoot(): string {
    return this.targetDir;
  }

  getWorkspaceContext(): WorkspaceContext {
    return this.workspaceContext;
  }

  getToolRegistry(): ToolRegistry {
    return this.toolRegistry;
  }

  getPromptRegistry(): PromptRegistry {
    return this.promptRegistry;
  }

  getDebugMode(): boolean {
    return this.debugMode;
  }
  getQuestion(): string | undefined {
    return this.question;
  }

  getFullContext(): boolean {
    return this.fullContext;
  }

  getCoreTools(): string[] | undefined {
    return this.coreTools;
  }

  getExcludeTools(): string[] | undefined {
    return this.excludeTools;
  }

  getToolDiscoveryCommand(): string | undefined {
    return this.toolDiscoveryCommand;
  }

  getToolCallCommand(): string | undefined {
    return this.toolCallCommand;
  }

  getMcpServerCommand(): string | undefined {
    return this.mcpServerCommand;
  }

  getMcpServers(): Record<string, MCPServerConfig> | undefined {
    return this.mcpServers;
  }

  getUserMemory(): string {
    return this.userMemory;
  }

  setUserMemory(newUserMemory: string): void {
    this.userMemory = newUserMemory;
  }

  getGeminiMdFileCount(): number {
    return this.geminiMdFileCount;
  }

  setGeminiMdFileCount(count: number): void {
    this.geminiMdFileCount = count;
  }

  getApprovalMode(): ApprovalMode {
    return this.approvalMode;
  }

  setApprovalMode(mode: ApprovalMode): void {
    this.approvalMode = mode;
  }

  getShowMemoryUsage(): boolean {
    return this.showMemoryUsage;
  }

  getAccessibility(): AccessibilitySettings {
    return this.accessibility;
  }

  getTelemetryEnabled(): boolean {
    return this.telemetrySettings.enabled ?? false;
  }

  getTelemetryLogPromptsEnabled(): boolean {
    return this.telemetrySettings.logPrompts ?? true;
  }

  getTelemetryOtlpEndpoint(): string {
    return this.telemetrySettings.otlpEndpoint ?? DEFAULT_OTLP_ENDPOINT;
  }

  getTelemetryOtlpProtocol(): 'grpc' | 'http' {
    return this.telemetrySettings.otlpProtocol ?? 'grpc';
  }

  getTelemetryTarget(): TelemetryTarget {
    return this.telemetrySettings.target ?? DEFAULT_TELEMETRY_TARGET;
  }

  getTelemetryOutfile(): string | undefined {
    return this.telemetrySettings.outfile;
  }

  getGeminiClient(): GeminiClient {
    return this.geminiClient;
  }

  getEnableRecursiveFileSearch(): boolean {
    return this.fileFiltering.enableRecursiveFileSearch;
  }

  getFileFilteringDisableFuzzySearch(): boolean {
    return this.fileFiltering.disableFuzzySearch;
  }

  getFileFilteringRespectGitIgnore(): boolean {
    return this.fileFiltering.respectGitIgnore;
  }
  getFileFilteringRespectGeminiIgnore(): boolean {
    return this.fileFiltering.respectGeminiIgnore;
  }

  getFileFilteringOptions(): FileFilteringOptions {
    return {
      respectGitIgnore: this.fileFiltering.respectGitIgnore,
      respectGeminiIgnore: this.fileFiltering.respectGeminiIgnore,
    };
  }

  /**
   * Gets custom file exclusion patterns from configuration.
   * TODO: This is a placeholder implementation. In the future, this could
   * read from settings files, CLI arguments, or environment variables.
   */
  getCustomExcludes(): string[] {
    // Placeholder implementation - returns empty array for now
    // Future implementation could read from:
    // - User settings file
    // - Project-specific configuration
    // - Environment variables
    // - CLI arguments
    return [];
  }

  getCheckpointingEnabled(): boolean {
    return this.checkpointing;
  }

  getProxy(): string | undefined {
    return this.proxy;
  }

  getWorkingDir(): string {
    return this.cwd;
  }

  getBugCommand(): BugCommandSettings | undefined {
    return this.bugCommand;
  }

  getFileService(): FileDiscoveryService {
    if (!this.fileDiscoveryService) {
      this.fileDiscoveryService = new FileDiscoveryService(this.targetDir);
    }
    return this.fileDiscoveryService;
  }

  getUsageStatisticsEnabled(): boolean {
    return this.usageStatisticsEnabled;
  }

  getExtensionContextFilePaths(): string[] {
    return this.extensionContextFilePaths;
  }

  getUseImprovedFallbackStrategy(): boolean {
    return this.useImprovedFallbackStrategy;
  }

  setUseImprovedFallbackStrategy(enabled: boolean): void {
    this.useImprovedFallbackStrategy = enabled;
  }

  getDisableFallbackForSession(): boolean {
    return this.disableFallbackForSession;
  }

  setDisableFallbackForSession(disabled: boolean): void {
    this.disableFallbackForSession = disabled;
  }

  getExperimentalZedIntegration(): boolean {
    return this.experimentalZedIntegration;
  }

  getListExtensions(): boolean {
    return this.listExtensions;
  }

  getExtensionManagement(): boolean {
    return this.extensionManagement;
  }

  getExtensions(): GeminiCLIExtension[] {
    return this._extensions;
  }

  getBlockedMcpServers(): Array<{ name: string; extensionName: string }> {
    return this._blockedMcpServers;
  }

  getNoBrowser(): boolean {
    return this.noBrowser;
  }

  isBrowserLaunchSuppressed(): boolean {
    return this.getNoBrowser() || !shouldAttemptBrowserLaunch();
  }

  getSummarizeToolOutputConfig():
    | Record<string, SummarizeToolOutputSettings>
    | undefined {
    return this.summarizeToolOutput;
  }

  getIdeMode(): boolean {
    return this.ideMode;
  }

  getFolderTrustFeature(): boolean {
    return this.folderTrustFeature;
  }

  getFolderTrust(): boolean {
    return this.folderTrust;
  }

  isTrustedFolder(): boolean | undefined {
    return this.trustedFolder;
  }

  setIdeMode(value: boolean): void {
    this.ideMode = value;
  }

  async setIdeModeAndSyncConnection(value: boolean): Promise<void> {
    this.ideMode = value;
    if (value) {
      await this.ideClient.connect();
      logIdeConnection(this, new IdeConnectionEvent(IdeConnectionType.SESSION));
    } else {
      await this.ideClient.disconnect();
    }
  }

  getIdeClient(): IdeClient {
    return this.ideClient;
  }

  /**
   * Get the current FileSystemService
   */
  getFileSystemService(): FileSystemService {
    return this.fileSystemService;
  }

  /**
   * Set a custom FileSystemService
   */
  setFileSystemService(fileSystemService: FileSystemService): void {
    this.fileSystemService = fileSystemService;
  }

  getChatCompression(): ChatCompressionSettings | undefined {
    return this.chatCompression;
  }

  isInteractive(): boolean {
    return this.interactive;
  }

  getUseRipgrep(): boolean {
    return this.useRipgrep;
  }

  getShouldUseNodePtyShell(): boolean {
    return this.shouldUseNodePtyShell;
  }

  getSkipNextSpeakerCheck(): boolean {
    return this.skipNextSpeakerCheck;
  }

  getScreenReader(): boolean {
    return this.accessibility.screenReader ?? false;
  }

  getEnablePromptCompletion(): boolean {
    return this.enablePromptCompletion;
  }

  async getGitService(): Promise<GitService> {
    if (!this.gitService) {
      this.gitService = new GitService(this.targetDir, this.storage);
      await this.gitService.initialize();
    }
    return this.gitService;
  }

  getFileExclusions(): FileExclusions {
    return this.fileExclusions;
  }

  async createToolRegistry(): Promise<ToolRegistry> {
    const registry = new ToolRegistry(this);

    // helper to create & register core tools that are enabled
    // eslint-disable-next-line @typescript-eslint/no-explicit-any
    const registerCoreTool = (ToolClass: any, ...args: unknown[]) => {
      const className = ToolClass.name;
      const toolName = ToolClass.Name || className;
      const coreTools = this.getCoreTools();
      const excludeTools = this.getExcludeTools();

      let isEnabled = false;
      if (coreTools === undefined) {
        isEnabled = true;
      } else {
        isEnabled = coreTools.some(
          (tool) =>
            tool === className ||
            tool === toolName ||
            tool.startsWith(`${className}(`) ||
            tool.startsWith(`${toolName}(`),
        );
      }

      if (
        excludeTools?.includes(className) ||
        excludeTools?.includes(toolName)
      ) {
        isEnabled = false;
      }

      if (isEnabled) {
        registry.registerTool(new ToolClass(...args));
      }
    };

    registerCoreTool(LSTool, this);
    registerCoreTool(ReadFileTool, this);

    if (this.getUseRipgrep()) {
      registerCoreTool(RipGrepTool, this);
    } else {
      registerCoreTool(GrepTool, this);
    }

    registerCoreTool(GlobTool, this);
    registerCoreTool(EditTool, this);
    registerCoreTool(WriteFileTool, this);
    registerCoreTool(WebFetchTool, this);
    registerCoreTool(ReadManyFilesTool, this);
    registerCoreTool(ShellTool, this);
    registerCoreTool(MemoryTool);
    registerCoreTool(TodoTool);
    registerCoreTool(WebSearchTool, this);

    await registry.discoverAllTools();
    return registry;
  }
}
// Export model constants for use in CLI
export { DEFAULT_GEMINI_FLASH_MODEL };<|MERGE_RESOLUTION|>--- conflicted
+++ resolved
@@ -6,11 +6,8 @@
 
 import * as path from 'node:path';
 import process from 'node:process';
-<<<<<<< HEAD
 import { t } from '../i18n/index.js';
-=======
 import type { ContentGeneratorConfig } from '../core/contentGenerator.js';
->>>>>>> 0f031a7f
 import {
   AuthType,
   createContentGeneratorConfig,
