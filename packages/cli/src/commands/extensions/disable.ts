--- conflicted
+++ resolved
@@ -8,12 +8,8 @@
 import { disableExtension } from '../../config/extension.js';
 import { SettingScope } from '../../config/settings.js';
 import { getErrorMessage } from '../../utils/errors.js';
-<<<<<<< HEAD
+import { ExtensionEnablementManager } from '../../config/extensions/extensionEnablement.js';
 import { debugLogger, t } from '@thacio/auditaria-cli-core';
-=======
-import { ExtensionEnablementManager } from '../../config/extensions/extensionEnablement.js';
-import { debugLogger } from '@google/gemini-cli-core';
->>>>>>> cc7e1472
 
 interface DisableArgs {
   name: string;
@@ -23,27 +19,11 @@
 export function handleDisable(args: DisableArgs) {
   const extensionEnablementManager = new ExtensionEnablementManager();
   try {
-<<<<<<< HEAD
     const scope =
       args.scope?.toLowerCase() === 'workspace'
         ? SettingScope.Workspace
         : SettingScope.User;
-    disableExtension(args.name, scope);
-=======
-    if (args.scope?.toLowerCase() === 'workspace') {
-      disableExtension(
-        args.name,
-        SettingScope.Workspace,
-        extensionEnablementManager,
-      );
-    } else {
-      disableExtension(
-        args.name,
-        SettingScope.User,
-        extensionEnablementManager,
-      );
-    }
->>>>>>> cc7e1472
+    disableExtension(args.name, scope, extensionEnablementManager);
     debugLogger.log(
       t(
         'commands.extensions.disable.success',
@@ -73,14 +53,10 @@
         type: 'string',
       })
       .option('scope', {
-<<<<<<< HEAD
         describe: t(
           'commands.extensions.disable.scope_description',
           'The scope to disable the extension in.',
         ),
-=======
-        describe: 'The scope to disable the extension in.',
->>>>>>> cc7e1472
         type: 'string',
         default: SettingScope.User,
       })
