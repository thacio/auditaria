--- conflicted
+++ resolved
@@ -19,10 +19,7 @@
   USER_AGREEMENT_RATE_MEDIUM,
 } from '../utils/displayUtils.js';
 import { computeSessionStats } from '../utils/computeStats.js';
-<<<<<<< HEAD
-=======
 import { t } from '@google/gemini-cli-core';
->>>>>>> 3f388ee1
 
 // A more flexible and powerful StatRow component
 interface StatRowProps {
@@ -89,22 +86,22 @@
       <Box>
         <Box width={nameWidth}>
           <Text bold color={theme.text.primary}>
-            Model Usage
+            {t('stats.sections.model_usage', 'Model Usage')}
           </Text>
         </Box>
         <Box width={requestsWidth} justifyContent="flex-end">
           <Text bold color={theme.text.primary}>
-            Reqs
+            {t('stats.labels.requests', 'Reqs')}
           </Text>
         </Box>
         <Box width={inputTokensWidth} justifyContent="flex-end">
           <Text bold color={theme.text.primary}>
-            Input Tokens
+            {t('stats.labels.input_tokens', 'Input Tokens')}
           </Text>
         </Box>
         <Box width={outputTokensWidth} justifyContent="flex-end">
           <Text bold color={theme.text.primary}>
-            Output Tokens
+            {t('stats.labels.output_tokens', 'Output Tokens')}
           </Text>
         </Box>
       </Box>
@@ -145,13 +142,24 @@
       {cacheEfficiency > 0 && (
         <Box flexDirection="column" marginTop={1}>
           <Text color={theme.text.primary}>
-            <Text color={theme.status.success}>Savings Highlight:</Text>{' '}
-            {totalCachedTokens.toLocaleString()} ({cacheEfficiency.toFixed(1)}
-            %) of input tokens were served from the cache, reducing costs.
+            <Text color={theme.status.success}>
+              {t('stats.labels.savings_highlight', 'Savings Highlight:')}{' '}
+            </Text>
+            {t(
+              'stats.messages.cached_tokens',
+              '{count} ({percentage}%) of input tokens were served from the cache, reducing costs.',
+              {
+                count: totalCachedTokens.toLocaleString(),
+                percentage: cacheEfficiency.toFixed(1),
+              },
+            )}
           </Text>
           <Box height={1} />
           <Text color={theme.text.secondary}>
-            » Tip: For a full token breakdown, run `/stats model`.
+            {t(
+              'stats.tip_full_breakdown',
+              '» Tip: For a full token breakdown, run `/stats model`.',
+            )}
           </Text>
         </Box>
       )}
@@ -193,7 +201,7 @@
     }
     return (
       <Text bold color={theme.text.accent}>
-        Session Stats
+        {t('stats.session_stats', 'Session Stats')}
       </Text>
     );
   };
@@ -209,33 +217,37 @@
       {renderTitle()}
       <Box height={1} />
 
-      <Section title="Interaction Summary">
-        <StatRow title="Session ID:">
+      <Section
+        title={t('stats.sections.interaction_summary', 'Interaction Summary')}
+      >
+        <StatRow title={t('stats.labels.session_id', 'Session ID:')}>
           <Text color={theme.text.primary}>{stats.sessionId}</Text>
         </StatRow>
-        <StatRow title="Tool Calls:">
+        <StatRow title={t('stats.labels.tool_calls', 'Tool Calls:')}>
           <Text color={theme.text.primary}>
             {tools.totalCalls} ({' '}
             <Text color={theme.status.success}>✓ {tools.totalSuccess}</Text>{' '}
             <Text color={theme.status.error}>x {tools.totalFail}</Text> )
           </Text>
         </StatRow>
-        <StatRow title="Success Rate:">
+        <StatRow title={t('stats.labels.success_rate', 'Success Rate:')}>
           <Text color={successColor}>{computed.successRate.toFixed(1)}%</Text>
         </StatRow>
         {computed.totalDecisions > 0 && (
-          <StatRow title="User Agreement:">
+          <StatRow title={t('stats.labels.user_agreement', 'User Agreement:')}>
             <Text color={agreementColor}>
               {computed.agreementRate.toFixed(1)}%{' '}
               <Text color={theme.text.secondary}>
-                ({computed.totalDecisions} reviewed)
+                {t('stats.messages.reviewed_count', '({count} reviewed)', {
+                  count: computed.totalDecisions,
+                })}
               </Text>
             </Text>
           </StatRow>
         )}
         {files &&
           (files.totalLinesAdded > 0 || files.totalLinesRemoved > 0) && (
-            <StatRow title="Code Changes:">
+            <StatRow title={t('stats.labels.code_changes', 'Code Changes:')}>
               <Text color={theme.text.primary}>
                 <Text color={theme.status.success}>
                   +{files.totalLinesAdded}
@@ -248,16 +260,16 @@
           )}
       </Section>
 
-      <Section title="Performance">
-        <StatRow title="Wall Time:">
+      <Section title={t('stats.sections.performance', 'Performance')}>
+        <StatRow title={t('stats.labels.wall_time', 'Wall Time:')}>
           <Text color={theme.text.primary}>{duration}</Text>
         </StatRow>
-        <StatRow title="Agent Active:">
+        <StatRow title={t('stats.labels.agent_active', 'Agent Active:')}>
           <Text color={theme.text.primary}>
             {formatDuration(computed.agentActiveTime)}
           </Text>
         </StatRow>
-        <SubStatRow title="API Time:">
+        <SubStatRow title={t('stats.labels.api_time', 'API Time:')}>
           <Text color={theme.text.primary}>
             {formatDuration(computed.totalApiTime)}{' '}
             <Text color={theme.text.secondary}>
@@ -265,7 +277,7 @@
             </Text>
           </Text>
         </SubStatRow>
-        <SubStatRow title="Tool Time:">
+        <SubStatRow title={t('stats.labels.tool_time', 'Tool Time:')}>
           <Text color={theme.text.primary}>
             {formatDuration(computed.totalToolTime)}{' '}
             <Text color={theme.text.secondary}>
