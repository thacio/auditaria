/**
 * @license
 * Copyright 2025 Google LLC
 * SPDX-License-Identifier: Apache-2.0
 */
import { t } from '@thacio/auditaria-cli-core';

<<<<<<< HEAD
import { MCPServerConfig } from '@thacio/auditaria-cli-core';
=======
import { MCPServerConfig, GeminiCLIExtension } from '@google/gemini-cli-core';
>>>>>>> 18c3bf3a
import * as fs from 'fs';
import * as path from 'path';
import * as os from 'os';

export const EXTENSIONS_DIRECTORY_NAME = path.join('.gemini', 'extensions');
export const EXTENSIONS_CONFIG_FILENAME = 'gemini-extension.json';

export interface Extension {
  config: ExtensionConfig;
  contextFiles: string[];
}

export interface ExtensionConfig {
  name: string;
  version: string;
  mcpServers?: Record<string, MCPServerConfig>;
  contextFileName?: string | string[];
  excludeTools?: string[];
}

export function loadExtensions(workspaceDir: string): Extension[] {
  const allExtensions = [
    ...loadExtensionsFromDir(workspaceDir),
    ...loadExtensionsFromDir(os.homedir()),
  ];

  const uniqueExtensions = new Map<string, Extension>();
  for (const extension of allExtensions) {
    if (!uniqueExtensions.has(extension.config.name)) {
<<<<<<< HEAD
      console.log(
        t('extension.loading', 'Loading extension: {name} (version: {version})', { name: extension.config.name, version: extension.config.version }),
      );
=======
>>>>>>> 18c3bf3a
      uniqueExtensions.set(extension.config.name, extension);
    }
  }

  return Array.from(uniqueExtensions.values());
}

function loadExtensionsFromDir(dir: string): Extension[] {
  const extensionsDir = path.join(dir, EXTENSIONS_DIRECTORY_NAME);
  if (!fs.existsSync(extensionsDir)) {
    return [];
  }

  const extensions: Extension[] = [];
  for (const subdir of fs.readdirSync(extensionsDir)) {
    const extensionDir = path.join(extensionsDir, subdir);

    const extension = loadExtension(extensionDir);
    if (extension != null) {
      extensions.push(extension);
    }
  }
  return extensions;
}

function loadExtension(extensionDir: string): Extension | null {
  if (!fs.statSync(extensionDir).isDirectory()) {
    console.error(
      t('extension.unexpected_file', 'Warning: unexpected file {path} in extensions directory.', { path: extensionDir }),
    );
    return null;
  }

  const configFilePath = path.join(extensionDir, EXTENSIONS_CONFIG_FILENAME);
  if (!fs.existsSync(configFilePath)) {
    console.error(
      t('extension.missing_config', 'Warning: extension directory {dir} does not contain a config file {config}.', { dir: extensionDir, config: configFilePath }),
    );
    return null;
  }

  try {
    const configContent = fs.readFileSync(configFilePath, 'utf-8');
    const config = JSON.parse(configContent) as ExtensionConfig;
    if (!config.name || !config.version) {
      console.error(
        t('extension.invalid_config', 'Invalid extension config in {path}: missing name or version.', { path: configFilePath }),
      );
      return null;
    }

    const contextFiles = getContextFileNames(config)
      .map((contextFileName) => path.join(extensionDir, contextFileName))
      .filter((contextFilePath) => fs.existsSync(contextFilePath));

    return {
      config,
      contextFiles,
    };
  } catch (e) {
    console.error(
      t('extension.parse_error', 'Warning: error parsing extension config in {path}: {error}', { path: configFilePath, error: String(e) }),
    );
    return null;
  }
}

function getContextFileNames(config: ExtensionConfig): string[] {
  if (!config.contextFileName) {
    return ['GEMINI.md'];
  } else if (!Array.isArray(config.contextFileName)) {
    return [config.contextFileName];
  }
  return config.contextFileName;
}

export function annotateActiveExtensions(
  extensions: Extension[],
  enabledExtensionNames: string[],
): GeminiCLIExtension[] {
  const annotatedExtensions: GeminiCLIExtension[] = [];

  if (enabledExtensionNames.length === 0) {
    return extensions.map((extension) => ({
      name: extension.config.name,
      version: extension.config.version,
      isActive: true,
    }));
  }

  const lowerCaseEnabledExtensions = new Set(
    enabledExtensionNames.map((e) => e.trim().toLowerCase()),
  );

  if (
    lowerCaseEnabledExtensions.size === 1 &&
    lowerCaseEnabledExtensions.has('none')
  ) {
<<<<<<< HEAD
    if (extensions.length > 0) {
      console.log(t('extension.all_disabled', 'All extensions are disabled.'));
    }
    return [];
=======
    return extensions.map((extension) => ({
      name: extension.config.name,
      version: extension.config.version,
      isActive: false,
    }));
>>>>>>> 18c3bf3a
  }

  const notFoundNames = new Set(lowerCaseEnabledExtensions);

  for (const extension of extensions) {
    const lowerCaseName = extension.config.name.toLowerCase();
<<<<<<< HEAD
    if (lowerCaseEnabledExtensions.has(lowerCaseName)) {
      console.log(
        t('extension.activated', 'Activated extension: {name} (version: {version})', { name: extension.config.name, version: extension.config.version }),
      );
      activeExtensions.push(extension);
      notFoundNames.delete(lowerCaseName);
    } else {
      console.log(t('extension.disabled', 'Disabled extension: {name}', { name: extension.config.name }));
=======
    const isActive = lowerCaseEnabledExtensions.has(lowerCaseName);

    if (isActive) {
      notFoundNames.delete(lowerCaseName);
>>>>>>> 18c3bf3a
    }

    annotatedExtensions.push({
      name: extension.config.name,
      version: extension.config.version,
      isActive,
    });
  }

  for (const requestedName of notFoundNames) {
<<<<<<< HEAD
    console.log(t('extension.not_found', 'Extension not found: {name}', { name: requestedName }));
=======
    console.error(`Extension not found: ${requestedName}`);
>>>>>>> 18c3bf3a
  }

  return annotatedExtensions;
}<|MERGE_RESOLUTION|>--- conflicted
+++ resolved
@@ -5,11 +5,7 @@
  */
 import { t } from '@thacio/auditaria-cli-core';
 
-<<<<<<< HEAD
-import { MCPServerConfig } from '@thacio/auditaria-cli-core';
-=======
-import { MCPServerConfig, GeminiCLIExtension } from '@google/gemini-cli-core';
->>>>>>> 18c3bf3a
+import { MCPServerConfig, GeminiCLIExtension } from '@thacio/auditaria-cli-core';
 import * as fs from 'fs';
 import * as path from 'path';
 import * as os from 'os';
@@ -39,12 +35,6 @@
   const uniqueExtensions = new Map<string, Extension>();
   for (const extension of allExtensions) {
     if (!uniqueExtensions.has(extension.config.name)) {
-<<<<<<< HEAD
-      console.log(
-        t('extension.loading', 'Loading extension: {name} (version: {version})', { name: extension.config.name, version: extension.config.version }),
-      );
-=======
->>>>>>> 18c3bf3a
       uniqueExtensions.set(extension.config.name, extension);
     }
   }
@@ -143,39 +133,21 @@
     lowerCaseEnabledExtensions.size === 1 &&
     lowerCaseEnabledExtensions.has('none')
   ) {
-<<<<<<< HEAD
-    if (extensions.length > 0) {
-      console.log(t('extension.all_disabled', 'All extensions are disabled.'));
-    }
-    return [];
-=======
     return extensions.map((extension) => ({
       name: extension.config.name,
       version: extension.config.version,
       isActive: false,
     }));
->>>>>>> 18c3bf3a
   }
 
   const notFoundNames = new Set(lowerCaseEnabledExtensions);
 
   for (const extension of extensions) {
     const lowerCaseName = extension.config.name.toLowerCase();
-<<<<<<< HEAD
-    if (lowerCaseEnabledExtensions.has(lowerCaseName)) {
-      console.log(
-        t('extension.activated', 'Activated extension: {name} (version: {version})', { name: extension.config.name, version: extension.config.version }),
-      );
-      activeExtensions.push(extension);
-      notFoundNames.delete(lowerCaseName);
-    } else {
-      console.log(t('extension.disabled', 'Disabled extension: {name}', { name: extension.config.name }));
-=======
     const isActive = lowerCaseEnabledExtensions.has(lowerCaseName);
 
     if (isActive) {
       notFoundNames.delete(lowerCaseName);
->>>>>>> 18c3bf3a
     }
 
     annotatedExtensions.push({
@@ -186,11 +158,7 @@
   }
 
   for (const requestedName of notFoundNames) {
-<<<<<<< HEAD
-    console.log(t('extension.not_found', 'Extension not found: {name}', { name: requestedName }));
-=======
-    console.error(`Extension not found: ${requestedName}`);
->>>>>>> 18c3bf3a
+    console.error(t('extension.not_found', 'Extension not found: {name}', { name: requestedName }));
   }
 
   return annotatedExtensions;
