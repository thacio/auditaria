--- conflicted
+++ resolved
@@ -25,13 +25,9 @@
   UnauthorizedError,
   UserPromptEvent,
   DEFAULT_GEMINI_FLASH_MODEL,
-<<<<<<< HEAD
+  parseAndFormatApiError,
   t,
 } from '@thacio/auditaria-cli-core';
-=======
-  parseAndFormatApiError,
-} from '@google/gemini-cli-core';
->>>>>>> b61a63ae
 import { type Part, type PartListUnion, FinishReason } from '@google/genai';
 import {
   StreamingState,
