/**
 * @license
 * Copyright 2025 Google LLC
 * SPDX-License-Identifier: Apache-2.0
 */

/* eslint-disable @typescript-eslint/no-explicit-any */
import type { Mock } from 'vitest';
import { describe, it, expect, vi, beforeEach, afterEach } from 'vitest';
import { renderHook, act } from '@testing-library/react';
import {
  useReactToolScheduler,
  mapToDisplay,
} from './useReactToolScheduler.js';
import type { PartUnion, FunctionResponse } from '@google/genai';
import type {
  Config,
  ToolCallRequestInfo,
  ToolRegistry,
  ToolResult,
  ToolCallConfirmationDetails,
  ToolCallResponseInfo,
  ToolCall, // Import from core
  Status as ToolCallStatusType,
  ToolInvocation,
  AnyDeclarativeTool,
  AnyToolInvocation,
<<<<<<< HEAD
} from '@thacio/auditaria-cli-core';
import {
  ToolConfirmationOutcome,
  ApprovalMode,
  Kind,
  BaseDeclarativeTool,
  BaseToolInvocation,
} from '@thacio/auditaria-cli-core';
=======
} from '@google/gemini-cli-core';
import {
  ToolConfirmationOutcome,
  ApprovalMode,
  MockTool,
} from '@google/gemini-cli-core';
>>>>>>> bfdddcbd
import type { HistoryItemWithoutId, HistoryItemToolGroup } from '../types.js';
import { ToolCallStatus } from '../types.js';

// Mocks
vi.mock('@thacio/auditaria-cli-core', async () => {
  const actual = await vi.importActual('@thacio/auditaria-cli-core');
  return {
    ...actual,
    ToolRegistry: vi.fn(),
    Config: vi.fn(),
  };
});

const mockToolRegistry = {
  getTool: vi.fn(),
  getAllToolNames: vi.fn(() => ['mockTool', 'anotherTool']),
};

const mockConfig = {
  getToolRegistry: vi.fn(() => mockToolRegistry as unknown as ToolRegistry),
  getApprovalMode: vi.fn(() => ApprovalMode.DEFAULT),
  getSessionId: () => 'test-session-id',
  getUsageStatisticsEnabled: () => true,
  getDebugMode: () => false,
  getAllowedTools: vi.fn(() => []),
  getContentGeneratorConfig: () => ({
    model: 'test-model',
    authType: 'oauth-personal',
  }),
} as unknown as Config;

class MockToolInvocation extends BaseToolInvocation<object, ToolResult> {
  constructor(
    private readonly tool: MockTool,
    params: object,
  ) {
    super(params);
  }

  getDescription(): string {
    return JSON.stringify(this.params);
  }

  override shouldConfirmExecute(
    abortSignal: AbortSignal,
  ): Promise<ToolCallConfirmationDetails | false> {
    return this.tool.shouldConfirmExecute(this.params, abortSignal);
  }

  execute(
    signal: AbortSignal,
    updateOutput?: (output: string) => void,
    terminalColumns?: number,
    terminalRows?: number,
  ): Promise<ToolResult> {
    return this.tool.execute(
      this.params,
      signal,
      updateOutput,
      terminalColumns,
      terminalRows,
    );
  }
}

class MockTool extends BaseDeclarativeTool<object, ToolResult> {
  constructor(
    name: string,
    displayName: string,
    canUpdateOutput = false,
    shouldConfirm = false,
    isOutputMarkdown = false,
  ) {
    super(
      name,
      displayName,
      'A mock tool for testing',
      Kind.Other,
      {},
      isOutputMarkdown,
      canUpdateOutput,
    );
    if (shouldConfirm) {
      this.shouldConfirmExecute.mockImplementation(
        async (): Promise<ToolCallConfirmationDetails | false> => ({
          type: 'edit',
          title: 'Mock Tool Requires Confirmation',
          onConfirm: mockOnUserConfirmForToolConfirmation,
          filePath: 'mock',
          fileName: 'mockToolRequiresConfirmation.ts',
          fileDiff: 'Mock tool requires confirmation',
          originalContent: 'Original content',
          newContent: 'New content',
        }),
      );
    }
  }

  execute = vi.fn();
  shouldConfirmExecute = vi.fn();

  protected createInvocation(
    params: object,
  ): ToolInvocation<object, ToolResult> {
    return new MockToolInvocation(this, params);
  }
}

const mockTool = new MockTool('mockTool', 'Mock Tool');
const mockToolWithLiveOutput = new MockTool(
  'mockToolWithLiveOutput',
  'Mock Tool With Live Output',
  true,
);
let mockOnUserConfirmForToolConfirmation: Mock;
const mockToolRequiresConfirmation = new MockTool(
  'mockToolRequiresConfirmation',
  'Mock Tool Requires Confirmation',
  false,
  true,
);

describe('useReactToolScheduler in YOLO Mode', () => {
  let onComplete: Mock;
  let setPendingHistoryItem: Mock;

  beforeEach(() => {
    onComplete = vi.fn();
    setPendingHistoryItem = vi.fn();
    mockToolRegistry.getTool.mockClear();
    (mockToolRequiresConfirmation.execute as Mock).mockClear();
    (mockToolRequiresConfirmation.shouldConfirmExecute as Mock).mockClear();

    // IMPORTANT: Enable YOLO mode for this test suite
    (mockConfig.getApprovalMode as Mock).mockReturnValue(ApprovalMode.YOLO);

    vi.useFakeTimers();
  });

  afterEach(() => {
    vi.clearAllTimers();
    vi.useRealTimers();
    // IMPORTANT: Disable YOLO mode after this test suite
    (mockConfig.getApprovalMode as Mock).mockReturnValue(ApprovalMode.DEFAULT);
  });

  const renderSchedulerInYoloMode = () =>
    renderHook(() =>
      useReactToolScheduler(
        onComplete,
        mockConfig as unknown as Config,
        setPendingHistoryItem,
        () => undefined,
        () => {},
      ),
    );

  it('should skip confirmation and execute tool directly when yoloMode is true', async () => {
    mockToolRegistry.getTool.mockReturnValue(mockToolRequiresConfirmation);
    const expectedOutput = 'YOLO Confirmed output';
    (mockToolRequiresConfirmation.execute as Mock).mockResolvedValue({
      llmContent: expectedOutput,
      returnDisplay: 'YOLO Formatted tool output',
    } as ToolResult);

    const { result } = renderSchedulerInYoloMode();
    const schedule = result.current[1];
    const request: ToolCallRequestInfo = {
      callId: 'yoloCall',
      name: 'mockToolRequiresConfirmation',
      args: { data: 'any data' },
    } as any;

    act(() => {
      schedule(request, new AbortController().signal);
    });

    await act(async () => {
      await vi.runAllTimersAsync(); // Process validation
    });
    await act(async () => {
      await vi.runAllTimersAsync(); // Process scheduling
    });
    await act(async () => {
      await vi.runAllTimersAsync(); // Process execution
    });

    // Check that execute WAS called
    expect(mockToolRequiresConfirmation.execute).toHaveBeenCalledWith(
      request.args,
      expect.any(AbortSignal),
      undefined,
      undefined,
      undefined,
    );

    // Check that onComplete was called with success
    expect(onComplete).toHaveBeenCalledWith([
      expect.objectContaining({
        status: 'success',
        request,
        response: expect.objectContaining({
          resultDisplay: 'YOLO Formatted tool output',
          responseParts: [
            {
              functionResponse: {
                id: 'yoloCall',
                name: 'mockToolRequiresConfirmation',
                response: { output: expectedOutput },
              },
            },
          ],
        }),
      }),
    ]);

    // Ensure no confirmation UI was triggered (setPendingHistoryItem should not have been called with confirmation details)
    const setPendingHistoryItemCalls = setPendingHistoryItem.mock.calls;
    const confirmationCall = setPendingHistoryItemCalls.find((call) => {
      const item = typeof call[0] === 'function' ? call[0]({}) : call[0];
      return item?.tools?.[0]?.confirmationDetails;
    });
    expect(confirmationCall).toBeUndefined();
  });
});

describe('useReactToolScheduler', () => {
  // TODO(ntaylormullen): The following tests are skipped due to difficulties in
  // reliably testing the asynchronous state updates and interactions with timers.
  // These tests involve complex sequences of events, including confirmations,
  // live output updates, and cancellations, which are challenging to assert
  // correctly with the current testing setup. Further investigation is needed
  // to find a robust way to test these scenarios.
  let onComplete: Mock;
  let setPendingHistoryItem: Mock;
  let capturedOnConfirmForTest:
    | ((outcome: ToolConfirmationOutcome) => void | Promise<void>)
    | undefined;

  beforeEach(() => {
    onComplete = vi.fn();
    capturedOnConfirmForTest = undefined;
    setPendingHistoryItem = vi.fn((updaterOrValue) => {
      let pendingItem: HistoryItemWithoutId | null = null;
      if (typeof updaterOrValue === 'function') {
        // Loosen the type for prevState to allow for more flexible updates in tests
        const prevState: Partial<HistoryItemToolGroup> = {
          type: 'tool_group', // Still default to tool_group for most cases
          tools: [],
        };

        pendingItem = updaterOrValue(prevState as any); // Allow any for more flexibility
      } else {
        pendingItem = updaterOrValue;
      }
      // Capture onConfirm if it exists, regardless of the exact type of pendingItem
      // This is a common pattern in these tests.
      if (
        (pendingItem as HistoryItemToolGroup)?.tools?.[0]?.confirmationDetails
          ?.onConfirm
      ) {
        capturedOnConfirmForTest = (pendingItem as HistoryItemToolGroup)
          .tools[0].confirmationDetails?.onConfirm;
      }
    });

    mockToolRegistry.getTool.mockClear();
    (mockTool.execute as Mock).mockClear();
    (mockTool.shouldConfirmExecute as Mock).mockClear();
    (mockToolWithLiveOutput.execute as Mock).mockClear();
    (mockToolWithLiveOutput.shouldConfirmExecute as Mock).mockClear();
    (mockToolRequiresConfirmation.execute as Mock).mockClear();
    (mockToolRequiresConfirmation.shouldConfirmExecute as Mock).mockClear();

    mockOnUserConfirmForToolConfirmation = vi.fn();
    (
      mockToolRequiresConfirmation.shouldConfirmExecute as Mock
    ).mockImplementation(
      async (): Promise<ToolCallConfirmationDetails | null> =>
        ({
          onConfirm: mockOnUserConfirmForToolConfirmation,
          fileName: 'mockToolRequiresConfirmation.ts',
          fileDiff: 'Mock tool requires confirmation',
          type: 'edit',
          title: 'Mock Tool Requires Confirmation',
        }) as any,
    );

    vi.useFakeTimers();
  });

  afterEach(() => {
    vi.clearAllTimers();
    vi.useRealTimers();
  });

  const renderScheduler = () =>
    renderHook(() =>
      useReactToolScheduler(
        onComplete,
        mockConfig as unknown as Config,
        setPendingHistoryItem,
        () => undefined,
        () => {},
      ),
    );

  it('initial state should be empty', () => {
    const { result } = renderScheduler();
    expect(result.current[0]).toEqual([]);
  });

  it('should schedule and execute a tool call successfully', async () => {
    mockToolRegistry.getTool.mockReturnValue(mockTool);
    (mockTool.execute as Mock).mockResolvedValue({
      llmContent: 'Tool output',
      returnDisplay: 'Formatted tool output',
    } as ToolResult);
    (mockTool.shouldConfirmExecute as Mock).mockResolvedValue(null);

    const { result } = renderScheduler();
    const schedule = result.current[1];
    const request: ToolCallRequestInfo = {
      callId: 'call1',
      name: 'mockTool',
      args: { param: 'value' },
    } as any;

    act(() => {
      schedule(request, new AbortController().signal);
    });
    await act(async () => {
      await vi.runAllTimersAsync();
    });
    await act(async () => {
      await vi.runAllTimersAsync();
    });
    await act(async () => {
      await vi.runAllTimersAsync();
    });

    expect(mockTool.execute).toHaveBeenCalledWith(
      request.args,
      expect.any(AbortSignal),
      undefined,
      undefined,
      undefined,
    );
    expect(onComplete).toHaveBeenCalledWith([
      expect.objectContaining({
        status: 'success',
        request,
        response: expect.objectContaining({
          resultDisplay: 'Formatted tool output',
          responseParts: [
            {
              functionResponse: {
                id: 'call1',
                name: 'mockTool',
                response: { output: 'Tool output' },
              },
            },
          ],
        }),
      }),
    ]);
    expect(result.current[0]).toEqual([]);
  });

  it('should handle tool not found', async () => {
    mockToolRegistry.getTool.mockReturnValue(undefined);
    const { result } = renderScheduler();
    const schedule = result.current[1];
    const request: ToolCallRequestInfo = {
      callId: 'call1',
      name: 'nonexistentTool',
      args: {},
    } as any;

    act(() => {
      schedule(request, new AbortController().signal);
    });
    await act(async () => {
      await vi.runAllTimersAsync();
    });
    await act(async () => {
      await vi.runAllTimersAsync();
    });

    expect(onComplete).toHaveBeenCalledWith([
      expect.objectContaining({
        status: 'error',
        request,
        response: expect.objectContaining({
          error: expect.objectContaining({
            message: expect.stringMatching(
              /Tool "nonexistentTool" not found in registry/,
            ),
          }),
        }),
      }),
    ]);
    const errorMessage = onComplete.mock.calls[0][0][0].response.error.message;
    expect(errorMessage).toContain('Did you mean one of:');
    expect(errorMessage).toContain('"mockTool"');
    expect(errorMessage).toContain('"anotherTool"');
    expect(result.current[0]).toEqual([]);
  });

  it('should handle error during shouldConfirmExecute', async () => {
    mockToolRegistry.getTool.mockReturnValue(mockTool);
    const confirmError = new Error('Confirmation check failed');
    (mockTool.shouldConfirmExecute as Mock).mockRejectedValue(confirmError);

    const { result } = renderScheduler();
    const schedule = result.current[1];
    const request: ToolCallRequestInfo = {
      callId: 'call1',
      name: 'mockTool',
      args: {},
    } as any;

    act(() => {
      schedule(request, new AbortController().signal);
    });
    await act(async () => {
      await vi.runAllTimersAsync();
    });
    await act(async () => {
      await vi.runAllTimersAsync();
    });

    expect(onComplete).toHaveBeenCalledWith([
      expect.objectContaining({
        status: 'error',
        request,
        response: expect.objectContaining({
          error: confirmError,
        }),
      }),
    ]);
    expect(result.current[0]).toEqual([]);
  });

  it('should handle error during execute', async () => {
    mockToolRegistry.getTool.mockReturnValue(mockTool);
    (mockTool.shouldConfirmExecute as Mock).mockResolvedValue(null);
    const execError = new Error('Execution failed');
    (mockTool.execute as Mock).mockRejectedValue(execError);

    const { result } = renderScheduler();
    const schedule = result.current[1];
    const request: ToolCallRequestInfo = {
      callId: 'call1',
      name: 'mockTool',
      args: {},
    } as any;

    act(() => {
      schedule(request, new AbortController().signal);
    });
    await act(async () => {
      await vi.runAllTimersAsync();
    });
    await act(async () => {
      await vi.runAllTimersAsync();
    });
    await act(async () => {
      await vi.runAllTimersAsync();
    });

    expect(onComplete).toHaveBeenCalledWith([
      expect.objectContaining({
        status: 'error',
        request,
        response: expect.objectContaining({
          error: execError,
        }),
      }),
    ]);
    expect(result.current[0]).toEqual([]);
  });

  it.skip('should handle tool requiring confirmation - approved', async () => {
    mockToolRegistry.getTool.mockReturnValue(mockToolRequiresConfirmation);
    const expectedOutput = 'Confirmed output';
    (mockToolRequiresConfirmation.execute as Mock).mockResolvedValue({
      llmContent: expectedOutput,
      returnDisplay: 'Confirmed display',
    } as ToolResult);

    const { result } = renderScheduler();
    const schedule = result.current[1];
    const request: ToolCallRequestInfo = {
      callId: 'callConfirm',
      name: 'mockToolRequiresConfirmation',
      args: { data: 'sensitive' },
    } as any;

    act(() => {
      schedule(request, new AbortController().signal);
    });
    await act(async () => {
      await vi.runAllTimersAsync();
    });

    expect(setPendingHistoryItem).toHaveBeenCalled();
    expect(capturedOnConfirmForTest).toBeDefined();

    await act(async () => {
      await capturedOnConfirmForTest?.(ToolConfirmationOutcome.ProceedOnce);
    });

    await act(async () => {
      await vi.runAllTimersAsync();
    });
    await act(async () => {
      await vi.runAllTimersAsync();
    });
    await act(async () => {
      await vi.runAllTimersAsync();
    });

    expect(mockOnUserConfirmForToolConfirmation).toHaveBeenCalledWith(
      ToolConfirmationOutcome.ProceedOnce,
    );
    expect(mockToolRequiresConfirmation.execute).toHaveBeenCalled();
    expect(onComplete).toHaveBeenCalledWith([
      expect.objectContaining({
        status: 'success',
        request,
        response: expect.objectContaining({
          resultDisplay: 'Confirmed display',
          responseParts: expect.arrayContaining([
            expect.objectContaining({
              functionResponse: expect.objectContaining({
                response: { output: expectedOutput },
              }),
            }),
          ]),
        }),
      }),
    ]);
  });

  it.skip('should handle tool requiring confirmation - cancelled by user', async () => {
    mockToolRegistry.getTool.mockReturnValue(mockToolRequiresConfirmation);
    const { result } = renderScheduler();
    const schedule = result.current[1];
    const request: ToolCallRequestInfo = {
      callId: 'callConfirmCancel',
      name: 'mockToolRequiresConfirmation',
      args: {},
    } as any;

    act(() => {
      schedule(request, new AbortController().signal);
    });
    await act(async () => {
      await vi.runAllTimersAsync();
    });

    expect(setPendingHistoryItem).toHaveBeenCalled();
    expect(capturedOnConfirmForTest).toBeDefined();

    await act(async () => {
      await capturedOnConfirmForTest?.(ToolConfirmationOutcome.Cancel);
    });
    await act(async () => {
      await vi.runAllTimersAsync();
    });
    await act(async () => {
      await vi.runAllTimersAsync();
    });

    expect(mockOnUserConfirmForToolConfirmation).toHaveBeenCalledWith(
      ToolConfirmationOutcome.Cancel,
    );
    expect(onComplete).toHaveBeenCalledWith([
      expect.objectContaining({
        status: 'cancelled',
        request,
        response: expect.objectContaining({
          responseParts: expect.arrayContaining([
            expect.objectContaining({
              functionResponse: expect.objectContaining({
                response: expect.objectContaining({
                  error: `User did not allow tool call ${request.name}. Reason: User cancelled.`,
                }),
              }),
            }),
          ]),
        }),
      }),
    ]);
  });

  it.skip('should handle live output updates', async () => {
    mockToolRegistry.getTool.mockReturnValue(mockToolWithLiveOutput);
    let liveUpdateFn: ((output: string) => void) | undefined;
    let resolveExecutePromise: (value: ToolResult) => void;
    const executePromise = new Promise<ToolResult>((resolve) => {
      resolveExecutePromise = resolve;
    });

    (mockToolWithLiveOutput.execute as Mock).mockImplementation(
      async (
        _args: Record<string, unknown>,
        _signal: AbortSignal,
        updateFn: ((output: string) => void) | undefined,
      ) => {
        liveUpdateFn = updateFn;
        return executePromise;
      },
    );
    (mockToolWithLiveOutput.shouldConfirmExecute as Mock).mockResolvedValue(
      null,
    );

    const { result } = renderScheduler();
    const schedule = result.current[1];
    const request: ToolCallRequestInfo = {
      callId: 'liveCall',
      name: 'mockToolWithLiveOutput',
      args: {},
    } as any;

    act(() => {
      schedule(request, new AbortController().signal);
    });
    await act(async () => {
      await vi.runAllTimersAsync();
    });

    expect(liveUpdateFn).toBeDefined();
    expect(setPendingHistoryItem).toHaveBeenCalled();

    await act(async () => {
      liveUpdateFn?.('Live output 1');
    });
    await act(async () => {
      await vi.runAllTimersAsync();
    });

    await act(async () => {
      liveUpdateFn?.('Live output 2');
    });
    await act(async () => {
      await vi.runAllTimersAsync();
    });

    act(() => {
      resolveExecutePromise({
        llmContent: 'Final output',
        returnDisplay: 'Final display',
      } as ToolResult);
    });
    await act(async () => {
      await vi.runAllTimersAsync();
    });
    await act(async () => {
      await vi.runAllTimersAsync();
    });

    expect(onComplete).toHaveBeenCalledWith([
      expect.objectContaining({
        status: 'success',
        request,
        response: expect.objectContaining({
          resultDisplay: 'Final display',
          responseParts: expect.arrayContaining([
            expect.objectContaining({
              functionResponse: expect.objectContaining({
                response: { output: 'Final output' },
              }),
            }),
          ]),
        }),
      }),
    ]);
    expect(result.current[0]).toEqual([]);
  });

  it('should schedule and execute multiple tool calls', async () => {
    const tool1 = new MockTool('tool1', 'Tool 1');
    tool1.execute.mockResolvedValue({
      llmContent: 'Output 1',
      returnDisplay: 'Display 1',
    } as ToolResult);
    tool1.shouldConfirmExecute.mockResolvedValue(null);

    const tool2 = new MockTool('tool2', 'Tool 2');
    tool2.execute.mockResolvedValue({
      llmContent: 'Output 2',
      returnDisplay: 'Display 2',
    } as ToolResult);
    tool2.shouldConfirmExecute.mockResolvedValue(null);

    mockToolRegistry.getTool.mockImplementation((name) => {
      if (name === 'tool1') return tool1;
      if (name === 'tool2') return tool2;
      return undefined;
    });

    const { result } = renderScheduler();
    const schedule = result.current[1];
    const requests: ToolCallRequestInfo[] = [
      { callId: 'multi1', name: 'tool1', args: { p: 1 } } as any,
      { callId: 'multi2', name: 'tool2', args: { p: 2 } } as any,
    ];

    act(() => {
      schedule(requests, new AbortController().signal);
    });
    await act(async () => {
      await vi.runAllTimersAsync();
    });
    await act(async () => {
      await vi.runAllTimersAsync();
    });
    await act(async () => {
      await vi.runAllTimersAsync();
    });
    await act(async () => {
      await vi.runAllTimersAsync();
    });

    expect(onComplete).toHaveBeenCalledTimes(1);
    const completedCalls = onComplete.mock.calls[0][0] as ToolCall[];
    expect(completedCalls.length).toBe(2);

    const call1Result = completedCalls.find(
      (c) => c.request.callId === 'multi1',
    );
    const call2Result = completedCalls.find(
      (c) => c.request.callId === 'multi2',
    );

    expect(call1Result).toMatchObject({
      status: 'success',
      request: requests[0],
      response: expect.objectContaining({
        resultDisplay: 'Display 1',
        responseParts: [
          {
            functionResponse: {
              id: 'multi1',
              name: 'tool1',
              response: { output: 'Output 1' },
            },
          },
        ],
      }),
    });
    expect(call2Result).toMatchObject({
      status: 'success',
      request: requests[1],
      response: expect.objectContaining({
        resultDisplay: 'Display 2',
        responseParts: [
          {
            functionResponse: {
              id: 'multi2',
              name: 'tool2',
              response: { output: 'Output 2' },
            },
          },
        ],
      }),
    });
    expect(result.current[0]).toEqual([]);
  });

  it.skip('should throw error if scheduling while already running', async () => {
    mockToolRegistry.getTool.mockReturnValue(mockTool);
    const longExecutePromise = new Promise<ToolResult>((resolve) =>
      setTimeout(
        () =>
          resolve({
            llmContent: 'done',
            returnDisplay: 'done display',
          }),
        50,
      ),
    );
    (mockTool.execute as Mock).mockReturnValue(longExecutePromise);
    (mockTool.shouldConfirmExecute as Mock).mockResolvedValue(null);

    const { result } = renderScheduler();
    const schedule = result.current[1];
    const request1: ToolCallRequestInfo = {
      callId: 'run1',
      name: 'mockTool',
      args: {},
    } as any;
    const request2: ToolCallRequestInfo = {
      callId: 'run2',
      name: 'mockTool',
      args: {},
    } as any;

    act(() => {
      schedule(request1, new AbortController().signal);
    });
    await act(async () => {
      await vi.runAllTimersAsync();
    });

    expect(() => schedule(request2, new AbortController().signal)).toThrow(
      'Cannot schedule tool calls while other tool calls are running',
    );

    await act(async () => {
      await vi.advanceTimersByTimeAsync(50);
      await vi.runAllTimersAsync();
      await act(async () => {
        await vi.runAllTimersAsync();
      });
    });
    expect(onComplete).toHaveBeenCalledWith([
      expect.objectContaining({
        status: 'success',
        request: request1,
        response: expect.objectContaining({ resultDisplay: 'done display' }),
      }),
    ]);
    expect(result.current[0]).toEqual([]);
  });
});

describe('mapToDisplay', () => {
  const baseRequest: ToolCallRequestInfo = {
    callId: 'testCallId',
    name: 'testTool',
    args: { foo: 'bar' },
  } as any;

  const baseTool = new MockTool('testTool', 'Test Tool Display');

  const baseResponse: ToolCallResponseInfo = {
    callId: 'testCallId',
    responseParts: [
      {
        functionResponse: {
          name: 'testTool',
          id: 'testCallId',
          response: { output: 'Test output' },
        } as FunctionResponse,
      } as PartUnion,
    ],
    resultDisplay: 'Test display output',
    error: undefined,
  } as any;

  // Define a more specific type for extraProps for these tests
  // This helps ensure that tool and confirmationDetails are only accessed when they are expected to exist.
  type MapToDisplayExtraProps =
    | {
        tool?: AnyDeclarativeTool;
        invocation?: AnyToolInvocation;
        liveOutput?: string;
        response?: ToolCallResponseInfo;
        confirmationDetails?: ToolCallConfirmationDetails;
      }
    | {
        tool: AnyDeclarativeTool;
        invocation?: AnyToolInvocation;
        response?: ToolCallResponseInfo;
        confirmationDetails?: ToolCallConfirmationDetails;
      }
    | {
        response: ToolCallResponseInfo;
        tool?: undefined;
        confirmationDetails?: ToolCallConfirmationDetails;
      }
    | {
        confirmationDetails: ToolCallConfirmationDetails;
        tool?: AnyDeclarativeTool;
        invocation?: AnyToolInvocation;
        response?: ToolCallResponseInfo;
      };

  const baseInvocation = baseTool.build(baseRequest.args);
  const testCases: Array<{
    name: string;
    status: ToolCallStatusType;
    extraProps?: MapToDisplayExtraProps;
    expectedStatus: ToolCallStatus;
    expectedResultDisplay?: string;
    expectedName?: string;
    expectedDescription?: string;
  }> = [
    {
      name: 'validating',
      status: 'validating',
      extraProps: { tool: baseTool, invocation: baseInvocation },
      expectedStatus: ToolCallStatus.Executing,
      expectedName: baseTool.displayName,
      expectedDescription: baseInvocation.getDescription(),
    },
    {
      name: 'awaiting_approval',
      status: 'awaiting_approval',
      extraProps: {
        tool: baseTool,
        invocation: baseInvocation,
        confirmationDetails: {
          onConfirm: vi.fn(),
          type: 'edit',
          title: 'Test Tool Display',
          serverName: 'testTool',
          toolName: 'testTool',
          toolDisplayName: 'Test Tool Display',
          filePath: 'mock',
          fileName: 'test.ts',
          fileDiff: 'Test diff',
          originalContent: 'Original content',
          newContent: 'New content',
        } as ToolCallConfirmationDetails,
      },
      expectedStatus: ToolCallStatus.Confirming,
      expectedName: baseTool.displayName,
      expectedDescription: baseInvocation.getDescription(),
    },
    {
      name: 'scheduled',
      status: 'scheduled',
      extraProps: { tool: baseTool, invocation: baseInvocation },
      expectedStatus: ToolCallStatus.Pending,
      expectedName: baseTool.displayName,
      expectedDescription: baseInvocation.getDescription(),
    },
    {
      name: 'executing no live output',
      status: 'executing',
      extraProps: { tool: baseTool, invocation: baseInvocation },
      expectedStatus: ToolCallStatus.Executing,
      expectedName: baseTool.displayName,
      expectedDescription: baseInvocation.getDescription(),
    },
    {
      name: 'executing with live output',
      status: 'executing',
      extraProps: {
        tool: baseTool,
        invocation: baseInvocation,
        liveOutput: 'Live test output',
      },
      expectedStatus: ToolCallStatus.Executing,
      expectedResultDisplay: 'Live test output',
      expectedName: baseTool.displayName,
      expectedDescription: baseInvocation.getDescription(),
    },
    {
      name: 'success',
      status: 'success',
      extraProps: {
        tool: baseTool,
        invocation: baseInvocation,
        response: baseResponse,
      },
      expectedStatus: ToolCallStatus.Success,
      expectedResultDisplay: baseResponse.resultDisplay as any,
      expectedName: baseTool.displayName,
      expectedDescription: baseInvocation.getDescription(),
    },
    {
      name: 'error tool not found',
      status: 'error',
      extraProps: {
        response: {
          ...baseResponse,
          error: new Error('Test error tool not found'),
          resultDisplay: 'Error display tool not found',
        },
      },
      expectedStatus: ToolCallStatus.Error,
      expectedResultDisplay: 'Error display tool not found',
      expectedName: baseRequest.name,
      expectedDescription: JSON.stringify(baseRequest.args),
    },
    {
      name: 'error tool execution failed',
      status: 'error',
      extraProps: {
        tool: baseTool,
        response: {
          ...baseResponse,
          error: new Error('Tool execution failed'),
          resultDisplay: 'Execution failed display',
        },
      },
      expectedStatus: ToolCallStatus.Error,
      expectedResultDisplay: 'Execution failed display',
      expectedName: baseTool.displayName, // Changed from baseTool.name
      expectedDescription: baseInvocation.getDescription(),
    },
    {
      name: 'cancelled',
      status: 'cancelled',
      extraProps: {
        tool: baseTool,
        invocation: baseInvocation,
        response: {
          ...baseResponse,
          resultDisplay: 'Cancelled display',
        },
      },
      expectedStatus: ToolCallStatus.Canceled,
      expectedResultDisplay: 'Cancelled display',
      expectedName: baseTool.displayName,
      expectedDescription: baseInvocation.getDescription(),
    },
  ];

  testCases.forEach(
    ({
      name: testName,
      status,
      extraProps,
      expectedStatus,
      expectedResultDisplay,
      expectedName,
      expectedDescription,
    }) => {
      it(`should map ToolCall with status '${status}' (${testName}) correctly`, () => {
        const toolCall: ToolCall = {
          request: baseRequest,
          status,
          ...(extraProps || {}),
        } as ToolCall;

        const display = mapToDisplay(toolCall);
        expect(display.type).toBe('tool_group');
        expect(display.tools.length).toBe(1);
        const toolDisplay = display.tools[0];

        expect(toolDisplay.callId).toBe(baseRequest.callId);
        expect(toolDisplay.status).toBe(expectedStatus);
        expect(toolDisplay.resultDisplay).toBe(expectedResultDisplay);

        expect(toolDisplay.name).toBe(expectedName);
        expect(toolDisplay.description).toBe(expectedDescription);

        expect(toolDisplay.renderOutputAsMarkdown).toBe(
          extraProps?.tool?.isOutputMarkdown ?? false,
        );
        if (status === 'awaiting_approval') {
          expect(toolDisplay.confirmationDetails).toBe(
            extraProps!.confirmationDetails,
          );
        } else {
          expect(toolDisplay.confirmationDetails).toBeUndefined();
        }
      });
    },
  );

  it('should map an array of ToolCalls correctly', () => {
    const toolCall1: ToolCall = {
      request: { ...baseRequest, callId: 'call1' },
      status: 'success',
      tool: baseTool,
      invocation: baseTool.build(baseRequest.args),
      response: { ...baseResponse, callId: 'call1' },
    } as ToolCall;
    const toolForCall2 = new MockTool(
      baseTool.name,
      baseTool.displayName,
      false,
      false,
      true,
    );
    const toolCall2: ToolCall = {
      request: { ...baseRequest, callId: 'call2' },
      status: 'executing',
      tool: toolForCall2,
      invocation: toolForCall2.build(baseRequest.args),
      liveOutput: 'markdown output',
    } as ToolCall;

    const display = mapToDisplay([toolCall1, toolCall2]);
    expect(display.tools.length).toBe(2);
    expect(display.tools[0].callId).toBe('call1');
    expect(display.tools[0].status).toBe(ToolCallStatus.Success);
    expect(display.tools[0].renderOutputAsMarkdown).toBe(false);
    expect(display.tools[1].callId).toBe('call2');
    expect(display.tools[1].status).toBe(ToolCallStatus.Executing);
    expect(display.tools[1].resultDisplay).toBe('markdown output');
    expect(display.tools[1].renderOutputAsMarkdown).toBe(true);
  });
});<|MERGE_RESOLUTION|>--- conflicted
+++ resolved
@@ -25,7 +25,6 @@
   ToolInvocation,
   AnyDeclarativeTool,
   AnyToolInvocation,
-<<<<<<< HEAD
 } from '@thacio/auditaria-cli-core';
 import {
   ToolConfirmationOutcome,
@@ -33,15 +32,8 @@
   Kind,
   BaseDeclarativeTool,
   BaseToolInvocation,
+  MockTool,
 } from '@thacio/auditaria-cli-core';
-=======
-} from '@google/gemini-cli-core';
-import {
-  ToolConfirmationOutcome,
-  ApprovalMode,
-  MockTool,
-} from '@google/gemini-cli-core';
->>>>>>> bfdddcbd
 import type { HistoryItemWithoutId, HistoryItemToolGroup } from '../types.js';
 import { ToolCallStatus } from '../types.js';
 
