{
<<<<<<< HEAD
  "name": "@thacio/auditaria-cli-test-utils",
  "version": "0.3.1",
=======
  "name": "@google/gemini-cli-test-utils",
  "version": "0.3.3",
>>>>>>> fe15b04f
  "private": true,
  "main": "src/index.ts",
  "license": "Apache-2.0",
  "type": "module",
  "scripts": {
    "build": "node ../../scripts/build_package.js",
    "typecheck": "tsc --noEmit"
  },
  "devDependencies": {
    "typescript": "^5.3.3"
  },
  "engines": {
    "node": ">=20"
  }
}<|MERGE_RESOLUTION|>--- conflicted
+++ resolved
@@ -1,11 +1,6 @@
 {
-<<<<<<< HEAD
   "name": "@thacio/auditaria-cli-test-utils",
-  "version": "0.3.1",
-=======
-  "name": "@google/gemini-cli-test-utils",
   "version": "0.3.3",
->>>>>>> fe15b04f
   "private": true,
   "main": "src/index.ts",
   "license": "Apache-2.0",
