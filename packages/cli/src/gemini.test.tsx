/**
 * @license
 * Copyright 2025 Google LLC
 * SPDX-License-Identifier: Apache-2.0
 */

import { describe, it, expect, vi, beforeEach, afterEach } from 'vitest';
import {
  setupUnhandledRejectionHandler,
  validateDnsResolutionOrder,
  startInteractiveUI,
} from './gemini.js';
import { type LoadedSettings } from './config/settings.js';
import { appEvents, AppEvent } from './utils/events.js';
<<<<<<< HEAD
import type { Config } from '@thacio/auditaria-cli-core';
import { FatalConfigError } from '@thacio/auditaria-cli-core';
=======
import type { Config } from '@google/gemini-cli-core';
>>>>>>> e6e60861

// Custom error to identify mock process.exit calls
class MockProcessExitError extends Error {
  constructor(readonly code?: string | number | null | undefined) {
    super('PROCESS_EXIT_MOCKED');
    this.name = 'MockProcessExitError';
  }
}

// Mock dependencies
vi.mock('./config/settings.js', async (importOriginal) => {
  const actual = await importOriginal<typeof import('./config/settings.js')>();
  return {
    ...actual,
    loadSettings: vi.fn(),
  };
});

vi.mock('./config/config.js', () => ({
  loadCliConfig: vi.fn().mockResolvedValue({
    config: {
      getSandbox: vi.fn(() => false),
      getQuestion: vi.fn(() => ''),
    },
    modelWasSwitched: false,
    originalModelBeforeSwitch: null,
    finalModel: 'test-model',
  }),
}));

vi.mock('read-package-up', () => ({
  readPackageUp: vi.fn().mockResolvedValue({
    packageJson: { name: 'test-pkg', version: 'test-version' },
    path: '/fake/path/package.json',
  }),
}));

vi.mock('update-notifier', () => ({
  default: vi.fn(() => ({
    notify: vi.fn(),
  })),
}));

vi.mock('./utils/events.js', async (importOriginal) => {
  const actual = await importOriginal<typeof import('./utils/events.js')>();
  return {
    ...actual,
    appEvents: {
      emit: vi.fn(),
    },
  };
});

vi.mock('./utils/sandbox.js', () => ({
  sandbox_command: vi.fn(() => ''), // Default to no sandbox command
  start_sandbox: vi.fn(() => Promise.resolve()), // Mock as an async function that resolves
}));

describe('gemini.tsx main function', () => {
  let originalEnvGeminiSandbox: string | undefined;
  let originalEnvSandbox: string | undefined;
  let initialUnhandledRejectionListeners: NodeJS.UnhandledRejectionListener[] =
    [];

  const processExitSpy = vi
    .spyOn(process, 'exit')
    .mockImplementation((code) => {
      throw new MockProcessExitError(code);
    });

  beforeEach(() => {
    // Store and clear sandbox-related env variables to ensure a consistent test environment
    originalEnvGeminiSandbox = process.env['GEMINI_SANDBOX'];
    originalEnvSandbox = process.env['SANDBOX'];
    delete process.env['GEMINI_SANDBOX'];
    delete process.env['SANDBOX'];

    initialUnhandledRejectionListeners =
      process.listeners('unhandledRejection');
  });

  afterEach(() => {
    // Restore original env variables
    if (originalEnvGeminiSandbox !== undefined) {
      process.env['GEMINI_SANDBOX'] = originalEnvGeminiSandbox;
    } else {
      delete process.env['GEMINI_SANDBOX'];
    }
    if (originalEnvSandbox !== undefined) {
      process.env['SANDBOX'] = originalEnvSandbox;
    } else {
      delete process.env['SANDBOX'];
    }

    const currentListeners = process.listeners('unhandledRejection');
    const addedListener = currentListeners.find(
      (listener) => !initialUnhandledRejectionListeners.includes(listener),
    );

    if (addedListener) {
      process.removeListener('unhandledRejection', addedListener);
    }
    vi.restoreAllMocks();
  });

  it('should log unhandled promise rejections and open debug console on first error', async () => {
    const appEventsMock = vi.mocked(appEvents);
    const rejectionError = new Error('Test unhandled rejection');

    setupUnhandledRejectionHandler();
    // Simulate an unhandled rejection.
    // We are not using Promise.reject here as vitest will catch it.
    // Instead we will dispatch the event manually.
    process.emit('unhandledRejection', rejectionError, Promise.resolve());

    // We need to wait for the rejection handler to be called.
    await new Promise(process.nextTick);

    expect(appEventsMock.emit).toHaveBeenCalledWith(AppEvent.OpenDebugConsole);
    expect(appEventsMock.emit).toHaveBeenCalledWith(
      AppEvent.LogError,
      expect.stringContaining('Unhandled Promise Rejection'),
    );
    expect(appEventsMock.emit).toHaveBeenCalledWith(
      AppEvent.LogError,
      expect.stringContaining('Please file a bug report using the /bug tool.'),
    );

    // Simulate a second rejection
    const secondRejectionError = new Error('Second test unhandled rejection');
    process.emit('unhandledRejection', secondRejectionError, Promise.resolve());
    await new Promise(process.nextTick);

    // Ensure emit was only called once for OpenDebugConsole
    const openDebugConsoleCalls = appEventsMock.emit.mock.calls.filter(
      (call) => call[0] === AppEvent.OpenDebugConsole,
    );
    expect(openDebugConsoleCalls.length).toBe(1);

    // Avoid the process.exit error from being thrown.
    processExitSpy.mockRestore();
  });
});

describe('validateDnsResolutionOrder', () => {
  let consoleWarnSpy: ReturnType<typeof vi.spyOn>;

  beforeEach(() => {
    consoleWarnSpy = vi.spyOn(console, 'warn').mockImplementation(() => {});
  });

  afterEach(() => {
    consoleWarnSpy.mockRestore();
  });

  it('should return "ipv4first" when the input is "ipv4first"', () => {
    expect(validateDnsResolutionOrder('ipv4first')).toBe('ipv4first');
    expect(consoleWarnSpy).not.toHaveBeenCalled();
  });

  it('should return "verbatim" when the input is "verbatim"', () => {
    expect(validateDnsResolutionOrder('verbatim')).toBe('verbatim');
    expect(consoleWarnSpy).not.toHaveBeenCalled();
  });

  it('should return the default "ipv4first" when the input is undefined', () => {
    expect(validateDnsResolutionOrder(undefined)).toBe('ipv4first');
    expect(consoleWarnSpy).not.toHaveBeenCalled();
  });

  it('should return the default "ipv4first" and log a warning for an invalid string', () => {
    expect(validateDnsResolutionOrder('invalid-value')).toBe('ipv4first');
    expect(consoleWarnSpy).toHaveBeenCalledOnce();
    expect(consoleWarnSpy).toHaveBeenCalledWith(
      'Invalid value for dnsResolutionOrder in settings: "invalid-value". Using default "ipv4first".',
    );
  });
});

describe('startInteractiveUI', () => {
  // Mock dependencies
  const mockConfig = {
    getProjectRoot: () => '/root',
    getScreenReader: () => false,
  } as Config;
  const mockSettings = {
    merged: {
      ui: {
        hideWindowTitle: false,
      },
    },
  } as LoadedSettings;
  const mockStartupWarnings = ['warning1'];
  const mockWorkspaceRoot = '/root';

  vi.mock('./utils/version.js', () => ({
    getCliVersion: vi.fn(() => Promise.resolve('1.0.0')),
  }));

  vi.mock('./ui/utils/kittyProtocolDetector.js', () => ({
    detectAndEnableKittyProtocol: vi.fn(() => Promise.resolve()),
  }));

  vi.mock('./ui/utils/updateCheck.js', () => ({
    checkForUpdates: vi.fn(() => Promise.resolve(null)),
  }));

  vi.mock('./utils/cleanup.js', () => ({
    cleanupCheckpoints: vi.fn(() => Promise.resolve()),
    registerCleanup: vi.fn(),
  }));

  vi.mock('ink', () => ({
    render: vi.fn().mockReturnValue({ unmount: vi.fn() }),
  }));

  beforeEach(() => {
    vi.clearAllMocks();
  });

  it('should render the UI with proper React context and exitOnCtrlC disabled', async () => {
    const { render } = await import('ink');
    const renderSpy = vi.mocked(render);

    await startInteractiveUI(
      mockConfig,
      mockSettings,
      mockStartupWarnings,
      mockWorkspaceRoot,
    );

    // Verify render was called with correct options
    expect(renderSpy).toHaveBeenCalledTimes(1);
    const [reactElement, options] = renderSpy.mock.calls[0];

    // Verify render options
    expect(options).toEqual({
      exitOnCtrlC: false,
      isScreenReaderEnabled: false,
    });

    // Verify React element structure is valid (but don't deep dive into JSX internals)
    expect(reactElement).toBeDefined();
  });

  it('should perform all startup tasks in correct order', async () => {
    const { getCliVersion } = await import('./utils/version.js');
    const { detectAndEnableKittyProtocol } = await import(
      './ui/utils/kittyProtocolDetector.js'
    );
    const { checkForUpdates } = await import('./ui/utils/updateCheck.js');
    const { registerCleanup } = await import('./utils/cleanup.js');

    await startInteractiveUI(
      mockConfig,
      mockSettings,
      mockStartupWarnings,
      mockWorkspaceRoot,
    );

    // Verify all startup tasks were called
    expect(getCliVersion).toHaveBeenCalledTimes(1);
    expect(detectAndEnableKittyProtocol).toHaveBeenCalledTimes(1);
    expect(registerCleanup).toHaveBeenCalledTimes(1);

    // Verify cleanup handler is registered with unmount function
    const cleanupFn = vi.mocked(registerCleanup).mock.calls[0][0];
    expect(typeof cleanupFn).toBe('function');

    // checkForUpdates should be called asynchronously (not waited for)
    // We need a small delay to let it execute
    await new Promise((resolve) => setTimeout(resolve, 0));
    expect(checkForUpdates).toHaveBeenCalledTimes(1);
  });
});<|MERGE_RESOLUTION|>--- conflicted
+++ resolved
@@ -12,12 +12,7 @@
 } from './gemini.js';
 import { type LoadedSettings } from './config/settings.js';
 import { appEvents, AppEvent } from './utils/events.js';
-<<<<<<< HEAD
 import type { Config } from '@thacio/auditaria-cli-core';
-import { FatalConfigError } from '@thacio/auditaria-cli-core';
-=======
-import type { Config } from '@google/gemini-cli-core';
->>>>>>> e6e60861
 
 // Custom error to identify mock process.exit calls
 class MockProcessExitError extends Error {
