--- conflicted
+++ resolved
@@ -4,7 +4,7 @@
  * SPDX-License-Identifier: Apache-2.0
  */
 
-import { DetectedIde, getIdeInfo } from '@google/gemini-cli-core';
+import { DetectedIde, getIdeInfo } from '@thacio/auditaria-cli-core';
 import { Box, Text, useInput } from 'ink';
 import { t } from '@thacio/auditaria-cli-core';
 import {
@@ -43,48 +43,35 @@
 
   const OPTIONS: Array<RadioSelectItem<IdeIntegrationNudgeResult>> = [
     {
-<<<<<<< HEAD
       label: t('ide_integration_nudge.yes', 'Yes'),
-      value: 'yes',
-    },
-    {
-      label: t('ide_integration_nudge.no_esc', 'No (esc)'),
-      value: 'no',
-    },
-    {
-      label: t('ide_integration_nudge.no_dont_ask', "No, don't ask again"),
-      value: 'dismiss',
-=======
-      label: 'Yes',
       value: {
         userSelection: 'yes',
         isExtensionPreInstalled,
       },
     },
     {
-      label: 'No (esc)',
+      label: t('ide_integration_nudge.no_esc', 'No (esc)'),
       value: {
         userSelection: 'no',
         isExtensionPreInstalled,
       },
     },
     {
-      label: "No, don't ask again",
+      label: t('ide_integration_nudge.no_dont_ask', "No, don't ask again"),
       value: {
         userSelection: 'dismiss',
         isExtensionPreInstalled,
       },
->>>>>>> 74fd0841
     },
   ];
 
   const installText = isExtensionPreInstalled
-    ? `If you select Yes, the CLI will have access to your open files and display diffs directly in ${
-        ideName ?? 'your editor'
-      }.`
-    : `If you select Yes, we'll install an extension that allows the CLI to access your open files and display diffs directly in ${
-        ideName ?? 'your editor'
-      }.`;
+    ? t('ide_integration_nudge.description_installed', 
+        `If you select Yes, the CLI will have access to your open files and display diffs directly in ${ideName ?? 'your editor'}.`, 
+        { ideName: ideName ?? 'your editor' })
+    : t('ide_integration_nudge.description', 
+        `If you select Yes, we'll install an extension that allows the CLI to access your open files and display diffs directly in ${ideName ?? 'your editor'}.`, 
+        { ideName: ideName ?? 'your editor' });
 
   return (
     <Box
@@ -98,17 +85,9 @@
       <Box marginBottom={1} flexDirection="column">
         <Text>
           <Text color="yellow">{'> '}</Text>
-<<<<<<< HEAD
-          {t('ide_integration_nudge.question', `Do you want to connect your ${ideName ?? 'your'} editor to Auditaria CLI?`, { ideName: ideName ?? 'your' })}
-        </Text>
-        <Text
-          dimColor
-        >{t('ide_integration_nudge.description', `If you select Yes, we'll install an extension that allows the CLI to access your open files and display diffs directly in ${ideName ?? 'your editor'}.`, { ideName: ideName ?? 'your editor' })}</Text>
-=======
-          {`Do you want to connect ${ideName ?? 'your'} editor to Gemini CLI?`}
+          {t('ide_integration_nudge.question', `Do you want to connect ${ideName ?? 'your'} editor to Auditaria CLI?`, { ideName: ideName ?? 'your' })}
         </Text>
         <Text dimColor>{installText}</Text>
->>>>>>> 74fd0841
       </Box>
       <RadioButtonSelect
         items={OPTIONS}
