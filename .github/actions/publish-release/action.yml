name: 'Publish Release'
description: 'Builds, prepares, and publishes the auditaria-cli packages to npm and creates a GitHub release.'

inputs:
  release-version:
    description: 'The version to release (e.g., 0.1.11).'
    required: true
  npm-tag:
    description: 'The npm tag to publish with (e.g., latest, preview, nightly).'
    required: true
  wombat-token-core:
    description: 'The npm token for the @thacio/auditaria-cli-core package.'
    required: true
  wombat-token-cli:
    description: 'The npm token for the @thacio/auditaria-cli package.'
    required: true
  github-token:
    description: 'The GitHub token for creating the release.'
    required: true
  dry-run:
    description: 'Whether to run in dry-run mode.'
    type: 'boolean'
    required: true
  release-tag:
    description: 'The release tag for the release (e.g., v0.1.11).'
    required: true
  previous-tag:
    description: 'The previous tag to use for generating release notes.'
    required: true
  working-directory:
    description: 'The working directory to run the steps in.'
    required: false
    default: '.'

runs:
  using: 'composite'
  steps:
    - name: 'Configure Git User'
      working-directory: '${{ inputs.working-directory }}'
      shell: 'bash'
      run: |-
        git config user.name "gemini-cli-robot"
        git config user.email "gemini-cli-robot@google.com"

    - name: 'Create and switch to a release branch'
      working-directory: '${{ inputs.working-directory }}'
      id: 'release_branch'
      shell: 'bash'
      run: |
        BRANCH_NAME="release/${{ inputs.release-tag }}"
        git switch -c "${BRANCH_NAME}"
        echo "BRANCH_NAME=${BRANCH_NAME}" >> "${GITHUB_OUTPUT}"

    - name: 'Update package versions'
      working-directory: '${{ inputs.working-directory }}'
      shell: 'bash'
      run: 'npm run release:version "${{ inputs.release-version }}"'

    - name: 'Commit and Conditionally Push package versions'
      working-directory: '${{ inputs.working-directory }}'
      shell: 'bash'
      env:
        BRANCH_NAME: '${{ steps.release_branch.outputs.BRANCH_NAME }}'
        DRY_RUN: '${{ inputs.dry-run }}'
        RELEASE_TAG: '${{ inputs.release-tag }}'
      run: |-
        git add package.json package-lock.json packages/*/package.json
        git commit -m "chore(release): ${RELEASE_TAG}"
        if [[ "${DRY_RUN}" == "false" ]]; then
          echo "Pushing release branch to remote..."
          git push --set-upstream origin "${BRANCH_NAME}" --follow-tags
        else
          echo "Dry run enabled. Skipping push."
        fi

    - name: 'Build and Prepare Packages'
      working-directory: '${{ inputs.working-directory }}'
      run: |-
        npm run build:packages
        npm run prepare:package
      shell: 'bash'

    - name: 'Configure npm for publishing'
      uses: 'actions/setup-node@49933ea5288caeca8642d1e84afbd3f7d6820020'
      with:
        node-version-file: '${{ inputs.working-directory }}/.nvmrc'
        registry-url: 'https://wombat-dressing-room.appspot.com'
        scope: '@google'

    - name: 'Publish @thacio/auditaria-cli-core'
      working-directory: '${{ inputs.working-directory }}'
      env:
        NODE_AUTH_TOKEN: '${{ inputs.wombat-token-core }}'
      run: |-
        npm publish \
          --dry-run="${{ inputs.dry-run }}" \
          --workspace="@thacio/auditaria-cli-core" \
          --tag="${{ inputs.npm-tag }}"
      shell: 'bash'

    - name: 'Install latest core package'
      working-directory: '${{ inputs.working-directory }}'
      if: '${{ inputs.dry-run == false }}'
      run: |-
        npm install "@thacio/auditaria-cli-core@${{ inputs.release-version }}" \
        --workspace="@thacio/auditaria-cli" \
        --save-exact
      shell: 'bash'

    - name: 'Publish @thacio/auditaria-cli'
      working-directory: '${{ inputs.working-directory }}'
      env:
        NODE_AUTH_TOKEN: '${{ inputs.wombat-token-cli }}'
      run: |-
        npm publish \
          --dry-run="${{ inputs.dry-run }}" \
          --workspace="@thacio/auditaria-cli" \
          --tag="${{ inputs.npm-tag }}"
      shell: 'bash'

    - name: 'Bundle'
      working-directory: '${{ inputs.working-directory }}'
      run: 'npm run bundle'
      shell: 'bash'

    - name: 'Create GitHub Release'
      working-directory: '${{ inputs.working-directory }}'
      if: '${{ inputs.dry-run == false }}'
      env:
        GITHUB_TOKEN: '${{ inputs.github-token }}'
      run: |-
<<<<<<< HEAD
        gh release create "v${{ inputs.release-version }}" \
          bundle/auditaria.js \
          --target "${{ inputs.release-branch }}" \
          --title "Release v${{ inputs.release-version }}" \
=======
        gh release create "${{ inputs.release-tag }}" \
          bundle/gemini.js \
          --target "${{ steps.release_branch.outputs.BRANCH_NAME }}" \
          --title "Release ${{ inputs.release-tag }}" \
>>>>>>> c99539b9
          --notes-start-tag "${{ inputs.previous-tag }}" \
          --generate-notes
      shell: 'bash'

    - name: 'Create Issue on Failure'
      if: |-
        ${{ failure() }}
      env:
        GITHUB_TOKEN: '${{ inputs.github-token }}'
        RELEASE_TAG: '${{ inputs.release-tag }} || "N/A"'
        DETAILS_URL: '${{ github.server_url }}/${{ github.repository }}/actions/runs/${{ github.run_id }}'
      run: |-
        gh issue create \
          --title "Release Failed for ${RELEASE_TAG} on $(date +'%Y-%m-%d')" \
          --body "The release workflow failed. See the full run for details: ${DETAILS_URL}" \
          --label "kind/bug,release-failure,priority/p0"
      shell: 'bash'<|MERGE_RESOLUTION|>--- conflicted
+++ resolved
@@ -129,17 +129,10 @@
       env:
         GITHUB_TOKEN: '${{ inputs.github-token }}'
       run: |-
-<<<<<<< HEAD
-        gh release create "v${{ inputs.release-version }}" \
+        gh release create "${{ inputs.release-tag }}" \
           bundle/auditaria.js \
-          --target "${{ inputs.release-branch }}" \
-          --title "Release v${{ inputs.release-version }}" \
-=======
-        gh release create "${{ inputs.release-tag }}" \
-          bundle/gemini.js \
           --target "${{ steps.release_branch.outputs.BRANCH_NAME }}" \
           --title "Release ${{ inputs.release-tag }}" \
->>>>>>> c99539b9
           --notes-start-tag "${{ inputs.previous-tag }}" \
           --generate-notes
       shell: 'bash'
