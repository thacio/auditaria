--- conflicted
+++ resolved
@@ -17,20 +17,16 @@
 import process from 'node:process';
 import { isGitRepository } from '../utils/gitUtils.js';
 import { MemoryTool, GEMINI_CONFIG_DIR } from '../tools/memoryTool.js';
-<<<<<<< HEAD
 import { TodoTool } from '../tools/todoTool.js';
 import { LANGUAGE_MAP, SupportedLanguage } from '../i18n/index.js';
-
-export function getCoreSystemPrompt(userMemory?: string, language?: SupportedLanguage): string {
-=======
 import { Config } from '../config/config.js';
 import { ideContext } from '../services/ideContext.js';
 
 export function getCoreSystemPrompt(
   config: Config,
   userMemory?: string,
+  language?: SupportedLanguage,
 ): string {
->>>>>>> 222e362f
   // if GEMINI_SYSTEM_MD is set (and not 0|false), override system prompt from file
   // default path is .gemini/system.md but can be modified via custom path in GEMINI_SYSTEM_MD
   let systemMdEnabled = false;
