--- conflicted
+++ resolved
@@ -8,13 +8,8 @@
 import { ConfirmationRequiredError, ShellProcessor } from './shellProcessor.js';
 import { createMockCommandContext } from '../../test-utils/mockCommandContext.js';
 import { CommandContext } from '../../ui/commands/types.js';
-<<<<<<< HEAD
 import { ApprovalMode, Config } from '@thacio/auditaria-cli-core';
-import os from 'os';
-=======
-import { ApprovalMode, Config } from '@google/gemini-cli-core';
 import os from 'node:os';
->>>>>>> ee4feea0
 import { quote } from 'shell-quote';
 
 // Helper function to determine the expected escaped string based on the current OS,
