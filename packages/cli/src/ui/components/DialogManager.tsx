--- conflicted
+++ resolved
@@ -28,10 +28,7 @@
 import { useUIActions } from '../contexts/UIActionsContext.js';
 import { useConfig } from '../contexts/ConfigContext.js';
 import { useSettings } from '../contexts/SettingsContext.js';
-<<<<<<< HEAD
-=======
 import { t } from '@google/gemini-cli-core';
->>>>>>> 3f388ee1
 import process from 'node:process';
 import { type UseHistoryManagerReturn } from '../hooks/useHistoryManager.js';
 import { IdeTrustChangeDialog } from './IdeTrustChangeDialog.js';
@@ -161,7 +158,12 @@
     return (
       <AuthInProgress
         onTimeout={() => {
-          uiActions.onAuthError('Authentication cancelled.');
+          uiActions.onAuthError(
+            t(
+              'auth_dialog.messages.auth_cancelled',
+              'Authentication cancelled.',
+            ),
+          );
         }}
       />
     );
