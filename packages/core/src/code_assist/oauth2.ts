--- conflicted
+++ resolved
@@ -31,9 +31,6 @@
 import { OAuthCredentialStorage } from './oauth-credential-storage.js';
 import { FORCE_ENCRYPTED_FILE_ENV_VAR } from '../mcp/token-storage/index.js';
 import { debugLogger } from '../utils/debugLogger.js';
-<<<<<<< HEAD
-import { t } from '../i18n/index.js';
-=======
 import {
   writeToStdout,
   createInkStdio,
@@ -47,7 +44,6 @@
   exitAlternateScreen,
 } from '../utils/terminal.js';
 import { coreEvents, CoreEvent } from '../utils/events.js';
->>>>>>> 030a5ace
 
 const userAccountManager = new UserAccountManager();
 
@@ -196,11 +192,9 @@
       return computeClient;
     } catch (e) {
       throw new Error(
-        t(
-          'auth.errors.compute_adc_failed',
-          'Could not authenticate using metadata server application default credentials. Please select a different authentication method or ensure you are in a properly configured environment. Error: {error}',
-          { error: getErrorMessage(e) },
-        ),
+        `Could not authenticate using metadata server application default credentials. Please select a different authentication method or ensure you are in a properly configured environment. Error: ${getErrorMessage(
+          e,
+        )}`,
       );
     }
   }
