--- conflicted
+++ resolved
@@ -3,17 +3,12 @@
  * Copyright 2025 Google LLC
  * SPDX-License-Identifier: Apache-2.0
  */
-import { t } from '@thacio/auditaria-cli-core';
-
-<<<<<<< HEAD
-import { MCPServerConfig, GeminiCLIExtension } from '@thacio/auditaria-cli-core';
-=======
-import {
-  MCPServerConfig,
+import { 
+  t,
+  MCPServerConfig, 
   GeminiCLIExtension,
   Storage,
-} from '@google/gemini-cli-core';
->>>>>>> 21c6480b
+} from '@thacio/auditaria-cli-core';
 import * as fs from 'fs';
 import * as path from 'path';
 import * as os from 'os';
