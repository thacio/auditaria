/**
 * @license
 * Copyright 2025 Google LLC
 * SPDX-License-Identifier: Apache-2.0
 */

import React from 'react';
import { Box, Text } from 'ink';
import Gradient from 'ink-gradient';
import { Colors } from '../colors.js';
import { formatDuration } from '../utils/formatters.js';
import { useSessionStats, ModelMetrics } from '../contexts/SessionContext.js';
import {
  getStatusColor,
  TOOL_SUCCESS_RATE_HIGH,
  TOOL_SUCCESS_RATE_MEDIUM,
  USER_AGREEMENT_RATE_HIGH,
  USER_AGREEMENT_RATE_MEDIUM,
} from '../utils/displayUtils.js';
import { computeSessionStats } from '../utils/computeStats.js';
import { t } from '@thacio/auditaria-cli-core';

// A more flexible and powerful StatRow component
interface StatRowProps {
  title: string;
  children: React.ReactNode; // Use children to allow for complex, colored values
}

const StatRow: React.FC<StatRowProps> = ({ title, children }) => (
  <Box>
    {/* Fixed width for the label creates a clean "gutter" for alignment */}
    <Box width={28}>
      <Text color={Colors.LightBlue}>{title}</Text>
    </Box>
    {children}
  </Box>
);

// A SubStatRow for indented, secondary information
interface SubStatRowProps {
  title: string;
  children: React.ReactNode;
}

const SubStatRow: React.FC<SubStatRowProps> = ({ title, children }) => (
  <Box paddingLeft={2}>
    {/* Adjust width for the "» " prefix */}
    <Box width={26}>
      <Text>» {title}</Text>
    </Box>
    {children}
  </Box>
);

// A Section component to group related stats
interface SectionProps {
  title: string;
  children: React.ReactNode;
}

const Section: React.FC<SectionProps> = ({ title, children }) => (
  <Box flexDirection="column" width="100%" marginBottom={1}>
    <Text bold>{title}</Text>
    {children}
  </Box>
);

const ModelUsageTable: React.FC<{
  models: Record<string, ModelMetrics>;
  totalCachedTokens: number;
  cacheEfficiency: number;
}> = ({ models, totalCachedTokens, cacheEfficiency }) => {
  const nameWidth = 25;
  const requestsWidth = 8;
  const inputTokensWidth = 15;
  const outputTokensWidth = 15;

  return (
    <Box flexDirection="column" marginTop={1}>
      {/* Header */}
      <Box>
        <Box width={nameWidth}>
          <Text bold>{t('stats.sections.model_usage','Model Usage')}</Text>
        </Box>
        <Box width={requestsWidth} justifyContent="flex-end">
          <Text bold>{t('stats.labels.requests','Reqs')}</Text>
        </Box>
        <Box width={inputTokensWidth} justifyContent="flex-end">
          <Text bold>{t('stats.labels.input_tokens','Input Tokens')}</Text>
        </Box>
        <Box width={outputTokensWidth} justifyContent="flex-end">
          <Text bold>{t('stats.labels.output_tokens','Output Tokens')}</Text>
        </Box>
      </Box>
      {/* Divider */}
      <Box
        borderStyle="round"
        borderBottom={true}
        borderTop={false}
        borderLeft={false}
        borderRight={false}
        width={nameWidth + requestsWidth + inputTokensWidth + outputTokensWidth}
      ></Box>

      {/* Rows */}
      {Object.entries(models).map(([name, modelMetrics]) => (
        <Box key={name}>
          <Box width={nameWidth}>
            <Text>{name.replace('-001', '')}</Text>
          </Box>
          <Box width={requestsWidth} justifyContent="flex-end">
            <Text>{modelMetrics.api.totalRequests}</Text>
          </Box>
          <Box width={inputTokensWidth} justifyContent="flex-end">
            <Text color={Colors.AccentYellow}>
              {modelMetrics.tokens.prompt.toLocaleString()}
            </Text>
          </Box>
          <Box width={outputTokensWidth} justifyContent="flex-end">
            <Text color={Colors.AccentYellow}>
              {modelMetrics.tokens.candidates.toLocaleString()}
            </Text>
          </Box>
        </Box>
      ))}
      {cacheEfficiency > 0 && (
        <Box flexDirection="column" marginTop={1}>
          <Text>
            <Text color={Colors.AccentGreen}>{t('stats.labels.savings_highlight','Savings Highlight:')} </Text>
            {t('stats.messages.cached_tokens', '{count} ({percentage}%) of input tokens were served from the cache, reducing costs.', {
              count: totalCachedTokens.toLocaleString(),
              percentage: cacheEfficiency.toFixed(1)
            })}
          </Text>
          <Box height={1} />
          <Text color={Colors.Gray}>
            {t('stats.tip_full_breakdown','» Tip: For a full token breakdown, run `/stats model`.')}
          </Text>
        </Box>
      )}
    </Box>
  );
};

interface StatsDisplayProps {
  duration: string;
  title?: string;
}

export const StatsDisplay: React.FC<StatsDisplayProps> = ({
  duration,
  title,
}) => {
  const { stats } = useSessionStats();
  const { metrics } = stats;
  const { models, tools } = metrics;
  const computed = computeSessionStats(metrics);

  const successThresholds = {
    green: TOOL_SUCCESS_RATE_HIGH,
    yellow: TOOL_SUCCESS_RATE_MEDIUM,
  };
  const agreementThresholds = {
    green: USER_AGREEMENT_RATE_HIGH,
    yellow: USER_AGREEMENT_RATE_MEDIUM,
  };
  const successColor = getStatusColor(computed.successRate, successThresholds);
  const agreementColor = getStatusColor(
    computed.agreementRate,
    agreementThresholds,
  );

  const renderTitle = () => {
    if (title) {
      return Colors.GradientColors && Colors.GradientColors.length > 0 ? (
        <Gradient colors={Colors.GradientColors}>
          <Text bold>{title}</Text>
        </Gradient>
      ) : (
        <Text bold color={Colors.AccentPurple}>
          {title}
        </Text>
      );
    }
    return (
      <Text bold color={Colors.AccentPurple}>
        {t('stats.session_stats','Session Stats')}
      </Text>
    );
  };

  return (
    <Box
      borderStyle="round"
      borderColor={Colors.Gray}
      flexDirection="column"
      paddingY={1}
      paddingX={2}
    >
      {renderTitle()}
      <Box height={1} />

<<<<<<< HEAD
      {tools.totalCalls > 0 && (
        <Section title={t('stats.sections.interaction_summary','Interaction Summary')}>
          <StatRow title={t('stats.labels.tool_calls','Tool Calls:')}>
            <Text>
              {tools.totalCalls} ({' '}
              <Text color={Colors.AccentGreen}>✔ {tools.totalSuccess}</Text>{' '}
              <Text color={Colors.AccentRed}>✖ {tools.totalFail}</Text> )
            </Text>
          </StatRow>
          <StatRow title={t('stats.labels.success_rate','Success Rate:')}>
            <Text color={successColor}>{computed.successRate.toFixed(1)}%</Text>
          </StatRow>
          {computed.totalDecisions > 0 && (
            <StatRow title={t('stats.labels.user_agreement','User Agreement:')}>
              <Text color={agreementColor}>
                {computed.agreementRate.toFixed(1)}%{' '}
                <Text color={Colors.Gray}>
                  {t('stats.messages.reviewed_count', '({count} reviewed)', {
                    count: computed.totalDecisions
                  })}
                </Text>
              </Text>
            </StatRow>
          )}
        </Section>
      )}
=======
      <Section title="Interaction Summary">
        <StatRow title="Session ID:">
          <Text>{stats.sessionId}</Text>
        </StatRow>
        <StatRow title="Tool Calls:">
          <Text>
            {tools.totalCalls} ({' '}
            <Text color={Colors.AccentGreen}>✔ {tools.totalSuccess}</Text>{' '}
            <Text color={Colors.AccentRed}>✖ {tools.totalFail}</Text> )
          </Text>
        </StatRow>
        <StatRow title="Success Rate:">
          <Text color={successColor}>{computed.successRate.toFixed(1)}%</Text>
        </StatRow>
        {computed.totalDecisions > 0 && (
          <StatRow title="User Agreement:">
            <Text color={agreementColor}>
              {computed.agreementRate.toFixed(1)}%{' '}
              <Text color={Colors.Gray}>
                ({computed.totalDecisions} reviewed)
              </Text>
            </Text>
          </StatRow>
        )}
      </Section>
>>>>>>> ddbe65e8

      <Section title={t('stats.sections.performance','Performance')}>
        <StatRow title={t('stats.labels.wall_time','Wall Time:')}>
          <Text>{duration}</Text>
        </StatRow>
        <StatRow title={t('stats.labels.agent_active','Agent Active:')}>
          <Text>{formatDuration(computed.agentActiveTime)}</Text>
        </StatRow>
        <SubStatRow title={t('stats.labels.api_time','API Time:')}>
          <Text>
            {formatDuration(computed.totalApiTime)}{' '}
            <Text color={Colors.Gray}>
              ({computed.apiTimePercent.toFixed(1)}%)
            </Text>
          </Text>
        </SubStatRow>
        <SubStatRow title={t('stats.labels.tool_time','Tool Time:')}>
          <Text>
            {formatDuration(computed.totalToolTime)}{' '}
            <Text color={Colors.Gray}>
              ({computed.toolTimePercent.toFixed(1)}%)
            </Text>
          </Text>
        </SubStatRow>
      </Section>

      {Object.keys(models).length > 0 && (
        <ModelUsageTable
          models={models}
          totalCachedTokens={computed.totalCachedTokens}
          cacheEfficiency={computed.cacheEfficiency}
        />
      )}
    </Box>
  );
};<|MERGE_RESOLUTION|>--- conflicted
+++ resolved
@@ -200,60 +200,33 @@
       {renderTitle()}
       <Box height={1} />
 
-<<<<<<< HEAD
-      {tools.totalCalls > 0 && (
-        <Section title={t('stats.sections.interaction_summary','Interaction Summary')}>
-          <StatRow title={t('stats.labels.tool_calls','Tool Calls:')}>
-            <Text>
-              {tools.totalCalls} ({' '}
-              <Text color={Colors.AccentGreen}>✔ {tools.totalSuccess}</Text>{' '}
-              <Text color={Colors.AccentRed}>✖ {tools.totalFail}</Text> )
-            </Text>
-          </StatRow>
-          <StatRow title={t('stats.labels.success_rate','Success Rate:')}>
-            <Text color={successColor}>{computed.successRate.toFixed(1)}%</Text>
-          </StatRow>
-          {computed.totalDecisions > 0 && (
-            <StatRow title={t('stats.labels.user_agreement','User Agreement:')}>
-              <Text color={agreementColor}>
-                {computed.agreementRate.toFixed(1)}%{' '}
-                <Text color={Colors.Gray}>
-                  {t('stats.messages.reviewed_count', '({count} reviewed)', {
-                    count: computed.totalDecisions
-                  })}
-                </Text>
-              </Text>
-            </StatRow>
-          )}
-        </Section>
-      )}
-=======
-      <Section title="Interaction Summary">
-        <StatRow title="Session ID:">
+      <Section title={t('stats.sections.interaction_summary','Interaction Summary')}>
+        <StatRow title={t('stats.labels.session_id','Session ID:')}>
           <Text>{stats.sessionId}</Text>
         </StatRow>
-        <StatRow title="Tool Calls:">
+        <StatRow title={t('stats.labels.tool_calls','Tool Calls:')}>
           <Text>
             {tools.totalCalls} ({' '}
             <Text color={Colors.AccentGreen}>✔ {tools.totalSuccess}</Text>{' '}
             <Text color={Colors.AccentRed}>✖ {tools.totalFail}</Text> )
           </Text>
         </StatRow>
-        <StatRow title="Success Rate:">
+        <StatRow title={t('stats.labels.success_rate','Success Rate:')}>
           <Text color={successColor}>{computed.successRate.toFixed(1)}%</Text>
         </StatRow>
         {computed.totalDecisions > 0 && (
-          <StatRow title="User Agreement:">
+          <StatRow title={t('stats.labels.user_agreement','User Agreement:')}>
             <Text color={agreementColor}>
               {computed.agreementRate.toFixed(1)}%{' '}
               <Text color={Colors.Gray}>
-                ({computed.totalDecisions} reviewed)
+                {t('stats.messages.reviewed_count', '({count} reviewed)', {
+                  count: computed.totalDecisions
+                })}
               </Text>
             </Text>
           </StatRow>
         )}
       </Section>
->>>>>>> ddbe65e8
 
       <Section title={t('stats.sections.performance','Performance')}>
         <StatRow title={t('stats.labels.wall_time','Wall Time:')}>
