/**
 * @license
 * Copyright 2025 Google LLC
 * SPDX-License-Identifier: Apache-2.0
 */

<<<<<<< HEAD
import { CoreToolScheduler } from '@thacio/auditaria-cli-core';
import type { Config } from '@thacio/auditaria-cli-core';
=======
/** @vitest-environment jsdom */

import { CoreToolScheduler } from '@google/gemini-cli-core';
import type { Config } from '@google/gemini-cli-core';
>>>>>>> ee66732a
import { renderHook } from '@testing-library/react';
import { vi, describe, it, expect, beforeEach } from 'vitest';
import { useReactToolScheduler } from './useReactToolScheduler.js';

vi.mock('@thacio/auditaria-cli-core', async (importOriginal) => {
  const actual =
    await importOriginal<typeof import('@thacio/auditaria-cli-core')>();
  return {
    ...actual,
    CoreToolScheduler: vi.fn(),
  };
});

const mockCoreToolScheduler = vi.mocked(CoreToolScheduler);

describe('useReactToolScheduler', () => {
  beforeEach(() => {
    vi.clearAllMocks();
  });

  it('only creates one instance of CoreToolScheduler even if props change', () => {
    const onComplete = vi.fn();
    const getPreferredEditor = vi.fn();
    const onEditorClose = vi.fn();
    const config = {} as Config;

    const { rerender } = renderHook(
      (props) =>
        useReactToolScheduler(
          props.onComplete,
          props.config,
          props.getPreferredEditor,
          props.onEditorClose,
        ),
      {
        initialProps: {
          onComplete,
          config,
          getPreferredEditor,
          onEditorClose,
        },
      },
    );

    expect(mockCoreToolScheduler).toHaveBeenCalledTimes(1);

    // Rerender with a new onComplete function
    const newOnComplete = vi.fn();
    rerender({
      onComplete: newOnComplete,
      config,
      getPreferredEditor,
      onEditorClose,
    });
    expect(mockCoreToolScheduler).toHaveBeenCalledTimes(1);

    // Rerender with a new getPreferredEditor function
    const newGetPreferredEditor = vi.fn();
    rerender({
      onComplete: newOnComplete,
      config,
      getPreferredEditor: newGetPreferredEditor,
      onEditorClose,
    });
    expect(mockCoreToolScheduler).toHaveBeenCalledTimes(1);

    // Rerender with a new onEditorClose function
    const newOnEditorClose = vi.fn();
    rerender({
      onComplete: newOnComplete,
      config,
      getPreferredEditor: newGetPreferredEditor,
      onEditorClose: newOnEditorClose,
    });
    expect(mockCoreToolScheduler).toHaveBeenCalledTimes(1);
  });
});<|MERGE_RESOLUTION|>--- conflicted
+++ resolved
@@ -4,15 +4,10 @@
  * SPDX-License-Identifier: Apache-2.0
  */
 
-<<<<<<< HEAD
+/** @vitest-environment jsdom */
+
 import { CoreToolScheduler } from '@thacio/auditaria-cli-core';
 import type { Config } from '@thacio/auditaria-cli-core';
-=======
-/** @vitest-environment jsdom */
-
-import { CoreToolScheduler } from '@google/gemini-cli-core';
-import type { Config } from '@google/gemini-cli-core';
->>>>>>> ee66732a
 import { renderHook } from '@testing-library/react';
 import { vi, describe, it, expect, beforeEach } from 'vitest';
 import { useReactToolScheduler } from './useReactToolScheduler.js';
