--- conflicted
+++ resolved
@@ -54,18 +54,11 @@
 
 ### Uninstalling an extension
 
-<<<<<<< HEAD
-To uninstall, run `auditaria extensions uninstall <name>`:
-
-```
-auditaria extensions uninstall gemini-cli-security
-=======
 To uninstall one or more extensions, run
-`gemini extensions uninstall <name...>`:
-
-```
-gemini extensions uninstall gemini-cli-security gemini-cli-another-extension
->>>>>>> 19d4384f
+`auditaria extensions uninstall <name...>`:
+
+```
+auditaria extensions uninstall gemini-cli-security gemini-cli-another-extension
 ```
 
 ### Disabling an extension
