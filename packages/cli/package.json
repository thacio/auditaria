{
<<<<<<< HEAD
  "name": "@thacio/auditaria-cli",
  "version": "0.8.0-nightly.20250925.b1da8c21",
  "description": "Auditaria CLI",
=======
  "name": "@google/gemini-cli",
  "version": "0.9.0-nightly.20251001.163dba7e",
  "description": "Gemini CLI",
>>>>>>> f3152fa7
  "repository": {
    "type": "git",
    "url": "git+https://github.com/thacio/auditaria.git"
  },
  "type": "module",
  "main": "dist/index.js",
  "bin": {
    "auditaria": "dist/index.js"
  },
  "scripts": {
    "build": "node ../../scripts/build_package.js",
    "start": "node dist/index.js",
    "debug": "node --inspect-brk dist/index.js",
    "lint": "eslint . --ext .ts,.tsx",
    "format": "prettier --write .",
    "test": "vitest run",
    "test:ci": "vitest run",
    "typecheck": "tsc --noEmit"
  },
  "files": [
    "dist"
  ],
  "config": {
    "sandboxImageUri": "us-docker.pkg.dev/gemini-code-dev/gemini-cli/sandbox:0.9.0-nightly.20251001.163dba7e"
  },
  "dependencies": {
    "@thacio/auditaria-cli-core": "file:../core",
    "@google/genai": "1.16.0",
    "@iarna/toml": "^2.2.5",
    "@modelcontextprotocol/sdk": "^1.15.1",
    "@types/update-notifier": "^6.0.8",
    "ansi-regex": "^6.2.2",
    "command-exists": "^1.2.9",
    "comment-json": "^4.2.5",
    "diff": "^7.0.0",
    "dotenv": "^17.1.0",
    "fzf": "^0.5.2",
    "glob": "^10.4.5",
    "highlight.js": "^11.11.1",
    "ink": "^6.2.3",
    "ink-gradient": "^3.0.0",
    "ink-spinner": "^5.0.0",
    "lowlight": "^3.3.0",
    "open": "^10.1.2",
    "react": "^19.1.0",
    "read-package-up": "^11.0.0",
    "shell-quote": "^1.8.3",
    "simple-git": "^3.28.0",
    "string-width": "^7.1.0",
    "strip-ansi": "^7.1.0",
    "strip-json-comments": "^3.1.1",
    "undici": "^7.10.0",
    "update-notifier": "^7.3.1",
    "wrap-ansi": "9.0.2",
    "yargs": "^17.7.2",
    "zod": "^3.23.8",
    "ws": "^8.18.0",
    "express": "^4.21.2"
  },
  "_webInterfaceMetadata": {
    "_comment": "WEB_INTERFACE_FEATURE: Tracks web interface dependencies",
    "dependencies": [
      "ws",
      "express"
    ],
    "devDependencies": [
      "@types/ws",
      "@types/express"
    ]
  },
  "devDependencies": {
    "@babel/runtime": "^7.27.6",
    "@google/gemini-cli-test-utils": "file:../test-utils",
    "@testing-library/react": "^16.3.0",
    "@types/command-exists": "^1.2.3",
    "@types/diff": "^7.0.2",
    "@types/dotenv": "^6.1.1",
    "@types/node": "^20.11.24",
    "@types/react": "^19.1.8",
    "@types/react-dom": "^19.1.6",
    "@types/semver": "^7.7.0",
    "@types/shell-quote": "^1.7.5",
    "@types/ws": "^8.5.13",
    "@types/express": "^5.0.0",
    "@types/yargs": "^17.0.32",
    "ink-testing-library": "^4.0.0",
    "jsdom": "^26.1.0",
    "pretty-format": "^30.0.2",
    "react-dom": "^19.1.0",
    "typescript": "^5.3.3",
    "vitest": "^3.1.1",
    "@thacio/auditaria-cli-test-utils": "file:../test-utils"
  },
  "engines": {
    "node": ">=20"
  }
}<|MERGE_RESOLUTION|>--- conflicted
+++ resolved
@@ -1,13 +1,7 @@
 {
-<<<<<<< HEAD
   "name": "@thacio/auditaria-cli",
-  "version": "0.8.0-nightly.20250925.b1da8c21",
+  "version": "0.9.0-nightly.20251001.163dba7e",
   "description": "Auditaria CLI",
-=======
-  "name": "@google/gemini-cli",
-  "version": "0.9.0-nightly.20251001.163dba7e",
-  "description": "Gemini CLI",
->>>>>>> f3152fa7
   "repository": {
     "type": "git",
     "url": "git+https://github.com/thacio/auditaria.git"
