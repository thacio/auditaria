/**
 * @license
 * Copyright 2025 Google LLC
 * SPDX-License-Identifier: Apache-2.0
 */

import {
  uiTelemetryService,
<<<<<<< HEAD
  clearContextBackups,
  clearCollaborativeWriting,
} from '@google/gemini-cli-core'; // AUDITARIA_COLLABORATIVE_WRITING
=======
  fireSessionEndHook,
  fireSessionStartHook,
  SessionEndReason,
  SessionStartSource,
  flushTelemetry,
} from '@google/gemini-cli-core';
>>>>>>> 1c12da1f
import type { SlashCommand } from './types.js';
import { CommandKind } from './types.js';
import { randomUUID } from 'node:crypto';

export const clearCommand: SlashCommand = {
  name: 'clear',
  description: 'Clear the screen and conversation history',
  kind: CommandKind.BUILT_IN,
  autoExecute: true,
  action: async (context, _args) => {
    const geminiClient = context.services.config?.getGeminiClient();
    const config = context.services.config;
    const chatRecordingService = context.services.config
      ?.getGeminiClient()
      ?.getChat()
      .getChatRecordingService();
    const messageBus = config?.getMessageBus();

    // Fire SessionEnd hook before clearing
    if (config?.getEnableHooks() && messageBus) {
      await fireSessionEndHook(messageBus, SessionEndReason.Clear);
    }

    if (geminiClient) {
      context.ui.setDebugMessage('Clearing terminal and resetting chat.');
      // If resetChat fails, the exception will propagate and halt the command,
      // which is the correct behavior to signal a failure to the user.
      await geminiClient.resetChat();
    } else {
      context.ui.setDebugMessage('Clearing terminal.');
    }

    // Start a new conversation recording with a new session ID
    if (config && chatRecordingService) {
      const newSessionId = randomUUID();
      config.setSessionId(newSessionId);
      chatRecordingService.initialize();
    }

<<<<<<< HEAD
    // Clear context management backups and hidden content storage
    clearContextBackups(); // Custom Auditaria Feature: context.management.ts tool

    // AUDITARIA_COLLABORATIVE_WRITING - Auditaria Custom Feature
    // Clear collaborative writing registry
    clearCollaborativeWriting();
=======
    // Fire SessionStart hook after clearing
    if (config?.getEnableHooks() && messageBus) {
      await fireSessionStartHook(messageBus, SessionStartSource.Clear);
    }

    // Give the event loop a chance to process any pending telemetry operations
    // This ensures logger.emit() calls have fully propagated to the BatchLogRecordProcessor
    await new Promise((resolve) => setImmediate(resolve));

    // Flush telemetry to ensure hooks are written to disk immediately
    // This is critical for tests and environments with I/O latency
    if (config) {
      await flushTelemetry(config);
    }
>>>>>>> 1c12da1f

    uiTelemetryService.setLastPromptTokenCount(0);
    context.ui.clear();
  },
};<|MERGE_RESOLUTION|>--- conflicted
+++ resolved
@@ -6,18 +6,14 @@
 
 import {
   uiTelemetryService,
-<<<<<<< HEAD
   clearContextBackups,
   clearCollaborativeWriting,
-} from '@google/gemini-cli-core'; // AUDITARIA_COLLABORATIVE_WRITING
-=======
   fireSessionEndHook,
   fireSessionStartHook,
   SessionEndReason,
   SessionStartSource,
   flushTelemetry,
-} from '@google/gemini-cli-core';
->>>>>>> 1c12da1f
+} from '@google/gemini-cli-core'; // AUDITARIA: context-management + collaborative-writing
 import type { SlashCommand } from './types.js';
 import { CommandKind } from './types.js';
 import { randomUUID } from 'node:crypto';
@@ -57,14 +53,16 @@
       chatRecordingService.initialize();
     }
 
-<<<<<<< HEAD
+    // AUDITARIA_FEATURE_START: context-management
     // Clear context management backups and hidden content storage
     clearContextBackups(); // Custom Auditaria Feature: context.management.ts tool
+    // AUDITARIA_FEATURE_END
 
-    // AUDITARIA_COLLABORATIVE_WRITING - Auditaria Custom Feature
+    // AUDITARIA_FEATURE_START: collaborative-writing
     // Clear collaborative writing registry
     clearCollaborativeWriting();
-=======
+    // AUDITARIA_FEATURE_END
+
     // Fire SessionStart hook after clearing
     if (config?.getEnableHooks() && messageBus) {
       await fireSessionStartHook(messageBus, SessionStartSource.Clear);
@@ -79,7 +77,6 @@
     if (config) {
       await flushTelemetry(config);
     }
->>>>>>> 1c12da1f
 
     uiTelemetryService.setLastPromptTokenCount(0);
     context.ui.clear();
