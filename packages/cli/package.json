{
  "name": "@thacio/auditaria-cli",
  "version": "0.9.0-nightly.20251001.163dba7e",
  "description": "Auditaria CLI",
  "repository": {
    "type": "git",
    "url": "git+https://github.com/thacio/auditaria.git"
  },
  "type": "module",
  "main": "dist/index.js",
  "bin": {
    "auditaria": "dist/index.js"
  },
  "scripts": {
    "build": "node ../../scripts/build_package.js",
    "start": "node dist/index.js",
    "debug": "node --inspect-brk dist/index.js",
    "lint": "eslint . --ext .ts,.tsx",
    "format": "prettier --write .",
    "test": "vitest run",
    "test:ci": "vitest run",
    "typecheck": "tsc --noEmit"
  },
  "files": [
    "dist"
  ],
  "config": {
    "sandboxImageUri": "us-docker.pkg.dev/gemini-code-dev/gemini-cli/sandbox:0.9.0-nightly.20251001.163dba7e"
  },
  "dependencies": {
    "@thacio/auditaria-cli-core": "file:../core",
    "@google/genai": "1.16.0",
    "@iarna/toml": "^2.2.5",
    "@modelcontextprotocol/sdk": "^1.15.1",
    "@types/update-notifier": "^6.0.8",
    "ansi-regex": "^6.2.2",
    "command-exists": "^1.2.9",
    "comment-json": "^4.2.5",
    "diff": "^7.0.0",
    "dotenv": "^17.1.0",
    "fzf": "^0.5.2",
    "glob": "^10.4.5",
    "highlight.js": "^11.11.1",
    "ink": "^6.2.3",
    "ink-gradient": "^3.0.0",
    "ink-spinner": "^5.0.0",
    "lowlight": "^3.3.0",
    "open": "^10.1.2",
    "react": "^19.1.0",
    "read-package-up": "^11.0.0",
    "shell-quote": "^1.8.3",
    "simple-git": "^3.28.0",
    "string-width": "^7.1.0",
    "strip-ansi": "^7.1.0",
    "strip-json-comments": "^3.1.1",
    "tar": "^7.5.1",
    "undici": "^7.10.0",
    "extract-zip": "^2.0.1",
    "update-notifier": "^7.3.1",
    "wrap-ansi": "9.0.2",
    "yargs": "^17.7.2",
    "zod": "^3.23.8",
    "ws": "^8.18.0",
    "express": "^4.21.2"
  },
  "_webInterfaceMetadata": {
    "_comment": "WEB_INTERFACE_FEATURE: Tracks web interface dependencies",
    "dependencies": [
      "ws",
      "express"
    ],
    "devDependencies": [
      "@types/ws",
      "@types/express"
    ]
  },
  "devDependencies": {
    "@babel/runtime": "^7.27.6",
    "@google/gemini-cli-test-utils": "file:../test-utils",
    "@testing-library/react": "^16.3.0",
    "@types/archiver": "^6.0.3",
    "@types/command-exists": "^1.2.3",
    "@types/diff": "^7.0.2",
    "@types/dotenv": "^6.1.1",
    "@types/node": "^20.11.24",
    "@types/react": "^19.1.8",
    "@types/react-dom": "^19.1.6",
    "@types/semver": "^7.7.0",
    "@types/shell-quote": "^1.7.5",
<<<<<<< HEAD
    "@types/ws": "^8.5.13",
    "@types/express": "^5.0.0",
=======
    "@types/tar": "^6.1.13",
>>>>>>> 343be47f
    "@types/yargs": "^17.0.32",
    "archiver": "^7.0.1",
    "ink-testing-library": "^4.0.0",
    "jsdom": "^26.1.0",
    "pretty-format": "^30.0.2",
    "react-dom": "^19.1.0",
    "typescript": "^5.3.3",
    "vitest": "^3.1.1",
    "@thacio/auditaria-cli-test-utils": "file:../test-utils"
  },
  "engines": {
    "node": ">=20"
  }
}<|MERGE_RESOLUTION|>--- conflicted
+++ resolved
@@ -87,12 +87,9 @@
     "@types/react-dom": "^19.1.6",
     "@types/semver": "^7.7.0",
     "@types/shell-quote": "^1.7.5",
-<<<<<<< HEAD
     "@types/ws": "^8.5.13",
     "@types/express": "^5.0.0",
-=======
     "@types/tar": "^6.1.13",
->>>>>>> 343be47f
     "@types/yargs": "^17.0.32",
     "archiver": "^7.0.1",
     "ink-testing-library": "^4.0.0",
