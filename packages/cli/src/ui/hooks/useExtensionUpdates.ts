/**
 * @license
 * Copyright 2025 Google LLC
 * SPDX-License-Identifier: Apache-2.0
 */

<<<<<<< HEAD
import type { GeminiCLIExtension } from '@thacio/auditaria-cli-core';
=======
import { debugLogger, type GeminiCLIExtension } from '@google/gemini-cli-core';
>>>>>>> 81006605
import { getErrorMessage } from '../../utils/errors.js';
import {
  ExtensionUpdateState,
  extensionUpdatesReducer,
  initialExtensionUpdatesState,
} from '../state/extensions.js';
import { useCallback, useEffect, useMemo, useReducer } from 'react';
import type { UseHistoryManagerReturn } from './useHistoryManager.js';
import { MessageType, type ConfirmationRequest } from '../types.js';
import {
  checkForAllExtensionUpdates,
  updateExtension,
} from '../../config/extensions/update.js';
import { type ExtensionUpdateInfo } from '../../config/extension.js';
import { checkExhaustive } from '../../utils/checks.js';
import type { ExtensionManager } from '../../config/extension-manager.js';

type ConfirmationRequestWrapper = {
  prompt: React.ReactNode;
  onConfirm: (confirmed: boolean) => void;
};

type ConfirmationRequestAction =
  | { type: 'add'; request: ConfirmationRequestWrapper }
  | { type: 'remove'; request: ConfirmationRequestWrapper };

function confirmationRequestsReducer(
  state: ConfirmationRequestWrapper[],
  action: ConfirmationRequestAction,
): ConfirmationRequestWrapper[] {
  switch (action.type) {
    case 'add':
      return [...state, action.request];
    case 'remove':
      return state.filter((r) => r !== action.request);
    default:
      checkExhaustive(action);
  }
}

export const useConfirmUpdateRequests = () => {
  const [
    confirmUpdateExtensionRequests,
    dispatchConfirmUpdateExtensionRequests,
  ] = useReducer(confirmationRequestsReducer, []);
  const addConfirmUpdateExtensionRequest = useCallback(
    (original: ConfirmationRequest) => {
      const wrappedRequest = {
        prompt: original.prompt,
        onConfirm: (confirmed: boolean) => {
          // Remove it from the outstanding list of requests by identity.
          dispatchConfirmUpdateExtensionRequests({
            type: 'remove',
            request: wrappedRequest,
          });
          original.onConfirm(confirmed);
        },
      };
      dispatchConfirmUpdateExtensionRequests({
        type: 'add',
        request: wrappedRequest,
      });
    },
    [dispatchConfirmUpdateExtensionRequests],
  );
  return {
    addConfirmUpdateExtensionRequest,
    confirmUpdateExtensionRequests,
    dispatchConfirmUpdateExtensionRequests,
  };
};

export const useExtensionUpdates = (
  extensions: GeminiCLIExtension[],
  extensionManager: ExtensionManager,
  addItem: UseHistoryManagerReturn['addItem'],
) => {
  const [extensionsUpdateState, dispatchExtensionStateUpdate] = useReducer(
    extensionUpdatesReducer,
    initialExtensionUpdatesState,
  );

  useEffect(() => {
    const extensionsToCheck = extensions.filter((extension) => {
      const currentStatus = extensionsUpdateState.extensionStatuses.get(
        extension.name,
      );
      if (!currentStatus) return true;
      const currentState = currentStatus.status;
      return !currentState || currentState === ExtensionUpdateState.UNKNOWN;
    });
    if (extensionsToCheck.length === 0) return;
    checkForAllExtensionUpdates(
      extensionsToCheck,
      extensionManager,
      dispatchExtensionStateUpdate,
    );
  }, [
    extensions,
    extensionManager,
    extensionsUpdateState.extensionStatuses,
    dispatchExtensionStateUpdate,
  ]);

  useEffect(() => {
    if (extensionsUpdateState.batchChecksInProgress > 0) {
      return;
    }
    const scheduledUpdate = extensionsUpdateState.scheduledUpdate;
    if (scheduledUpdate) {
      dispatchExtensionStateUpdate({
        type: 'CLEAR_SCHEDULED_UPDATE',
      });
    }

    function shouldDoUpdate(extension: GeminiCLIExtension): boolean {
      if (scheduledUpdate) {
        if (scheduledUpdate.all) {
          return true;
        }
        return scheduledUpdate.names?.includes(extension.name) === true;
      } else {
        return extension.installMetadata?.autoUpdate === true;
      }
    }

    let extensionsWithUpdatesCount = 0;
    // We only notify if we have unprocessed extensions in the UPDATE_AVAILABLE
    // state.
    let shouldNotifyOfUpdates = false;
    const updatePromises: Array<Promise<ExtensionUpdateInfo | undefined>> = [];
    for (const extension of extensions) {
      const currentState = extensionsUpdateState.extensionStatuses.get(
        extension.name,
      );
      if (
        !currentState ||
        currentState.status !== ExtensionUpdateState.UPDATE_AVAILABLE
      ) {
        continue;
      }
      const shouldUpdate = shouldDoUpdate(extension);
      if (!shouldUpdate) {
        extensionsWithUpdatesCount++;
        if (!currentState.notified) {
          // Mark as processed immediately to avoid re-triggering.
          dispatchExtensionStateUpdate({
            type: 'SET_NOTIFIED',
            payload: { name: extension.name, notified: true },
          });
          shouldNotifyOfUpdates = true;
        }
      } else {
        const updatePromise = updateExtension(
          extension,
          extensionManager,
          currentState.status,
          dispatchExtensionStateUpdate,
        );
        updatePromises.push(updatePromise);
        updatePromise
          .then((result) => {
            if (!result) return;
            addItem(
              {
                type: MessageType.INFO,
                text: `Extension "${extension.name}" successfully updated: ${result.originalVersion} → ${result.updatedVersion}.`,
              },
              Date.now(),
            );
          })
          .catch((error) => {
            addItem(
              {
                type: MessageType.ERROR,
                text: getErrorMessage(error),
              },
              Date.now(),
            );
          });
      }
    }
    if (shouldNotifyOfUpdates) {
      const s = extensionsWithUpdatesCount > 1 ? 's' : '';
      addItem(
        {
          type: MessageType.INFO,
          text: `You have ${extensionsWithUpdatesCount} extension${s} with an update available, run "/extensions list" for more information.`,
        },
        Date.now(),
      );
    }
    if (scheduledUpdate) {
      Promise.all(updatePromises).then((results) => {
        const nonNullResults = results.filter((result) => result != null);
        scheduledUpdate.onCompleteCallbacks.forEach((callback) => {
          try {
            callback(nonNullResults);
          } catch (e) {
            debugLogger.warn(getErrorMessage(e));
          }
        });
      });
    }
  }, [extensions, extensionManager, extensionsUpdateState, addItem]);

  const extensionsUpdateStateComputed = useMemo(() => {
    const result = new Map<string, ExtensionUpdateState>();
    for (const [
      key,
      value,
    ] of extensionsUpdateState.extensionStatuses.entries()) {
      result.set(key, value.status);
    }
    return result;
  }, [extensionsUpdateState]);

  return {
    extensionsUpdateState: extensionsUpdateStateComputed,
    extensionsUpdateStateInternal: extensionsUpdateState.extensionStatuses,
    dispatchExtensionStateUpdate,
  };
};<|MERGE_RESOLUTION|>--- conflicted
+++ resolved
@@ -4,11 +4,10 @@
  * SPDX-License-Identifier: Apache-2.0
  */
 
-<<<<<<< HEAD
-import type { GeminiCLIExtension } from '@thacio/auditaria-cli-core';
-=======
-import { debugLogger, type GeminiCLIExtension } from '@google/gemini-cli-core';
->>>>>>> 81006605
+import {
+  debugLogger,
+  type GeminiCLIExtension,
+} from '@thacio/auditaria-cli-core';
 import { getErrorMessage } from '../../utils/errors.js';
 import {
   ExtensionUpdateState,
