--- conflicted
+++ resolved
@@ -9,10 +9,7 @@
 import { theme } from '../semantic-colors.js';
 import { MarkdownDisplay } from '../utils/MarkdownDisplay.js';
 import { RadioButtonSelect } from './shared/RadioButtonSelect.js';
-<<<<<<< HEAD
-=======
 import { t } from '@google/gemini-cli-core';
->>>>>>> 3f388ee1
 
 type ConsentPromptProps = {
   // If a simple string is given, it will render using markdown by default.
@@ -44,8 +41,16 @@
       <Box marginTop={1}>
         <RadioButtonSelect
           items={[
-            { label: 'Yes', value: true, key: 'Yes' },
-            { label: 'No', value: false, key: 'No' },
+            {
+              label: t('tool_confirmation.options.yes', 'Yes'),
+              value: true,
+              key: 'Yes',
+            },
+            {
+              label: t('tool_confirmation.options.no', 'No'),
+              value: false,
+              key: 'No',
+            },
           ]}
           onSelect={onConfirm}
         />
