--- conflicted
+++ resolved
@@ -395,16 +395,6 @@
           if (self.history[self.history.length - 1] === userContent) {
             self.history.pop();
           }
-<<<<<<< HEAD
-          return false; // Don't retry other errors by default
-        },
-        onPersistent429: async (authType?: string, error?: unknown) =>
-          await this.handleFlashFallback(authType, error),
-        authType: this.config.getContentGeneratorConfig()?.authType,
-        useImprovedFallbackStrategy: this.config.getUseImprovedFallbackStrategy(),
-        disableFallbackForSession: this.config.getDisableFallbackForSession(),
-      });
-=======
           throw lastError;
         }
       } finally {
@@ -412,7 +402,6 @@
       }
     })();
   }
->>>>>>> bb8a23ae
 
   private async makeApiCallAndProcessStream(
     requestContents: Content[],
@@ -454,6 +443,8 @@
       onPersistent429: async (authType?: string, error?: unknown) =>
         await this.handleFlashFallback(authType, error),
       authType: this.config.getContentGeneratorConfig()?.authType,
+      useImprovedFallbackStrategy: this.config.getUseImprovedFallbackStrategy(),
+      disableFallbackForSession: this.config.getDisableFallbackForSession(),
     });
 
     return this.processStreamResponse(streamResponse, userContent);
