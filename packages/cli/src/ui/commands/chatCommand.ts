--- conflicted
+++ resolved
@@ -71,21 +71,17 @@
       };
     }
 
-<<<<<<< HEAD
-    let message = t('commands.chat.list.header', 'List of saved conversations:\n\n');
-=======
     const maxNameLength = Math.max(
       ...chatDetails.map((chat) => chat.name.length),
     );
 
-    let message = 'List of saved conversations:\n\n';
->>>>>>> b1e0fb15
+    let message = t('commands.chat.list.header', 'List of saved conversations:\n\n');
     for (const chat of chatDetails) {
       const paddedName = chat.name.padEnd(maxNameLength, ' ');
       const isoString = chat.mtime.toISOString();
       const match = isoString.match(/(\d{4}-\d{2}-\d{2})T(\d{2}:\d{2}:\d{2})/);
-      const formattedDate = match ? `${match[1]} ${match[2]}` : 'Invalid Date';
-      message += `  - \u001b[36m${paddedName}\u001b[0m  \u001b[90m(saved on ${formattedDate})\u001b[0m\n`;
+      const formattedDate = match ? `${match[1]} ${match[2]}` : t('commands.chat.list.invalid_date', 'Invalid Date');
+      message += `  - \u001b[36m${paddedName}\u001b[0m  \u001b[90m${t('commands.chat.list.saved_on', '(saved on {date})', { date: formattedDate })}\u001b[0m\n`;
     }
     message += `\n\u001b[90m${t('commands.chat.list.note', 'Note: Newest last, oldest first')}\u001b[0m`;
     return {
