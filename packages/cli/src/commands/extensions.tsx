--- conflicted
+++ resolved
@@ -23,12 +23,8 @@
       .command(listCommand)
       .command(updateCommand)
       .command(disableCommand)
-<<<<<<< HEAD
+      .command(enableCommand)
       .demandCommand(1, t('commands.extensions.manage.need_command', 'You need at least one command before continuing.'))
-=======
-      .command(enableCommand)
-      .demandCommand(1, 'You need at least one command before continuing.')
->>>>>>> 51bb624d
       .version(false),
   handler: () => {
     // This handler is not called when a subcommand is provided.
