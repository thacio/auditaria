--- conflicted
+++ resolved
@@ -13,26 +13,12 @@
   getMCPServerStatus,
   getMCPDiscoveryState,
   DiscoveredMCPTool,
-<<<<<<< HEAD
 } from '@thacio/auditaria-cli-core';
-import open from 'open';
+
 import { MessageActionReturn } from './types.js';
 import { Type, CallableTool } from '@google/genai';
 
-// Mock external dependencies
-vi.mock('open', () => ({
-  default: vi.fn(),
-}));
-
 vi.mock('@thacio/auditaria-cli-core', async (importOriginal) => {
-=======
-} from '@google/gemini-cli-core';
-
-import { MessageActionReturn } from './types.js';
-import { Type, CallableTool } from '@google/genai';
-
-vi.mock('@google/gemini-cli-core', async (importOriginal) => {
->>>>>>> e7b468e1
   const actual =
     await importOriginal<typeof import('@thacio/auditaria-cli-core')>();
   return {
