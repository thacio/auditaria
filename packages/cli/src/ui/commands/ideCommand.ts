--- conflicted
+++ resolved
@@ -134,23 +134,15 @@
         ({
           type: 'message',
           messageType: 'error',
-<<<<<<< HEAD
           content: t(
             'ide.errors.not_supported',
             'IDE integration is not supported in your current environment. To use this feature, run Auditaria CLI in one of these supported IDEs: {supportedIDEs}',
             {
               supportedIDEs: Object.values(DetectedIde)
-                .map((ide) => getIdeDisplayName(ide))
+                .map((ide) => getIdeInfo(ide).displayName)
                 .join(', '),
             },
           ),
-=======
-          content: `IDE integration is not supported in your current environment. To use this feature, run Gemini CLI in one of these supported IDEs: ${Object.values(
-            DetectedIde,
-          )
-            .map((ide) => getIdeInfo(ide).displayName)
-            .join(', ')}`,
->>>>>>> 74fd0841
         }) as const,
     };
   }
