/**
 * @license
 * Copyright 2025 Google LLC
 * SPDX-License-Identifier: Apache-2.0
 */

import * as child_process from 'child_process';
import * as process from 'process';
import * as path from 'path';
import * as fs from 'fs';
import * as os from 'os';
import { DetectedIde } from './detect-ide.js';
import { t } from '../i18n/index.js';

const VSCODE_COMMAND = process.platform === 'win32' ? 'code.cmd' : 'code';

export interface IdeInstaller {
  install(): Promise<InstallResult>;
}

export interface InstallResult {
  success: boolean;
  message: string;
}

async function findVsCodeCommand(): Promise<string | null> {
  // 1. Check PATH first.
  try {
    child_process.execSync(
      process.platform === 'win32'
        ? `where.exe ${VSCODE_COMMAND}`
        : `command -v ${VSCODE_COMMAND}`,
      { stdio: 'ignore' },
    );
    return VSCODE_COMMAND;
  } catch {
    // Not in PATH, continue to check common locations.
  }

  // 2. Check common installation locations.
  const locations: string[] = [];
  const platform = process.platform;
  const homeDir = os.homedir();

  if (platform === 'darwin') {
    // macOS
    locations.push(
      '/Applications/Visual Studio Code.app/Contents/Resources/app/bin/code',
      path.join(homeDir, 'Library/Application Support/Code/bin/code'),
    );
  } else if (platform === 'linux') {
    // Linux
    locations.push(
      '/usr/share/code/bin/code',
      '/snap/bin/code',
      path.join(homeDir, '.local/share/code/bin/code'),
    );
  } else if (platform === 'win32') {
    // Windows
    locations.push(
      path.join(
        process.env.ProgramFiles || 'C:\\Program Files',
        'Microsoft VS Code',
        'bin',
        'code.cmd',
      ),
      path.join(
        homeDir,
        'AppData',
        'Local',
        'Programs',
        'Microsoft VS Code',
        'bin',
        'code.cmd',
      ),
    );
  }

  for (const location of locations) {
    if (fs.existsSync(location)) {
      return location;
    }
  }

  return null;
}

class VsCodeInstaller implements IdeInstaller {
  private vsCodeCommand: Promise<string | null>;

  constructor() {
    this.vsCodeCommand = findVsCodeCommand();
  }

  async install(): Promise<InstallResult> {
    const commandPath = await this.vsCodeCommand;
    if (!commandPath) {
      return {
        success: false,
        message: t('ide_installer.vscode_cli_not_found', `VS Code CLI not found. Please ensure 'code' is in your system's PATH. For help, see https://code.visualstudio.com/docs/configure/command-line#_code-is-not-recognized-as-an-internal-or-external-command. You can also install the companion extension manually from the VS Code marketplace.`),
      };
    }

<<<<<<< HEAD
    const bundleDir = path.dirname(fileURLToPath(import.meta.url));
    // The VSIX file is copied to the bundle directory as part of the build.
    let vsixFiles = glob.sync(path.join(bundleDir, '*.vsix'));
    if (vsixFiles.length === 0) {
      // If the VSIX file is not in the bundle, it might be a dev
      // environment running with `npm start`. Look for it in the original
      // package location, relative to the bundle dir.
      const devPath = path.join(
        bundleDir, // .../packages/core/dist/src/ide
        '..', // .../packages/core/dist/src
        '..', // .../packages/core/dist
        '..', // .../packages/core
        '..', // .../packages
        VSCODE_COMPANION_EXTENSION_FOLDER,
        '*.vsix',
      );
      vsixFiles = glob.sync(devPath);
    }
    if (vsixFiles.length === 0) {
      return {
        success: false,
        message: t('ide_installer.companion_not_found', 'Could not find the required VS Code companion extension. Please file a bug via /bug.'),
      };
    }

    const vsixPath = vsixFiles[0];
    const command = `"${commandPath}" --install-extension "${vsixPath}" --force`;
=======
    const command = `"${commandPath}" --install-extension google.gemini-cli-vscode-ide-companion --force`;
>>>>>>> 3a87712c
    try {
      child_process.execSync(command, { stdio: 'pipe' });
      return {
        success: true,
        message: t('ide_installer.vscode_install_success', 'VS Code companion extension was installed successfully. Please restart your terminal to complete the setup.'),
      };
    } catch (_error) {
      return {
        success: false,
        message: t('ide_installer.vscode_install_failed', 'Failed to install VS Code companion extension. Please try installing it manually from the VS Code marketplace.'),
      };
    }
  }
}

export function getIdeInstaller(ide: DetectedIde): IdeInstaller | null {
  switch (ide) {
    case DetectedIde.VSCode:
      return new VsCodeInstaller();
    default:
      return null;
  }
}<|MERGE_RESOLUTION|>--- conflicted
+++ resolved
@@ -101,37 +101,7 @@
       };
     }
 
-<<<<<<< HEAD
-    const bundleDir = path.dirname(fileURLToPath(import.meta.url));
-    // The VSIX file is copied to the bundle directory as part of the build.
-    let vsixFiles = glob.sync(path.join(bundleDir, '*.vsix'));
-    if (vsixFiles.length === 0) {
-      // If the VSIX file is not in the bundle, it might be a dev
-      // environment running with `npm start`. Look for it in the original
-      // package location, relative to the bundle dir.
-      const devPath = path.join(
-        bundleDir, // .../packages/core/dist/src/ide
-        '..', // .../packages/core/dist/src
-        '..', // .../packages/core/dist
-        '..', // .../packages/core
-        '..', // .../packages
-        VSCODE_COMPANION_EXTENSION_FOLDER,
-        '*.vsix',
-      );
-      vsixFiles = glob.sync(devPath);
-    }
-    if (vsixFiles.length === 0) {
-      return {
-        success: false,
-        message: t('ide_installer.companion_not_found', 'Could not find the required VS Code companion extension. Please file a bug via /bug.'),
-      };
-    }
-
-    const vsixPath = vsixFiles[0];
-    const command = `"${commandPath}" --install-extension "${vsixPath}" --force`;
-=======
     const command = `"${commandPath}" --install-extension google.gemini-cli-vscode-ide-companion --force`;
->>>>>>> 3a87712c
     try {
       child_process.execSync(command, { stdio: 'pipe' });
       return {
