--- conflicted
+++ resolved
@@ -12,12 +12,8 @@
 
 export const aboutCommand: SlashCommand = {
   name: 'about',
-<<<<<<< HEAD
   description: t('commands.about.description', 'show version info'),
-=======
-  description: 'show version info',
   kind: CommandKind.BUILT_IN,
->>>>>>> 2a95c828
   action: async (context) => {
     const osVersion = process.platform;
     let sandboxEnv = t('commands.about.no_sandbox', 'no sandbox');
