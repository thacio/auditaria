--- conflicted
+++ resolved
@@ -4,13 +4,8 @@
  * SPDX-License-Identifier: Apache-2.0
  */
 
-<<<<<<< HEAD
 import type { Config } from '@thacio/auditaria-cli-core';
-import { AuthType, t } from '@thacio/auditaria-cli-core';
-=======
-import type { Config } from '@google/gemini-cli-core';
-import { AuthType, OutputFormat } from '@google/gemini-cli-core';
->>>>>>> 1f70a27e
+import { AuthType, OutputFormat, t } from '@thacio/auditaria-cli-core';
 import { USER_SETTINGS_PATH } from './config/settings.js';
 import { validateAuthMethod } from './config/auth.js';
 import { type LoadedSettings } from './config/settings.js';
@@ -39,46 +34,26 @@
   nonInteractiveConfig: Config,
   settings: LoadedSettings,
 ) {
-<<<<<<< HEAD
-  const enforcedType = settings.merged.security?.auth?.enforcedType;
-  if (enforcedType) {
-    const currentAuthType = getAuthTypeFromEnv();
-    if (currentAuthType !== enforcedType) {
-      console.error(
-        t('auth_errors.enforced_auth_type_mismatch_env', `The configured auth type is ${enforcedType}, but the current auth type is ${currentAuthType}. Please re-authenticate with the correct type.`, {
-          enforcedType: String(enforcedType),
-          currentType: String(currentAuthType),
-        }),
-      );
-      process.exit(1);
-=======
   try {
     const enforcedType = settings.merged.security?.auth?.enforcedType;
     if (enforcedType) {
       const currentAuthType = getAuthTypeFromEnv();
       if (currentAuthType !== enforcedType) {
-        const message = `The configured auth type is ${enforcedType}, but the current auth type is ${currentAuthType}. Please re-authenticate with the correct type.`;
+        const message = t('auth_errors.enforced_auth_type_mismatch_env', `The configured auth type is ${enforcedType}, but the current auth type is ${currentAuthType}. Please re-authenticate with the correct type.`, {
+          enforcedType: String(enforcedType),
+          currentType: String(currentAuthType),
+        });
         throw new Error(message);
       }
->>>>>>> 1f70a27e
     }
 
     const effectiveAuthType =
       enforcedType || getAuthTypeFromEnv() || configuredAuthType;
 
-<<<<<<< HEAD
-  if (!effectiveAuthType) {
-    console.error(
-      t('non_interactive.auth_method_required', `Please set an Auth method in your ${USER_SETTINGS_PATH} or specify one of the following environment variables before running: GEMINI_API_KEY, GOOGLE_GENAI_USE_VERTEXAI, GOOGLE_GENAI_USE_GCA`, { settingsPath: USER_SETTINGS_PATH }),
-    );
-    process.exit(1);
-  }
-=======
     if (!effectiveAuthType) {
-      const message = `Please set an Auth method in your ${USER_SETTINGS_PATH} or specify one of the following environment variables before running: GEMINI_API_KEY, GOOGLE_GENAI_USE_VERTEXAI, GOOGLE_GENAI_USE_GCA`;
+      const message = t('non_interactive.auth_method_required', `Please set an Auth method in your ${USER_SETTINGS_PATH} or specify one of the following environment variables before running: GEMINI_API_KEY, GOOGLE_GENAI_USE_VERTEXAI, GOOGLE_GENAI_USE_GCA`, { settingsPath: USER_SETTINGS_PATH });
       throw new Error(message);
     }
->>>>>>> 1f70a27e
 
     const authType: AuthType = effectiveAuthType as AuthType;
 
