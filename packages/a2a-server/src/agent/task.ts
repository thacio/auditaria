--- conflicted
+++ resolved
@@ -25,12 +25,8 @@
   ToolCallConfirmationDetails,
   Config,
   UserTierId,
-<<<<<<< HEAD
+  AnsiOutput,
 } from '@thacio/auditaria-cli-core';
-=======
-  AnsiOutput,
-} from '@google/gemini-cli-core';
->>>>>>> 181898cb
 import type { RequestContext } from '@a2a-js/sdk/server';
 import { type ExecutionEventBus } from '@a2a-js/sdk/server';
 import type {
