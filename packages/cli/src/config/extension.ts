/**
 * @license
 * Copyright 2025 Google LLC
 * SPDX-License-Identifier: Apache-2.0
 */

import type {
  MCPServerConfig,
  GeminiCLIExtension,
  ExtensionInstallMetadata,
} from '@thacio/auditaria-cli-core';
import {
  GEMINI_DIR,
  Storage,
  t,
  Config,
  ExtensionInstallEvent,
  ExtensionUninstallEvent,
  ExtensionUpdateEvent,
  ExtensionDisableEvent,
  ExtensionEnableEvent,
  logExtensionEnable,
  logExtensionInstallEvent,
  logExtensionUninstall,
  logExtensionUpdateEvent,
  logExtensionDisable,
} from '@thacio/auditaria-cli-core';
import * as fs from 'node:fs';
import * as path from 'node:path';
import * as os from 'node:os';
import { SettingScope, loadSettings } from '../config/settings.js';
import { getErrorMessage } from '../utils/errors.js';
import {
  recursivelyHydrateStrings,
  type JsonObject,
} from './extensions/variables.js';
import { isWorkspaceTrusted } from './trustedFolders.js';
import { resolveEnvVarsInObject } from '../utils/envVarResolver.js';
import { randomUUID } from 'node:crypto';
import {
  cloneFromGit,
  downloadFromGitHubRelease,
} from './extensions/github.js';
import type { LoadExtensionContext } from './extensions/variableSchema.js';
import { ExtensionEnablementManager } from './extensions/extensionEnablement.js';
import chalk from 'chalk';
import type { ConfirmationRequest } from '../ui/types.js';
import { escapeAnsiCtrlCodes } from '../ui/utils/textUtils.js';

export const EXTENSIONS_DIRECTORY_NAME = path.join(GEMINI_DIR, 'extensions');

export const EXTENSIONS_CONFIG_FILENAME = 'gemini-extension.json';
export const INSTALL_METADATA_FILENAME = '.gemini-extension-install.json';
export const INSTALL_WARNING_MESSAGE =
  '**The extension you are about to install may have been created by a third-party developer and sourced from a public repository. Google does not vet, endorse, or guarantee the functionality or security of extensions. Please carefully inspect any extension and its source code before installing to understand the permissions it requires and the actions it may perform.**';
/**
 * Extension definition as written to disk in gemini-extension.json files.
 * This should *not* be referenced outside of the logic for reading files.
 * If information is required for manipulating extensions (load, unload, update)
 * outside of the loading process that data needs to be stored on the
 * GeminiCLIExtension class defined in Core.
 */
interface ExtensionConfig {
  name: string;
  version: string;
  mcpServers?: Record<string, MCPServerConfig>;
  contextFileName?: string | string[];
  excludeTools?: string[];
}

export interface ExtensionUpdateInfo {
  name: string;
  originalVersion: string;
  updatedVersion: string;
}

export class ExtensionStorage {
  private readonly extensionName: string;

  constructor(extensionName: string) {
    this.extensionName = extensionName;
  }

  getExtensionDir(): string {
    return path.join(
      ExtensionStorage.getUserExtensionsDir(),
      this.extensionName,
    );
  }

  getConfigPath(): string {
    return path.join(this.getExtensionDir(), EXTENSIONS_CONFIG_FILENAME);
  }

  static getUserExtensionsDir(): string {
    const storage = new Storage(os.homedir());
    return storage.getExtensionsDir();
  }

  static async createTmpDir(): Promise<string> {
    return await fs.promises.mkdtemp(
      path.join(os.tmpdir(), 'gemini-extension'),
    );
  }
}

export function getWorkspaceExtensions(
  workspaceDir: string,
): GeminiCLIExtension[] {
  // If the workspace dir is the user extensions dir, there are no workspace extensions.
  if (path.resolve(workspaceDir) === path.resolve(os.homedir())) {
    return [];
  }
  return loadExtensionsFromDir(workspaceDir);
}

export async function copyExtension(
  source: string,
  destination: string,
): Promise<void> {
  await fs.promises.cp(source, destination, { recursive: true });
}

export async function performWorkspaceExtensionMigration(
  extensions: GeminiCLIExtension[],
  requestConsent: (consent: string) => Promise<boolean>,
): Promise<string[]> {
  const failedInstallNames: string[] = [];

  for (const extension of extensions) {
    try {
      const installMetadata: ExtensionInstallMetadata = {
        source: extension.path,
        type: 'local',
      };
      await installOrUpdateExtension(installMetadata, requestConsent);
    } catch (_) {
      failedInstallNames.push(extension.name);
    }
  }
  return failedInstallNames;
}

function getTelemetryConfig(cwd: string) {
  const settings = loadSettings(cwd);
  const config = new Config({
    telemetry: settings.merged.telemetry,
    interactive: false,
    sessionId: randomUUID(),
    targetDir: cwd,
    cwd,
    model: '',
    debugMode: false,
  });
  return config;
}

export function loadExtensions(
  extensionEnablementManager: ExtensionEnablementManager,
  workspaceDir: string = process.cwd(),
): GeminiCLIExtension[] {
  const settings = loadSettings(workspaceDir).merged;
  const allExtensions = [...loadUserExtensions()];

  if (
    isWorkspaceTrusted(settings).isTrusted &&
    // Default management setting to true
    !(settings.experimental?.extensionManagement ?? true)
  ) {
    allExtensions.push(...getWorkspaceExtensions(workspaceDir));
  }

  const uniqueExtensions = new Map<string, GeminiCLIExtension>();

  for (const extension of allExtensions) {
    if (
      !uniqueExtensions.has(extension.name) &&
      extensionEnablementManager.isEnabled(extension.name, workspaceDir)
    ) {
      uniqueExtensions.set(extension.name, extension);
    }
  }

  return Array.from(uniqueExtensions.values());
}

export function loadUserExtensions(): GeminiCLIExtension[] {
  const userExtensions = loadExtensionsFromDir(os.homedir());

  const uniqueExtensions = new Map<string, GeminiCLIExtension>();
  for (const extension of userExtensions) {
    if (!uniqueExtensions.has(extension.name)) {
      uniqueExtensions.set(extension.name, extension);
    }
  }

  return Array.from(uniqueExtensions.values());
}

export function loadExtensionsFromDir(dir: string): GeminiCLIExtension[] {
  const storage = new Storage(dir);
  const extensionsDir = storage.getExtensionsDir();
  if (!fs.existsSync(extensionsDir)) {
    return [];
  }

  const extensions: GeminiCLIExtension[] = [];
  for (const subdir of fs.readdirSync(extensionsDir)) {
    const extensionDir = path.join(extensionsDir, subdir);

    const extension = loadExtension({ extensionDir, workspaceDir: dir });
    if (extension != null) {
      extensions.push(extension);
    }
  }
  return extensions;
}

export function loadExtension(
  context: LoadExtensionContext,
): GeminiCLIExtension | null {
  const { extensionDir, workspaceDir } = context;
  if (!fs.statSync(extensionDir).isDirectory()) {
    return null;
  }

  const installMetadata = loadInstallMetadata(extensionDir);
  let effectiveExtensionPath = extensionDir;

  if (installMetadata?.type === 'link') {
    effectiveExtensionPath = installMetadata.source;
  }

  try {
    let config = loadExtensionConfig({
      extensionDir: effectiveExtensionPath,
      workspaceDir,
    });

    config = resolveEnvVarsInObject(config);

    if (config.mcpServers) {
      config.mcpServers = Object.fromEntries(
        Object.entries(config.mcpServers).map(([key, value]) => [
          key,
          filterMcpConfig(value),
        ]),
      );
    }

    const contextFiles = getContextFileNames(config)
      .map((contextFileName) =>
        path.join(effectiveExtensionPath, contextFileName),
      )
      .filter((contextFilePath) => fs.existsSync(contextFilePath));

    return {
      name: config.name,
      version: config.version,
      path: effectiveExtensionPath,
      contextFiles,
      installMetadata,
      mcpServers: config.mcpServers,
      excludeTools: config.excludeTools,
      isActive: true, // Barring any other signals extensions should be considered Active.
    };
  } catch (e) {
    console.error(
      t(
        'extension.skip_error',
        'Warning: Skipping extension in {path}: {error}',
        { path: effectiveExtensionPath, error: getErrorMessage(e) },
      ),
    );
    return null;
  }
}

export function loadExtensionByName(
  name: string,
  workspaceDir: string = process.cwd(),
): GeminiCLIExtension | null {
  const userExtensionsDir = ExtensionStorage.getUserExtensionsDir();
  if (!fs.existsSync(userExtensionsDir)) {
    return null;
  }

  for (const subdir of fs.readdirSync(userExtensionsDir)) {
    const extensionDir = path.join(userExtensionsDir, subdir);
    if (!fs.statSync(extensionDir).isDirectory()) {
      continue;
    }
    const extension = loadExtension({ extensionDir, workspaceDir });
    if (extension && extension.name.toLowerCase() === name.toLowerCase()) {
      return extension;
    }
  }

  return null;
}

function filterMcpConfig(original: MCPServerConfig): MCPServerConfig {
  // eslint-disable-next-line @typescript-eslint/no-unused-vars
  const { trust, ...rest } = original;
  return Object.freeze(rest);
}

export function loadInstallMetadata(
  extensionDir: string,
): ExtensionInstallMetadata | undefined {
  const metadataFilePath = path.join(extensionDir, INSTALL_METADATA_FILENAME);
  try {
    const configContent = fs.readFileSync(metadataFilePath, 'utf-8');
    const metadata = JSON.parse(configContent) as ExtensionInstallMetadata;
    return metadata;
  } catch (_e) {
    return undefined;
  }
}

function getContextFileNames(config: ExtensionConfig): string[] {
  if (!config.contextFileName) {
    return ['GEMINI.md'];
  } else if (!Array.isArray(config.contextFileName)) {
    return [config.contextFileName];
  }
  return config.contextFileName;
}

/**
 * Returns an annotated list of extensions. If an extension is listed in enabledExtensionNames, it will be active.
 * If enabledExtensionNames is empty, an extension is active unless it is disabled.
 * @param extensions The base list of extensions.
 * @param enabledExtensionNames The names of explicitly enabled extensions.
 * @param workspaceDir The current workspace directory.
 */
export function annotateActiveExtensions(
  extensions: GeminiCLIExtension[],
  workspaceDir: string,
  manager: ExtensionEnablementManager,
): GeminiCLIExtension[] {
  manager.validateExtensionOverrides(extensions);
  return extensions.map((extension) => ({
    ...extension,
    isActive: manager.isEnabled(extension.name, workspaceDir),
  }));
}

/**
 * Requests consent from the user to perform an action, by reading a Y/n
 * character from stdin.
 *
 * This should not be called from interactive mode as it will break the CLI.
 *
 * @param consentDescription The description of the thing they will be consenting to.
 * @returns boolean, whether they consented or not.
 */
export async function requestConsentNonInteractive(
  consentDescription: string,
): Promise<boolean> {
  console.info(consentDescription);
  const result = await promptForConsentNonInteractive(
    'Do you want to continue? [Y/n]: ',
  );
  return result;
}

/**
 * Requests consent from the user to perform an action, in interactive mode.
 *
 * This should not be called from non-interactive mode as it will not work.
 *
 * @param consentDescription The description of the thing they will be consenting to.
 * @param setExtensionUpdateConfirmationRequest A function to actually add a prompt to the UI.
 * @returns boolean, whether they consented or not.
 */
export async function requestConsentInteractive(
  consentDescription: string,
  addExtensionUpdateConfirmationRequest: (value: ConfirmationRequest) => void,
): Promise<boolean> {
  return await promptForConsentInteractive(
    consentDescription +
      '\n\n' +
      t('extension.consent_prompt', 'Do you want to continue?'),
    addExtensionUpdateConfirmationRequest,
  );
}

/**
 * Asks users a prompt and awaits for a y/n response on stdin.
 *
 * This should not be called from interactive mode as it will break the CLI.
 *
 * @param prompt A yes/no prompt to ask the user
 * @returns Whether or not the user answers 'y' (yes). Defaults to 'yes' on enter.
 */
async function promptForConsentNonInteractive(
  prompt: string,
): Promise<boolean> {
  const readline = await import('node:readline');
  const rl = readline.createInterface({
    input: process.stdin,
    output: process.stdout,
  });

  return new Promise((resolve) => {
    rl.question(prompt, (answer) => {
      rl.close();
      resolve(['y', ''].includes(answer.trim().toLowerCase()));
    });
  });
}

/**
 * Asks users an interactive yes/no prompt.
 *
 * This should not be called from non-interactive mode as it will break the CLI.
 *
 * @param prompt A markdown prompt to ask the user
 * @param setExtensionUpdateConfirmationRequest Function to update the UI state with the confirmation request.
 * @returns Whether or not the user answers yes.
 */
async function promptForConsentInteractive(
  prompt: string,
  addExtensionUpdateConfirmationRequest: (value: ConfirmationRequest) => void,
): Promise<boolean> {
  return await new Promise<boolean>((resolve) => {
    addExtensionUpdateConfirmationRequest({
      prompt,
      onConfirm: (resolvedConfirmed) => {
        resolve(resolvedConfirmed);
      },
    });
  });
}

export async function installOrUpdateExtension(
  installMetadata: ExtensionInstallMetadata,
  requestConsent: (consent: string) => Promise<boolean>,
  cwd: string = process.cwd(),
  previousExtensionConfig?: ExtensionConfig,
): Promise<string> {
  const isUpdate = !!previousExtensionConfig;
  const telemetryConfig = getTelemetryConfig(cwd);
  let newExtensionConfig: ExtensionConfig | null = null;
  let localSourcePath: string | undefined;

  try {
    const settings = loadSettings(cwd).merged;
    if (!isWorkspaceTrusted(settings).isTrusted) {
      throw new Error(
        t(
          'extensions.install.untrusted_folder',
          `Could not install extension from untrusted folder at ${installMetadata.source}`,
          { source: installMetadata.source },
        ),
      );
    }

    const extensionsDir = ExtensionStorage.getUserExtensionsDir();
    await fs.promises.mkdir(extensionsDir, { recursive: true });

    if (
      !path.isAbsolute(installMetadata.source) &&
      (installMetadata.type === 'local' || installMetadata.type === 'link')
    ) {
      installMetadata.source = path.resolve(cwd, installMetadata.source);
    }

    let tempDir: string | undefined;

    if (
      installMetadata.type === 'git' ||
      installMetadata.type === 'github-release'
    ) {
      tempDir = await ExtensionStorage.createTmpDir();
      const result = await downloadFromGitHubRelease(installMetadata, tempDir);
      if (result.success) {
        installMetadata.type = result.type;
        installMetadata.releaseTag = result.tagName;
      } else if (
        // This repo has no github releases, and wasn't explicitly installed
        // from a github release, unconditionally just clone it.
        (result.failureReason === 'no release data' &&
          installMetadata.type === 'git') ||
        // Otherwise ask the user if they would like to try a git clone.
        (await requestConsent(
          `Error downloading github release for ${installMetadata.source} with the following error: ${result.errorMessage}.\n\nWould you like to attempt to install via "git clone" instead?`,
        ))
      ) {
        await cloneFromGit(installMetadata, tempDir);
        installMetadata.type = 'git';
      } else {
        throw new Error(
          `Failed to install extension ${installMetadata.source}: ${result.errorMessage}`,
        );
      }
      localSourcePath = tempDir;
    } else if (
      installMetadata.type === 'local' ||
      installMetadata.type === 'link'
    ) {
      localSourcePath = installMetadata.source;
    } else {
      throw new Error(`Unsupported install type: ${installMetadata.type}`);
    }

    try {
      newExtensionConfig = loadExtensionConfig({
        extensionDir: localSourcePath,
        workspaceDir: cwd,
      });

      const newExtensionName = newExtensionConfig.name;
      if (!isUpdate) {
        const installedExtensions = loadUserExtensions();
        if (
          installedExtensions.some(
            (installed) => installed.name === newExtensionName,
          )
        ) {
          throw new Error(
            `Extension "${newExtensionName}" is already installed. Please uninstall it first.`,
          );
        }
      }

      await maybeRequestConsentOrFail(
        newExtensionConfig,
        requestConsent,
        previousExtensionConfig,
      );

      const extensionStorage = new ExtensionStorage(newExtensionName);
      const destinationPath = extensionStorage.getExtensionDir();

      if (isUpdate) {
        await uninstallExtension(newExtensionName, isUpdate, cwd);
      }

      await fs.promises.mkdir(destinationPath, { recursive: true });

      if (
        installMetadata.type === 'local' ||
        installMetadata.type === 'git' ||
        installMetadata.type === 'github-release'
      ) {
        await copyExtension(localSourcePath, destinationPath);
      }

      const metadataString = JSON.stringify(installMetadata, null, 2);
      const metadataPath = path.join(
        destinationPath,
        INSTALL_METADATA_FILENAME,
      );
      await fs.promises.writeFile(metadataPath, metadataString);
    } finally {
      if (tempDir) {
        await fs.promises.rm(tempDir, { recursive: true, force: true });
      }
    }

    if (isUpdate) {
      logExtensionUpdateEvent(
        telemetryConfig,
        new ExtensionUpdateEvent(
          newExtensionConfig.name,
          newExtensionConfig.version,
          previousExtensionConfig.version,
          installMetadata.source,
          'success',
        ),
      );
    } else {
      logExtensionInstallEvent(
        telemetryConfig,
        new ExtensionInstallEvent(
          newExtensionConfig.name,
          newExtensionConfig.version,
          installMetadata.source,
          'success',
        ),
      );
      enableExtension(newExtensionConfig.name, SettingScope.User);
    }

    return newExtensionConfig!.name;
  } catch (error) {
    // Attempt to load config from the source path even if installation fails
    // to get the name and version for logging.
    if (!newExtensionConfig && localSourcePath) {
      try {
        newExtensionConfig = loadExtensionConfig({
          extensionDir: localSourcePath,
          workspaceDir: cwd,
        });
      } catch {
        // Ignore error, this is just for logging.
      }
    }
    if (isUpdate) {
      logExtensionUpdateEvent(
        telemetryConfig,
        new ExtensionUpdateEvent(
          newExtensionConfig?.name ?? previousExtensionConfig.name,
          newExtensionConfig?.version ?? '',
          previousExtensionConfig.version,
          installMetadata.source,
          'error',
        ),
      );
    } else {
      logExtensionInstallEvent(
        telemetryConfig,
        new ExtensionInstallEvent(
          newExtensionConfig?.name ?? '',
          newExtensionConfig?.version ?? '',
          installMetadata.source,
          'error',
        ),
      );
    }
    throw error;
  }
}

/**
 * Builds a consent string for installing an extension based on it's
 * extensionConfig.
 */
function extensionConsentString(extensionConfig: ExtensionConfig): string {
  const sanitizedConfig = escapeAnsiCtrlCodes(extensionConfig);
  const output: string[] = [];
  const mcpServerEntries = Object.entries(sanitizedConfig.mcpServers || {});
<<<<<<< HEAD
  output.push(
    t('extension.installing_extension', 'Installing extension "{name}".', {
      name: sanitizedConfig.name,
    }),
  );
  output.push(
    t(
      'extension.unexpected_behavior_warning_markdown',
      '**Extensions may introduce unexpected behavior. Ensure you have investigated the extension source and trust the author.**',
    ),
  );
=======
  output.push(`Installing extension "${sanitizedConfig.name}".`);
  output.push(INSTALL_WARNING_MESSAGE);
>>>>>>> b734723d

  if (mcpServerEntries.length) {
    output.push(
      t(
        'extension.mcp_servers_prompt',
        'This extension will run the following MCP servers:',
      ),
    );
    for (const [key, mcpServer] of mcpServerEntries) {
      const isLocal = !!mcpServer.command;
      const source =
        mcpServer.httpUrl ??
        `${mcpServer.command || ''}${mcpServer.args ? ' ' + mcpServer.args.join(' ') : ''}`;
      output.push(
        `  * ${key} (${isLocal ? t('extension.mcp_local', 'local') : t('extension.mcp_remote', 'remote')}): ${source}`,
      );
    }
  }
  if (sanitizedConfig.contextFileName) {
    const contextFileNameStr = Array.isArray(sanitizedConfig.contextFileName)
      ? sanitizedConfig.contextFileName.join(', ')
      : sanitizedConfig.contextFileName;
    output.push(
      t(
        'extension.context_with_filename',
        'This extension will append info to your gemini.md context using {contextFileName}',
        { contextFileName: contextFileNameStr },
      ),
    );
  }
  if (sanitizedConfig.excludeTools) {
    output.push(
      t(
        'extension.exclude_tools_info',
        'This extension will exclude the following core tools: {excludeTools}',
        { excludeTools: sanitizedConfig.excludeTools.join(', ') },
      ),
    );
  }
  return output.join('\n');
}

/**
 * Requests consent from the user to install an extension (extensionConfig), if
 * there is any difference between the consent string for `extensionConfig` and
 * `previousExtensionConfig`.
 *
 * Always requests consent if previousExtensionConfig is null.
 *
 * Throws if the user does not consent.
 */
async function maybeRequestConsentOrFail(
  extensionConfig: ExtensionConfig,
  requestConsent: (consent: string) => Promise<boolean>,
  previousExtensionConfig?: ExtensionConfig,
) {
  const extensionConsent = extensionConsentString(extensionConfig);
  if (previousExtensionConfig) {
    const previousExtensionConsent = extensionConsentString(
      previousExtensionConfig,
    );
    if (previousExtensionConsent === extensionConsent) {
      return;
    }
  }
  if (!(await requestConsent(extensionConsent))) {
    throw new Error(
      t(
        'extension.installation_cancelled_for',
        'Installation cancelled for "{name}".',
        { name: extensionConfig.name },
      ),
    );
  }
}

export function validateName(name: string) {
  if (!/^[a-zA-Z0-9-]+$/.test(name)) {
    throw new Error(
      `Invalid extension name: "${name}". Only letters (a-z, A-Z), numbers (0-9), and dashes (-) are allowed.`,
    );
  }
}

export function loadExtensionConfig(
  context: LoadExtensionContext,
): ExtensionConfig {
  const { extensionDir, workspaceDir } = context;
  const configFilePath = path.join(extensionDir, EXTENSIONS_CONFIG_FILENAME);
  if (!fs.existsSync(configFilePath)) {
    throw new Error(
      t(
        'extension.config_not_found',
        'Configuration file not found at {path}',
        { path: configFilePath },
      ),
    );
  }
  try {
    const configContent = fs.readFileSync(configFilePath, 'utf-8');
    const rawConfig = JSON.parse(configContent) as ExtensionConfig;
    if (!rawConfig.name || !rawConfig.version) {
      throw new Error(
        t(
          'extension.config_missing_field',
          'Invalid configuration in {path}: missing {field}',
          {
            path: configFilePath,
            field: !rawConfig.name ? '"name"' : '"version"',
          },
        ),
      );
    }
    const installDir = new ExtensionStorage(rawConfig.name).getExtensionDir();
    const config = recursivelyHydrateStrings(
      rawConfig as unknown as JsonObject,
      {
        extensionPath: installDir,
        workspacePath: workspaceDir,
        '/': path.sep,
        pathSeparator: path.sep,
      },
    ) as unknown as ExtensionConfig;

    validateName(config.name);
    return config;
  } catch (e) {
    throw new Error(
      t(
        'extension.config_load_failed',
        'Failed to load extension config from {path}: {error}',
        { path: configFilePath, error: getErrorMessage(e) },
      ),
    );
  }
}

export async function uninstallExtension(
  extensionIdentifier: string,
  isUpdate: boolean,
  cwd: string = process.cwd(),
): Promise<void> {
  const installedExtensions = loadUserExtensions();
  const extensionName = installedExtensions.find(
    (installed) =>
      installed.name.toLowerCase() === extensionIdentifier.toLowerCase() ||
      installed.installMetadata?.source.toLowerCase() ===
        extensionIdentifier.toLowerCase(),
  )?.name;
  if (!extensionName) {
    throw new Error(
      t('commands.extensions.uninstall.not_found', `Extension not found.`),
    );
  }
  const storage = new ExtensionStorage(extensionName);

  await fs.promises.rm(storage.getExtensionDir(), {
    recursive: true,
    force: true,
  });

  // The rest of the cleanup below here is only for true uninstalls, not
  // uninstalls related to updates.
  if (isUpdate) return;

  const manager = new ExtensionEnablementManager(
    ExtensionStorage.getUserExtensionsDir(),
    [extensionName],
  );
  manager.remove(extensionName);

  const telemetryConfig = getTelemetryConfig(cwd);
  logExtensionUninstall(
    telemetryConfig,
    new ExtensionUninstallEvent(extensionName, 'success'),
  );
}

export function toOutputString(
  extension: GeminiCLIExtension,
  workspaceDir: string,
): string {
  const manager = new ExtensionEnablementManager(
    ExtensionStorage.getUserExtensionsDir(),
  );
  const userEnabled = manager.isEnabled(extension.name, os.homedir());
  const workspaceEnabled = manager.isEnabled(extension.name, workspaceDir);

  const status = workspaceEnabled ? chalk.green('✓') : chalk.red('✗');
  let output = `${status} ${extension.name} (${extension.version})`;
  output += `\n Path: ${extension.path}`;
  if (extension.installMetadata) {
    output += `\n Source: ${extension.installMetadata.source} (Type: ${extension.installMetadata.type})`;
    if (extension.installMetadata.ref) {
      output += `\n Ref: ${extension.installMetadata.ref}`;
    }
    if (extension.installMetadata.releaseTag) {
      output += `\n Release tag: ${extension.installMetadata.releaseTag}`;
    }
  }
  output += `\n Enabled (User): ${userEnabled}`;
  output += `\n Enabled (Workspace): ${workspaceEnabled}`;
  if (extension.contextFiles.length > 0) {
    output += `\n Context files:`;
    extension.contextFiles.forEach((contextFile) => {
      output += `\n  ${contextFile}`;
    });
  }
  if (extension.mcpServers) {
    output += `\n MCP servers:`;
    Object.keys(extension.mcpServers).forEach((key) => {
      output += `\n  ${key}`;
    });
  }
  if (extension.excludeTools) {
    output += `\n Excluded tools:`;
    extension.excludeTools.forEach((tool) => {
      output += `\n  ${tool}`;
    });
  }
  return output;
}

export function disableExtension(
  name: string,
  scope: SettingScope,
  cwd: string = process.cwd(),
) {
  const config = getTelemetryConfig(cwd);
  if (scope === SettingScope.System || scope === SettingScope.SystemDefaults) {
    throw new Error('System and SystemDefaults scopes are not supported.');
  }
  const extension = loadExtensionByName(name, cwd);
  if (!extension) {
    throw new Error(`Extension with name ${name} does not exist.`);
  }

  const manager = new ExtensionEnablementManager(
    ExtensionStorage.getUserExtensionsDir(),
    [name],
  );
  const scopePath = scope === SettingScope.Workspace ? cwd : os.homedir();
  manager.disable(name, true, scopePath);
  logExtensionDisable(config, new ExtensionDisableEvent(name, scope));
}

export function enableExtension(
  name: string,
  scope: SettingScope,
  cwd: string = process.cwd(),
) {
  if (scope === SettingScope.System || scope === SettingScope.SystemDefaults) {
    throw new Error('System and SystemDefaults scopes are not supported.');
  }
  const extension = loadExtensionByName(name, cwd);
  if (!extension) {
    throw new Error(`Extension with name ${name} does not exist.`);
  }
  const manager = new ExtensionEnablementManager(
    ExtensionStorage.getUserExtensionsDir(),
  );
  const scopePath = scope === SettingScope.Workspace ? cwd : os.homedir();
  manager.enable(name, true, scopePath);
  const config = getTelemetryConfig(cwd);
  logExtensionEnable(config, new ExtensionEnableEvent(name, scope));
}<|MERGE_RESOLUTION|>--- conflicted
+++ resolved
@@ -632,22 +632,12 @@
   const sanitizedConfig = escapeAnsiCtrlCodes(extensionConfig);
   const output: string[] = [];
   const mcpServerEntries = Object.entries(sanitizedConfig.mcpServers || {});
-<<<<<<< HEAD
   output.push(
     t('extension.installing_extension', 'Installing extension "{name}".', {
       name: sanitizedConfig.name,
     }),
   );
-  output.push(
-    t(
-      'extension.unexpected_behavior_warning_markdown',
-      '**Extensions may introduce unexpected behavior. Ensure you have investigated the extension source and trust the author.**',
-    ),
-  );
-=======
-  output.push(`Installing extension "${sanitizedConfig.name}".`);
   output.push(INSTALL_WARNING_MESSAGE);
->>>>>>> b734723d
 
   if (mcpServerEntries.length) {
     output.push(
