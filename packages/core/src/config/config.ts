/**
 * @license
 * Copyright 2025 Google LLC
 * SPDX-License-Identifier: Apache-2.0
 */

import * as path from 'node:path';
import process from 'node:process';
import {
  AuthType,
  ContentGeneratorConfig,
  createContentGeneratorConfig,
} from '../core/contentGenerator.js';
import { PromptRegistry } from '../prompts/prompt-registry.js';
import { ToolRegistry } from '../tools/tool-registry.js';
import { LSTool } from '../tools/ls.js';
import { ReadFileTool } from '../tools/read-file.js';
import { GrepTool } from '../tools/grep.js';
import { GlobTool } from '../tools/glob.js';
import { EditTool } from '../tools/edit.js';
import { ShellTool } from '../tools/shell.js';
import { WriteFileTool } from '../tools/write-file.js';
import { WebFetchTool } from '../tools/web-fetch.js';
import { ReadManyFilesTool } from '../tools/read-many-files.js';
import {
  MemoryTool,
  setGeminiMdFilename,
  GEMINI_CONFIG_DIR as GEMINI_DIR,
} from '../tools/memoryTool.js';
import { TodoTool } from '../tools/todoTool.js';
import { WebSearchTool } from '../tools/web-search.js';
import { GeminiClient } from '../core/client.js';
import { FileDiscoveryService } from '../services/fileDiscoveryService.js';
import { GitService } from '../services/gitService.js';
import { getProjectTempDir } from '../utils/paths.js';
import {
  initializeTelemetry,
  DEFAULT_TELEMETRY_TARGET,
  DEFAULT_OTLP_ENDPOINT,
  TelemetryTarget,
  StartSessionEvent,
} from '../telemetry/index.js';
import {
  DEFAULT_GEMINI_EMBEDDING_MODEL,
  DEFAULT_GEMINI_FLASH_MODEL,
} from './models.js';
import { ClearcutLogger } from '../telemetry/clearcut-logger/clearcut-logger.js';
import { shouldAttemptBrowserLaunch } from '../utils/browser.js';
import { MCPOAuthConfig } from '../mcp/oauth-provider.js';
import { IdeClient } from '../ide/ide-client.js';

// Re-export OAuth config type
export type { MCPOAuthConfig };

export enum ApprovalMode {
  DEFAULT = 'default',
  AUTO_EDIT = 'autoEdit',
  YOLO = 'yolo',
}

export interface AccessibilitySettings {
  disableLoadingPhrases?: boolean;
}

export interface BugCommandSettings {
  urlTemplate: string;
}

export interface SummarizeToolOutputSettings {
  tokenBudget?: number;
}

export interface TelemetrySettings {
  enabled?: boolean;
  target?: TelemetryTarget;
  otlpEndpoint?: string;
  logPrompts?: boolean;
  outfile?: string;
}

export interface GeminiCLIExtension {
  name: string;
  version: string;
  isActive: boolean;
}
export interface FileFilteringOptions {
  respectGitIgnore: boolean;
  respectGeminiIgnore: boolean;
}
// For memory files
export const DEFAULT_MEMORY_FILE_FILTERING_OPTIONS: FileFilteringOptions = {
  respectGitIgnore: false,
  respectGeminiIgnore: true,
};
// For all other files
export const DEFAULT_FILE_FILTERING_OPTIONS: FileFilteringOptions = {
  respectGitIgnore: true,
  respectGeminiIgnore: true,
};
export class MCPServerConfig {
  constructor(
    // For stdio transport
    readonly command?: string,
    readonly args?: string[],
    readonly env?: Record<string, string>,
    readonly cwd?: string,
    // For sse transport
    readonly url?: string,
    // For streamable http transport
    readonly httpUrl?: string,
    readonly headers?: Record<string, string>,
    // For websocket transport
    readonly tcp?: string,
    // Common
    readonly timeout?: number,
    readonly trust?: boolean,
    // Metadata
    readonly description?: string,
    readonly includeTools?: string[],
    readonly excludeTools?: string[],
    readonly extensionName?: string,
    // OAuth configuration
    readonly oauth?: MCPOAuthConfig,
    readonly authProviderType?: AuthProviderType,
  ) {}
}

export enum AuthProviderType {
  DYNAMIC_DISCOVERY = 'dynamic_discovery',
  GOOGLE_CREDENTIALS = 'google_credentials',
}

export interface SandboxConfig {
  command: 'docker' | 'podman' | 'sandbox-exec';
  image: string;
}

export type FlashFallbackHandler = (
  currentModel: string,
  fallbackModel: string,
  error?: unknown,
) => Promise<boolean | string | null>;

export interface ConfigParameters {
  sessionId: string;
  embeddingModel?: string;
  sandbox?: SandboxConfig;
  targetDir: string;
  debugMode: boolean;
  question?: string;
  fullContext?: boolean;
  coreTools?: string[];
  excludeTools?: string[];
  toolDiscoveryCommand?: string;
  toolCallCommand?: string;
  mcpServerCommand?: string;
  mcpServers?: Record<string, MCPServerConfig>;
  userMemory?: string;
  geminiMdFileCount?: number;
  approvalMode?: ApprovalMode;
  showMemoryUsage?: boolean;
  contextFileName?: string | string[];
  accessibility?: AccessibilitySettings;
  telemetry?: TelemetrySettings;
  usageStatisticsEnabled?: boolean;
  fileFiltering?: {
    respectGitIgnore?: boolean;
    respectGeminiIgnore?: boolean;
    enableRecursiveFileSearch?: boolean;
  };
  checkpointing?: boolean;
  proxy?: string;
  cwd: string;
  fileDiscoveryService?: FileDiscoveryService;
  bugCommand?: BugCommandSettings;
  model: string;
  extensionContextFilePaths?: string[];
  useImprovedFallbackStrategy?: boolean;
  maxSessionTurns?: number;
  experimentalAcp?: boolean;
  listExtensions?: boolean;
  extensions?: GeminiCLIExtension[];
  blockedMcpServers?: Array<{ name: string; extensionName: string }>;
  noBrowser?: boolean;
  summarizeToolOutput?: Record<string, SummarizeToolOutputSettings>;
  ideMode?: boolean;
  ideClient?: IdeClient;
}

export class Config {
  private toolRegistry!: ToolRegistry;
  private promptRegistry!: PromptRegistry;
  private sessionId: string;
  private contentGeneratorConfig!: ContentGeneratorConfig;
  private embeddingModel: string;
  private sandbox: SandboxConfig | undefined;
  private targetDir: string;
  private debugMode: boolean;
  private question: string | undefined;
  private fullContext: boolean;
  private coreTools: string[] | undefined;
  private excludeTools: string[] | undefined;
  private toolDiscoveryCommand: string | undefined;
  private toolCallCommand: string | undefined;
  private mcpServerCommand: string | undefined;
  private mcpServers: Record<string, MCPServerConfig> | undefined;
  private userMemory: string;
  private geminiMdFileCount: number;
  private approvalMode: ApprovalMode;
  private showMemoryUsage: boolean;
  private accessibility: AccessibilitySettings;
  private telemetrySettings: TelemetrySettings;
  private usageStatisticsEnabled: boolean;
  private geminiClient!: GeminiClient;
  private fileFiltering: {
    respectGitIgnore: boolean;
    respectGeminiIgnore: boolean;
    enableRecursiveFileSearch: boolean;
  };
  private fileDiscoveryService: FileDiscoveryService | null = null;
  private gitService: GitService | undefined = undefined;
  private checkpointing: boolean;
  private proxy: string | undefined;
  private cwd: string;
  private bugCommand: BugCommandSettings | undefined;
  private model: string;
  private extensionContextFilePaths: string[];
  private noBrowser: boolean;
  private ideMode: boolean;
  private ideClient: IdeClient | undefined;
  private modelSwitchedDuringSession: boolean = false;
<<<<<<< HEAD
  private useImprovedFallbackStrategy: boolean;
  private disableFallbackForSession: boolean = false;
  private readonly maxSessionTurns: number;
  private readonly listExtensions: boolean;
  private readonly _extensions: GeminiCLIExtension[];
  private readonly _blockedMcpServers: Array<{
=======
  private maxSessionTurns: number;
  private listExtensions: boolean;
  private _extensions: GeminiCLIExtension[];
  private _blockedMcpServers: Array<{
>>>>>>> 01707918
    name: string;
    extensionName: string;
  }>;
  flashFallbackHandler?: FlashFallbackHandler;
  private quotaErrorOccurred: boolean = false;
  private summarizeToolOutput:
    | Record<string, SummarizeToolOutputSettings>
    | undefined;
  private experimentalAcp: boolean = false;
  private _params: ConfigParameters;

  constructor(params: ConfigParameters) {
    this._params = params;
    this.sessionId = params.sessionId;
    this.embeddingModel =
      params.embeddingModel ?? DEFAULT_GEMINI_EMBEDDING_MODEL;
    this.sandbox = params.sandbox;
    this.targetDir = path.resolve(params.targetDir);
    this.debugMode = params.debugMode;
    this.question = params.question;
    this.fullContext = params.fullContext ?? false;
    this.coreTools = params.coreTools;
    this.excludeTools = params.excludeTools;
    this.toolDiscoveryCommand = params.toolDiscoveryCommand;
    this.toolCallCommand = params.toolCallCommand;
    this.mcpServerCommand = params.mcpServerCommand;
    this.mcpServers = params.mcpServers;
    this.userMemory = params.userMemory ?? '';
    this.geminiMdFileCount = params.geminiMdFileCount ?? 0;
    this.approvalMode = params.approvalMode ?? ApprovalMode.DEFAULT;
    this.showMemoryUsage = params.showMemoryUsage ?? false;
    this.accessibility = params.accessibility ?? {};
    this.telemetrySettings = {
      enabled: params.telemetry?.enabled ?? false,
      target: params.telemetry?.target ?? DEFAULT_TELEMETRY_TARGET,
      otlpEndpoint: params.telemetry?.otlpEndpoint ?? DEFAULT_OTLP_ENDPOINT,
      logPrompts: params.telemetry?.logPrompts ?? true,
      outfile: params.telemetry?.outfile,
    };
    this.usageStatisticsEnabled = params.usageStatisticsEnabled ?? true;

    this.fileFiltering = {
      respectGitIgnore: params.fileFiltering?.respectGitIgnore ?? true,
      respectGeminiIgnore: params.fileFiltering?.respectGeminiIgnore ?? true,
      enableRecursiveFileSearch:
        params.fileFiltering?.enableRecursiveFileSearch ?? true,
    };
    this.checkpointing = params.checkpointing ?? false;
    this.proxy = params.proxy;
    this.cwd = params.cwd ?? process.cwd();
    this.fileDiscoveryService = params.fileDiscoveryService ?? null;
    this.bugCommand = params.bugCommand;
    this.model = params.model;
    this.extensionContextFilePaths = params.extensionContextFilePaths ?? [];
    this.useImprovedFallbackStrategy = params.useImprovedFallbackStrategy ?? true;
    this.maxSessionTurns = params.maxSessionTurns ?? -1;
    this.experimentalAcp = params.experimentalAcp ?? false;
    this.listExtensions = params.listExtensions ?? false;
    this._extensions = params.extensions ?? [];
    this._blockedMcpServers = params.blockedMcpServers ?? [];
    this.noBrowser = params.noBrowser ?? false;
    this.summarizeToolOutput = params.summarizeToolOutput;
    this.ideMode = params.ideMode ?? false;
    this.ideClient = params.ideClient;

    if (params.contextFileName) {
      setGeminiMdFilename(params.contextFileName);
    }

    if (this.telemetrySettings.enabled) {
      initializeTelemetry(this);
    }

    if (this.getUsageStatisticsEnabled()) {
      ClearcutLogger.getInstance(this)?.logStartSessionEvent(
        new StartSessionEvent(this),
      );
    } else {
      console.log('Data collection is disabled.');
    }
  }

  async refresh() {
    // Re-run initialization logic.
    await this.initialize();
    // After re-initializing, the tool registry will be updated.
    // We need to update the gemini client with the new tools.
    await this.geminiClient.setTools();
  }

  update(params: ConfigParameters) {
    this._params = params;
    // Re-assign all properties from the new params.
    this.sessionId = params.sessionId;
    this.embeddingModel =
      params.embeddingModel ?? DEFAULT_GEMINI_EMBEDDING_MODEL;
    this.sandbox = params.sandbox;
    this.targetDir = path.resolve(params.targetDir);
    this.debugMode = params.debugMode;
    this.question = params.question;
    this.fullContext = params.fullContext ?? false;
    this.coreTools = params.coreTools;
    this.excludeTools = params.excludeTools;
    this.toolDiscoveryCommand = params.toolDiscoveryCommand;
    this.toolCallCommand = params.toolCallCommand;
    this.mcpServerCommand = params.mcpServerCommand;
    this.mcpServers = params.mcpServers;
    this.userMemory = params.userMemory ?? '';
    this.geminiMdFileCount = params.geminiMdFileCount ?? 0;
    this.approvalMode = params.approvalMode ?? ApprovalMode.DEFAULT;
    this.showMemoryUsage = params.showMemoryUsage ?? false;
    this.accessibility = params.accessibility ?? {};
    this.telemetrySettings = {
      enabled: params.telemetry?.enabled ?? false,
      target: params.telemetry?.target ?? DEFAULT_TELEMETRY_TARGET,
      otlpEndpoint: params.telemetry?.otlpEndpoint ?? DEFAULT_OTLP_ENDPOINT,
      logPrompts: params.telemetry?.logPrompts ?? true,
      outfile: params.telemetry?.outfile,
    };
    this.usageStatisticsEnabled = params.usageStatisticsEnabled ?? true;
    this.fileFiltering = {
      respectGitIgnore: params.fileFiltering?.respectGitIgnore ?? true,
      respectGeminiIgnore: params.fileFiltering?.respectGeminiIgnore ?? true,
      enableRecursiveFileSearch:
        params.fileFiltering?.enableRecursiveFileSearch ?? true,
    };
    this.checkpointing = params.checkpointing ?? false;
    this.proxy = params.proxy;
    this.cwd = params.cwd ?? process.cwd();
    this.fileDiscoveryService = params.fileDiscoveryService ?? null;
    this.bugCommand = params.bugCommand;
    this.model = params.model;
    this.extensionContextFilePaths = params.extensionContextFilePaths ?? [];
    this.maxSessionTurns = params.maxSessionTurns ?? -1;
    this.experimentalAcp = params.experimentalAcp ?? false;
    this.listExtensions = params.listExtensions ?? false;
    this._extensions = params.extensions ?? [];
    this._blockedMcpServers = params.blockedMcpServers ?? [];
    this.noBrowser = params.noBrowser ?? false;
    this.summarizeToolOutput = params.summarizeToolOutput;
    this.ideMode = params.ideMode ?? false;
    this.ideClient = params.ideClient;
  }

  async initialize(): Promise<void> {
    // Initialize centralized FileDiscoveryService
    this.getFileService();
    if (this.getCheckpointingEnabled()) {
      await this.getGitService();
    }
    this.promptRegistry = new PromptRegistry();
    this.toolRegistry = await this.createToolRegistry();
  }

  async refreshAuth(authMethod: AuthType) {
    this.contentGeneratorConfig = createContentGeneratorConfig(
      this,
      authMethod,
    );

    this.geminiClient = new GeminiClient(this);
    await this.geminiClient.initialize(this.contentGeneratorConfig);

    // Reset the session flag since we're explicitly changing auth and using default model
    this.modelSwitchedDuringSession = false;
  }

  getSessionId(): string {
    return this.sessionId;
  }

  getContentGeneratorConfig(): ContentGeneratorConfig {
    return this.contentGeneratorConfig;
  }

  getModel(): string {
    return this.contentGeneratorConfig?.model || this.model;
  }

  setModel(newModel: string): void {
    if (this.contentGeneratorConfig) {
      this.contentGeneratorConfig.model = newModel;
      this.modelSwitchedDuringSession = true;
    }
  }

  isModelSwitchedDuringSession(): boolean {
    return this.modelSwitchedDuringSession;
  }

  resetModelToDefault(): void {
    if (this.contentGeneratorConfig) {
      this.contentGeneratorConfig.model = this.model; // Reset to the original default model
      this.modelSwitchedDuringSession = false;
    }
  }

  setFlashFallbackHandler(handler: FlashFallbackHandler): void {
    this.flashFallbackHandler = handler;
  }

  getMaxSessionTurns(): number {
    return this.maxSessionTurns;
  }

  setQuotaErrorOccurred(value: boolean): void {
    this.quotaErrorOccurred = value;
  }

  getQuotaErrorOccurred(): boolean {
    return this.quotaErrorOccurred;
  }

  getEmbeddingModel(): string {
    return this.embeddingModel;
  }

  getSandbox(): SandboxConfig | undefined {
    return this.sandbox;
  }

  getTargetDir(): string {
    return this.targetDir;
  }

  getProjectRoot(): string {
    return this.targetDir;
  }

  getToolRegistry(): Promise<ToolRegistry> {
    return Promise.resolve(this.toolRegistry);
  }

  getPromptRegistry(): PromptRegistry {
    return this.promptRegistry;
  }

  getDebugMode(): boolean {
    return this.debugMode;
  }
  getQuestion(): string | undefined {
    return this.question;
  }

  getFullContext(): boolean {
    return this.fullContext;
  }

  getCoreTools(): string[] | undefined {
    return this.coreTools;
  }

  getExcludeTools(): string[] | undefined {
    return this.excludeTools;
  }

  getToolDiscoveryCommand(): string | undefined {
    return this.toolDiscoveryCommand;
  }

  getToolCallCommand(): string | undefined {
    return this.toolCallCommand;
  }

  getMcpServerCommand(): string | undefined {
    return this.mcpServerCommand;
  }

  getMcpServers(): Record<string, MCPServerConfig> | undefined {
    return this.mcpServers;
  }

  getUserMemory(): string {
    return this.userMemory;
  }

  setUserMemory(newUserMemory: string): void {
    this.userMemory = newUserMemory;
  }

  getGeminiMdFileCount(): number {
    return this.geminiMdFileCount;
  }

  setGeminiMdFileCount(count: number): void {
    this.geminiMdFileCount = count;
  }

  getApprovalMode(): ApprovalMode {
    return this.approvalMode;
  }

  setApprovalMode(mode: ApprovalMode): void {
    this.approvalMode = mode;
  }

  getShowMemoryUsage(): boolean {
    return this.showMemoryUsage;
  }

  getAccessibility(): AccessibilitySettings {
    return this.accessibility;
  }

  getTelemetryEnabled(): boolean {
    return this.telemetrySettings.enabled ?? false;
  }

  getTelemetryLogPromptsEnabled(): boolean {
    return this.telemetrySettings.logPrompts ?? true;
  }

  getTelemetryOtlpEndpoint(): string {
    return this.telemetrySettings.otlpEndpoint ?? DEFAULT_OTLP_ENDPOINT;
  }

  getTelemetryTarget(): TelemetryTarget {
    return this.telemetrySettings.target ?? DEFAULT_TELEMETRY_TARGET;
  }

  getTelemetryOutfile(): string | undefined {
    return this.telemetrySettings.outfile;
  }

  getGeminiClient(): GeminiClient {
    return this.geminiClient;
  }

  getGeminiDir(): string {
    return path.join(this.targetDir, GEMINI_DIR);
  }

  getProjectTempDir(): string {
    return getProjectTempDir(this.getProjectRoot());
  }

  getEnableRecursiveFileSearch(): boolean {
    return this.fileFiltering.enableRecursiveFileSearch;
  }

  getFileFilteringRespectGitIgnore(): boolean {
    return this.fileFiltering.respectGitIgnore;
  }
  getFileFilteringRespectGeminiIgnore(): boolean {
    return this.fileFiltering.respectGeminiIgnore;
  }

  getFileFilteringOptions(): FileFilteringOptions {
    return {
      respectGitIgnore: this.fileFiltering.respectGitIgnore,
      respectGeminiIgnore: this.fileFiltering.respectGeminiIgnore,
    };
  }

  getCheckpointingEnabled(): boolean {
    return this.checkpointing;
  }

  getProxy(): string | undefined {
    return this.proxy;
  }

  getWorkingDir(): string {
    return this.cwd;
  }

  getBugCommand(): BugCommandSettings | undefined {
    return this.bugCommand;
  }

  getFileService(): FileDiscoveryService {
    if (!this.fileDiscoveryService) {
      this.fileDiscoveryService = new FileDiscoveryService(this.targetDir);
    }
    return this.fileDiscoveryService;
  }

  getUsageStatisticsEnabled(): boolean {
    return this.usageStatisticsEnabled;
  }

  getExtensionContextFilePaths(): string[] {
    return this.extensionContextFilePaths;
  }

  getUseImprovedFallbackStrategy(): boolean {
    return this.useImprovedFallbackStrategy;
  }

  setUseImprovedFallbackStrategy(enabled: boolean): void {
    this.useImprovedFallbackStrategy = enabled;
  }

  getDisableFallbackForSession(): boolean {
    return this.disableFallbackForSession;
  }

  setDisableFallbackForSession(disabled: boolean): void {
    this.disableFallbackForSession = disabled;
  }

  getExperimentalAcp(): boolean {
    return this.experimentalAcp;
  }

  getListExtensions(): boolean {
    return this.listExtensions;
  }

  getExtensions(): GeminiCLIExtension[] {
    return this._extensions;
  }

  getBlockedMcpServers(): Array<{ name: string; extensionName: string }> {
    return this._blockedMcpServers;
  }

  getNoBrowser(): boolean {
    return this.noBrowser;
  }

  isBrowserLaunchSuppressed(): boolean {
    return this.getNoBrowser() || !shouldAttemptBrowserLaunch();
  }

  getSummarizeToolOutputConfig():
    | Record<string, SummarizeToolOutputSettings>
    | undefined {
    return this.summarizeToolOutput;
  }

  getIdeMode(): boolean {
    return this.ideMode;
  }

  getIdeClient(): IdeClient | undefined {
    return this.ideClient;
  }

  async getGitService(): Promise<GitService> {
    if (!this.gitService) {
      this.gitService = new GitService(this.targetDir);
      await this.gitService.initialize();
    }
    return this.gitService;
  }

  async createToolRegistry(): Promise<ToolRegistry> {
    const registry = new ToolRegistry(this);

    // helper to create & register core tools that are enabled
    // eslint-disable-next-line @typescript-eslint/no-explicit-any
    const registerCoreTool = (ToolClass: any, ...args: unknown[]) => {
      const className = ToolClass.name;
      const toolName = ToolClass.Name || className;
      const coreTools = this.getCoreTools();
      const excludeTools = this.getExcludeTools();

      let isEnabled = false;
      if (coreTools === undefined) {
        isEnabled = true;
      } else {
        isEnabled = coreTools.some(
          (tool) =>
            tool === className ||
            tool === toolName ||
            tool.startsWith(`${className}(`) ||
            tool.startsWith(`${toolName}(`),
        );
      }

      if (
        excludeTools?.includes(className) ||
        excludeTools?.includes(toolName)
      ) {
        isEnabled = false;
      }

      if (isEnabled) {
        registry.registerTool(new ToolClass(...args));
      }
    };

    registerCoreTool(LSTool, this);
    registerCoreTool(ReadFileTool, this);
    registerCoreTool(GrepTool, this);
    registerCoreTool(GlobTool, this);
    registerCoreTool(EditTool, this);
    registerCoreTool(WriteFileTool, this);
    registerCoreTool(WebFetchTool, this);
    registerCoreTool(ReadManyFilesTool, this);
    registerCoreTool(ShellTool, this);
    registerCoreTool(MemoryTool);
    registerCoreTool(TodoTool);
    registerCoreTool(WebSearchTool, this);

    await registry.discoverAllTools();
    return registry;
  }
}
// Export model constants for use in CLI
export { DEFAULT_GEMINI_FLASH_MODEL };<|MERGE_RESOLUTION|>--- conflicted
+++ resolved
@@ -229,19 +229,12 @@
   private ideMode: boolean;
   private ideClient: IdeClient | undefined;
   private modelSwitchedDuringSession: boolean = false;
-<<<<<<< HEAD
   private useImprovedFallbackStrategy: boolean;
   private disableFallbackForSession: boolean = false;
-  private readonly maxSessionTurns: number;
-  private readonly listExtensions: boolean;
-  private readonly _extensions: GeminiCLIExtension[];
-  private readonly _blockedMcpServers: Array<{
-=======
   private maxSessionTurns: number;
   private listExtensions: boolean;
   private _extensions: GeminiCLIExtension[];
   private _blockedMcpServers: Array<{
->>>>>>> 01707918
     name: string;
     extensionName: string;
   }>;
