--- conflicted
+++ resolved
@@ -241,15 +241,12 @@
     ];
     try {
       const userMemory = this.config.getUserMemory();
-<<<<<<< HEAD
       const currentLanguage = getCurrentLanguage();
       const systemInstruction = getCoreSystemPrompt(
+        this.config,
         userMemory,
         currentLanguage,
       );
-=======
-      const systemInstruction = getCoreSystemPrompt(this.config, userMemory);
->>>>>>> 63efcb6b
       const model = this.config.getModel();
 
       const config: GenerateContentConfig = { ...this.generateContentConfig };
@@ -603,15 +600,12 @@
 
     try {
       const userMemory = this.config.getUserMemory();
-<<<<<<< HEAD
       const currentLanguage = getCurrentLanguage();
       const systemInstruction = getCoreSystemPrompt(
+        this.config,
         userMemory,
         currentLanguage,
       );
-=======
-      const systemInstruction = getCoreSystemPrompt(this.config, userMemory);
->>>>>>> 63efcb6b
 
       const requestConfig: GenerateContentConfig = {
         abortSignal,
