/**
 * @license
 * Copyright 2025 Google LLC
 * SPDX-License-Identifier: Apache-2.0
 */

import { type CommandModule } from 'yargs';
import { loadSettings, SettingScope } from '../../config/settings.js';
import { requestConsentNonInteractive } from '../../config/extensions/consent.js';
import { ExtensionManager } from '../../config/extension-manager.js';
import {
  FatalConfigError,
  getErrorMessage,
<<<<<<< HEAD
  t,
} from '@thacio/auditaria-cli-core';
import { enableExtension } from '../../config/extension.js';
import { SettingScope } from '../../config/settings.js';
import { ExtensionEnablementManager } from '../../config/extensions/extensionEnablement.js';
=======
} from '@google/gemini-cli-core';
import { promptForSetting } from '../../config/extensions/extensionSettings.js';
>>>>>>> c4c0c0d1

interface EnableArgs {
  name: string;
  scope?: string;
}

export function handleEnable(args: EnableArgs) {
  const workingDir = process.cwd();
  const extensionManager = new ExtensionManager({
    workspaceDir: workingDir,
    requestConsent: requestConsentNonInteractive,
    requestSetting: promptForSetting,
    loadedSettings: loadSettings(workingDir),
  });
  try {
    if (args.scope?.toLowerCase() === 'workspace') {
      extensionManager.enableExtension(args.name, SettingScope.Workspace);
    } else {
      extensionManager.enableExtension(args.name, SettingScope.User);
    }
    if (args.scope) {
      console.log(
        t(
          'commands.extensions.enable.success_with_scope',
          `Extension "${args.name}" successfully enabled for scope "${args.scope}".`,
          {
            name: args.name,
            scope: args.scope,
          },
        ),
      );
    } else {
      console.log(
        t(
          'commands.extensions.enable.success_all_scopes',
          `Extension "${args.name}" successfully enabled in all scopes.`,
          {
            name: args.name,
          },
        ),
      );
    }
  } catch (error) {
    throw new FatalConfigError(getErrorMessage(error));
  }
}

export const enableCommand: CommandModule = {
  command: 'enable [--scope] <name>',
  describe: t(
    'commands.extensions.enable.description',
    'Enables an extension.',
  ),
  builder: (yargs) =>
    yargs
      .positional('name', {
        describe: t(
          'commands.extensions.enable.name_description',
          'The name of the extension to enable.',
        ),
        type: 'string',
      })
      .option('scope', {
        describe: t(
          'commands.extensions.enable.scope_description',
          'The scope to enable the extension in. If not set, will be enabled in all scopes.',
        ),
        type: 'string',
      })
      .check((argv) => {
        if (
          argv.scope &&
          !Object.values(SettingScope)
            .map((s) => s.toLowerCase())
            .includes((argv.scope as string).toLowerCase())
        ) {
          throw new Error(
            `Invalid scope: ${argv.scope}. Please use one of ${Object.values(
              SettingScope,
            )
              .map((s) => s.toLowerCase())
              .join(', ')}.`,
          );
        }
        return true;
      }),
  handler: (argv) => {
    handleEnable({
      name: argv['name'] as string,
      scope: argv['scope'] as string,
    });
  },
};<|MERGE_RESOLUTION|>--- conflicted
+++ resolved
@@ -9,18 +9,12 @@
 import { requestConsentNonInteractive } from '../../config/extensions/consent.js';
 import { ExtensionManager } from '../../config/extension-manager.js';
 import {
+  debugLogger,
   FatalConfigError,
   getErrorMessage,
-<<<<<<< HEAD
   t,
 } from '@thacio/auditaria-cli-core';
-import { enableExtension } from '../../config/extension.js';
-import { SettingScope } from '../../config/settings.js';
-import { ExtensionEnablementManager } from '../../config/extensions/extensionEnablement.js';
-=======
-} from '@google/gemini-cli-core';
 import { promptForSetting } from '../../config/extensions/extensionSettings.js';
->>>>>>> c4c0c0d1
 
 interface EnableArgs {
   name: string;
@@ -42,7 +36,7 @@
       extensionManager.enableExtension(args.name, SettingScope.User);
     }
     if (args.scope) {
-      console.log(
+      debugLogger.log(
         t(
           'commands.extensions.enable.success_with_scope',
           `Extension "${args.name}" successfully enabled for scope "${args.scope}".`,
@@ -53,7 +47,7 @@
         ),
       );
     } else {
-      console.log(
+      debugLogger.log(
         t(
           'commands.extensions.enable.success_all_scopes',
           `Extension "${args.name}" successfully enabled in all scopes.`,
