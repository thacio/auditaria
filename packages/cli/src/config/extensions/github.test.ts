--- conflicted
+++ resolved
@@ -14,18 +14,13 @@
 } from './github.js';
 import { simpleGit, type SimpleGit } from 'simple-git';
 import { ExtensionUpdateState } from '../../ui/state/extensions.js';
-<<<<<<< HEAD
-import type * as os from 'node:os';
-import type { GeminiCLIExtension } from '@thacio/auditaria-cli-core';
-=======
 import * as os from 'node:os';
 import * as fs from 'node:fs/promises';
 import * as fsSync from 'node:fs';
 import * as path from 'node:path';
 import * as tar from 'tar';
 import * as archiver from 'archiver';
-import type { GeminiCLIExtension } from '@google/gemini-cli-core';
->>>>>>> 343be47f
+import type { GeminiCLIExtension } from '@thacio/auditaria-cli-core';
 
 const mockPlatform = vi.hoisted(() => vi.fn());
 const mockArch = vi.hoisted(() => vi.fn());
