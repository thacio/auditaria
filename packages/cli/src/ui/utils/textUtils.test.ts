--- conflicted
+++ resolved
@@ -8,13 +8,8 @@
 import type {
   ToolCallConfirmationDetails,
   ToolEditConfirmationDetails,
-<<<<<<< HEAD
 } from '@thacio/auditaria-cli-core';
-import { escapeAnsiCtrlCodes } from './textUtils.js';
-=======
-} from '@google/gemini-cli-core';
 import { escapeAnsiCtrlCodes, stripUnsafeCharacters } from './textUtils.js';
->>>>>>> 331dbd56
 
 describe('textUtils', () => {
   describe('stripUnsafeCharacters', () => {
