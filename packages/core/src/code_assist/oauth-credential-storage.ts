/**
 * @license
 * Copyright 2025 Google LLC
 * SPDX-License-Identifier: Apache-2.0
 */

import { type Credentials } from 'google-auth-library';
import { HybridTokenStorage } from '../mcp/token-storage/hybrid-token-storage.js';
import { OAUTH_FILE } from '../config/storage.js';
import type { OAuthCredentials } from '../mcp/token-storage/types.js';
import * as path from 'node:path';
import * as os from 'node:os';
import { promises as fs } from 'node:fs';
import { GEMINI_DIR } from '../utils/paths.js';

<<<<<<< HEAD
const GEMINI_DIR = '.auditaria';
const KEYCHAIN_SERVICE_NAME = 'auditaria-cli-oauth';
=======
const KEYCHAIN_SERVICE_NAME = 'gemini-cli-oauth';
>>>>>>> 518caae6
const MAIN_ACCOUNT_KEY = 'main-account';

export class OAuthCredentialStorage {
  private static storage: HybridTokenStorage = new HybridTokenStorage(
    KEYCHAIN_SERVICE_NAME,
  );

  /**
   * Load cached OAuth credentials
   */
  static async loadCredentials(): Promise<Credentials | null> {
    try {
      const credentials = await this.storage.getCredentials(MAIN_ACCOUNT_KEY);

      if (credentials?.token) {
        const { accessToken, refreshToken, expiresAt, tokenType, scope } =
          credentials.token;
        // Convert from OAuthCredentials format to Google Credentials format
        const googleCreds: Credentials = {
          access_token: accessToken,
          refresh_token: refreshToken || undefined,
          token_type: tokenType || undefined,
          scope: scope || undefined,
        };

        if (expiresAt) {
          googleCreds.expiry_date = expiresAt;
        }

        return googleCreds;
      }

      // Fallback: Try to migrate from old file-based storage
      return await this.migrateFromFileStorage();
    } catch (error: unknown) {
      console.error(error);
      throw new Error('Failed to load OAuth credentials');
    }
  }

  /**
   * Save OAuth credentials
   */
  static async saveCredentials(credentials: Credentials): Promise<void> {
    if (!credentials.access_token) {
      throw new Error('Attempted to save credentials without an access token.');
    }

    // Convert Google Credentials to OAuthCredentials format
    const mcpCredentials: OAuthCredentials = {
      serverName: MAIN_ACCOUNT_KEY,
      token: {
        accessToken: credentials.access_token,
        refreshToken: credentials.refresh_token || undefined,
        tokenType: credentials.token_type || 'Bearer',
        scope: credentials.scope || undefined,
        expiresAt: credentials.expiry_date || undefined,
      },
      updatedAt: Date.now(),
    };

    await this.storage.setCredentials(mcpCredentials);
  }

  /**
   * Clear cached OAuth credentials
   */
  static async clearCredentials(): Promise<void> {
    try {
      await this.storage.deleteCredentials(MAIN_ACCOUNT_KEY);

      // Also try to remove the old file if it exists
      const oldFilePath = path.join(os.homedir(), GEMINI_DIR, OAUTH_FILE);
      await fs.rm(oldFilePath, { force: true }).catch(() => {});
    } catch (error: unknown) {
      console.error(error);
      throw new Error('Failed to clear OAuth credentials');
    }
  }

  /**
   * Migrate credentials from old file-based storage to keychain
   */
  private static async migrateFromFileStorage(): Promise<Credentials | null> {
    const oldFilePath = path.join(os.homedir(), GEMINI_DIR, OAUTH_FILE);

    let credsJson: string;
    try {
      credsJson = await fs.readFile(oldFilePath, 'utf-8');
    } catch (error: unknown) {
      if (
        typeof error === 'object' &&
        error !== null &&
        'code' in error &&
        error.code === 'ENOENT'
      ) {
        // File doesn't exist, so no migration.
        return null;
      }
      // Other read errors should propagate.
      throw error;
    }

    const credentials = JSON.parse(credsJson) as Credentials;

    // Save to new storage
    await this.saveCredentials(credentials);

    // Remove old file after successful migration
    await fs.rm(oldFilePath, { force: true }).catch(() => {});

    return credentials;
  }
}<|MERGE_RESOLUTION|>--- conflicted
+++ resolved
@@ -13,12 +13,7 @@
 import { promises as fs } from 'node:fs';
 import { GEMINI_DIR } from '../utils/paths.js';
 
-<<<<<<< HEAD
-const GEMINI_DIR = '.auditaria';
 const KEYCHAIN_SERVICE_NAME = 'auditaria-cli-oauth';
-=======
-const KEYCHAIN_SERVICE_NAME = 'gemini-cli-oauth';
->>>>>>> 518caae6
 const MAIN_ACCOUNT_KEY = 'main-account';
 
 export class OAuthCredentialStorage {
