--- conflicted
+++ resolved
@@ -229,19 +229,12 @@
   private readonly ideMode: boolean;
   private readonly ideClient: IdeClient | undefined;
   private modelSwitchedDuringSession: boolean = false;
-<<<<<<< HEAD
   private useImprovedFallbackStrategy: boolean;
   private disableFallbackForSession: boolean = false;
-  private maxSessionTurns: number;
-  private listExtensions: boolean;
-  private _extensions: GeminiCLIExtension[];
-  private _blockedMcpServers: Array<{
-=======
   private readonly maxSessionTurns: number;
   private readonly listExtensions: boolean;
   private readonly _extensions: GeminiCLIExtension[];
   private readonly _blockedMcpServers: Array<{
->>>>>>> 9aef0a8e
     name: string;
     extensionName: string;
   }>;
