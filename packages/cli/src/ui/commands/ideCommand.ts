--- conflicted
+++ resolved
@@ -12,14 +12,10 @@
   getIdeDisplayName,
   getIdeInstaller,
   IdeClient,
-<<<<<<< HEAD
-} from '@thacio/auditaria-cli-core';
-=======
   type File,
   ideContext,
-} from '@google/gemini-cli-core';
+} from '@thacio/auditaria-cli-core';
 import path from 'node:path';
->>>>>>> 344ee29f
 import {
   CommandContext,
   SlashCommand,
@@ -73,11 +69,11 @@
         ? `${basename} (/${parentDir})`
         : basename;
 
-      return `  - ${displayName}${file.isActive ? ' (active)' : ''}`;
+      return `  - ${displayName}${file.isActive ? t('ide_context.active_file', ' (active)') : ''}`;
     })
     .join('\n');
 
-  return `\n\nOpen files:\n${fileList}`;
+  return `\n\n${t('ide_context.open_files', 'Open files:')}\n${fileList}`;
 }
 
 async function getIdeStatusMessageWithFiles(ideClient: IdeClient): Promise<{
@@ -87,7 +83,7 @@
   const connection = ideClient.getConnectionStatus();
   switch (connection.status) {
     case IDEConnectionStatus.Connected: {
-      let content = `🟢 Connected to ${ideClient.getDetectedIdeDisplayName()}`;
+      let content = t('commands.ide.status.connected_to', '🟢 Connected to {ide}', { ide: ideClient.getDetectedIdeDisplayName() || 'IDE' });
       try {
         const context = await ideContext.getIdeContext();
         const openFiles = context?.workspaceState?.openFiles;
@@ -106,10 +102,10 @@
     case IDEConnectionStatus.Connecting:
       return {
         messageType: 'info',
-        content: `🟡 Connecting...`,
+        content: t('commands.ide.status.connecting', '🟡 Connecting...'),
       };
     default: {
-      let content = `🔴 Disconnected`;
+      let content = t('commands.ide.status.disconnected', '🔴 Disconnected');
       if (connection?.details) {
         content += `: ${connection.details}`;
       }
@@ -138,22 +134,15 @@
         ({
           type: 'message',
           messageType: 'error',
-<<<<<<< HEAD
           content: t(
             'ide.errors.not_supported',
-            'IDE integration is not supported in your current environment. To use this feature, run Gemini CLI in one of these supported IDEs: {supportedIDEs}',
+            'IDE integration is not supported in your current environment. To use this feature, run Auditaria CLI in one of these supported IDEs: {supportedIDEs}',
             {
               supportedIDEs: Object.values(DetectedIde)
                 .map((ide) => getIdeDisplayName(ide))
                 .join(', '),
             },
           ),
-=======
-          content: `IDE integration is not supported in your current environment. To use this feature, run Gemini CLI in one of these supported IDEs: ${Object.values(
-            DetectedIde,
-          ).map((ide) => getIdeDisplayName(ide))}
-            .join(', ')}`,
->>>>>>> 344ee29f
         }) as const,
     };
   }
