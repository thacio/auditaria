/**
 * @license
 * Copyright 2025 Google LLC
 * SPDX-License-Identifier: Apache-2.0
 */

import { Box, Text } from 'ink';
import type { RadioSelectItem } from './shared/RadioButtonSelect.js';
import { RadioButtonSelect } from './shared/RadioButtonSelect.js';
import { useKeypress } from '../hooks/useKeypress.js';
import { theme } from '../semantic-colors.js';
import { t } from '@thacio/auditaria-cli-core';

export type LoopDetectionConfirmationResult = {
  userSelection: 'disable' | 'keep';
};

interface LoopDetectionConfirmationProps {
  onComplete: (result: LoopDetectionConfirmationResult) => void;
}

export function LoopDetectionConfirmation({
  onComplete,
}: LoopDetectionConfirmationProps) {
  useKeypress(
    (key) => {
      if (key.name === 'escape') {
        onComplete({
          userSelection: 'keep',
        });
      }
    },
    { isActive: true },
  );

  const OPTIONS: Array<RadioSelectItem<LoopDetectionConfirmationResult>> = [
    {
      label: t(
        'loop_detection.confirmation.options.keep',
        'Keep loop detection enabled (esc)',
      ),
      value: {
        userSelection: 'keep',
      },
      key: 'Keep loop detection enabled (esc)',
    },
    {
      label: t(
        'loop_detection.confirmation.options.disable',
        'Disable loop detection for this session',
      ),
      value: {
        userSelection: 'disable',
      },
      key: 'Disable loop detection for this session',
    },
  ];

  return (
<<<<<<< HEAD
    <Box
      flexDirection="column"
      borderStyle="round"
      borderColor={theme.status.warning}
      width="100%"
      marginLeft={1}
    >
      <Box paddingX={1} paddingY={0} flexDirection="column">
        <Box minHeight={1}>
          <Box minWidth={3}>
            <Text
              color={theme.status.warning}
              aria-label={t(
                'loop_detection.confirmation.aria_label',
                'Loop detected:',
              )}
            >
              ?
            </Text>
          </Box>
          <Box>
            <Text wrap="truncate-end">
              <Text color={theme.text.primary} bold>
                {t(
                  'loop_detection.confirmation.title',
                  'A potential loop was detected',
                )}
              </Text>{' '}
            </Text>
          </Box>
        </Box>
        <Box width="100%" marginTop={1}>
          <Box flexDirection="column">
            <Text color={theme.text.secondary}>
              {t(
                'loop_detection.confirmation.description',
                'This can happen due to repetitive tool calls or other model behavior. Do you want to keep loop detection enabled or disable it for this session?',
              )}
            </Text>
            <Box marginTop={1}>
              <RadioButtonSelect items={OPTIONS} onSelect={onComplete} />
=======
    <Box width="100%" flexDirection="row">
      <Box
        flexDirection="column"
        borderStyle="round"
        borderColor={theme.status.warning}
        flexGrow={1}
        marginLeft={1}
      >
        <Box paddingX={1} paddingY={0} flexDirection="column">
          <Box minHeight={1}>
            <Box minWidth={3}>
              <Text color={theme.status.warning} aria-label="Loop detected:">
                ?
              </Text>
            </Box>
            <Box>
              <Text wrap="truncate-end">
                <Text color={theme.text.primary} bold>
                  A potential loop was detected
                </Text>{' '}
              </Text>
            </Box>
          </Box>
          <Box marginTop={1}>
            <Box flexDirection="column">
              <Text color={theme.text.secondary}>
                This can happen due to repetitive tool calls or other model
                behavior. Do you want to keep loop detection enabled or disable
                it for this session?
              </Text>
              <Box marginTop={1}>
                <RadioButtonSelect items={OPTIONS} onSelect={onComplete} />
              </Box>
>>>>>>> ab8c24f5
            </Box>
          </Box>
        </Box>
      </Box>
    </Box>
  );
}<|MERGE_RESOLUTION|>--- conflicted
+++ resolved
@@ -57,49 +57,6 @@
   ];
 
   return (
-<<<<<<< HEAD
-    <Box
-      flexDirection="column"
-      borderStyle="round"
-      borderColor={theme.status.warning}
-      width="100%"
-      marginLeft={1}
-    >
-      <Box paddingX={1} paddingY={0} flexDirection="column">
-        <Box minHeight={1}>
-          <Box minWidth={3}>
-            <Text
-              color={theme.status.warning}
-              aria-label={t(
-                'loop_detection.confirmation.aria_label',
-                'Loop detected:',
-              )}
-            >
-              ?
-            </Text>
-          </Box>
-          <Box>
-            <Text wrap="truncate-end">
-              <Text color={theme.text.primary} bold>
-                {t(
-                  'loop_detection.confirmation.title',
-                  'A potential loop was detected',
-                )}
-              </Text>{' '}
-            </Text>
-          </Box>
-        </Box>
-        <Box width="100%" marginTop={1}>
-          <Box flexDirection="column">
-            <Text color={theme.text.secondary}>
-              {t(
-                'loop_detection.confirmation.description',
-                'This can happen due to repetitive tool calls or other model behavior. Do you want to keep loop detection enabled or disable it for this session?',
-              )}
-            </Text>
-            <Box marginTop={1}>
-              <RadioButtonSelect items={OPTIONS} onSelect={onComplete} />
-=======
     <Box width="100%" flexDirection="row">
       <Box
         flexDirection="column"
@@ -111,14 +68,23 @@
         <Box paddingX={1} paddingY={0} flexDirection="column">
           <Box minHeight={1}>
             <Box minWidth={3}>
-              <Text color={theme.status.warning} aria-label="Loop detected:">
+              <Text
+                color={theme.status.warning}
+                aria-label={t(
+                  'loop_detection.confirmation.aria_label',
+                  'Loop detected:',
+                )}
+              >
                 ?
               </Text>
             </Box>
             <Box>
               <Text wrap="truncate-end">
                 <Text color={theme.text.primary} bold>
-                  A potential loop was detected
+                  {t(
+                    'loop_detection.confirmation.title',
+                    'A potential loop was detected',
+                  )}
                 </Text>{' '}
               </Text>
             </Box>
@@ -126,14 +92,14 @@
           <Box marginTop={1}>
             <Box flexDirection="column">
               <Text color={theme.text.secondary}>
-                This can happen due to repetitive tool calls or other model
-                behavior. Do you want to keep loop detection enabled or disable
-                it for this session?
+                {t(
+                  'loop_detection.confirmation.description',
+                  'This can happen due to repetitive tool calls or other model behavior. Do you want to keep loop detection enabled or disable it for this session?',
+                )}
               </Text>
               <Box marginTop={1}>
                 <RadioButtonSelect items={OPTIONS} onSelect={onComplete} />
               </Box>
->>>>>>> ab8c24f5
             </Box>
           </Box>
         </Box>
