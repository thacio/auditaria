--- conflicted
+++ resolved
@@ -111,15 +111,13 @@
   /*
   EXTERNAL TELEMETRY DISABLED - The original upstream code below is commented out
   to prevent any external data transmission while keeping local telemetry functional:
-  
+
   const otlpEndpoint = config.getTelemetryOtlpEndpoint();
   const otlpProtocol = config.getTelemetryOtlpProtocol();
   const telemetryTarget = config.getTelemetryTarget();
   const useCollector = config.getTelemetryUseCollector();
   const parsedEndpoint = parseOtlpEndpoint(otlpEndpoint, otlpProtocol);
   const useOtlp = !!parsedEndpoint;
-<<<<<<< HEAD
-=======
   const telemetryOutfile = config.getTelemetryOutfile();
 
   const gcpProjectId =
@@ -128,7 +126,6 @@
   const useDirectGcpExport =
     telemetryTarget === TelemetryTarget.GCP && !!gcpProjectId && !useCollector;
 
->>>>>>> 88272cba
   let spanExporter:
     | OTLPTraceExporter
     | OTLPTraceExporterHttp
