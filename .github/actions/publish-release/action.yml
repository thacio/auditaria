--- conflicted
+++ resolved
@@ -110,13 +110,8 @@
       run: |
         npm publish \
           --dry-run="${{ inputs.dry-run }}" \
-<<<<<<< HEAD
           --workspace="@thacio/auditaria-cli-core" \
-          --tag="${{ inputs.npm-tag }}"
-=======
-          --workspace="@google/gemini-cli-core" \
           --no-tag
->>>>>>> 93e022ce
 
     - name: '🔗 Install latest core package'
       working-directory: '${{ inputs.working-directory }}'
@@ -135,18 +130,14 @@
       run: |
         npm publish \
           --dry-run="${{ inputs.dry-run }}" \
-<<<<<<< HEAD
           --workspace="@thacio/auditaria-cli" \
-          --tag="${{ inputs.npm-tag }}"
-=======
-          --workspace="@google/gemini-cli" \
           --no-tag
 
     - name: '🔬 Verify NPM release by version'
       uses: './.github/actions/verify-release'
       if: "${{ inputs.dry-run == 'false' && inputs.force-skip-tests == 'false' }}"
       with:
-        npm-package: '@google/gemini-cli@${{ inputs.release-version }}'
+        npm-package: '@thacio/auditaria-cli@${{ inputs.release-version }}'
         expected-version: '${{ inputs.release-version }}'
         ref: '${{ steps.release_branch.outputs.BRANCH_NAME }}'
 
@@ -165,7 +156,6 @@
       shell: 'bash'
       run: |
         npm install
->>>>>>> 93e022ce
 
     - name: '🎁 Bundle'
       working-directory: '${{ inputs.working-directory }}'
