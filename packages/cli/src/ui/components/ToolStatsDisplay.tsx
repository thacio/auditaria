/**
 * @license
 * Copyright 2025 Google LLC
 * SPDX-License-Identifier: Apache-2.0
 */
<<<<<<< HEAD
=======
import { t } from '@google/gemini-cli-core';
>>>>>>> 3f388ee1

import type React from 'react';
import { Box, Text } from 'ink';
import { theme } from '../semantic-colors.js';
import { formatDuration } from '../utils/formatters.js';
import {
  getStatusColor,
  TOOL_SUCCESS_RATE_HIGH,
  TOOL_SUCCESS_RATE_MEDIUM,
  USER_AGREEMENT_RATE_HIGH,
  USER_AGREEMENT_RATE_MEDIUM,
} from '../utils/displayUtils.js';
import { useSessionStats } from '../contexts/SessionContext.js';
import type { ToolCallStats } from '@google/gemini-cli-core';

const TOOL_NAME_COL_WIDTH = 25;
const CALLS_COL_WIDTH = 8;
const SUCCESS_RATE_COL_WIDTH = 15;
const AVG_DURATION_COL_WIDTH = 15;

const StatRow: React.FC<{
  name: string;
  stats: ToolCallStats;
}> = ({ name, stats }) => {
  const successRate = stats.count > 0 ? (stats.success / stats.count) * 100 : 0;
  const avgDuration = stats.count > 0 ? stats.durationMs / stats.count : 0;
  const successColor = getStatusColor(successRate, {
    green: TOOL_SUCCESS_RATE_HIGH,
    yellow: TOOL_SUCCESS_RATE_MEDIUM,
  });

  return (
    <Box>
      <Box width={TOOL_NAME_COL_WIDTH}>
        <Text color={theme.text.link}>{name}</Text>
      </Box>
      <Box width={CALLS_COL_WIDTH} justifyContent="flex-end">
        <Text color={theme.text.primary}>{stats.count}</Text>
      </Box>
      <Box width={SUCCESS_RATE_COL_WIDTH} justifyContent="flex-end">
        <Text color={successColor}>{successRate.toFixed(1)}%</Text>
      </Box>
      <Box width={AVG_DURATION_COL_WIDTH} justifyContent="flex-end">
        <Text color={theme.text.primary}>{formatDuration(avgDuration)}</Text>
      </Box>
    </Box>
  );
};

export const ToolStatsDisplay: React.FC = () => {
  const { stats } = useSessionStats();
  const { tools } = stats.metrics;
  const activeTools = Object.entries(tools.byName).filter(
    ([, metrics]) => metrics.count > 0,
  );

  if (activeTools.length === 0) {
    return (
      <Box
        borderStyle="round"
        borderColor={theme.border.default}
        paddingY={1}
        paddingX={2}
      >
        <Text color={theme.text.primary}>
          No tool calls have been made in this session.
        </Text>
      </Box>
    );
  }

  const totalDecisions = Object.values(tools.byName).reduce(
    (acc, tool) => {
      acc.accept += tool.decisions.accept;
      acc.reject += tool.decisions.reject;
      acc.modify += tool.decisions.modify;
      return acc;
    },
    { accept: 0, reject: 0, modify: 0 },
  );

  const totalReviewed =
    totalDecisions.accept + totalDecisions.reject + totalDecisions.modify;
  const agreementRate =
    totalReviewed > 0 ? (totalDecisions.accept / totalReviewed) * 100 : 0;
  const agreementColor = getStatusColor(agreementRate, {
    green: USER_AGREEMENT_RATE_HIGH,
    yellow: USER_AGREEMENT_RATE_MEDIUM,
  });

  return (
    <Box
      borderStyle="round"
      borderColor={theme.border.default}
      flexDirection="column"
      paddingY={1}
      paddingX={2}
      width={70}
    >
      <Text bold color={theme.text.accent}>
        Tool Stats For Nerds
      </Text>
      <Box height={1} />

      {/* Header */}
      <Box>
        <Box width={TOOL_NAME_COL_WIDTH}>
          <Text bold color={theme.text.primary}>
            Tool Name
          </Text>
        </Box>
        <Box width={CALLS_COL_WIDTH} justifyContent="flex-end">
          <Text bold color={theme.text.primary}>
            Calls
          </Text>
        </Box>
        <Box width={SUCCESS_RATE_COL_WIDTH} justifyContent="flex-end">
          <Text bold color={theme.text.primary}>
            Success Rate
          </Text>
        </Box>
        <Box width={AVG_DURATION_COL_WIDTH} justifyContent="flex-end">
          <Text bold color={theme.text.primary}>
            Avg Duration
          </Text>
        </Box>
      </Box>

      {/* Divider */}
      <Box
        borderStyle="single"
        borderBottom={true}
        borderTop={false}
        borderLeft={false}
        borderRight={false}
        borderColor={theme.border.default}
        width="100%"
      />

      {/* Tool Rows */}
      {activeTools.map(([name, stats]) => (
        <StatRow key={name} name={name} stats={stats as ToolCallStats} />
      ))}

      <Box height={1} />

      {/* User Decision Summary */}
      <Text bold color={theme.text.primary}>
        User Decision Summary
      </Text>
      <Box>
        <Box
          width={TOOL_NAME_COL_WIDTH + CALLS_COL_WIDTH + SUCCESS_RATE_COL_WIDTH}
        >
          <Text color={theme.text.link}>Total Reviewed Suggestions:</Text>
        </Box>
        <Box width={AVG_DURATION_COL_WIDTH} justifyContent="flex-end">
          <Text color={theme.text.primary}>{totalReviewed}</Text>
        </Box>
      </Box>
      <Box>
        <Box
          width={TOOL_NAME_COL_WIDTH + CALLS_COL_WIDTH + SUCCESS_RATE_COL_WIDTH}
        >
          <Text color={theme.text.primary}> » Accepted:</Text>
        </Box>
        <Box width={AVG_DURATION_COL_WIDTH} justifyContent="flex-end">
          <Text color={theme.status.success}>{totalDecisions.accept}</Text>
        </Box>
      </Box>
      <Box>
        <Box
          width={TOOL_NAME_COL_WIDTH + CALLS_COL_WIDTH + SUCCESS_RATE_COL_WIDTH}
        >
          <Text color={theme.text.primary}> » Rejected:</Text>
        </Box>
        <Box width={AVG_DURATION_COL_WIDTH} justifyContent="flex-end">
          <Text color={theme.status.error}>{totalDecisions.reject}</Text>
        </Box>
      </Box>
      <Box>
        <Box
          width={TOOL_NAME_COL_WIDTH + CALLS_COL_WIDTH + SUCCESS_RATE_COL_WIDTH}
        >
          <Text color={theme.text.primary}> » Modified:</Text>
        </Box>
        <Box width={AVG_DURATION_COL_WIDTH} justifyContent="flex-end">
          <Text color={theme.status.warning}>{totalDecisions.modify}</Text>
        </Box>
      </Box>

      {/* Divider */}
      <Box
        borderStyle="single"
        borderBottom={true}
        borderTop={false}
        borderLeft={false}
        borderRight={false}
        borderColor={theme.border.default}
        width="100%"
      />

      <Box>
        <Box
          width={TOOL_NAME_COL_WIDTH + CALLS_COL_WIDTH + SUCCESS_RATE_COL_WIDTH}
        >
          <Text color={theme.text.primary}> Overall Agreement Rate:</Text>
        </Box>
        <Box width={AVG_DURATION_COL_WIDTH} justifyContent="flex-end">
          <Text bold color={totalReviewed > 0 ? agreementColor : undefined}>
            {totalReviewed > 0 ? `${agreementRate.toFixed(1)}%` : '--'}
          </Text>
        </Box>
      </Box>
    </Box>
  );
};<|MERGE_RESOLUTION|>--- conflicted
+++ resolved
@@ -3,10 +3,7 @@
  * Copyright 2025 Google LLC
  * SPDX-License-Identifier: Apache-2.0
  */
-<<<<<<< HEAD
-=======
 import { t } from '@google/gemini-cli-core';
->>>>>>> 3f388ee1
 
 import type React from 'react';
 import { Box, Text } from 'ink';
@@ -72,7 +69,7 @@
         paddingX={2}
       >
         <Text color={theme.text.primary}>
-          No tool calls have been made in this session.
+          {t('stats.no_tool_calls', 'No tool calls have been made in this session.')}
         </Text>
       </Box>
     );
@@ -107,31 +104,23 @@
       width={70}
     >
       <Text bold color={theme.text.accent}>
-        Tool Stats For Nerds
+        {t('stats.tool_stats_title', 'Tool Stats For Nerds')}
       </Text>
       <Box height={1} />
 
       {/* Header */}
       <Box>
         <Box width={TOOL_NAME_COL_WIDTH}>
-          <Text bold color={theme.text.primary}>
-            Tool Name
-          </Text>
+          <Text bold color={theme.text.primary}>{t('stats.labels.tool_name', 'Tool Name')}</Text>
         </Box>
         <Box width={CALLS_COL_WIDTH} justifyContent="flex-end">
-          <Text bold color={theme.text.primary}>
-            Calls
-          </Text>
+          <Text bold color={theme.text.primary}>{t('stats.labels.calls', 'Calls')}</Text>
         </Box>
         <Box width={SUCCESS_RATE_COL_WIDTH} justifyContent="flex-end">
-          <Text bold color={theme.text.primary}>
-            Success Rate
-          </Text>
-        </Box>
-        <Box width={AVG_DURATION_COL_WIDTH} justifyContent="flex-end">
-          <Text bold color={theme.text.primary}>
-            Avg Duration
-          </Text>
+          <Text bold color={theme.text.primary}>{t('stats.labels.success_rate', 'Success Rate')}</Text>
+        </Box>
+        <Box width={AVG_DURATION_COL_WIDTH} justifyContent="flex-end">
+          <Text bold color={theme.text.primary}>{t('stats.labels.avg_duration', 'Avg Duration')}</Text>
         </Box>
       </Box>
 
@@ -155,13 +144,13 @@
 
       {/* User Decision Summary */}
       <Text bold color={theme.text.primary}>
-        User Decision Summary
+        {t('stats.sections.user_decision_summary', 'User Decision Summary')}
       </Text>
       <Box>
         <Box
           width={TOOL_NAME_COL_WIDTH + CALLS_COL_WIDTH + SUCCESS_RATE_COL_WIDTH}
         >
-          <Text color={theme.text.link}>Total Reviewed Suggestions:</Text>
+          <Text color={theme.text.link}>{t('stats.labels.total_reviewed', 'Total Reviewed Suggestions:')}</Text>
         </Box>
         <Box width={AVG_DURATION_COL_WIDTH} justifyContent="flex-end">
           <Text color={theme.text.primary}>{totalReviewed}</Text>
@@ -171,7 +160,7 @@
         <Box
           width={TOOL_NAME_COL_WIDTH + CALLS_COL_WIDTH + SUCCESS_RATE_COL_WIDTH}
         >
-          <Text color={theme.text.primary}> » Accepted:</Text>
+          <Text color={theme.text.primary}>{t('stats.labels.accepted', ' » Accepted:')}</Text>
         </Box>
         <Box width={AVG_DURATION_COL_WIDTH} justifyContent="flex-end">
           <Text color={theme.status.success}>{totalDecisions.accept}</Text>
@@ -181,7 +170,7 @@
         <Box
           width={TOOL_NAME_COL_WIDTH + CALLS_COL_WIDTH + SUCCESS_RATE_COL_WIDTH}
         >
-          <Text color={theme.text.primary}> » Rejected:</Text>
+          <Text color={theme.text.primary}>{t('stats.labels.rejected', ' » Rejected:')}</Text>
         </Box>
         <Box width={AVG_DURATION_COL_WIDTH} justifyContent="flex-end">
           <Text color={theme.status.error}>{totalDecisions.reject}</Text>
@@ -191,7 +180,7 @@
         <Box
           width={TOOL_NAME_COL_WIDTH + CALLS_COL_WIDTH + SUCCESS_RATE_COL_WIDTH}
         >
-          <Text color={theme.text.primary}> » Modified:</Text>
+          <Text color={theme.text.primary}>{t('stats.labels.modified', ' » Modified:')}</Text>
         </Box>
         <Box width={AVG_DURATION_COL_WIDTH} justifyContent="flex-end">
           <Text color={theme.status.warning}>{totalDecisions.modify}</Text>
@@ -213,7 +202,7 @@
         <Box
           width={TOOL_NAME_COL_WIDTH + CALLS_COL_WIDTH + SUCCESS_RATE_COL_WIDTH}
         >
-          <Text color={theme.text.primary}> Overall Agreement Rate:</Text>
+          <Text color={theme.text.primary}>{t('stats.labels.overall_agreement', ' Overall Agreement Rate:')}</Text>
         </Box>
         <Box width={AVG_DURATION_COL_WIDTH} justifyContent="flex-end">
           <Text bold color={totalReviewed > 0 ? agreementColor : undefined}>
