/**
 * @license
 * Copyright 2025 Google LLC
 * SPDX-License-Identifier: Apache-2.0
 */

import path from 'path';

import { CommandContext } from '../../ui/commands/types.js';
import {
  getGitRepoRoot,
  getLatestGitHubRelease,
  isGitHubRepository,
  getGitHubRepoInfo,
} from '../../utils/gitUtils.js';
import { t } from '@thacio/auditaria-cli-core';

import {
  CommandKind,
  SlashCommand,
  SlashCommandActionReturn,
} from './types.js';
import { getUrlOpenCommand } from '../../ui/utils/commandUtils.js';

// Generate OS-specific commands to open the GitHub pages needed for setup.
function getOpenUrlsCommands(readmeUrl: string): string[] {
  // Determine the OS-specific command to open URLs, ex: 'open', 'xdg-open', etc
  const openCmd = getUrlOpenCommand();

  // Build a list of URLs to open
  const urlsToOpen = [readmeUrl];

  const repoInfo = getGitHubRepoInfo();
  if (repoInfo) {
    urlsToOpen.push(
      `https://github.com/${repoInfo.owner}/${repoInfo.repo}/settings/secrets/actions`,
    );
  }

  // Create and join the individual commands
  const commands = urlsToOpen.map((url) => `${openCmd} "${url}"`);
  return commands;
}

export const setupGithubCommand: SlashCommand = {
  name: 'setup-github',
  description: t('commands.setup_github.description', 'Set up GitHub Actions'),
  kind: CommandKind.BUILT_IN,
  action: async (
    context: CommandContext,
  ): Promise<SlashCommandActionReturn> => {
    if (!isGitHubRepository()) {
      throw new Error(t(
        'commands.setup_github.error_not_github_repo', 
        'Unable to determine the GitHub repository. /setup-github must be run from a git repository.'
      ));
    }

    // Find the root directory of the repo
    let gitRepoRoot: string;
    try {
      gitRepoRoot = getGitRepoRoot();
    } catch (_error) {
      console.debug(`Failed to get git repo root:`, _error);
      throw new Error(t(
        'commands.setup_github.error_not_github_repo', 
        'Unable to determine the GitHub repository. /setup-github must be run from a git repository.'
      ));
    }

    // Get the latest release tag from GitHub
    const proxy = context?.services?.config?.getProxy();
    const releaseTag = await getLatestGitHubRelease(proxy);

    const workflows = [
      'gemini-cli/gemini-cli.yml',
      'issue-triage/gemini-issue-automated-triage.yml',
      'issue-triage/gemini-issue-scheduled-triage.yml',
      'pr-review/gemini-pr-review.yml',
    ];

    const commands = [];

    // Ensure fast exit
    commands.push(`set -eEuo pipefail`);

    // Make the directory if it doesn't exist
    commands.push(`mkdir -p "${gitRepoRoot}/.github/workflows"`);

    for (const workflow of workflows) {
      const fileName = path.basename(workflow);
      const curlCommand = buildCurlCommand(
        `https://raw.githubusercontent.com/google-github-actions/run-gemini-cli/refs/tags/${releaseTag}/examples/workflows/${workflow}`,
        [`--output "${gitRepoRoot}/.github/workflows/${fileName}"`],
      );
      commands.push(curlCommand);
    }

<<<<<<< HEAD
    const successMessage = t(
      'commands.setup_github.success_message_dynamic',
      `Successfully downloaded ${workflows.length} workflows. Follow the steps in https://github.com/google-github-actions/run-gemini-cli/blob/${releaseTag}/README.md#quick-start (skipping the /setup-github step) to complete setup.`,
      { count: workflows.length, releaseTag }
    );
    commands.push(
      `echo "${successMessage}"`,
      `open https://github.com/google-github-actions/run-gemini-cli/blob/${releaseTag}/README.md#quick-start`,
=======
    const readmeUrl = `https://github.com/google-github-actions/run-gemini-cli/blob/${releaseTag}/README.md#quick-start`;

    commands.push(
      `echo "Successfully downloaded ${workflows.length} workflows. Follow the steps in ${readmeUrl} (skipping the /setup-github step) to complete setup."`,
>>>>>>> 8d848dca
    );

    commands.push(...getOpenUrlsCommands(readmeUrl));

    const command = `(${commands.join(' && ')})`;
    return {
      type: 'tool',
      toolName: 'run_shell_command',
      toolArgs: {
        description: t('commands.setup_github.tool_description', 'Setting up GitHub Actions to triage issues and review PRs with Gemini.'),
        command,
      },
    };
  },
};

// buildCurlCommand is a helper for constructing a consistent curl command.
function buildCurlCommand(u: string, additionalArgs?: string[]): string {
  const args = [];
  args.push('--fail');
  args.push('--location');
  args.push('--show-error');
  args.push('--silent');

  for (const val of additionalArgs || []) {
    args.push(val);
  }

  args.sort();

  return `curl ${args.join(' ')} "${u}"`;
}<|MERGE_RESOLUTION|>--- conflicted
+++ resolved
@@ -96,22 +96,14 @@
       commands.push(curlCommand);
     }
 
-<<<<<<< HEAD
+    const readmeUrl = `https://github.com/google-github-actions/run-gemini-cli/blob/${releaseTag}/README.md#quick-start`;
+    
     const successMessage = t(
       'commands.setup_github.success_message_dynamic',
-      `Successfully downloaded ${workflows.length} workflows. Follow the steps in https://github.com/google-github-actions/run-gemini-cli/blob/${releaseTag}/README.md#quick-start (skipping the /setup-github step) to complete setup.`,
-      { count: workflows.length, releaseTag }
+      `Successfully downloaded ${workflows.length} workflows. Follow the steps in ${readmeUrl} (skipping the /setup-github step) to complete setup.`,
+      { count: workflows.length, releaseTag, readmeUrl }
     );
-    commands.push(
-      `echo "${successMessage}"`,
-      `open https://github.com/google-github-actions/run-gemini-cli/blob/${releaseTag}/README.md#quick-start`,
-=======
-    const readmeUrl = `https://github.com/google-github-actions/run-gemini-cli/blob/${releaseTag}/README.md#quick-start`;
-
-    commands.push(
-      `echo "Successfully downloaded ${workflows.length} workflows. Follow the steps in ${readmeUrl} (skipping the /setup-github step) to complete setup."`,
->>>>>>> 8d848dca
-    );
+    commands.push(`echo "${successMessage}"`);
 
     commands.push(...getOpenUrlsCommands(readmeUrl));
 
