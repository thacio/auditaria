/**
 * @license
 * Copyright 2025 Google LLC
 * SPDX-License-Identifier: Apache-2.0
 */

import { spawn } from 'node:child_process';
import { RELAUNCH_EXIT_CODE } from './processUtils.js';
<<<<<<< HEAD
=======
import { t } from '@google/gemini-cli-core';
>>>>>>> 3f388ee1

export async function relaunchOnExitCode(runner: () => Promise<number>) {
  while (true) {
    try {
      const exitCode = await runner();

      if (exitCode !== RELAUNCH_EXIT_CODE) {
        process.exit(exitCode);
      }
    } catch (error) {
      process.stdin.resume();
      console.error('Fatal error: Failed to relaunch the CLI process.', error);
      process.exit(1);
    }
  }
}

export async function relaunchAppInChildProcess(
  additionalNodeArgs: string[],
  additionalScriptArgs: string[],
) {
  if (process.env['GEMINI_CLI_NO_RELAUNCH']) {
    return;
  }

  const runner = () => {
    // process.argv is [node, script, ...args]
    // We want to construct [ ...nodeArgs, script, ...scriptArgs]
    const script = process.argv[1];
    const scriptArgs = process.argv.slice(2);

    const nodeArgs = [
      ...process.execArgv,
      ...additionalNodeArgs,
      script,
      ...additionalScriptArgs,
      ...scriptArgs,
    ];
    const newEnv = { ...process.env, GEMINI_CLI_NO_RELAUNCH: 'true' };

    // The parent process should not be reading from stdin while the child is running.
    process.stdin.pause();

    const child = spawn(process.execPath, nodeArgs, {
      stdio: 'inherit',
      env: newEnv,
    });

    return new Promise<number>((resolve, reject) => {
      child.on('error', reject);
      child.on('close', (code) => {
        // Resume stdin before the parent process exits.
        process.stdin.resume();
        resolve(code ?? 1);
      });
    });
  };

  await relaunchOnExitCode(runner);
}<|MERGE_RESOLUTION|>--- conflicted
+++ resolved
@@ -6,10 +6,7 @@
 
 import { spawn } from 'node:child_process';
 import { RELAUNCH_EXIT_CODE } from './processUtils.js';
-<<<<<<< HEAD
-=======
 import { t } from '@google/gemini-cli-core';
->>>>>>> 3f388ee1
 
 export async function relaunchOnExitCode(runner: () => Promise<number>) {
   while (true) {
@@ -21,7 +18,13 @@
       }
     } catch (error) {
       process.stdin.resume();
-      console.error('Fatal error: Failed to relaunch the CLI process.', error);
+      console.error(
+        t(
+          'relaunch.fatal_error',
+          'Fatal error: Failed to relaunch the CLI process.',
+        ),
+        error,
+      );
       process.exit(1);
     }
   }
