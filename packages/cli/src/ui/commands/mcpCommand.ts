--- conflicted
+++ resolved
@@ -480,13 +480,9 @@
 
 const refreshCommand: SlashCommand = {
   name: 'refresh',
-<<<<<<< HEAD
   get description() {
-    return t('commands.mcp.refresh.description', 'Refresh the list of MCP servers and tools');
-  },
-=======
-  description: 'Restarts MCP servers.',
->>>>>>> b24c5887
+    return t('commands.mcp.refresh.description', 'Restarts MCP servers.');
+  },
   kind: CommandKind.BUILT_IN,
   action: async (
     context: CommandContext,
@@ -512,11 +508,7 @@
     context.ui.addItem(
       {
         type: 'info',
-<<<<<<< HEAD
-        text: t('commands.mcp.refresh.refreshing', 'Refreshing MCP servers and tools...'),
-=======
-        text: 'Restarting MCP servers...',
->>>>>>> b24c5887
+        text: t('commands.mcp.refresh.restarting', 'Restarting MCP servers...'),
       },
       Date.now(),
     );
