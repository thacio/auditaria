--- conflicted
+++ resolved
@@ -12,23 +12,14 @@
   getErrorMessage,
   isWithinRoot,
   ideContextStore,
-<<<<<<< HEAD
+  GEMINI_DIR,
   t,
 } from '@thacio/auditaria-cli-core';
-=======
-  GEMINI_DIR,
-} from '@google/gemini-cli-core';
->>>>>>> 518caae6
 import type { Settings } from './settings.js';
 import stripJsonComments from 'strip-json-comments';
 
 export const TRUSTED_FOLDERS_FILENAME = 'trustedFolders.json';
-<<<<<<< HEAD
-export const SETTINGS_DIRECTORY_NAME = '.auditaria';
-export const USER_SETTINGS_DIR = path.join(homedir(), SETTINGS_DIRECTORY_NAME);
-=======
 export const USER_SETTINGS_DIR = path.join(homedir(), GEMINI_DIR);
->>>>>>> 518caae6
 
 export function getTrustedFoldersPath(): string {
   if (process.env['GEMINI_CLI_TRUSTED_FOLDERS_PATH']) {
