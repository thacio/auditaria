--- conflicted
+++ resolved
@@ -4,11 +4,7 @@
  * SPDX-License-Identifier: Apache-2.0
  */
 
-<<<<<<< HEAD
-import { isGitRepository } from '@thacio/auditaria-cli-core';
-=======
-import { debugLogger, isGitRepository } from '@google/gemini-cli-core';
->>>>>>> b364f376
+import { debugLogger, isGitRepository } from '@thacio/auditaria-cli-core';
 import * as fs from 'node:fs';
 import * as path from 'node:path';
 import * as childProcess from 'node:child_process';
