--- conflicted
+++ resolved
@@ -7,12 +7,8 @@
 import * as fs from 'node:fs/promises';
 import * as path from 'node:path';
 import type { FileDiscoveryService } from '../services/fileDiscoveryService.js';
-<<<<<<< HEAD
-import type { FileFilteringOptions } from '../config/config.js';
+import type { FileFilteringOptions } from '../config/constants.js';
 import { t } from '../i18n/index.js';
-=======
-import type { FileFilteringOptions } from '../config/constants.js';
->>>>>>> 3d7cb3fb
 // Simple console logger for now.
 // TODO: Integrate with a more robust server-side logger.
 const logger = {
@@ -93,8 +89,8 @@
           t(
             'bfs_file_search.warn_unreadable_directory',
             '[WARN] Skipping unreadable directory: {directory} ({message})',
-            { directory: currentDir, message }
-          )
+            { directory: currentDir, message },
+          ),
         );
         if (debug) {
           logger.debug(`Full error for ${currentDir}:`, error);
