/**
 * @license
 * Copyright 2025 Google LLC
 * SPDX-License-Identifier: Apache-2.0
 */

import { describe, it, expect, vi, beforeEach, afterEach } from 'vitest';
import * as os from 'node:os';
import * as path from 'node:path';
import {
  EditTool,
  WriteFileTool,
  DEFAULT_GEMINI_MODEL,
  DEFAULT_GEMINI_MODEL_AUTO,
  OutputFormat,
  type GeminiCLIExtension,
<<<<<<< HEAD
} from '@thacio/auditaria-cli-core';
=======
  SHELL_TOOL_NAME,
} from '@google/gemini-cli-core';
>>>>>>> 2ef38065
import {
  loadCliConfig,
  loadHierarchicalGeminiMemory,
  parseArguments,
  type CliArgs,
} from './config.js';
import type { Settings } from './settings.js';
import * as ServerConfig from '@thacio/auditaria-cli-core';
import { isWorkspaceTrusted } from './trustedFolders.js';
import { ExtensionEnablementManager } from './extensions/extensionEnablement.js';

vi.mock('./trustedFolders.js', () => ({
  isWorkspaceTrusted: vi
    .fn()
    .mockReturnValue({ isTrusted: true, source: 'file' }), // Default to trusted
}));

vi.mock('./sandboxConfig.js', () => ({
  loadSandboxConfig: vi.fn().mockResolvedValue(undefined),
}));

vi.mock('fs', async (importOriginal) => {
  const actualFs = await importOriginal<typeof import('fs')>();
  const pathMod = await import('node:path');
  const mockHome = '/mock/home/user';
  const MOCK_CWD1 = process.cwd();
  const MOCK_CWD2 = pathMod.resolve(pathMod.sep, 'home', 'user', 'project');

  const mockPaths = new Set([
    MOCK_CWD1,
    MOCK_CWD2,
    pathMod.resolve(pathMod.sep, 'cli', 'path1'),
    pathMod.resolve(pathMod.sep, 'settings', 'path1'),
    pathMod.join(mockHome, 'settings', 'path2'),
    pathMod.join(MOCK_CWD2, 'cli', 'path2'),
    pathMod.join(MOCK_CWD2, 'settings', 'path3'),
  ]);

  return {
    ...actualFs,
    mkdirSync: vi.fn(),
    writeFileSync: vi.fn(),
    existsSync: vi.fn((p) => mockPaths.has(p.toString())),
    statSync: vi.fn((p) => {
      if (mockPaths.has(p.toString())) {
        return { isDirectory: () => true } as unknown as import('fs').Stats;
      }
      return (actualFs as typeof import('fs')).statSync(p as unknown as string);
    }),
    realpathSync: vi.fn((p) => p),
  };
});

vi.mock('os', async (importOriginal) => {
  const actualOs = await importOriginal<typeof os>();
  return {
    ...actualOs,
    homedir: vi.fn(() => '/mock/home/user'),
  };
});

vi.mock('open', () => ({
  default: vi.fn(),
}));

vi.mock('read-package-up', () => ({
  readPackageUp: vi.fn(() =>
    Promise.resolve({ packageJson: { version: 'test-version' } }),
  ),
}));

vi.mock('@thacio/auditaria-cli-core', async () => {
  const actualServer = await vi.importActual<typeof ServerConfig>(
    '@thacio/auditaria-cli-core',
  );
  return {
    ...actualServer,
    IdeClient: {
      getInstance: vi.fn().mockResolvedValue({
        getConnectionStatus: vi.fn(),
        initialize: vi.fn(),
        shutdown: vi.fn(),
      }),
    },
    loadEnvironment: vi.fn(),
    loadServerHierarchicalMemory: vi.fn(
      (cwd, dirs, debug, fileService, extensionPaths, _maxDirs) =>
        Promise.resolve({
          memoryContent: extensionPaths?.join(',') || '',
          fileCount: extensionPaths?.length || 0,
        }),
    ),
    DEFAULT_MEMORY_FILE_FILTERING_OPTIONS: {
      respectGitIgnore: false,
      respectGeminiIgnore: true,
    },
    DEFAULT_FILE_FILTERING_OPTIONS: {
      respectGitIgnore: true,
      respectGeminiIgnore: true,
    },
  };
});

describe('parseArguments', () => {
  const originalArgv = process.argv;

  afterEach(() => {
    process.argv = originalArgv;
  });

  it('should throw an error when both --prompt and --prompt-interactive are used together', async () => {
    process.argv = [
      'node',
      'script.js',
      '--prompt',
      'test prompt',
      '--prompt-interactive',
      'interactive prompt',
    ];

    const mockExit = vi.spyOn(process, 'exit').mockImplementation(() => {
      throw new Error('process.exit called');
    });

    const mockConsoleError = vi
      .spyOn(console, 'error')
      .mockImplementation(() => {});

    await expect(parseArguments({} as Settings)).rejects.toThrow(
      'process.exit called',
    );

    expect(mockConsoleError).toHaveBeenCalledWith(
      expect.stringContaining(
        'Cannot use both --prompt (-p) and --prompt-interactive (-i) together',
      ),
    );

    mockExit.mockRestore();
    mockConsoleError.mockRestore();
  });

  it('should throw an error when using short flags -p and -i together', async () => {
    process.argv = [
      'node',
      'script.js',
      '-p',
      'test prompt',
      '-i',
      'interactive prompt',
    ];

    const mockExit = vi.spyOn(process, 'exit').mockImplementation(() => {
      throw new Error('process.exit called');
    });

    const mockConsoleError = vi
      .spyOn(console, 'error')
      .mockImplementation(() => {});

    await expect(parseArguments({} as Settings)).rejects.toThrow(
      'process.exit called',
    );

    expect(mockConsoleError).toHaveBeenCalledWith(
      expect.stringContaining(
        'Cannot use both --prompt (-p) and --prompt-interactive (-i) together',
      ),
    );

    mockExit.mockRestore();
    mockConsoleError.mockRestore();
  });

  it('should allow --prompt without --prompt-interactive', async () => {
    process.argv = ['node', 'script.js', '--prompt', 'test prompt'];
    const argv = await parseArguments({} as Settings);
    expect(argv.prompt).toBe('test prompt');
    expect(argv.promptInteractive).toBeUndefined();
  });

  it('should allow --prompt-interactive without --prompt', async () => {
    process.argv = [
      'node',
      'script.js',
      '--prompt-interactive',
      'interactive prompt',
    ];
    const argv = await parseArguments({} as Settings);
    expect(argv.promptInteractive).toBe('interactive prompt');
    expect(argv.prompt).toBeUndefined();
  });

  it('should allow -i flag as alias for --prompt-interactive', async () => {
    process.argv = ['node', 'script.js', '-i', 'interactive prompt'];
    const argv = await parseArguments({} as Settings);
    expect(argv.promptInteractive).toBe('interactive prompt');
    expect(argv.prompt).toBeUndefined();
  });

  it('should convert positional query argument to prompt by default', async () => {
    process.argv = ['node', 'script.js', 'Hi Gemini'];
    const argv = await parseArguments({} as Settings);
    expect(argv.query).toBe('Hi Gemini');
    expect(argv.prompt).toBe('Hi Gemini');
    expect(argv.promptInteractive).toBeUndefined();
  });

  it('should map @path to prompt (one-shot) when it starts with @', async () => {
    process.argv = ['node', 'script.js', '@path ./file.md'];
    const argv = await parseArguments({} as Settings);
    expect(argv.query).toBe('@path ./file.md');
    expect(argv.prompt).toBe('@path ./file.md');
    expect(argv.promptInteractive).toBeUndefined();
  });

  it('should map @path to prompt even when config flags are present', async () => {
    // @path queries should now go to one-shot mode regardless of other flags
    process.argv = [
      'node',
      'script.js',
      '@path',
      './file.md',
      '--model',
      'gemini-1.5-pro',
    ];
    const argv = await parseArguments({} as Settings);
    expect(argv.query).toBe('@path ./file.md');
    expect(argv.prompt).toBe('@path ./file.md'); // Should map to one-shot
    expect(argv.promptInteractive).toBeUndefined();
    expect(argv.model).toBe('gemini-1.5-pro');
  });

  it('maps unquoted positional @path + arg to prompt (one-shot)', async () => {
    // Simulate: gemini @path ./file.md
    process.argv = ['node', 'script.js', '@path', './file.md'];
    const argv = await parseArguments({} as Settings);
    // After normalization, query is a single string
    expect(argv.query).toBe('@path ./file.md');
    // And it's mapped to one-shot prompt when no -p/-i flags are set
    expect(argv.prompt).toBe('@path ./file.md');
    expect(argv.promptInteractive).toBeUndefined();
  });

  it('should handle multiple @path arguments in a single command (one-shot)', async () => {
    // Simulate: gemini @path ./file1.md @path ./file2.md
    process.argv = [
      'node',
      'script.js',
      '@path',
      './file1.md',
      '@path',
      './file2.md',
    ];
    const argv = await parseArguments({} as Settings);
    // After normalization, all arguments are joined with spaces
    expect(argv.query).toBe('@path ./file1.md @path ./file2.md');
    // And it's mapped to one-shot prompt
    expect(argv.prompt).toBe('@path ./file1.md @path ./file2.md');
    expect(argv.promptInteractive).toBeUndefined();
  });

  it('should handle mixed quoted and unquoted @path arguments (one-shot)', async () => {
    // Simulate: gemini "@path ./file1.md" @path ./file2.md "additional text"
    process.argv = [
      'node',
      'script.js',
      '@path ./file1.md',
      '@path',
      './file2.md',
      'additional text',
    ];
    const argv = await parseArguments({} as Settings);
    // After normalization, all arguments are joined with spaces
    expect(argv.query).toBe(
      '@path ./file1.md @path ./file2.md additional text',
    );
    // And it's mapped to one-shot prompt
    expect(argv.prompt).toBe(
      '@path ./file1.md @path ./file2.md additional text',
    );
    expect(argv.promptInteractive).toBeUndefined();
  });

  it('should map @path to prompt with ambient flags (debug)', async () => {
    // Ambient flags like debug should NOT affect routing
    process.argv = ['node', 'script.js', '@path', './file.md', '--debug'];
    const argv = await parseArguments({} as Settings);
    expect(argv.query).toBe('@path ./file.md');
    expect(argv.prompt).toBe('@path ./file.md'); // Should map to one-shot
    expect(argv.promptInteractive).toBeUndefined();
    expect(argv.debug).toBe(true);
  });

  it('should map any @command to prompt (one-shot)', async () => {
    // Test that all @commands now go to one-shot mode
    const testCases = [
      '@path ./file.md',
      '@include src/',
      '@search pattern',
      '@web query',
      '@git status',
    ];

    for (const testQuery of testCases) {
      process.argv = ['node', 'script.js', testQuery];
      const argv = await parseArguments({} as Settings);
      expect(argv.query).toBe(testQuery);
      expect(argv.prompt).toBe(testQuery);
      expect(argv.promptInteractive).toBeUndefined();
    }
  });

  it('should handle @command with leading whitespace', async () => {
    // Test that trim() + routing handles leading whitespace correctly
    process.argv = ['node', 'script.js', '  @path ./file.md'];
    const argv = await parseArguments({} as Settings);
    expect(argv.query).toBe('  @path ./file.md');
    expect(argv.prompt).toBe('  @path ./file.md');
    expect(argv.promptInteractive).toBeUndefined();
  });

  it('should throw an error when both --yolo and --approval-mode are used together', async () => {
    process.argv = [
      'node',
      'script.js',
      '--yolo',
      '--approval-mode',
      'default',
    ];

    const mockExit = vi.spyOn(process, 'exit').mockImplementation(() => {
      throw new Error('process.exit called');
    });

    const mockConsoleError = vi
      .spyOn(console, 'error')
      .mockImplementation(() => {});

    await expect(parseArguments({} as Settings)).rejects.toThrow(
      'process.exit called',
    );

    expect(mockConsoleError).toHaveBeenCalledWith(
      expect.stringContaining(
        'Cannot use both --yolo (-y) and --approval-mode together. Use --approval-mode=yolo instead.',
      ),
    );

    mockExit.mockRestore();
    mockConsoleError.mockRestore();
  });

  it('should throw an error when using short flags -y and --approval-mode together', async () => {
    process.argv = ['node', 'script.js', '-y', '--approval-mode', 'yolo'];

    const mockExit = vi.spyOn(process, 'exit').mockImplementation(() => {
      throw new Error('process.exit called');
    });

    const mockConsoleError = vi
      .spyOn(console, 'error')
      .mockImplementation(() => {});

    await expect(parseArguments({} as Settings)).rejects.toThrow(
      'process.exit called',
    );

    expect(mockConsoleError).toHaveBeenCalledWith(
      expect.stringContaining(
        'Cannot use both --yolo (-y) and --approval-mode together. Use --approval-mode=yolo instead.',
      ),
    );

    mockExit.mockRestore();
    mockConsoleError.mockRestore();
  });

  it('should allow --approval-mode without --yolo', async () => {
    process.argv = ['node', 'script.js', '--approval-mode', 'auto_edit'];
    const argv = await parseArguments({} as Settings);
    expect(argv.approvalMode).toBe('auto_edit');
    expect(argv.yolo).toBe(false);
  });

  it('should allow --yolo without --approval-mode', async () => {
    process.argv = ['node', 'script.js', '--yolo'];
    const argv = await parseArguments({} as Settings);
    expect(argv.yolo).toBe(true);
    expect(argv.approvalMode).toBeUndefined();
  });

  it('should reject invalid --approval-mode values', async () => {
    process.argv = ['node', 'script.js', '--approval-mode', 'invalid'];

    const mockExit = vi.spyOn(process, 'exit').mockImplementation(() => {
      throw new Error('process.exit called');
    });

    const mockConsoleError = vi
      .spyOn(console, 'error')
      .mockImplementation(() => {});

    await expect(parseArguments({} as Settings)).rejects.toThrow(
      'process.exit called',
    );

    expect(mockConsoleError).toHaveBeenCalledWith(
      expect.stringContaining('Invalid values:'),
    );

    mockExit.mockRestore();
    mockConsoleError.mockRestore();
  });

  it('should support comma-separated values for --allowed-tools', async () => {
    process.argv = [
      'node',
      'script.js',
      '--allowed-tools',
      'read_file,ShellTool(git status)',
    ];
    const argv = await parseArguments({} as Settings);
    expect(argv.allowedTools).toEqual(['read_file', 'ShellTool(git status)']);
  });

  it('should support comma-separated values for --allowed-mcp-server-names', async () => {
    process.argv = [
      'node',
      'script.js',
      '--allowed-mcp-server-names',
      'server1,server2',
    ];
    const argv = await parseArguments({} as Settings);
    expect(argv.allowedMcpServerNames).toEqual(['server1', 'server2']);
  });

  it('should support comma-separated values for --extensions', async () => {
    process.argv = ['node', 'script.js', '--extensions', 'ext1,ext2'];
    const argv = await parseArguments({} as Settings);
    expect(argv.extensions).toEqual(['ext1', 'ext2']);
  });

  it('should correctly parse positional arguments when flags with arguments are present', async () => {
    process.argv = [
      'node',
      'script.js',
      '--model',
      'test-model-string',
      'my-positional-arg',
    ];
    const argv = await parseArguments({} as Settings);
    expect(argv.model).toBe('test-model-string');
    expect(argv.query).toBe('my-positional-arg');
  });

  it('should handle long positional prompts with multiple flags', async () => {
    process.argv = [
      'node',
      'script.js',
      '-e',
      'none',
      '--approval-mode=auto_edit',
      '--allowed-tools=ShellTool',
      '--allowed-tools=ShellTool(whoami)',
      '--allowed-tools=ShellTool(wc)',
      'Use whoami to write a poem in file poem.md about my username in pig latin and use wc to tell me how many lines are in the poem you wrote.',
    ];
    const argv = await parseArguments({} as Settings);
    expect(argv.extensions).toEqual(['none']);
    expect(argv.approvalMode).toBe('auto_edit');
    expect(argv.allowedTools).toEqual([
      'ShellTool',
      'ShellTool(whoami)',
      'ShellTool(wc)',
    ]);
    expect(argv.query).toBe(
      'Use whoami to write a poem in file poem.md about my username in pig latin and use wc to tell me how many lines are in the poem you wrote.',
    );
  });
});

describe('loadCliConfig', () => {
  const originalArgv = process.argv;

  beforeEach(() => {
    vi.resetAllMocks();
    vi.mocked(os.homedir).mockReturnValue('/mock/home/user');
    vi.stubEnv('GEMINI_API_KEY', 'test-api-key');
  });

  afterEach(() => {
    process.argv = originalArgv;
    vi.unstubAllEnvs();
    vi.restoreAllMocks();
  });

  describe('Proxy configuration', () => {
    const originalProxyEnv: { [key: string]: string | undefined } = {};
    const proxyEnvVars = [
      'HTTP_PROXY',
      'HTTPS_PROXY',
      'http_proxy',
      'https_proxy',
    ];

    beforeEach(() => {
      for (const key of proxyEnvVars) {
        originalProxyEnv[key] = process.env[key];
        delete process.env[key];
      }
    });

    afterEach(() => {
      for (const key of proxyEnvVars) {
        if (originalProxyEnv[key]) {
          process.env[key] = originalProxyEnv[key];
        } else {
          delete process.env[key];
        }
      }
    });

    it(`should leave proxy to empty by default`, async () => {
      process.argv = ['node', 'script.js'];
      const argv = await parseArguments({} as Settings);
      const settings: Settings = {};
      const config = await loadCliConfig(
        settings,
        [],
        new ExtensionEnablementManager(argv.extensions),
        'test-session',
        argv,
      );
      expect(config.getProxy()).toBeFalsy();
    });

    const proxy_url = 'http://localhost:7890';
    const testCases = [
      {
        input: {
          env_name: 'https_proxy',
          proxy_url,
        },
        expected: proxy_url,
      },
      {
        input: {
          env_name: 'http_proxy',
          proxy_url,
        },
        expected: proxy_url,
      },
      {
        input: {
          env_name: 'HTTPS_PROXY',
          proxy_url,
        },
        expected: proxy_url,
      },
      {
        input: {
          env_name: 'HTTP_PROXY',
          proxy_url,
        },
        expected: proxy_url,
      },
    ];
    testCases.forEach(({ input, expected }) => {
      it(`should set proxy to ${expected} according to environment variable [${input.env_name}]`, async () => {
        vi.stubEnv(input.env_name, input.proxy_url);
        process.argv = ['node', 'script.js'];
        const argv = await parseArguments({} as Settings);
        const settings: Settings = {};
        const config = await loadCliConfig(
          settings,
          [],
          new ExtensionEnablementManager(argv.extensions),
          'test-session',
          argv,
        );
        expect(config.getProxy()).toBe(expected);
      });
    });
  });
});

describe('Hierarchical Memory Loading (config.ts) - Placeholder Suite', () => {
  beforeEach(() => {
    vi.resetAllMocks();
    vi.mocked(os.homedir).mockReturnValue('/mock/home/user');
    // Other common mocks would be reset here.
  });

  afterEach(() => {
    vi.restoreAllMocks();
  });

  it('should pass extension context file paths to loadServerHierarchicalMemory', async () => {
    process.argv = ['node', 'script.js'];
    const settings: Settings = {};
    const extensions: GeminiCLIExtension[] = [
      {
        path: '/path/to/ext1',
        name: 'ext1',
        version: '1.0.0',
        contextFiles: ['/path/to/ext1/GEMINI.md'],
        isActive: true,
      },
      {
        path: '/path/to/ext2',
        name: 'ext2',
        version: '1.0.0',
        contextFiles: [],
        isActive: true,
      },
      {
        path: '/path/to/ext3',
        name: 'ext3',
        version: '1.0.0',
        contextFiles: [
          '/path/to/ext3/context1.md',
          '/path/to/ext3/context2.md',
        ],
        isActive: true,
      },
    ];
    const argv = await parseArguments({} as Settings);
    await loadCliConfig(
      settings,
      extensions,

      new ExtensionEnablementManager(argv.extensions),
      'session-id',
      argv,
    );
    expect(ServerConfig.loadServerHierarchicalMemory).toHaveBeenCalledWith(
      expect.any(String),
      [],
      false,
      expect.any(Object),
      [
        '/path/to/ext1/GEMINI.md',
        '/path/to/ext3/context1.md',
        '/path/to/ext3/context2.md',
      ],
      true,
      'tree',
      {
        respectGitIgnore: false,
        respectGeminiIgnore: true,
      },
      undefined, // maxDirs
    );
  });

  // NOTE TO FUTURE DEVELOPERS:
  // To re-enable tests for loadHierarchicalGeminiMemory, ensure that:
  // 1. os.homedir() is reliably mocked *before* the config.ts module is loaded
  //    and its functions (which use os.homedir()) are called.
  // 2. fs/promises and fs mocks correctly simulate file/directory existence,
  //    readability, and content based on paths derived from the mocked os.homedir().
  // 3. Spies on console functions (for logger output) are correctly set up if needed.
  // Example of a previously failing test structure:
  it.skip('should correctly use mocked homedir for global path', async () => {
    const MOCK_GEMINI_DIR_LOCAL = path.join(
      '/mock/home/user',
      ServerConfig.GEMINI_DIR,
    );
    const MOCK_GLOBAL_PATH_LOCAL = path.join(
      MOCK_GEMINI_DIR_LOCAL,
      'GEMINI.md',
    );
    mockFs({
      [MOCK_GLOBAL_PATH_LOCAL]: { type: 'file', content: 'GlobalContentOnly' },
    });
    const memory = await loadHierarchicalGeminiMemory('/some/other/cwd', false);
    expect(memory).toBe('GlobalContentOnly');
    expect(vi.mocked(os.homedir)).toHaveBeenCalled();
    expect(fsPromises.readFile).toHaveBeenCalledWith(
      MOCK_GLOBAL_PATH_LOCAL,
      'utf-8',
    );
  });
});

describe('mergeMcpServers', () => {
  it('should not modify the original settings object', async () => {
    const settings: Settings = {
      mcpServers: {
        'test-server': {
          url: 'http://localhost:8080',
        },
      },
    };
    const extensions: GeminiCLIExtension[] = [
      {
        path: '/path/to/ext1',
        name: 'ext1',
        version: '1.0.0',
        mcpServers: {
          'ext1-server': {
            url: 'http://localhost:8081',
          },
        },
        contextFiles: [],
        isActive: true,
      },
    ];
    const originalSettings = JSON.parse(JSON.stringify(settings));
    process.argv = ['node', 'script.js'];
    const argv = await parseArguments({} as Settings);
    await loadCliConfig(
      settings,
      extensions,
      new ExtensionEnablementManager(argv.extensions),
      'test-session',
      argv,
    );
    expect(settings).toEqual(originalSettings);
  });
});

describe('mergeExcludeTools', () => {
  const defaultExcludes = [SHELL_TOOL_NAME, EditTool.Name, WriteFileTool.Name];
  const originalIsTTY = process.stdin.isTTY;

  beforeEach(() => {
    process.stdin.isTTY = true;
  });

  afterEach(() => {
    process.stdin.isTTY = originalIsTTY;
  });

  it('should merge excludeTools from settings and extensions', async () => {
    const settings: Settings = { tools: { exclude: ['tool1', 'tool2'] } };
    const extensions: GeminiCLIExtension[] = [
      {
        path: '/path/to/ext1',
        name: 'ext1',
        version: '1.0.0',
        excludeTools: ['tool3', 'tool4'],
        contextFiles: [],
        isActive: true,
      },
      {
        path: '/path/to/ext2',
        name: 'ext2',
        version: '1.0.0',
        excludeTools: ['tool5'],
        contextFiles: [],
        isActive: true,
      },
    ];
    process.argv = ['node', 'script.js'];
    const argv = await parseArguments({} as Settings);
    const config = await loadCliConfig(
      settings,
      extensions,
      new ExtensionEnablementManager(argv.extensions),
      'test-session',
      argv,
    );
    expect(config.getExcludeTools()).toEqual(
      expect.arrayContaining(['tool1', 'tool2', 'tool3', 'tool4', 'tool5']),
    );
    expect(config.getExcludeTools()).toHaveLength(5);
  });

  it('should handle overlapping excludeTools between settings and extensions', async () => {
    const settings: Settings = { tools: { exclude: ['tool1', 'tool2'] } };
    const extensions: GeminiCLIExtension[] = [
      {
        path: '/path/to/ext1',
        name: 'ext1',
        version: '1.0.0',
        excludeTools: ['tool2', 'tool3'],
        contextFiles: [],
        isActive: true,
      },
    ];
    process.argv = ['node', 'script.js'];
    const argv = await parseArguments({} as Settings);
    const config = await loadCliConfig(
      settings,
      extensions,
      new ExtensionEnablementManager(argv.extensions),
      'test-session',
      argv,
    );
    expect(config.getExcludeTools()).toEqual(
      expect.arrayContaining(['tool1', 'tool2', 'tool3']),
    );
    expect(config.getExcludeTools()).toHaveLength(3);
  });

  it('should handle overlapping excludeTools between extensions', async () => {
    const settings: Settings = { tools: { exclude: ['tool1'] } };
    const extensions: GeminiCLIExtension[] = [
      {
        path: '/path/to/ext1',
        name: 'ext1',
        version: '1.0.0',
        excludeTools: ['tool2', 'tool3'],
        contextFiles: [],
        isActive: true,
      },
      {
        path: '/path/to/ext2',
        name: 'ext2',
        version: '1.0.0',
        excludeTools: ['tool3', 'tool4'],
        contextFiles: [],
        isActive: true,
      },
    ];
    process.argv = ['node', 'script.js'];
    const argv = await parseArguments({} as Settings);
    const config = await loadCliConfig(
      settings,
      extensions,
      new ExtensionEnablementManager(argv.extensions),
      'test-session',
      argv,
    );
    expect(config.getExcludeTools()).toEqual(
      expect.arrayContaining(['tool1', 'tool2', 'tool3', 'tool4']),
    );
    expect(config.getExcludeTools()).toHaveLength(4);
  });

  it('should return an empty array when no excludeTools are specified and it is interactive', async () => {
    process.stdin.isTTY = true;
    const settings: Settings = {};
    const extensions: GeminiCLIExtension[] = [];
    process.argv = ['node', 'script.js'];
    const argv = await parseArguments({} as Settings);
    const config = await loadCliConfig(
      settings,
      extensions,
      new ExtensionEnablementManager(argv.extensions),
      'test-session',
      argv,
    );
    expect(config.getExcludeTools()).toEqual([]);
  });

  it('should return default excludes when no excludeTools are specified and it is not interactive', async () => {
    process.stdin.isTTY = false;
    const settings: Settings = {};
    const extensions: GeminiCLIExtension[] = [];
    process.argv = ['node', 'script.js', '-p', 'test'];
    const argv = await parseArguments({} as Settings);
    const config = await loadCliConfig(
      settings,
      extensions,
      new ExtensionEnablementManager(argv.extensions),
      'test-session',
      argv,
    );
    expect(config.getExcludeTools()).toEqual(defaultExcludes);
  });

  it('should handle settings with excludeTools but no extensions', async () => {
    process.argv = ['node', 'script.js'];
    const argv = await parseArguments({} as Settings);
    const settings: Settings = { tools: { exclude: ['tool1', 'tool2'] } };
    const extensions: GeminiCLIExtension[] = [];
    const config = await loadCliConfig(
      settings,
      extensions,
      new ExtensionEnablementManager(argv.extensions),
      'test-session',
      argv,
    );
    expect(config.getExcludeTools()).toEqual(
      expect.arrayContaining(['tool1', 'tool2']),
    );
    expect(config.getExcludeTools()).toHaveLength(2);
  });

  it('should handle extensions with excludeTools but no settings', async () => {
    const settings: Settings = {};
    const extensions: GeminiCLIExtension[] = [
      {
        path: '/path/to/ext',
        name: 'ext1',
        version: '1.0.0',
        excludeTools: ['tool1', 'tool2'],
        contextFiles: [],
        isActive: true,
      },
    ];
    process.argv = ['node', 'script.js'];
    const argv = await parseArguments({} as Settings);
    const config = await loadCliConfig(
      settings,
      extensions,
      new ExtensionEnablementManager(argv.extensions),
      'test-session',
      argv,
    );
    expect(config.getExcludeTools()).toEqual(
      expect.arrayContaining(['tool1', 'tool2']),
    );
    expect(config.getExcludeTools()).toHaveLength(2);
  });

  it('should not modify the original settings object', async () => {
    const settings: Settings = { tools: { exclude: ['tool1'] } };
    const extensions: GeminiCLIExtension[] = [
      {
        path: '/path/to/ext',
        name: 'ext1',
        version: '1.0.0',
        excludeTools: ['tool2'],
        contextFiles: [],
        isActive: true,
      },
    ];
    const originalSettings = JSON.parse(JSON.stringify(settings));
    process.argv = ['node', 'script.js'];
    const argv = await parseArguments({} as Settings);
    await loadCliConfig(
      settings,
      extensions,
      new ExtensionEnablementManager(argv.extensions),
      'test-session',
      argv,
    );
    expect(settings).toEqual(originalSettings);
  });
});

describe('Approval mode tool exclusion logic', () => {
  const originalIsTTY = process.stdin.isTTY;

  beforeEach(() => {
    process.stdin.isTTY = false; // Ensure non-interactive mode
    vi.mocked(isWorkspaceTrusted).mockReturnValue({
      isTrusted: true,
      source: undefined,
    });
  });

  afterEach(() => {
    process.stdin.isTTY = originalIsTTY;
  });

  it('should exclude all interactive tools in non-interactive mode with default approval mode', async () => {
    process.argv = ['node', 'script.js', '-p', 'test'];
    const argv = await parseArguments({} as Settings);
    const settings: Settings = {};
    const extensions: GeminiCLIExtension[] = [];

    const config = await loadCliConfig(
      settings,
      extensions,
      new ExtensionEnablementManager(argv.extensions),
      'test-session',
      argv,
    );

    const excludedTools = config.getExcludeTools();
    expect(excludedTools).toContain(SHELL_TOOL_NAME);
    expect(excludedTools).toContain(EditTool.Name);
    expect(excludedTools).toContain(WriteFileTool.Name);
  });

  it('should exclude all interactive tools in non-interactive mode with explicit default approval mode', async () => {
    process.argv = [
      'node',
      'script.js',
      '--approval-mode',
      'default',
      '-p',
      'test',
    ];
    const argv = await parseArguments({} as Settings);
    const settings: Settings = {};
    const extensions: GeminiCLIExtension[] = [];

    const config = await loadCliConfig(
      settings,
      extensions,
      new ExtensionEnablementManager(argv.extensions),
      'test-session',
      argv,
    );

    const excludedTools = config.getExcludeTools();
    expect(excludedTools).toContain(SHELL_TOOL_NAME);
    expect(excludedTools).toContain(EditTool.Name);
    expect(excludedTools).toContain(WriteFileTool.Name);
  });

  it('should exclude only shell tools in non-interactive mode with auto_edit approval mode', async () => {
    process.argv = [
      'node',
      'script.js',
      '--approval-mode',
      'auto_edit',
      '-p',
      'test',
    ];
    const argv = await parseArguments({} as Settings);
    const settings: Settings = {};
    const extensions: GeminiCLIExtension[] = [];

    const config = await loadCliConfig(
      settings,
      extensions,
      new ExtensionEnablementManager(argv.extensions),
      'test-session',
      argv,
    );

    const excludedTools = config.getExcludeTools();
    expect(excludedTools).toContain(SHELL_TOOL_NAME);
    expect(excludedTools).not.toContain(EditTool.Name);
    expect(excludedTools).not.toContain(WriteFileTool.Name);
  });

  it('should exclude no interactive tools in non-interactive mode with yolo approval mode', async () => {
    process.argv = [
      'node',
      'script.js',
      '--approval-mode',
      'yolo',
      '-p',
      'test',
    ];
    const argv = await parseArguments({} as Settings);
    const settings: Settings = {};
    const extensions: GeminiCLIExtension[] = [];

    const config = await loadCliConfig(
      settings,
      extensions,
      new ExtensionEnablementManager(argv.extensions),
      'test-session',
      argv,
    );

    const excludedTools = config.getExcludeTools();
    expect(excludedTools).not.toContain(SHELL_TOOL_NAME);
    expect(excludedTools).not.toContain(EditTool.Name);
    expect(excludedTools).not.toContain(WriteFileTool.Name);
  });

  it('should exclude no interactive tools in non-interactive mode with legacy yolo flag', async () => {
    process.argv = ['node', 'script.js', '--yolo', '-p', 'test'];
    const argv = await parseArguments({} as Settings);
    const settings: Settings = {};
    const extensions: GeminiCLIExtension[] = [];

    const config = await loadCliConfig(
      settings,
      extensions,
      new ExtensionEnablementManager(argv.extensions),
      'test-session',
      argv,
    );

    const excludedTools = config.getExcludeTools();
    expect(excludedTools).not.toContain(SHELL_TOOL_NAME);
    expect(excludedTools).not.toContain(EditTool.Name);
    expect(excludedTools).not.toContain(WriteFileTool.Name);
  });

  it('should not exclude interactive tools in interactive mode regardless of approval mode', async () => {
    process.stdin.isTTY = true; // Interactive mode

    const testCases = [
      { args: ['node', 'script.js'] }, // default
      { args: ['node', 'script.js', '--approval-mode', 'default'] },
      { args: ['node', 'script.js', '--approval-mode', 'auto_edit'] },
      { args: ['node', 'script.js', '--approval-mode', 'yolo'] },
      { args: ['node', 'script.js', '--yolo'] },
    ];

    for (const testCase of testCases) {
      process.argv = testCase.args;
      const argv = await parseArguments({} as Settings);
      const settings: Settings = {};
      const extensions: GeminiCLIExtension[] = [];

      const config = await loadCliConfig(
        settings,
        extensions,
        new ExtensionEnablementManager(argv.extensions),
        'test-session',
        argv,
      );

      const excludedTools = config.getExcludeTools();
      expect(excludedTools).not.toContain(SHELL_TOOL_NAME);
      expect(excludedTools).not.toContain(EditTool.Name);
      expect(excludedTools).not.toContain(WriteFileTool.Name);
    }
  });

  it('should merge approval mode exclusions with settings exclusions in auto_edit mode', async () => {
    process.argv = [
      'node',
      'script.js',
      '--approval-mode',
      'auto_edit',
      '-p',
      'test',
    ];
    const argv = await parseArguments({} as Settings);
    const settings: Settings = { tools: { exclude: ['custom_tool'] } };
    const extensions: GeminiCLIExtension[] = [];

    const config = await loadCliConfig(
      settings,
      extensions,
      new ExtensionEnablementManager(argv.extensions),
      'test-session',
      argv,
    );

    const excludedTools = config.getExcludeTools();
    expect(excludedTools).toContain('custom_tool'); // From settings
    expect(excludedTools).toContain(SHELL_TOOL_NAME); // From approval mode
    expect(excludedTools).not.toContain(EditTool.Name); // Should be allowed in auto_edit
    expect(excludedTools).not.toContain(WriteFileTool.Name); // Should be allowed in auto_edit
  });

  it('should throw an error for invalid approval mode values in loadCliConfig', async () => {
    // Create a mock argv with an invalid approval mode that bypasses argument parsing validation
    const invalidArgv: Partial<CliArgs> & { approvalMode: string } = {
      approvalMode: 'invalid_mode',
      promptInteractive: '',
      prompt: '',
      yolo: false,
    };

    const settings: Settings = {};
    const extensions: GeminiCLIExtension[] = [];
    await expect(
      loadCliConfig(
        settings,
        extensions,
        new ExtensionEnablementManager(invalidArgv.extensions),
        'test-session',
        invalidArgv as CliArgs,
      ),
    ).rejects.toThrow(
      'Invalid approval mode: invalid_mode. Valid values are: yolo, auto_edit, default',
    );
  });
});

describe('loadCliConfig with allowed-mcp-server-names', () => {
  const originalArgv = process.argv;

  beforeEach(() => {
    vi.resetAllMocks();
    vi.mocked(os.homedir).mockReturnValue('/mock/home/user');
    vi.stubEnv('GEMINI_API_KEY', 'test-api-key');
  });

  afterEach(() => {
    process.argv = originalArgv;
    vi.unstubAllEnvs();
    vi.restoreAllMocks();
  });

  const baseSettings: Settings = {
    mcpServers: {
      server1: { url: 'http://localhost:8080' },
      server2: { url: 'http://localhost:8081' },
      server3: { url: 'http://localhost:8082' },
    },
  };

  it('should allow all MCP servers if the flag is not provided', async () => {
    process.argv = ['node', 'script.js'];
    const argv = await parseArguments({} as Settings);
    const config = await loadCliConfig(
      baseSettings,
      [],
      new ExtensionEnablementManager(argv.extensions),
      'test-session',
      argv,
    );
    expect(config.getMcpServers()).toEqual(baseSettings.mcpServers);
  });

  it('should allow only the specified MCP server', async () => {
    process.argv = [
      'node',
      'script.js',
      '--allowed-mcp-server-names',
      'server1',
    ];
    const argv = await parseArguments({} as Settings);
    const config = await loadCliConfig(
      baseSettings,
      [],
      new ExtensionEnablementManager(argv.extensions),
      'test-session',
      argv,
    );
    expect(config.getMcpServers()).toEqual({
      server1: { url: 'http://localhost:8080' },
    });
  });

  it('should allow multiple specified MCP servers', async () => {
    process.argv = [
      'node',
      'script.js',
      '--allowed-mcp-server-names',
      'server1',
      '--allowed-mcp-server-names',
      'server3',
    ];
    const argv = await parseArguments({} as Settings);
    const config = await loadCliConfig(
      baseSettings,
      [],
      new ExtensionEnablementManager(argv.extensions),
      'test-session',
      argv,
    );
    expect(config.getMcpServers()).toEqual({
      server1: { url: 'http://localhost:8080' },
      server3: { url: 'http://localhost:8082' },
    });
  });

  it('should handle server names that do not exist', async () => {
    process.argv = [
      'node',
      'script.js',
      '--allowed-mcp-server-names',
      'server1',
      '--allowed-mcp-server-names',
      'server4',
    ];
    const argv = await parseArguments({} as Settings);
    const config = await loadCliConfig(
      baseSettings,
      [],
      new ExtensionEnablementManager(argv.extensions),
      'test-session',
      argv,
    );
    expect(config.getMcpServers()).toEqual({
      server1: { url: 'http://localhost:8080' },
    });
  });

  it('should allow no MCP servers if the flag is provided but empty', async () => {
    process.argv = ['node', 'script.js', '--allowed-mcp-server-names', ''];
    const argv = await parseArguments({} as Settings);
    const config = await loadCliConfig(
      baseSettings,
      [],
      new ExtensionEnablementManager(argv.extensions),
      'test-session',
      argv,
    );
    expect(config.getMcpServers()).toEqual({});
  });

  it('should read allowMCPServers from settings', async () => {
    process.argv = ['node', 'script.js'];
    const argv = await parseArguments({} as Settings);
    const settings: Settings = {
      ...baseSettings,
      mcp: { allowed: ['server1', 'server2'] },
    };
    const config = await loadCliConfig(
      settings,
      [],
      new ExtensionEnablementManager(argv.extensions),
      'test-session',
      argv,
    );
    expect(config.getMcpServers()).toEqual({
      server1: { url: 'http://localhost:8080' },
      server2: { url: 'http://localhost:8081' },
    });
  });

  it('should read excludeMCPServers from settings', async () => {
    process.argv = ['node', 'script.js'];
    const argv = await parseArguments({} as Settings);
    const settings: Settings = {
      ...baseSettings,
      mcp: { excluded: ['server1', 'server2'] },
    };
    const config = await loadCliConfig(
      settings,
      [],
      new ExtensionEnablementManager(argv.extensions),
      'test-session',
      argv,
    );
    expect(config.getMcpServers()).toEqual({
      server3: { url: 'http://localhost:8082' },
    });
  });

  it('should override allowMCPServers with excludeMCPServers if overlapping', async () => {
    process.argv = ['node', 'script.js'];
    const argv = await parseArguments({} as Settings);
    const settings: Settings = {
      ...baseSettings,
      mcp: {
        excluded: ['server1'],
        allowed: ['server1', 'server2'],
      },
    };
    const config = await loadCliConfig(
      settings,
      [],
      new ExtensionEnablementManager(argv.extensions),
      'test-session',
      argv,
    );
    expect(config.getMcpServers()).toEqual({
      server2: { url: 'http://localhost:8081' },
    });
  });

  it('should prioritize mcp server flag if set', async () => {
    process.argv = [
      'node',
      'script.js',
      '--allowed-mcp-server-names',
      'server1',
    ];
    const argv = await parseArguments({} as Settings);
    const settings: Settings = {
      ...baseSettings,
      mcp: {
        excluded: ['server1'],
        allowed: ['server2'],
      },
    };
    const config = await loadCliConfig(
      settings,
      [],
      new ExtensionEnablementManager(argv.extensions),
      'test-session',
      argv,
    );
    expect(config.getMcpServers()).toEqual({
      server1: { url: 'http://localhost:8080' },
    });
  });

  it('should prioritize CLI flag over both allowed and excluded settings', async () => {
    process.argv = [
      'node',
      'script.js',
      '--allowed-mcp-server-names',
      'server2',
      '--allowed-mcp-server-names',
      'server3',
    ];
    const argv = await parseArguments({} as Settings);
    const settings: Settings = {
      ...baseSettings,
      mcp: {
        allowed: ['server1', 'server2'], // Should be ignored
        excluded: ['server3'], // Should be ignored
      },
    };
    const config = await loadCliConfig(
      settings,
      [],
      new ExtensionEnablementManager(argv.extensions),
      'test-session',
      argv,
    );
    expect(config.getMcpServers()).toEqual({
      server2: { url: 'http://localhost:8081' },
      server3: { url: 'http://localhost:8082' },
    });
  });
});

describe('loadCliConfig extensions', () => {
  const mockExtensions: GeminiCLIExtension[] = [
    {
      path: '/path/to/ext1',
      name: 'ext1',
      version: '1.0.0',
      contextFiles: ['/path/to/ext1.md'],
      isActive: true,
    },
    {
      path: '/path/to/ext2',
      name: 'ext2',
      version: '1.0.0',
      contextFiles: ['/path/to/ext2.md'],
      isActive: true,
    },
  ];

  it('should not filter extensions if --extensions flag is not used', async () => {
    process.argv = ['node', 'script.js'];
    const argv = await parseArguments({} as Settings);
    const settings: Settings = {};
    const config = await loadCliConfig(
      settings,
      mockExtensions,
      new ExtensionEnablementManager(argv.extensions),
      'test-session',
      argv,
    );
    expect(config.getExtensionContextFilePaths()).toEqual([
      '/path/to/ext1.md',
      '/path/to/ext2.md',
    ]);
  });

  it('should filter extensions if --extensions flag is used', async () => {
    process.argv = ['node', 'script.js', '--extensions', 'ext1'];
    const argv = await parseArguments({} as Settings);
    const settings: Settings = {};
    const config = await loadCliConfig(
      settings,
      mockExtensions,
      new ExtensionEnablementManager(argv.extensions),
      'test-session',
      argv,
    );
    expect(config.getExtensionContextFilePaths()).toEqual(['/path/to/ext1.md']);
  });
});

describe('loadCliConfig model selection', () => {
  it('selects a model from settings.json if provided', async () => {
    process.argv = ['node', 'script.js'];
    const argv = await parseArguments({} as Settings);
    const config = await loadCliConfig(
      {
        model: {
          name: 'gemini-9001-ultra',
        },
      },
      [],
      new ExtensionEnablementManager(argv.extensions),
      'test-session',
      argv,
    );

    expect(config.getModel()).toBe('gemini-9001-ultra');
  });

  it('uses the default gemini model if nothing is set', async () => {
    process.argv = ['node', 'script.js']; // No model set.
    const argv = await parseArguments({} as Settings);
    const config = await loadCliConfig(
      {
        // No model set.
      },
      [],
      new ExtensionEnablementManager(argv.extensions),
      'test-session',
      argv,
    );

    expect(config.getModel()).toBe('auto');
  });

  it('always prefers model from argvs', async () => {
    process.argv = ['node', 'script.js', '--model', 'gemini-8675309-ultra'];
    const argv = await parseArguments({} as Settings);
    const config = await loadCliConfig(
      {
        model: {
          name: 'gemini-9001-ultra',
        },
      },
      [],
      new ExtensionEnablementManager(argv.extensions),
      'test-session',
      argv,
    );

    expect(config.getModel()).toBe('gemini-8675309-ultra');
  });

  it('selects the model from argvs if provided', async () => {
    process.argv = ['node', 'script.js', '--model', 'gemini-8675309-ultra'];
    const argv = await parseArguments({} as Settings);
    const config = await loadCliConfig(
      {
        // No model provided via settings.
      },
      [],
      new ExtensionEnablementManager(argv.extensions),
      'test-session',
      argv,
    );

    expect(config.getModel()).toBe('gemini-8675309-ultra');
  });
});

describe('loadCliConfig model selection with model router', () => {
  it('should use auto model when useModelRouter is true and no model is provided', async () => {
    process.argv = ['node', 'script.js'];
    const argv = await parseArguments({} as Settings);
    const config = await loadCliConfig(
      {
        experimental: {
          useModelRouter: true,
        },
      },
      [],
      new ExtensionEnablementManager(argv.extensions),
      'test-session',
      argv,
    );

    expect(config.getModel()).toBe(DEFAULT_GEMINI_MODEL_AUTO);
  });

  it('should use default model when useModelRouter is false and no model is provided', async () => {
    process.argv = ['node', 'script.js'];
    const argv = await parseArguments({} as Settings);
    const config = await loadCliConfig(
      {
        experimental: {
          useModelRouter: false,
        },
      },
      [],
      new ExtensionEnablementManager(argv.extensions),
      'test-session',
      argv,
    );

    expect(config.getModel()).toBe(DEFAULT_GEMINI_MODEL);
  });

  it('should prioritize argv over useModelRouter', async () => {
    process.argv = ['node', 'script.js', '--model', 'gemini-from-argv'];
    const argv = await parseArguments({} as Settings);
    const config = await loadCliConfig(
      {
        experimental: {
          useModelRouter: true,
        },
      },
      [],
      new ExtensionEnablementManager(argv.extensions),
      'test-session',
      argv,
    );

    expect(config.getModel()).toBe('gemini-from-argv');
  });

  it('should prioritize settings over useModelRouter', async () => {
    process.argv = ['node', 'script.js'];
    const argv = await parseArguments({} as Settings);
    const config = await loadCliConfig(
      {
        experimental: {
          useModelRouter: true,
        },
        model: {
          name: 'gemini-from-settings',
        },
      },
      [],
      new ExtensionEnablementManager(argv.extensions),
      'test-session',
      argv,
    );

    expect(config.getModel()).toBe('gemini-from-settings');
  });

  it('should prioritize environment variable over useModelRouter', async () => {
    process.argv = ['node', 'script.js'];
    vi.stubEnv('GEMINI_MODEL', 'gemini-from-env');
    const argv = await parseArguments({} as Settings);
    const config = await loadCliConfig(
      {
        experimental: {
          useModelRouter: true,
        },
      },
      [],
      new ExtensionEnablementManager(argv.extensions),
      'test-session',
      argv,
    );

    expect(config.getModel()).toBe('gemini-from-env');
  });
});

describe('loadCliConfig folderTrust', () => {
  const originalArgv = process.argv;

  beforeEach(() => {
    vi.resetAllMocks();
    vi.mocked(os.homedir).mockReturnValue('/mock/home/user');
    vi.stubEnv('GEMINI_API_KEY', 'test-api-key');
  });

  afterEach(() => {
    process.argv = originalArgv;
    vi.unstubAllEnvs();
    vi.restoreAllMocks();
  });

  it('should be false when folderTrust is false', async () => {
    process.argv = ['node', 'script.js'];
    const settings: Settings = {
      security: {
        folderTrust: {
          enabled: false,
        },
      },
    };
    const argv = await parseArguments({} as Settings);
    const config = await loadCliConfig(
      settings,
      [],
      new ExtensionEnablementManager(argv.extensions),
      'test-session',
      argv,
    );
    expect(config.getFolderTrust()).toBe(false);
  });

  it('should be true when folderTrust is true', async () => {
    process.argv = ['node', 'script.js'];
    const argv = await parseArguments({} as Settings);
    const settings: Settings = {
      security: {
        folderTrust: {
          enabled: true,
        },
      },
    };
    const config = await loadCliConfig(
      settings,
      [],
      new ExtensionEnablementManager(argv.extensions),
      'test-session',
      argv,
    );
    expect(config.getFolderTrust()).toBe(true);
  });

  it('should be false by default', async () => {
    process.argv = ['node', 'script.js'];
    const argv = await parseArguments({} as Settings);
    const settings: Settings = {};
    const config = await loadCliConfig(
      settings,
      [],
      new ExtensionEnablementManager(argv.extensions),
      'test-session',
      argv,
    );
    expect(config.getFolderTrust()).toBe(false);
  });
});

describe('loadCliConfig with includeDirectories', () => {
  const originalArgv = process.argv;

  beforeEach(() => {
    vi.resetAllMocks();
    vi.mocked(os.homedir).mockReturnValue('/mock/home/user');
    vi.stubEnv('GEMINI_API_KEY', 'test-api-key');
    vi.spyOn(process, 'cwd').mockReturnValue(
      path.resolve(path.sep, 'home', 'user', 'project'),
    );
  });

  afterEach(() => {
    process.argv = originalArgv;
    vi.unstubAllEnvs();
    vi.restoreAllMocks();
  });

  it('should combine and resolve paths from settings and CLI arguments', async () => {
    const mockCwd = path.resolve(path.sep, 'home', 'user', 'project');
    process.argv = [
      'node',
      'script.js',
      '--include-directories',
      `${path.resolve(path.sep, 'cli', 'path1')},${path.join(mockCwd, 'cli', 'path2')}`,
    ];
    const argv = await parseArguments({} as Settings);
    const settings: Settings = {
      context: {
        includeDirectories: [
          path.resolve(path.sep, 'settings', 'path1'),
          path.join(os.homedir(), 'settings', 'path2'),
          path.join(mockCwd, 'settings', 'path3'),
        ],
      },
    };
    const config = await loadCliConfig(
      settings,
      [],
      new ExtensionEnablementManager(argv.extensions),
      'test-session',
      argv,
    );
    const expected = [
      mockCwd,
      path.resolve(path.sep, 'cli', 'path1'),
      path.join(mockCwd, 'cli', 'path2'),
      path.resolve(path.sep, 'settings', 'path1'),
      path.join(os.homedir(), 'settings', 'path2'),
      path.join(mockCwd, 'settings', 'path3'),
    ];
    expect(config.getWorkspaceContext().getDirectories()).toEqual(
      expect.arrayContaining(expected),
    );
    expect(config.getWorkspaceContext().getDirectories()).toHaveLength(
      expected.length,
    );
  });
});

describe('loadCliConfig chatCompression', () => {
  const originalArgv = process.argv;

  beforeEach(() => {
    vi.resetAllMocks();
    vi.mocked(os.homedir).mockReturnValue('/mock/home/user');
    vi.stubEnv('GEMINI_API_KEY', 'test-api-key');
  });

  afterEach(() => {
    process.argv = originalArgv;
    vi.unstubAllEnvs();
    vi.restoreAllMocks();
  });

  it('should pass chatCompression settings to the core config', async () => {
    process.argv = ['node', 'script.js'];
    const argv = await parseArguments({} as Settings);
    const settings: Settings = {
      model: {
        chatCompression: {
          contextPercentageThreshold: 0.5,
        },
      },
    };
    const config = await loadCliConfig(
      settings,
      [],
      new ExtensionEnablementManager(argv.extensions),
      'test-session',
      argv,
    );
    expect(config.getChatCompression()).toEqual({
      contextPercentageThreshold: 0.5,
    });
  });

  it('should have undefined chatCompression if not in settings', async () => {
    process.argv = ['node', 'script.js'];
    const argv = await parseArguments({} as Settings);
    const settings: Settings = {};
    const config = await loadCliConfig(
      settings,
      [],
      new ExtensionEnablementManager(argv.extensions),
      'test-session',
      argv,
    );
    expect(config.getChatCompression()).toBeUndefined();
  });
});

describe('loadCliConfig useRipgrep', () => {
  const originalArgv = process.argv;

  beforeEach(() => {
    vi.resetAllMocks();
    vi.mocked(os.homedir).mockReturnValue('/mock/home/user');
    vi.stubEnv('GEMINI_API_KEY', 'test-api-key');
  });

  afterEach(() => {
    process.argv = originalArgv;
    vi.unstubAllEnvs();
    vi.restoreAllMocks();
  });

  it('should be true by default when useRipgrep is not set in settings', async () => {
    process.argv = ['node', 'script.js'];
    const argv = await parseArguments({} as Settings);
    const settings: Settings = {};
    const config = await loadCliConfig(
      settings,
      [],
      new ExtensionEnablementManager(argv.extensions),
      'test-session',
      argv,
    );
    expect(config.getUseRipgrep()).toBe(true);
  });

  it('should be false when useRipgrep is set to false in settings', async () => {
    process.argv = ['node', 'script.js'];
    const argv = await parseArguments({} as Settings);
    const settings: Settings = { tools: { useRipgrep: false } };
    const config = await loadCliConfig(
      settings,
      [],
      new ExtensionEnablementManager(argv.extensions),
      'test-session',
      argv,
    );
    expect(config.getUseRipgrep()).toBe(false);
  });

  it('should be true when useRipgrep is explicitly set to true in settings', async () => {
    process.argv = ['node', 'script.js'];
    const argv = await parseArguments({} as Settings);
    const settings: Settings = { tools: { useRipgrep: true } };
    const config = await loadCliConfig(
      settings,
      [],
      new ExtensionEnablementManager(argv.extensions),
      'test-session',
      argv,
    );
    expect(config.getUseRipgrep()).toBe(true);
  });

  describe('loadCliConfig useModelRouter', () => {
    it('should be false by default when useModelRouter is not set in settings', async () => {
      process.argv = ['node', 'script.js'];
      const argv = await parseArguments({} as Settings);
      const settings: Settings = {};
      const config = await loadCliConfig(
        settings,
        [],
        new ExtensionEnablementManager(argv.extensions),
        'test-session',
        argv,
      );
      expect(config.getUseModelRouter()).toBe(true);
    });

    it('should be true when useModelRouter is set to true in settings', async () => {
      process.argv = ['node', 'script.js'];
      const argv = await parseArguments({} as Settings);
      const settings: Settings = { experimental: { useModelRouter: true } };
      const config = await loadCliConfig(
        settings,
        [],
        new ExtensionEnablementManager(argv.extensions),
        'test-session',
        argv,
      );
      expect(config.getUseModelRouter()).toBe(true);
    });

    it('should be false when useModelRouter is explicitly set to false in settings', async () => {
      process.argv = ['node', 'script.js'];
      const argv = await parseArguments({} as Settings);
      const settings: Settings = { experimental: { useModelRouter: false } };
      const config = await loadCliConfig(
        settings,
        [],
        new ExtensionEnablementManager(argv.extensions),
        'test-session',
        argv,
      );
      expect(config.getUseModelRouter()).toBe(false);
    });
  });
});

describe('screenReader configuration', () => {
  const originalArgv = process.argv;

  beforeEach(() => {
    vi.resetAllMocks();
    vi.mocked(os.homedir).mockReturnValue('/mock/home/user');
    vi.stubEnv('GEMINI_API_KEY', 'test-api-key');
  });

  afterEach(() => {
    process.argv = originalArgv;
    vi.unstubAllEnvs();
    vi.restoreAllMocks();
  });

  it('should use screenReader value from settings if CLI flag is not present (settings true)', async () => {
    process.argv = ['node', 'script.js'];
    const argv = await parseArguments({} as Settings);
    const settings: Settings = {
      ui: { accessibility: { screenReader: true } },
    };
    const config = await loadCliConfig(
      settings,
      [],
      new ExtensionEnablementManager(argv.extensions),
      'test-session',
      argv,
    );
    expect(config.getScreenReader()).toBe(true);
  });

  it('should use screenReader value from settings if CLI flag is not present (settings false)', async () => {
    process.argv = ['node', 'script.js'];
    const argv = await parseArguments({} as Settings);
    const settings: Settings = {
      ui: { accessibility: { screenReader: false } },
    };
    const config = await loadCliConfig(
      settings,
      [],
      new ExtensionEnablementManager(argv.extensions),
      'test-session',
      argv,
    );
    expect(config.getScreenReader()).toBe(false);
  });

  it('should prioritize --screen-reader CLI flag (true) over settings (false)', async () => {
    process.argv = ['node', 'script.js', '--screen-reader'];
    const argv = await parseArguments({} as Settings);
    const settings: Settings = {
      ui: { accessibility: { screenReader: false } },
    };
    const config = await loadCliConfig(
      settings,
      [],
      new ExtensionEnablementManager(argv.extensions),
      'test-session',
      argv,
    );
    expect(config.getScreenReader()).toBe(true);
  });

  it('should be false by default when no flag or setting is present', async () => {
    process.argv = ['node', 'script.js'];
    const argv = await parseArguments({} as Settings);
    const settings: Settings = {};
    const config = await loadCliConfig(
      settings,
      [],
      new ExtensionEnablementManager(argv.extensions),
      'test-session',
      argv,
    );
    expect(config.getScreenReader()).toBe(false);
  });
});

describe('loadCliConfig tool exclusions', () => {
  const originalArgv = process.argv;
  const originalIsTTY = process.stdin.isTTY;

  beforeEach(() => {
    vi.resetAllMocks();
    vi.mocked(os.homedir).mockReturnValue('/mock/home/user');
    vi.stubEnv('GEMINI_API_KEY', 'test-api-key');
    process.stdin.isTTY = true;
    vi.mocked(isWorkspaceTrusted).mockReturnValue({
      isTrusted: true,
      source: undefined,
    });
  });

  afterEach(() => {
    process.argv = originalArgv;
    process.stdin.isTTY = originalIsTTY;
    vi.unstubAllEnvs();
    vi.restoreAllMocks();
  });

  it('should not exclude interactive tools in interactive mode without YOLO', async () => {
    process.stdin.isTTY = true;
    process.argv = ['node', 'script.js'];
    const argv = await parseArguments({} as Settings);
    const config = await loadCliConfig(
      {},
      [],
      new ExtensionEnablementManager(argv.extensions),
      'test-session',
      argv,
    );
    expect(config.getExcludeTools()).not.toContain('run_shell_command');
    expect(config.getExcludeTools()).not.toContain('replace');
    expect(config.getExcludeTools()).not.toContain('write_file');
  });

  it('should not exclude interactive tools in interactive mode with YOLO', async () => {
    process.stdin.isTTY = true;
    process.argv = ['node', 'script.js', '--yolo'];
    const argv = await parseArguments({} as Settings);
    const config = await loadCliConfig(
      {},
      [],
      new ExtensionEnablementManager(argv.extensions),
      'test-session',
      argv,
    );
    expect(config.getExcludeTools()).not.toContain('run_shell_command');
    expect(config.getExcludeTools()).not.toContain('replace');
    expect(config.getExcludeTools()).not.toContain('write_file');
  });

  it('should exclude interactive tools in non-interactive mode without YOLO', async () => {
    process.stdin.isTTY = false;
    process.argv = ['node', 'script.js', '-p', 'test'];
    const argv = await parseArguments({} as Settings);
    const config = await loadCliConfig(
      {},
      [],
      new ExtensionEnablementManager(argv.extensions),
      'test-session',
      argv,
    );
    expect(config.getExcludeTools()).toContain('run_shell_command');
    expect(config.getExcludeTools()).toContain('replace');
    expect(config.getExcludeTools()).toContain('write_file');
  });

  it('should not exclude interactive tools in non-interactive mode with YOLO', async () => {
    process.stdin.isTTY = false;
    process.argv = ['node', 'script.js', '-p', 'test', '--yolo'];
    const argv = await parseArguments({} as Settings);
    const config = await loadCliConfig(
      {},
      [],
      new ExtensionEnablementManager(argv.extensions),
      'test-session',
      argv,
    );
    expect(config.getExcludeTools()).not.toContain('run_shell_command');
    expect(config.getExcludeTools()).not.toContain('replace');
    expect(config.getExcludeTools()).not.toContain('write_file');
  });

  it('should not exclude shell tool in non-interactive mode when --allowed-tools="ShellTool" is set', async () => {
    process.stdin.isTTY = false;
    process.argv = [
      'node',
      'script.js',
      '-p',
      'test',
      '--allowed-tools',
      'ShellTool',
    ];
    const argv = await parseArguments({} as Settings);
    const config = await loadCliConfig(
      {},
      [],
      new ExtensionEnablementManager(argv.extensions),
      'test-session',
      argv,
    );
    expect(config.getExcludeTools()).not.toContain(SHELL_TOOL_NAME);
  });

  it('should not exclude shell tool in non-interactive mode when --allowed-tools="run_shell_command" is set', async () => {
    process.stdin.isTTY = false;
    process.argv = [
      'node',
      'script.js',
      '-p',
      'test',
      '--allowed-tools',
      'run_shell_command',
    ];
    const argv = await parseArguments({} as Settings);
    const config = await loadCliConfig(
      {},
      [],
      new ExtensionEnablementManager(argv.extensions),
      'test-session',
      argv,
    );
    expect(config.getExcludeTools()).not.toContain(SHELL_TOOL_NAME);
  });

  it('should not exclude shell tool in non-interactive mode when --allowed-tools="ShellTool(wc)" is set', async () => {
    process.stdin.isTTY = false;
    process.argv = [
      'node',
      'script.js',
      '-p',
      'test',
      '--allowed-tools',
      'ShellTool(wc)',
    ];
    const argv = await parseArguments({} as Settings);
    const config = await loadCliConfig(
      {},
      [],
      new ExtensionEnablementManager(argv.extensions),
      'test-session',
      argv,
    );
    expect(config.getExcludeTools()).not.toContain(SHELL_TOOL_NAME);
  });
});

describe('loadCliConfig interactive', () => {
  const originalArgv = process.argv;
  const originalIsTTY = process.stdin.isTTY;

  beforeEach(() => {
    vi.resetAllMocks();
    vi.mocked(os.homedir).mockReturnValue('/mock/home/user');
    vi.stubEnv('GEMINI_API_KEY', 'test-api-key');
    process.stdin.isTTY = true;
  });

  afterEach(() => {
    process.argv = originalArgv;
    process.stdin.isTTY = originalIsTTY;
    vi.unstubAllEnvs();
    vi.restoreAllMocks();
  });

  it('should be interactive if isTTY and no prompt', async () => {
    process.stdin.isTTY = true;
    process.argv = ['node', 'script.js'];
    const argv = await parseArguments({} as Settings);
    const config = await loadCliConfig(
      {},
      [],
      new ExtensionEnablementManager(argv.extensions),
      'test-session',
      argv,
    );
    expect(config.isInteractive()).toBe(true);
  });

  it('should be interactive if prompt-interactive is set', async () => {
    process.stdin.isTTY = false;
    process.argv = ['node', 'script.js', '--prompt-interactive', 'test'];
    const argv = await parseArguments({} as Settings);
    const config = await loadCliConfig(
      {},
      [],
      new ExtensionEnablementManager(argv.extensions),
      'test-session',
      argv,
    );
    expect(config.isInteractive()).toBe(true);
  });

  it('should not be interactive if not isTTY and no prompt', async () => {
    process.stdin.isTTY = false;
    process.argv = ['node', 'script.js'];
    const argv = await parseArguments({} as Settings);
    const config = await loadCliConfig(
      {},
      [],
      new ExtensionEnablementManager(argv.extensions),
      'test-session',
      argv,
    );
    expect(config.isInteractive()).toBe(false);
  });

  it('should not be interactive if prompt is set', async () => {
    process.stdin.isTTY = true;
    process.argv = ['node', 'script.js', '--prompt', 'test'];
    const argv = await parseArguments({} as Settings);
    const config = await loadCliConfig(
      {},
      [],
      new ExtensionEnablementManager(argv.extensions),
      'test-session',
      argv,
    );
    expect(config.isInteractive()).toBe(false);
  });

  it('should not be interactive if positional prompt words are provided with other flags', async () => {
    process.stdin.isTTY = true;
    process.argv = ['node', 'script.js', '--model', 'gemini-1.5-pro', 'Hello'];
    const argv = await parseArguments({} as Settings);
    const config = await loadCliConfig(
      {},
      [],
      new ExtensionEnablementManager(argv.extensions),
      'test-session',
      argv,
    );
    expect(config.isInteractive()).toBe(false);
  });

  it('should not be interactive if positional prompt words are provided with multiple flags', async () => {
    process.stdin.isTTY = true;
    process.argv = [
      'node',
      'script.js',
      '--model',
      'gemini-1.5-pro',
      '--yolo',
      'Hello world',
    ];
    const argv = await parseArguments({} as Settings);
    const config = await loadCliConfig(
      {},
      [],
      new ExtensionEnablementManager(argv.extensions),
      'test-session',
      argv,
    );
    expect(config.isInteractive()).toBe(false);
    // Verify the question is preserved for one-shot execution
    expect(argv.prompt).toBe('Hello world');
    expect(argv.promptInteractive).toBeUndefined();
  });

  it('should not be interactive if positional prompt words are provided with extensions flag', async () => {
    process.stdin.isTTY = true;
    process.argv = ['node', 'script.js', '-e', 'none', 'hello'];
    const argv = await parseArguments({} as Settings);
    const config = await loadCliConfig(
      {},
      [],
      new ExtensionEnablementManager(argv.extensions),
      'test-session',
      argv,
    );
    expect(config.isInteractive()).toBe(false);
    expect(argv.query).toBe('hello');
    expect(argv.extensions).toEqual(['none']);
  });

  it('should handle multiple positional words correctly', async () => {
    process.stdin.isTTY = true;
    process.argv = ['node', 'script.js', 'hello world how are you'];
    const argv = await parseArguments({} as Settings);
    const config = await loadCliConfig(
      {},
      [],
      new ExtensionEnablementManager(argv.extensions),
      'test-session',
      argv,
    );
    expect(config.isInteractive()).toBe(false);
    expect(argv.query).toBe('hello world how are you');
    expect(argv.prompt).toBe('hello world how are you');
  });

  it('should handle multiple positional words with flags', async () => {
    process.stdin.isTTY = true;
    process.argv = [
      'node',
      'script.js',
      '--model',
      'gemini-1.5-pro',
      'write',
      'a',
      'function',
      'to',
      'sort',
      'array',
    ];
    const argv = await parseArguments({} as Settings);
    const config = await loadCliConfig(
      {},
      [],
      new ExtensionEnablementManager(argv.extensions),
      'test-session',
      argv,
    );
    expect(config.isInteractive()).toBe(false);
    expect(argv.query).toBe('write a function to sort array');
    expect(argv.model).toBe('gemini-1.5-pro');
  });

  it('should handle empty positional arguments', async () => {
    process.stdin.isTTY = true;
    process.argv = ['node', 'script.js', ''];
    const argv = await parseArguments({} as Settings);
    const config = await loadCliConfig(
      {},
      [],
      new ExtensionEnablementManager(argv.extensions),
      'test-session',
      argv,
    );
    expect(config.isInteractive()).toBe(true);
    expect(argv.query).toBeUndefined();
  });

  it('should handle extensions flag with positional arguments correctly', async () => {
    process.stdin.isTTY = true;
    process.argv = [
      'node',
      'script.js',
      '-e',
      'none',
      'hello',
      'world',
      'how',
      'are',
      'you',
    ];
    const argv = await parseArguments({} as Settings);
    const config = await loadCliConfig(
      {},
      [],
      new ExtensionEnablementManager(argv.extensions),
      'test-session',
      argv,
    );
    expect(config.isInteractive()).toBe(false);
    expect(argv.query).toBe('hello world how are you');
    expect(argv.extensions).toEqual(['none']);
  });

  it('should be interactive if no positional prompt words are provided with flags', async () => {
    process.stdin.isTTY = true;
    process.argv = ['node', 'script.js', '--model', 'gemini-1.5-pro'];
    const argv = await parseArguments({} as Settings);
    const config = await loadCliConfig(
      {},
      [],
      new ExtensionEnablementManager(argv.extensions),
      'test-session',
      argv,
    );
    expect(config.isInteractive()).toBe(true);
  });
});

describe('loadCliConfig approval mode', () => {
  const originalArgv = process.argv;

  beforeEach(() => {
    vi.resetAllMocks();
    vi.mocked(os.homedir).mockReturnValue('/mock/home/user');
    vi.stubEnv('GEMINI_API_KEY', 'test-api-key');
    process.argv = ['node', 'script.js']; // Reset argv for each test
    vi.mocked(isWorkspaceTrusted).mockReturnValue({
      isTrusted: true,
      source: undefined,
    });
  });

  afterEach(() => {
    process.argv = originalArgv;
    vi.unstubAllEnvs();
    vi.restoreAllMocks();
  });

  it('should default to DEFAULT approval mode when no flags are set', async () => {
    process.argv = ['node', 'script.js'];
    const argv = await parseArguments({} as Settings);
    const config = await loadCliConfig(
      {},
      [],
      new ExtensionEnablementManager(argv.extensions),
      'test-session',
      argv,
    );
    expect(config.getApprovalMode()).toBe(ServerConfig.ApprovalMode.DEFAULT);
  });

  it('should set YOLO approval mode when --yolo flag is used', async () => {
    process.argv = ['node', 'script.js', '--yolo'];
    const argv = await parseArguments({} as Settings);
    const config = await loadCliConfig(
      {},
      [],
      new ExtensionEnablementManager(argv.extensions),
      'test-session',
      argv,
    );
    expect(config.getApprovalMode()).toBe(ServerConfig.ApprovalMode.YOLO);
  });

  it('should set YOLO approval mode when -y flag is used', async () => {
    process.argv = ['node', 'script.js', '-y'];
    const argv = await parseArguments({} as Settings);
    const config = await loadCliConfig(
      {},
      [],
      new ExtensionEnablementManager(argv.extensions),
      'test-session',
      argv,
    );
    expect(config.getApprovalMode()).toBe(ServerConfig.ApprovalMode.YOLO);
  });

  it('should set DEFAULT approval mode when --approval-mode=default', async () => {
    process.argv = ['node', 'script.js', '--approval-mode', 'default'];
    const argv = await parseArguments({} as Settings);
    const config = await loadCliConfig(
      {},
      [],
      new ExtensionEnablementManager(argv.extensions),
      'test-session',
      argv,
    );
    expect(config.getApprovalMode()).toBe(ServerConfig.ApprovalMode.DEFAULT);
  });

  it('should set AUTO_EDIT approval mode when --approval-mode=auto_edit', async () => {
    process.argv = ['node', 'script.js', '--approval-mode', 'auto_edit'];
    const argv = await parseArguments({} as Settings);
    const config = await loadCliConfig(
      {},
      [],
      new ExtensionEnablementManager(argv.extensions),
      'test-session',
      argv,
    );
    expect(config.getApprovalMode()).toBe(ServerConfig.ApprovalMode.AUTO_EDIT);
  });

  it('should set YOLO approval mode when --approval-mode=yolo', async () => {
    process.argv = ['node', 'script.js', '--approval-mode', 'yolo'];
    const argv = await parseArguments({} as Settings);
    const config = await loadCliConfig(
      {},
      [],
      new ExtensionEnablementManager(argv.extensions),
      'test-session',
      argv,
    );
    expect(config.getApprovalMode()).toBe(ServerConfig.ApprovalMode.YOLO);
  });

  it('should prioritize --approval-mode over --yolo when both would be valid (but validation prevents this)', async () => {
    // Note: This test documents the intended behavior, but in practice the validation
    // prevents both flags from being used together
    process.argv = ['node', 'script.js', '--approval-mode', 'default'];
    const argv = await parseArguments({} as Settings);
    // Manually set yolo to true to simulate what would happen if validation didn't prevent it
    argv.yolo = true;
    const config = await loadCliConfig(
      {},
      [],
      new ExtensionEnablementManager(argv.extensions),
      'test-session',
      argv,
    );
    expect(config.getApprovalMode()).toBe(ServerConfig.ApprovalMode.DEFAULT);
  });

  it('should fall back to --yolo behavior when --approval-mode is not set', async () => {
    process.argv = ['node', 'script.js', '--yolo'];
    const argv = await parseArguments({} as Settings);
    const config = await loadCliConfig(
      {},
      [],
      new ExtensionEnablementManager(argv.extensions),
      'test-session',
      argv,
    );
    expect(config.getApprovalMode()).toBe(ServerConfig.ApprovalMode.YOLO);
  });

  // --- Untrusted Folder Scenarios ---
  describe('when folder is NOT trusted', () => {
    beforeEach(() => {
      vi.mocked(isWorkspaceTrusted).mockReturnValue({
        isTrusted: false,
        source: 'file',
      });
    });

    it('should override --approval-mode=yolo to DEFAULT', async () => {
      process.argv = ['node', 'script.js', '--approval-mode', 'yolo'];
      const argv = await parseArguments({} as Settings);
      const config = await loadCliConfig(
        {},
        [],
        new ExtensionEnablementManager(argv.extensions),
        'test-session',
        argv,
      );
      expect(config.getApprovalMode()).toBe(ServerConfig.ApprovalMode.DEFAULT);
    });

    it('should override --approval-mode=auto_edit to DEFAULT', async () => {
      process.argv = ['node', 'script.js', '--approval-mode', 'auto_edit'];
      const argv = await parseArguments({} as Settings);
      const config = await loadCliConfig(
        {},
        [],
        new ExtensionEnablementManager(argv.extensions),
        'test-session',
        argv,
      );
      expect(config.getApprovalMode()).toBe(ServerConfig.ApprovalMode.DEFAULT);
    });

    it('should override --yolo flag to DEFAULT', async () => {
      process.argv = ['node', 'script.js', '--yolo'];
      const argv = await parseArguments({} as Settings);
      const config = await loadCliConfig(
        {},
        [],
        new ExtensionEnablementManager(argv.extensions),
        'test-session',
        argv,
      );
      expect(config.getApprovalMode()).toBe(ServerConfig.ApprovalMode.DEFAULT);
    });

    it('should remain DEFAULT when --approval-mode=default', async () => {
      process.argv = ['node', 'script.js', '--approval-mode', 'default'];
      const argv = await parseArguments({} as Settings);
      const config = await loadCliConfig(
        {},
        [],
        new ExtensionEnablementManager(argv.extensions),
        'test-session',
        argv,
      );
      expect(config.getApprovalMode()).toBe(ServerConfig.ApprovalMode.DEFAULT);
    });
  });
});

describe('loadCliConfig fileFiltering', () => {
  const originalArgv = process.argv;

  beforeEach(() => {
    vi.resetAllMocks();
    vi.mocked(os.homedir).mockReturnValue('/mock/home/user');
    vi.stubEnv('GEMINI_API_KEY', 'test-api-key');
    process.argv = ['node', 'script.js']; // Reset argv for each test
  });

  afterEach(() => {
    process.argv = originalArgv;
    vi.unstubAllEnvs();
    vi.restoreAllMocks();
  });

  const testCases: Array<{
    property: keyof NonNullable<Settings['context']['fileFiltering']>;
    getter: (config: ServerConfig.Config) => boolean;
    value: boolean;
  }> = [
    {
      property: 'disableFuzzySearch',
      getter: (c) => c.getFileFilteringDisableFuzzySearch(),
      value: true,
    },
    {
      property: 'disableFuzzySearch',
      getter: (c) => c.getFileFilteringDisableFuzzySearch(),
      value: false,
    },
    {
      property: 'respectGitIgnore',
      getter: (c) => c.getFileFilteringRespectGitIgnore(),
      value: true,
    },
    {
      property: 'respectGitIgnore',
      getter: (c) => c.getFileFilteringRespectGitIgnore(),
      value: false,
    },
    {
      property: 'respectGeminiIgnore',
      getter: (c) => c.getFileFilteringRespectGeminiIgnore(),
      value: true,
    },
    {
      property: 'respectGeminiIgnore',
      getter: (c) => c.getFileFilteringRespectGeminiIgnore(),
      value: false,
    },
    {
      property: 'enableRecursiveFileSearch',
      getter: (c) => c.getEnableRecursiveFileSearch(),
      value: true,
    },
    {
      property: 'enableRecursiveFileSearch',
      getter: (c) => c.getEnableRecursiveFileSearch(),
      value: false,
    },
  ];

  it.each(testCases)(
    'should pass $property from settings to config when $value',
    async ({ property, getter, value }) => {
      const settings: Settings = {
        context: {
          fileFiltering: { [property]: value },
        },
      };
      const argv = await parseArguments(settings);
      const config = await loadCliConfig(
        settings,
        [],
        new ExtensionEnablementManager(argv.extensions),
        'test-session',
        argv,
      );
      expect(getter(config)).toBe(value);
    },
  );
});

describe('Output format', () => {
  it('should default to TEXT', async () => {
    process.argv = ['node', 'script.js'];
    const argv = await parseArguments({} as Settings);
    const config = await loadCliConfig(
      {},
      [],
      new ExtensionEnablementManager(argv.extensions),
      'test-session',
      argv,
    );
    expect(config.getOutputFormat()).toBe(OutputFormat.TEXT);
  });

  it('should use the format from settings', async () => {
    process.argv = ['node', 'script.js'];
    const argv = await parseArguments({} as Settings);
    const config = await loadCliConfig(
      { output: { format: OutputFormat.JSON } },
      [],
      new ExtensionEnablementManager(argv.extensions),
      'test-session',
      argv,
    );
    expect(config.getOutputFormat()).toBe(OutputFormat.JSON);
  });

  it('should prioritize the format from argv', async () => {
    process.argv = ['node', 'script.js', '--output-format', 'json'];
    const argv = await parseArguments({} as Settings);
    const config = await loadCliConfig(
      { output: { format: OutputFormat.JSON } },
      [],
      new ExtensionEnablementManager(argv.extensions),
      'test-session',
      argv,
    );
    expect(config.getOutputFormat()).toBe(OutputFormat.JSON);
  });

  it('should accept stream-json as a valid output format', async () => {
    process.argv = ['node', 'script.js', '--output-format', 'stream-json'];
    const argv = await parseArguments({} as Settings);
    const config = await loadCliConfig(
      {},
      [],
      new ExtensionEnablementManager(argv.extensions),
      'test-session',
      argv,
    );
    expect(config.getOutputFormat()).toBe(OutputFormat.STREAM_JSON);
  });

  it('should error on invalid --output-format argument', async () => {
    process.argv = ['node', 'script.js', '--output-format', 'yaml'];
    const mockExit = vi.spyOn(process, 'exit').mockImplementation(() => {
      throw new Error('process.exit called');
    });
    const mockConsoleError = vi
      .spyOn(console, 'error')
      .mockImplementation(() => {});
    await expect(parseArguments({} as Settings)).rejects.toThrow(
      'process.exit called',
    );
    expect(mockConsoleError).toHaveBeenCalledWith(
      expect.stringContaining('Invalid values:'),
    );
    mockExit.mockRestore();
    mockConsoleError.mockRestore();
  });
});

describe('parseArguments with positional prompt', () => {
  const originalArgv = process.argv;

  afterEach(() => {
    process.argv = originalArgv;
  });

  it('should throw an error when both a positional prompt and the --prompt flag are used', async () => {
    process.argv = [
      'node',
      'script.js',
      'positional',
      'prompt',
      '--prompt',
      'test prompt',
    ];

    const mockExit = vi.spyOn(process, 'exit').mockImplementation(() => {
      throw new Error('process.exit called');
    });

    const mockConsoleError = vi
      .spyOn(console, 'error')
      .mockImplementation(() => {});

    await expect(parseArguments({} as Settings)).rejects.toThrow(
      'process.exit called',
    );

    expect(mockConsoleError).toHaveBeenCalledWith(
      expect.stringContaining(
        'Cannot use both a positional prompt and the --prompt (-p) flag together',
      ),
    );

    mockExit.mockRestore();
    mockConsoleError.mockRestore();
  });

  it('should correctly parse a positional prompt to query field', async () => {
    process.argv = ['node', 'script.js', 'positional', 'prompt'];
    const argv = await parseArguments({} as Settings);
    expect(argv.query).toBe('positional prompt');
    // Since no explicit prompt flags are set and query doesn't start with @, should map to prompt (one-shot)
    expect(argv.prompt).toBe('positional prompt');
    expect(argv.promptInteractive).toBeUndefined();
  });

  it('should have correct positional argument description', async () => {
    // Test that the positional argument has the expected description
    const yargsInstance = await import('./config.js');
    // This test verifies that the positional 'query' argument is properly configured
    // with the description: "Positional prompt. Defaults to one-shot; use -i/--prompt-interactive for interactive."
    process.argv = ['node', 'script.js', 'test', 'query'];
    const argv = await yargsInstance.parseArguments({} as Settings);
    expect(argv.query).toBe('test query');
  });

  it('should correctly parse a prompt from the --prompt flag', async () => {
    process.argv = ['node', 'script.js', '--prompt', 'test prompt'];
    const argv = await parseArguments({} as Settings);
    expect(argv.prompt).toBe('test prompt');
  });
});

describe('Telemetry configuration via environment variables', () => {
  it('should prioritize GEMINI_TELEMETRY_ENABLED over settings', async () => {
    vi.stubEnv('GEMINI_TELEMETRY_ENABLED', 'true');
    process.argv = ['node', 'script.js'];
    const argv = await parseArguments({} as Settings);
    const settings: Settings = { telemetry: { enabled: false } };
    const config = await loadCliConfig(
      settings,
      [],
      new ExtensionEnablementManager(argv.extensions),
      'test-session',
      argv,
    );
    expect(config.getTelemetryEnabled()).toBe(true);
  });

  it('should prioritize GEMINI_TELEMETRY_TARGET over settings', async () => {
    vi.stubEnv('GEMINI_TELEMETRY_TARGET', 'gcp');
    process.argv = ['node', 'script.js'];
    const argv = await parseArguments({} as Settings);
    const settings: Settings = {
      telemetry: { target: ServerConfig.TelemetryTarget.LOCAL },
    };
    const config = await loadCliConfig(
      settings,
      [],
      new ExtensionEnablementManager(argv.extensions),
      'test-session',
      argv,
    );
    expect(config.getTelemetryTarget()).toBe('gcp');
  });

  it('should throw when GEMINI_TELEMETRY_TARGET is invalid', async () => {
    vi.stubEnv('GEMINI_TELEMETRY_TARGET', 'bogus');
    process.argv = ['node', 'script.js'];
    const argv = await parseArguments({} as Settings);
    const settings: Settings = {
      telemetry: { target: ServerConfig.TelemetryTarget.GCP },
    };
    await expect(
      loadCliConfig(
        settings,
        [],
        new ExtensionEnablementManager(argv.extensions),
        'test-session',
        argv,
      ),
    ).rejects.toThrow(
      /Invalid telemetry configuration: .*Invalid telemetry target/i,
    );
    vi.unstubAllEnvs();
  });

  it('should prioritize GEMINI_TELEMETRY_OTLP_ENDPOINT over settings and default env var', async () => {
    vi.stubEnv('OTEL_EXPORTER_OTLP_ENDPOINT', 'http://default.env.com');
    vi.stubEnv('GEMINI_TELEMETRY_OTLP_ENDPOINT', 'http://gemini.env.com');
    process.argv = ['node', 'script.js'];
    const argv = await parseArguments({} as Settings);
    const settings: Settings = {
      telemetry: { otlpEndpoint: 'http://settings.com' },
    };
    const config = await loadCliConfig(
      settings,
      [],
      new ExtensionEnablementManager(argv.extensions),
      'test-session',
      argv,
    );
    expect(config.getTelemetryOtlpEndpoint()).toBe('http://gemini.env.com');
  });

  it('should prioritize GEMINI_TELEMETRY_OTLP_PROTOCOL over settings', async () => {
    vi.stubEnv('GEMINI_TELEMETRY_OTLP_PROTOCOL', 'http');
    process.argv = ['node', 'script.js'];
    const argv = await parseArguments({} as Settings);
    const settings: Settings = { telemetry: { otlpProtocol: 'grpc' } };
    const config = await loadCliConfig(
      settings,
      [],
      new ExtensionEnablementManager(argv.extensions),
      'test-session',
      argv,
    );
    expect(config.getTelemetryOtlpProtocol()).toBe('http');
  });

  it('should prioritize GEMINI_TELEMETRY_LOG_PROMPTS over settings', async () => {
    vi.stubEnv('GEMINI_TELEMETRY_LOG_PROMPTS', 'false');
    process.argv = ['node', 'script.js'];
    const argv = await parseArguments({} as Settings);
    const settings: Settings = { telemetry: { logPrompts: true } };
    const config = await loadCliConfig(
      settings,
      [],
      new ExtensionEnablementManager(argv.extensions),
      'test-session',
      argv,
    );
    expect(config.getTelemetryLogPromptsEnabled()).toBe(false);
  });

  it('should prioritize GEMINI_TELEMETRY_OUTFILE over settings', async () => {
    vi.stubEnv('GEMINI_TELEMETRY_OUTFILE', '/gemini/env/telemetry.log');
    process.argv = ['node', 'script.js'];
    const argv = await parseArguments({} as Settings);
    const settings: Settings = {
      telemetry: { outfile: '/settings/telemetry.log' },
    };
    const config = await loadCliConfig(
      settings,
      [],
      new ExtensionEnablementManager(argv.extensions),
      'test-session',
      argv,
    );
    expect(config.getTelemetryOutfile()).toBe('/gemini/env/telemetry.log');
  });

  it('should prioritize GEMINI_TELEMETRY_USE_COLLECTOR over settings', async () => {
    vi.stubEnv('GEMINI_TELEMETRY_USE_COLLECTOR', 'true');
    process.argv = ['node', 'script.js'];
    const argv = await parseArguments({} as Settings);
    const settings: Settings = { telemetry: { useCollector: false } };
    const config = await loadCliConfig(
      settings,
      [],
      new ExtensionEnablementManager(argv.extensions),
      'test-session',
      argv,
    );
    expect(config.getTelemetryUseCollector()).toBe(true);
  });

  it('should use settings value when GEMINI_TELEMETRY_ENABLED is not set', async () => {
    vi.stubEnv('GEMINI_TELEMETRY_ENABLED', undefined);
    process.argv = ['node', 'script.js'];
    const argv = await parseArguments({} as Settings);
    const settings: Settings = { telemetry: { enabled: true } };
    const config = await loadCliConfig(
      settings,
      [],
      new ExtensionEnablementManager(argv.extensions),
      'test-session',
      argv,
    );
    expect(config.getTelemetryEnabled()).toBe(true);
  });

  it('should use settings value when GEMINI_TELEMETRY_TARGET is not set', async () => {
    vi.stubEnv('GEMINI_TELEMETRY_TARGET', undefined);
    process.argv = ['node', 'script.js'];
    const argv = await parseArguments({} as Settings);
    const settings: Settings = {
      telemetry: { target: ServerConfig.TelemetryTarget.LOCAL },
    };
    const config = await loadCliConfig(
      settings,
      [],
      new ExtensionEnablementManager(argv.extensions),
      'test-session',
      argv,
    );
    expect(config.getTelemetryTarget()).toBe('local');
  });

  it("should treat GEMINI_TELEMETRY_ENABLED='1' as true", async () => {
    vi.stubEnv('GEMINI_TELEMETRY_ENABLED', '1');
    process.argv = ['node', 'script.js'];
    const argv = await parseArguments({} as Settings);
    const config = await loadCliConfig(
      {},
      [],
      new ExtensionEnablementManager(argv.extensions),
      'test-session',
      argv,
    );
    expect(config.getTelemetryEnabled()).toBe(true);
  });

  it("should treat GEMINI_TELEMETRY_ENABLED='0' as false", async () => {
    vi.stubEnv('GEMINI_TELEMETRY_ENABLED', '0');
    process.argv = ['node', 'script.js'];
    const argv = await parseArguments({} as Settings);
    const config = await loadCliConfig(
      { telemetry: { enabled: true } },
      [],
      new ExtensionEnablementManager(argv.extensions),
      'test-session',
      argv,
    );
    expect(config.getTelemetryEnabled()).toBe(false);
  });

  it("should treat GEMINI_TELEMETRY_LOG_PROMPTS='1' as true", async () => {
    vi.stubEnv('GEMINI_TELEMETRY_LOG_PROMPTS', '1');
    process.argv = ['node', 'script.js'];
    const argv = await parseArguments({} as Settings);
    const config = await loadCliConfig(
      {},
      [],
      new ExtensionEnablementManager(argv.extensions),
      'test-session',
      argv,
    );
    expect(config.getTelemetryLogPromptsEnabled()).toBe(true);
  });

  it("should treat GEMINI_TELEMETRY_LOG_PROMPTS='false' as false", async () => {
    vi.stubEnv('GEMINI_TELEMETRY_LOG_PROMPTS', 'false');
    process.argv = ['node', 'script.js'];
    const argv = await parseArguments({} as Settings);
    const config = await loadCliConfig(
      { telemetry: { logPrompts: true } },
      [],
      new ExtensionEnablementManager(argv.extensions),
      'test-session',
      argv,
    );
    expect(config.getTelemetryLogPromptsEnabled()).toBe(false);
  });
});<|MERGE_RESOLUTION|>--- conflicted
+++ resolved
@@ -14,12 +14,8 @@
   DEFAULT_GEMINI_MODEL_AUTO,
   OutputFormat,
   type GeminiCLIExtension,
-<<<<<<< HEAD
+  SHELL_TOOL_NAME,
 } from '@thacio/auditaria-cli-core';
-=======
-  SHELL_TOOL_NAME,
-} from '@google/gemini-cli-core';
->>>>>>> 2ef38065
 import {
   loadCliConfig,
   loadHierarchicalGeminiMemory,
