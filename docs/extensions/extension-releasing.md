# Extension Releasing

There are two primary ways of releasing extensions to users:

- [Git repository](#releasing-through-a-git-repository)
- [Github Releases](#releasing-through-github-releases)

Git repository releases tend to be the simplest and most flexible approach, while GitHub releases can be more efficient on initial install as they are shipped as single archives instead of requiring a git clone which downloads each file individually. Github releases may also contain platform specific archives if you need to ship platform specific binary files.

## Releasing through a git repository

This is the most flexible and simple option. All you need to do us create a publicly accessible git repo (such as a public github repository) and then users can install your extension using `auditaria extensions install <your-repo-uri>`, or for a GitHub repository they can use the simplified `auditaria extensions install <org>/<repo>` format. They can optionally depend on a specific ref (branch/tag/commit) using the `--ref=<some-ref>` argument, this defaults to the default branch.

Whenever commits are pushed to the ref that a user depends on, they will be prompted to update the extension. Note that this also allows for easy rollbacks, the HEAD commit is always treated as the latest version regardless of the actual version in the `gemini-extension.json` file.

### Managing release channels using a git repository

Users can depend on any ref from your git repo, such as a branch or tag, which allows you to manage multiple release channels.

For instance, you can maintain a `stable` branch, which users can install this way `auditaria extensions install <your-repo-uri> --ref=stable`. Or, you could make this the default by treating your default branch as your stable release branch, and doing development in a different branch (for instance called `dev`). You can maintain as many branches or tags as you like, providing maximum flexibility for you and your users.

Note that these `ref` arguments can be tags, branches, or even specific commits, which allows users to depend on a specific version of your extension. It is up to you how you want to manage your tags and branches.

### Example releasing flow using a git repo

While there are many options for how you want to manage releases using a git flow, we recommend treating your default branch as your "stable" release branch. This means that the default behavior for `auditaria extensions install <your-repo-uri>` is to be on the stable release branch.

Lets say you want to maintain three standard release channels, `stable`, `preview`, and `dev`. You would do all your standard development in the `dev` branch. When you are ready to do a preview release, you merge that branch into your `preview` branch. When you are ready to promote your preview branch to stable, you merge `preview` into your stable branch (which might be your default branch or a different branch).

You can also cherry pick changes from one branch into another using `git cherry-pick`, but do note that this will result in your branches having a slightly divergent history from each other, unless you force push changes to your branches on each release to restore the history to a clean slate (which may not be possible for the default branch depending on your repository settings). If you plan on doing cherry picks, you may want to avoid having your default branch be the stable branch to avoid force-pushing to the default branch which should generally be avoided.

## Releasing through Github releases

Auditaria CLI extensions can be distributed through [GitHub Releases](https://docs.github.com/en/repositories/releasing-projects-on-github/about-releases). This provides a faster and more reliable initial installation experience for users, as it avoids the need to clone the repository.

Each release includes at least one archive file, which contains the full contents of the repo at the tag that it was linked to. Releases may also include [pre-built archives](#custom-pre-built-archives) if your extension requires some build step or has platform specific binaries attached to it.

<<<<<<< HEAD
When checking for updates, auditaria will just look for the latest release on github (you must mark it as such when creating the release), unless the user installed a specific release by passing `--ref=<some-release-tag>`. We do not at this time support opting in to pre-release releases or semver.
=======
When checking for updates, gemini will just look for the "latest" release on github (you must mark it as such when creating the release), unless the user installed a specific release by passing `--ref=<some-release-tag>`.

You may also install extensions with the `--pre-release` flag in order to get the latest release regardless of whether it has been marked as "latest". This allows you to test that your release works before actually pushing it to all users.
>>>>>>> 56ca62cf

### Custom pre-built archives

Custom archives must be attached directly to the github release as assets and must be fully self-contained. This means they should include the entire extension, see [archive structure](#archive-structure).

If your extension is platform-independent, you can provide a single generic asset. In this case, there should be only one asset attached to the release.

Custom archives may also be used if you want to develop your extension within a larger repository, you can build an archive which has a different layout from the repo itself (for instance it might just be an archive of a subdirectory containing the extension).

#### Platform specific archives

To ensure Auditaria CLI can automatically find the correct release asset for each platform, you must follow this naming convention. The CLI will search for assets in the following order:

1.  **Platform and Architecture-Specific:** `{platform}.{arch}.{name}.{extension}`
2.  **Platform-Specific:** `{platform}.{name}.{extension}`
3.  **Generic:** If only one asset is provided, it will be used as a generic fallback.

- `{name}`: The name of your extension.
- `{platform}`: The operating system. Supported values are:
  - `darwin` (macOS)
  - `linux`
  - `win32` (Windows)
- `{arch}`: The architecture. Supported values are:
  - `x64`
  - `arm64`
- `{extension}`: The file extension of the archive (e.g., `.tar.gz` or `.zip`).

**Examples:**

- `darwin.arm64.my-tool.tar.gz` (specific to Apple Silicon Macs)
- `darwin.my-tool.tar.gz` (for all Macs)
- `linux.x64.my-tool.tar.gz`
- `win32.my-tool.zip`

#### Archive structure

Archives must be fully contained extensions and have all the standard requirements - specifically the `gemini-extension.json` file must be at the root of the archive.

The rest of the layout should look exactly the same as a typical extension, see [extensions.md](extension.md).

#### Example GitHub Actions workflow

Here is an example of a GitHub Actions workflow that builds and releases an Auditaria CLI extension for multiple platforms:

```yaml
name: Release Extension

on:
  push:
    tags:
      - 'v*'

jobs:
  release:
    runs-on: ubuntu-latest
    steps:
      - uses: actions/checkout@v3

      - name: Set up Node.js
        uses: actions/setup-node@v3
        with:
          node-version: '20'

      - name: Install dependencies
        run: npm ci

      - name: Build extension
        run: npm run build

      - name: Create release assets
        run: |
          npm run package -- --platform=darwin --arch=arm64
          npm run package -- --platform=linux --arch=x64
          npm run package -- --platform=win32 --arch=x64

      - name: Create GitHub Release
        uses: softprops/action-gh-release@v1
        with:
          files: |
            release/darwin.arm64.my-tool.tar.gz
            release/linux.arm64.my-tool.tar.gz
            release/win32.arm64.my-tool.zip
```<|MERGE_RESOLUTION|>--- conflicted
+++ resolved
@@ -35,13 +35,9 @@
 
 Each release includes at least one archive file, which contains the full contents of the repo at the tag that it was linked to. Releases may also include [pre-built archives](#custom-pre-built-archives) if your extension requires some build step or has platform specific binaries attached to it.
 
-<<<<<<< HEAD
-When checking for updates, auditaria will just look for the latest release on github (you must mark it as such when creating the release), unless the user installed a specific release by passing `--ref=<some-release-tag>`. We do not at this time support opting in to pre-release releases or semver.
-=======
-When checking for updates, gemini will just look for the "latest" release on github (you must mark it as such when creating the release), unless the user installed a specific release by passing `--ref=<some-release-tag>`.
+When checking for updates, auditaria will just look for the "latest" release on github (you must mark it as such when creating the release), unless the user installed a specific release by passing `--ref=<some-release-tag>`.
 
 You may also install extensions with the `--pre-release` flag in order to get the latest release regardless of whether it has been marked as "latest". This allows you to test that your release works before actually pushing it to all users.
->>>>>>> 56ca62cf
 
 ### Custom pre-built archives
 
