--- conflicted
+++ resolved
@@ -448,27 +448,19 @@
   - Specifies the Gemini model to use for this session.
   - Example: `npm start -- --model gemini-1.5-pro-latest`
 - **`--prompt <your_prompt>`** (**`-p <your_prompt>`**):
-<<<<<<< HEAD
   - Used to pass a prompt directly to the command. This invokes Auditaria CLI in a non-interactive mode.
-=======
-  - Used to pass a prompt directly to the command. This invokes Gemini CLI in a non-interactive mode.
   - For scripting examples, use the `--output-format json` flag to get structured output.
->>>>>>> 514767c8
 - **`--prompt-interactive <your_prompt>`** (**`-i <your_prompt>`**):
   - Starts an interactive session with the provided prompt as the initial input.
   - The prompt is processed within the interactive session, not before it.
   - Cannot be used when piping input from stdin.
-<<<<<<< HEAD
   - Example: `auditaria -i "explain this code"`
-=======
-  - Example: `gemini -i "explain this code"`
 - **`--output-format <format>`**:
   - **Description:** Specifies the format of the CLI output for non-interactive mode.
   - **Values:**
     - `text`: (Default) The standard human-readable output.
     - `json`: A machine-readable JSON output.
   - **Note:** For structured output and scripting, use the `--output-format json` flag.
->>>>>>> 514767c8
 - **`--sandbox`** (**`-s`**):
   - Enables sandbox mode for this session.
 - **`--sandbox-image`**:
