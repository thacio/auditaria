--- conflicted
+++ resolved
@@ -14,12 +14,8 @@
   ClearcutLogger,
   Config,
   ExtensionInstallEvent,
-<<<<<<< HEAD
+  ExtensionUninstallEvent,
 } from '@thacio/auditaria-cli-core';
-=======
-  ExtensionUninstallEvent,
-} from '@google/gemini-cli-core';
->>>>>>> 8a5e6923
 import * as fs from 'node:fs';
 import * as path from 'node:path';
 import * as os from 'node:os';
