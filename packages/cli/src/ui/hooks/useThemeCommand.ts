/**
 * @license
 * Copyright 2025 Google LLC
 * SPDX-License-Identifier: Apache-2.0
 */
import { t } from '@thacio/auditaria-cli-core';

import { useState, useCallback } from 'react';
import { themeManager } from '../themes/theme-manager.js';
import type { LoadedSettings, SettingScope } from '../../config/settings.js'; // Import LoadedSettings, AppSettings, MergedSetting
import { type HistoryItem, MessageType } from '../types.js';
import process from 'node:process';

interface UseThemeCommandReturn {
  isThemeDialogOpen: boolean;
  openThemeDialog: () => void;
  handleThemeSelect: (
    themeName: string | undefined,
    scope: SettingScope,
  ) => void; // Added scope
  handleThemeHighlight: (themeName: string | undefined) => void;
}

export const useThemeCommand = (
  loadedSettings: LoadedSettings,
  setThemeError: (error: string | null) => void,
  addItem: (item: Omit<HistoryItem, 'id'>, timestamp: number) => void,
  initialThemeError: string | null,
): UseThemeCommandReturn => {
<<<<<<< HEAD
  const [isThemeDialogOpen, setIsThemeDialogOpen] = useState(false);

  // Check for invalid theme configuration on startup
  useEffect(() => {
    const effectiveTheme = loadedSettings.merged.ui?.theme;
    if (effectiveTheme && !themeManager.findThemeByName(effectiveTheme)) {
      setIsThemeDialogOpen(true);
      setThemeError(t('theme.not_found', 'Theme "{theme}" not found.', { theme: effectiveTheme }));
    } else {
      setThemeError(null);
    }
  }, [loadedSettings.merged.ui?.theme, setThemeError]);
=======
  const [isThemeDialogOpen, setIsThemeDialogOpen] =
    useState(!!initialThemeError);
>>>>>>> 885af07d

  const openThemeDialog = useCallback(() => {
    if (process.env['NO_COLOR']) {
      addItem(
        {
          type: MessageType.INFO,
          text: t('theme.no_color_env', 'Theme configuration unavailable due to NO_COLOR env variable.'),
        },
        Date.now(),
      );
      return;
    }
    setIsThemeDialogOpen(true);
  }, [addItem]);

  const applyTheme = useCallback(
    (themeName: string | undefined) => {
      if (!themeManager.setActiveTheme(themeName)) {
        // If theme is not found, open the theme selection dialog and set error message
        setIsThemeDialogOpen(true);
        setThemeError(t('theme.not_found', 'Theme "{theme}" not found.', { theme: themeName ?? 'undefined' }));
      } else {
        setThemeError(null); // Clear any previous theme error on success
      }
    },
    [setThemeError],
  );

  const handleThemeHighlight = useCallback(
    (themeName: string | undefined) => {
      applyTheme(themeName);
    },
    [applyTheme],
  );

  const handleThemeSelect = useCallback(
    (themeName: string | undefined, scope: SettingScope) => {
      try {
        // Merge user and workspace custom themes (workspace takes precedence)
        const mergedCustomThemes = {
          ...(loadedSettings.user.settings.ui?.customThemes || {}),
          ...(loadedSettings.workspace.settings.ui?.customThemes || {}),
        };
        // Only allow selecting themes available in the merged custom themes or built-in themes
        const isBuiltIn = themeManager.findThemeByName(themeName);
        const isCustom = themeName && mergedCustomThemes[themeName];
        if (!isBuiltIn && !isCustom) {
          setThemeError(`Theme "${themeName}" not found in selected scope.`);
          setIsThemeDialogOpen(true);
          return;
        }
        loadedSettings.setValue(scope, 'ui.theme', themeName); // Update the merged settings
        if (loadedSettings.merged.ui?.customThemes) {
          themeManager.loadCustomThemes(loadedSettings.merged.ui?.customThemes);
        }
        applyTheme(loadedSettings.merged.ui?.theme); // Apply the current theme
        setThemeError(null);
      } finally {
        setIsThemeDialogOpen(false); // Close the dialog
      }
    },
    [applyTheme, loadedSettings, setThemeError],
  );

  return {
    isThemeDialogOpen,
    openThemeDialog,
    handleThemeSelect,
    handleThemeHighlight,
  };
};<|MERGE_RESOLUTION|>--- conflicted
+++ resolved
@@ -27,23 +27,8 @@
   addItem: (item: Omit<HistoryItem, 'id'>, timestamp: number) => void,
   initialThemeError: string | null,
 ): UseThemeCommandReturn => {
-<<<<<<< HEAD
-  const [isThemeDialogOpen, setIsThemeDialogOpen] = useState(false);
-
-  // Check for invalid theme configuration on startup
-  useEffect(() => {
-    const effectiveTheme = loadedSettings.merged.ui?.theme;
-    if (effectiveTheme && !themeManager.findThemeByName(effectiveTheme)) {
-      setIsThemeDialogOpen(true);
-      setThemeError(t('theme.not_found', 'Theme "{theme}" not found.', { theme: effectiveTheme }));
-    } else {
-      setThemeError(null);
-    }
-  }, [loadedSettings.merged.ui?.theme, setThemeError]);
-=======
   const [isThemeDialogOpen, setIsThemeDialogOpen] =
     useState(!!initialThemeError);
->>>>>>> 885af07d
 
   const openThemeDialog = useCallback(() => {
     if (process.env['NO_COLOR']) {
