--- conflicted
+++ resolved
@@ -55,11 +55,7 @@
       value: FolderTrustChoice.TRUST_FOLDER,
     },
     {
-<<<<<<< HEAD
-      label: t('folder_trust_dialog.options.trust_parent', 'Trust parent folder'),
-=======
-      label: `Trust parent folder (${parentFolder})`,
->>>>>>> 421f989f
+      label: t('folder_trust_dialog.options.trust_parent', `Trust parent folder (${parentFolder})`, { parentFolder }),
       value: FolderTrustChoice.TRUST_PARENT,
     },
     {
