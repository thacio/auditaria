/**
 * @license
 * Copyright 2025 Google LLC
 * SPDX-License-Identifier: Apache-2.0
 */

import { describe, it, expect, vi, beforeEach, afterEach, Mock } from 'vitest';
import * as os from 'os';
import * as path from 'path';
<<<<<<< HEAD
import { ShellTool, EditTool, WriteFileTool } from '@thacio/auditaria-cli-core';
import { loadCliConfig, parseArguments } from './config.js';
=======
import { ShellTool, EditTool, WriteFileTool } from '@google/gemini-cli-core';
import { loadCliConfig, parseArguments, CliArgs } from './config.js';
>>>>>>> 494a996f
import { Settings } from './settings.js';
import { Extension } from './extension.js';
import * as ServerConfig from '@thacio/auditaria-cli-core';
import { isWorkspaceTrusted } from './trustedFolders.js';

vi.mock('./trustedFolders.js', () => ({
  isWorkspaceTrusted: vi.fn(),
}));

vi.mock('fs', async (importOriginal) => {
  const actualFs = await importOriginal<typeof import('fs')>();
  const pathMod = await import('path');
  const mockHome = '/mock/home/user';
  const MOCK_CWD1 = process.cwd();
  const MOCK_CWD2 = pathMod.resolve(pathMod.sep, 'home', 'user', 'project');

  const mockPaths = new Set([
    MOCK_CWD1,
    MOCK_CWD2,
    pathMod.resolve(pathMod.sep, 'cli', 'path1'),
    pathMod.resolve(pathMod.sep, 'settings', 'path1'),
    pathMod.join(mockHome, 'settings', 'path2'),
    pathMod.join(MOCK_CWD2, 'cli', 'path2'),
    pathMod.join(MOCK_CWD2, 'settings', 'path3'),
  ]);

  return {
    ...actualFs,
    mkdirSync: vi.fn(),
    writeFileSync: vi.fn(),
    existsSync: vi.fn((p) => mockPaths.has(p.toString())),
    statSync: vi.fn((p) => {
      if (mockPaths.has(p.toString())) {
        return { isDirectory: () => true } as unknown as import('fs').Stats;
      }
      return (actualFs as typeof import('fs')).statSync(p as unknown as string);
    }),
    realpathSync: vi.fn((p) => p),
  };
});

vi.mock('os', async (importOriginal) => {
  const actualOs = await importOriginal<typeof os>();
  return {
    ...actualOs,
    homedir: vi.fn(() => '/mock/home/user'),
  };
});

vi.mock('open', () => ({
  default: vi.fn(),
}));

vi.mock('read-package-up', () => ({
  readPackageUp: vi.fn(() =>
    Promise.resolve({ packageJson: { version: 'test-version' } }),
  ),
}));

vi.mock('@thacio/auditaria-cli-core', async () => {
  const actualServer = await vi.importActual<typeof ServerConfig>(
    '@thacio/auditaria-cli-core',
  );
  return {
    ...actualServer,
    IdeClient: {
      getInstance: vi.fn().mockReturnValue({
        getConnectionStatus: vi.fn(),
        initialize: vi.fn(),
        shutdown: vi.fn(),
      }),
    },
    loadEnvironment: vi.fn(),
    loadServerHierarchicalMemory: vi.fn(
      (cwd, dirs, debug, fileService, extensionPaths, _maxDirs) =>
        Promise.resolve({
          memoryContent: extensionPaths?.join(',') || '',
          fileCount: extensionPaths?.length || 0,
        }),
    ),
    DEFAULT_MEMORY_FILE_FILTERING_OPTIONS: {
      respectGitIgnore: false,
      respectGeminiIgnore: true,
    },
    DEFAULT_FILE_FILTERING_OPTIONS: {
      respectGitIgnore: true,
      respectGeminiIgnore: true,
    },
  };
});

describe('parseArguments', () => {
  const originalArgv = process.argv;

  afterEach(() => {
    process.argv = originalArgv;
  });

  it('should throw an error when both --prompt and --prompt-interactive are used together', async () => {
    process.argv = [
      'node',
      'script.js',
      '--prompt',
      'test prompt',
      '--prompt-interactive',
      'interactive prompt',
    ];

    const mockExit = vi.spyOn(process, 'exit').mockImplementation(() => {
      throw new Error('process.exit called');
    });

    const mockConsoleError = vi
      .spyOn(console, 'error')
      .mockImplementation(() => {});

    await expect(parseArguments()).rejects.toThrow('process.exit called');

    expect(mockConsoleError).toHaveBeenCalledWith(
      expect.stringContaining(
        'Cannot use both --prompt (-p) and --prompt-interactive (-i) together',
      ),
    );

    mockExit.mockRestore();
    mockConsoleError.mockRestore();
  });

  it('should throw an error when using short flags -p and -i together', async () => {
    process.argv = [
      'node',
      'script.js',
      '-p',
      'test prompt',
      '-i',
      'interactive prompt',
    ];

    const mockExit = vi.spyOn(process, 'exit').mockImplementation(() => {
      throw new Error('process.exit called');
    });

    const mockConsoleError = vi
      .spyOn(console, 'error')
      .mockImplementation(() => {});

    await expect(parseArguments()).rejects.toThrow('process.exit called');

    expect(mockConsoleError).toHaveBeenCalledWith(
      expect.stringContaining(
        'Cannot use both --prompt (-p) and --prompt-interactive (-i) together',
      ),
    );

    mockExit.mockRestore();
    mockConsoleError.mockRestore();
  });

  it('should allow --prompt without --prompt-interactive', async () => {
    process.argv = ['node', 'script.js', '--prompt', 'test prompt'];
    const argv = await parseArguments();
    expect(argv.prompt).toBe('test prompt');
    expect(argv.promptInteractive).toBeUndefined();
  });

  it('should allow --prompt-interactive without --prompt', async () => {
    process.argv = [
      'node',
      'script.js',
      '--prompt-interactive',
      'interactive prompt',
    ];
    const argv = await parseArguments();
    expect(argv.promptInteractive).toBe('interactive prompt');
    expect(argv.prompt).toBeUndefined();
  });

  it('should allow -i flag as alias for --prompt-interactive', async () => {
    process.argv = ['node', 'script.js', '-i', 'interactive prompt'];
    const argv = await parseArguments();
    expect(argv.promptInteractive).toBe('interactive prompt');
    expect(argv.prompt).toBeUndefined();
  });

  it('should throw an error when both --yolo and --approval-mode are used together', async () => {
    process.argv = [
      'node',
      'script.js',
      '--yolo',
      '--approval-mode',
      'default',
    ];

    const mockExit = vi.spyOn(process, 'exit').mockImplementation(() => {
      throw new Error('process.exit called');
    });

    const mockConsoleError = vi
      .spyOn(console, 'error')
      .mockImplementation(() => {});

    await expect(parseArguments()).rejects.toThrow('process.exit called');

    expect(mockConsoleError).toHaveBeenCalledWith(
      expect.stringContaining(
        'Cannot use both --yolo (-y) and --approval-mode together. Use --approval-mode=yolo instead.',
      ),
    );

    mockExit.mockRestore();
    mockConsoleError.mockRestore();
  });

  it('should throw an error when using short flags -y and --approval-mode together', async () => {
    process.argv = ['node', 'script.js', '-y', '--approval-mode', 'yolo'];

    const mockExit = vi.spyOn(process, 'exit').mockImplementation(() => {
      throw new Error('process.exit called');
    });

    const mockConsoleError = vi
      .spyOn(console, 'error')
      .mockImplementation(() => {});

    await expect(parseArguments()).rejects.toThrow('process.exit called');

    expect(mockConsoleError).toHaveBeenCalledWith(
      expect.stringContaining(
        'Cannot use both --yolo (-y) and --approval-mode together. Use --approval-mode=yolo instead.',
      ),
    );

    mockExit.mockRestore();
    mockConsoleError.mockRestore();
  });

  it('should allow --approval-mode without --yolo', async () => {
    process.argv = ['node', 'script.js', '--approval-mode', 'auto_edit'];
    const argv = await parseArguments();
    expect(argv.approvalMode).toBe('auto_edit');
    expect(argv.yolo).toBe(false);
  });

  it('should allow --yolo without --approval-mode', async () => {
    process.argv = ['node', 'script.js', '--yolo'];
    const argv = await parseArguments();
    expect(argv.yolo).toBe(true);
    expect(argv.approvalMode).toBeUndefined();
  });

  it('should reject invalid --approval-mode values', async () => {
    process.argv = ['node', 'script.js', '--approval-mode', 'invalid'];

    const mockExit = vi.spyOn(process, 'exit').mockImplementation(() => {
      throw new Error('process.exit called');
    });

    const mockConsoleError = vi
      .spyOn(console, 'error')
      .mockImplementation(() => {});

    await expect(parseArguments()).rejects.toThrow('process.exit called');

    expect(mockConsoleError).toHaveBeenCalledWith(
      expect.stringContaining('Invalid values:'),
    );

    mockExit.mockRestore();
    mockConsoleError.mockRestore();
  });
});

describe('loadCliConfig', () => {
  const originalArgv = process.argv;

  beforeEach(() => {
    vi.resetAllMocks();
    vi.mocked(os.homedir).mockReturnValue('/mock/home/user');
    vi.stubEnv('GEMINI_API_KEY', 'test-api-key');
  });

  afterEach(() => {
    process.argv = originalArgv;
    vi.unstubAllEnvs();
    vi.restoreAllMocks();
  });

  it('should set showMemoryUsage to true when --show-memory-usage flag is present', async () => {
    process.argv = ['node', 'script.js', '--show-memory-usage'];
    const argv = await parseArguments();
    const settings: Settings = {};
    const config = await loadCliConfig(settings, [], 'test-session', argv);
    expect(config.getShowMemoryUsage()).toBe(true);
  });

  it('should set showMemoryUsage to false when --memory flag is not present', async () => {
    process.argv = ['node', 'script.js'];
    const argv = await parseArguments();
    const settings: Settings = {};
    const config = await loadCliConfig(settings, [], 'test-session', argv);
    expect(config.getShowMemoryUsage()).toBe(false);
  });

  it('should set showMemoryUsage to false by default from settings if CLI flag is not present', async () => {
    process.argv = ['node', 'script.js'];
    const argv = await parseArguments();
    const settings: Settings = { showMemoryUsage: false };
    const config = await loadCliConfig(settings, [], 'test-session', argv);
    expect(config.getShowMemoryUsage()).toBe(false);
  });

  it('should prioritize CLI flag over settings for showMemoryUsage (CLI true, settings false)', async () => {
    process.argv = ['node', 'script.js', '--show-memory-usage'];
    const argv = await parseArguments();
    const settings: Settings = { showMemoryUsage: false };
    const config = await loadCliConfig(settings, [], 'test-session', argv);
    expect(config.getShowMemoryUsage()).toBe(true);
  });

  it(`should leave proxy to empty by default`, async () => {
    process.argv = ['node', 'script.js'];
    const argv = await parseArguments();
    const settings: Settings = {};
    const config = await loadCliConfig(settings, [], 'test-session', argv);
    expect(config.getProxy()).toBeFalsy();
  });

  const proxy_url = 'http://localhost:7890';
  const testCases = [
    {
      input: {
        env_name: 'https_proxy',
        proxy_url,
      },
      expected: proxy_url,
    },
    {
      input: {
        env_name: 'http_proxy',
        proxy_url,
      },
      expected: proxy_url,
    },
    {
      input: {
        env_name: 'HTTPS_PROXY',
        proxy_url,
      },
      expected: proxy_url,
    },
    {
      input: {
        env_name: 'HTTP_PROXY',
        proxy_url,
      },
      expected: proxy_url,
    },
  ];
  testCases.forEach(({ input, expected }) => {
    it(`should set proxy to ${expected} according to environment variable [${input.env_name}]`, async () => {
      vi.stubEnv(input.env_name, input.proxy_url);
      process.argv = ['node', 'script.js'];
      const argv = await parseArguments();
      const settings: Settings = {};
      const config = await loadCliConfig(settings, [], 'test-session', argv);
      expect(config.getProxy()).toBe(expected);
    });
  });

  it('should set proxy when --proxy flag is present', async () => {
    process.argv = ['node', 'script.js', '--proxy', 'http://localhost:7890'];
    const argv = await parseArguments();
    const settings: Settings = {};
    const config = await loadCliConfig(settings, [], 'test-session', argv);
    expect(config.getProxy()).toBe('http://localhost:7890');
  });

  it('should prioritize CLI flag over environment variable for proxy (CLI http://localhost:7890, environment variable http://localhost:7891)', async () => {
    vi.stubEnv('http_proxy', 'http://localhost:7891');
    process.argv = ['node', 'script.js', '--proxy', 'http://localhost:7890'];
    const argv = await parseArguments();
    const settings: Settings = {};
    const config = await loadCliConfig(settings, [], 'test-session', argv);
    expect(config.getProxy()).toBe('http://localhost:7890');
  });
});

describe('loadCliConfig telemetry', () => {
  const originalArgv = process.argv;

  beforeEach(() => {
    vi.resetAllMocks();
    vi.mocked(os.homedir).mockReturnValue('/mock/home/user');
    vi.stubEnv('GEMINI_API_KEY', 'test-api-key');
  });

  afterEach(() => {
    process.argv = originalArgv;
    vi.unstubAllEnvs();
    vi.restoreAllMocks();
  });

  it('should set telemetry to false by default when no flag or setting is present', async () => {
    process.argv = ['node', 'script.js'];
    const argv = await parseArguments();
    const settings: Settings = {};
    const config = await loadCliConfig(settings, [], 'test-session', argv);
    expect(config.getTelemetryEnabled()).toBe(false);
  });

  it('should set telemetry to true when --telemetry flag is present', async () => {
    process.argv = ['node', 'script.js', '--telemetry'];
    const argv = await parseArguments();
    const settings: Settings = {};
    const config = await loadCliConfig(settings, [], 'test-session', argv);
    expect(config.getTelemetryEnabled()).toBe(true);
  });

  it('should set telemetry to false when --no-telemetry flag is present', async () => {
    process.argv = ['node', 'script.js', '--no-telemetry'];
    const argv = await parseArguments();
    const settings: Settings = {};
    const config = await loadCliConfig(settings, [], 'test-session', argv);
    expect(config.getTelemetryEnabled()).toBe(false);
  });

  it('should use telemetry value from settings if CLI flag is not present (settings true)', async () => {
    process.argv = ['node', 'script.js'];
    const argv = await parseArguments();
    const settings: Settings = { telemetry: { enabled: true } };
    const config = await loadCliConfig(settings, [], 'test-session', argv);
    expect(config.getTelemetryEnabled()).toBe(true);
  });

  it('should use telemetry value from settings if CLI flag is not present (settings false)', async () => {
    process.argv = ['node', 'script.js'];
    const argv = await parseArguments();
    const settings: Settings = { telemetry: { enabled: false } };
    const config = await loadCliConfig(settings, [], 'test-session', argv);
    expect(config.getTelemetryEnabled()).toBe(false);
  });

  it('should prioritize --telemetry CLI flag (true) over settings (false)', async () => {
    process.argv = ['node', 'script.js', '--telemetry'];
    const argv = await parseArguments();
    const settings: Settings = { telemetry: { enabled: false } };
    const config = await loadCliConfig(settings, [], 'test-session', argv);
    expect(config.getTelemetryEnabled()).toBe(true);
  });

  it('should prioritize --no-telemetry CLI flag (false) over settings (true)', async () => {
    process.argv = ['node', 'script.js', '--no-telemetry'];
    const argv = await parseArguments();
    const settings: Settings = { telemetry: { enabled: true } };
    const config = await loadCliConfig(settings, [], 'test-session', argv);
    expect(config.getTelemetryEnabled()).toBe(false);
  });

  it('should use telemetry OTLP endpoint from settings if CLI flag is not present', async () => {
    process.argv = ['node', 'script.js'];
    const argv = await parseArguments();
    const settings: Settings = {
      telemetry: { otlpEndpoint: 'http://settings.example.com' },
    };
    const config = await loadCliConfig(settings, [], 'test-session', argv);
    expect(config.getTelemetryOtlpEndpoint()).toBe(
      'http://settings.example.com',
    );
  });

  it('should prioritize --telemetry-otlp-endpoint CLI flag over settings', async () => {
    process.argv = [
      'node',
      'script.js',
      '--telemetry-otlp-endpoint',
      'http://cli.example.com',
    ];
    const argv = await parseArguments();
    const settings: Settings = {
      telemetry: { otlpEndpoint: 'http://settings.example.com' },
    };
    const config = await loadCliConfig(settings, [], 'test-session', argv);
    expect(config.getTelemetryOtlpEndpoint()).toBe('http://cli.example.com');
  });

  it('should use default endpoint if no OTLP endpoint is provided via CLI or settings', async () => {
    process.argv = ['node', 'script.js'];
    const argv = await parseArguments();
    const settings: Settings = { telemetry: { enabled: true } };
    const config = await loadCliConfig(settings, [], 'test-session', argv);
    expect(config.getTelemetryOtlpEndpoint()).toBe('http://localhost:4317');
  });

  it('should use telemetry target from settings if CLI flag is not present', async () => {
    process.argv = ['node', 'script.js'];
    const argv = await parseArguments();
    const settings: Settings = {
      telemetry: { target: ServerConfig.DEFAULT_TELEMETRY_TARGET },
    };
    const config = await loadCliConfig(settings, [], 'test-session', argv);
    expect(config.getTelemetryTarget()).toBe(
      ServerConfig.DEFAULT_TELEMETRY_TARGET,
    );
  });

  it('should prioritize --telemetry-target CLI flag over settings', async () => {
    process.argv = ['node', 'script.js', '--telemetry-target', 'gcp'];
    const argv = await parseArguments();
    const settings: Settings = {
      telemetry: { target: ServerConfig.DEFAULT_TELEMETRY_TARGET },
    };
    const config = await loadCliConfig(settings, [], 'test-session', argv);
    expect(config.getTelemetryTarget()).toBe('gcp');
  });

  it('should use default target if no target is provided via CLI or settings', async () => {
    process.argv = ['node', 'script.js'];
    const argv = await parseArguments();
    const settings: Settings = { telemetry: { enabled: true } };
    const config = await loadCliConfig(settings, [], 'test-session', argv);
    expect(config.getTelemetryTarget()).toBe(
      ServerConfig.DEFAULT_TELEMETRY_TARGET,
    );
  });

  it('should use telemetry log prompts from settings if CLI flag is not present', async () => {
    process.argv = ['node', 'script.js'];
    const argv = await parseArguments();
    const settings: Settings = { telemetry: { logPrompts: false } };
    const config = await loadCliConfig(settings, [], 'test-session', argv);
    expect(config.getTelemetryLogPromptsEnabled()).toBe(false);
  });

  it('should prioritize --telemetry-log-prompts CLI flag (true) over settings (false)', async () => {
    process.argv = ['node', 'script.js', '--telemetry-log-prompts'];
    const argv = await parseArguments();
    const settings: Settings = { telemetry: { logPrompts: false } };
    const config = await loadCliConfig(settings, [], 'test-session', argv);
    expect(config.getTelemetryLogPromptsEnabled()).toBe(true);
  });

  it('should prioritize --no-telemetry-log-prompts CLI flag (false) over settings (true)', async () => {
    process.argv = ['node', 'script.js', '--no-telemetry-log-prompts'];
    const argv = await parseArguments();
    const settings: Settings = { telemetry: { logPrompts: true } };
    const config = await loadCliConfig(settings, [], 'test-session', argv);
    expect(config.getTelemetryLogPromptsEnabled()).toBe(false);
  });

  it('should use default log prompts (true) if no value is provided via CLI or settings', async () => {
    process.argv = ['node', 'script.js'];
    const argv = await parseArguments();
    const settings: Settings = { telemetry: { enabled: true } };
    const config = await loadCliConfig(settings, [], 'test-session', argv);
    expect(config.getTelemetryLogPromptsEnabled()).toBe(true);
  });

  it('should use telemetry OTLP protocol from settings if CLI flag is not present', async () => {
    process.argv = ['node', 'script.js'];
    const argv = await parseArguments();
    const settings: Settings = {
      telemetry: { otlpProtocol: 'http' },
    };
    const config = await loadCliConfig(settings, [], 'test-session', argv);
    expect(config.getTelemetryOtlpProtocol()).toBe('http');
  });

  it('should prioritize --telemetry-otlp-protocol CLI flag over settings', async () => {
    process.argv = ['node', 'script.js', '--telemetry-otlp-protocol', 'http'];
    const argv = await parseArguments();
    const settings: Settings = {
      telemetry: { otlpProtocol: 'grpc' },
    };
    const config = await loadCliConfig(settings, [], 'test-session', argv);
    expect(config.getTelemetryOtlpProtocol()).toBe('http');
  });

  it('should use default protocol if no OTLP protocol is provided via CLI or settings', async () => {
    process.argv = ['node', 'script.js'];
    const argv = await parseArguments();
    const settings: Settings = { telemetry: { enabled: true } };
    const config = await loadCliConfig(settings, [], 'test-session', argv);
    expect(config.getTelemetryOtlpProtocol()).toBe('grpc');
  });

  it('should reject invalid --telemetry-otlp-protocol values', async () => {
    process.argv = [
      'node',
      'script.js',
      '--telemetry-otlp-protocol',
      'invalid',
    ];

    const mockExit = vi.spyOn(process, 'exit').mockImplementation(() => {
      throw new Error('process.exit called');
    });

    const mockConsoleError = vi
      .spyOn(console, 'error')
      .mockImplementation(() => {});

    await expect(parseArguments()).rejects.toThrow('process.exit called');

    expect(mockConsoleError).toHaveBeenCalledWith(
      expect.stringContaining('Invalid values:'),
    );

    mockExit.mockRestore();
    mockConsoleError.mockRestore();
  });
});

describe('Hierarchical Memory Loading (config.ts) - Placeholder Suite', () => {
  beforeEach(() => {
    vi.resetAllMocks();
    vi.mocked(os.homedir).mockReturnValue('/mock/home/user');
    // Other common mocks would be reset here.
  });

  afterEach(() => {
    vi.restoreAllMocks();
  });

  it('should pass extension context file paths to loadServerHierarchicalMemory', async () => {
    process.argv = ['node', 'script.js'];
    const settings: Settings = {};
    const extensions: Extension[] = [
      {
        path: '/path/to/ext1',
        config: {
          name: 'ext1',
          version: '1.0.0',
        },
        contextFiles: ['/path/to/ext1/GEMINI.md'],
      },
      {
        path: '/path/to/ext2',
        config: {
          name: 'ext2',
          version: '1.0.0',
        },
        contextFiles: [],
      },
      {
        path: '/path/to/ext3',
        config: {
          name: 'ext3',
          version: '1.0.0',
        },
        contextFiles: [
          '/path/to/ext3/context1.md',
          '/path/to/ext3/context2.md',
        ],
      },
    ];
    const argv = await parseArguments();
    await loadCliConfig(settings, extensions, 'session-id', argv);
    expect(ServerConfig.loadServerHierarchicalMemory).toHaveBeenCalledWith(
      expect.any(String),
      [],
      false,
      expect.any(Object),
      [
        '/path/to/ext1/GEMINI.md',
        '/path/to/ext3/context1.md',
        '/path/to/ext3/context2.md',
      ],
      'tree',
      {
        respectGitIgnore: false,
        respectGeminiIgnore: true,
      },
      undefined, // maxDirs
    );
  });

  // NOTE TO FUTURE DEVELOPERS:
  // To re-enable tests for loadHierarchicalGeminiMemory, ensure that:
  // 1. os.homedir() is reliably mocked *before* the config.ts module is loaded
  //    and its functions (which use os.homedir()) are called.
  // 2. fs/promises and fs mocks correctly simulate file/directory existence,
  //    readability, and content based on paths derived from the mocked os.homedir().
  // 3. Spies on console functions (for logger output) are correctly set up if needed.
  // Example of a previously failing test structure:
  /*
  it('should correctly use mocked homedir for global path', async () => {
    const MOCK_GEMINI_DIR_LOCAL = path.join('/mock/home/user', '.gemini');
    const MOCK_GLOBAL_PATH_LOCAL = path.join(MOCK_GEMINI_DIR_LOCAL, 'GEMINI.md');
    mockFs({
      [MOCK_GLOBAL_PATH_LOCAL]: { type: 'file', content: 'GlobalContentOnly' }
    });
    const memory = await loadHierarchicalGeminiMemory("/some/other/cwd", false);
    expect(memory).toBe('GlobalContentOnly');
    expect(vi.mocked(os.homedir)).toHaveBeenCalled();
    expect(fsPromises.readFile).toHaveBeenCalledWith(MOCK_GLOBAL_PATH_LOCAL, 'utf-8');
  });
  */
});

describe('mergeMcpServers', () => {
  it('should not modify the original settings object', async () => {
    const settings: Settings = {
      mcpServers: {
        'test-server': {
          url: 'http://localhost:8080',
        },
      },
    };
    const extensions: Extension[] = [
      {
        path: '/path/to/ext1',
        config: {
          name: 'ext1',
          version: '1.0.0',
          mcpServers: {
            'ext1-server': {
              url: 'http://localhost:8081',
            },
          },
        },
        contextFiles: [],
      },
    ];
    const originalSettings = JSON.parse(JSON.stringify(settings));
    process.argv = ['node', 'script.js'];
    const argv = await parseArguments();
    await loadCliConfig(settings, extensions, 'test-session', argv);
    expect(settings).toEqual(originalSettings);
  });
});

describe('mergeExcludeTools', () => {
  const defaultExcludes = [ShellTool.Name, EditTool.Name, WriteFileTool.Name];
  const originalIsTTY = process.stdin.isTTY;

  beforeEach(() => {
    process.stdin.isTTY = true;
  });

  afterEach(() => {
    process.stdin.isTTY = originalIsTTY;
  });

  it('should merge excludeTools from settings and extensions', async () => {
    const settings: Settings = { excludeTools: ['tool1', 'tool2'] };
    const extensions: Extension[] = [
      {
        path: '/path/to/ext1',
        config: {
          name: 'ext1',
          version: '1.0.0',
          excludeTools: ['tool3', 'tool4'],
        },
        contextFiles: [],
      },
      {
        path: '/path/to/ext2',
        config: {
          name: 'ext2',
          version: '1.0.0',
          excludeTools: ['tool5'],
        },
        contextFiles: [],
      },
    ];
    process.argv = ['node', 'script.js'];
    const argv = await parseArguments();
    const config = await loadCliConfig(
      settings,
      extensions,
      'test-session',
      argv,
    );
    expect(config.getExcludeTools()).toEqual(
      expect.arrayContaining(['tool1', 'tool2', 'tool3', 'tool4', 'tool5']),
    );
    expect(config.getExcludeTools()).toHaveLength(5);
  });

  it('should handle overlapping excludeTools between settings and extensions', async () => {
    const settings: Settings = { excludeTools: ['tool1', 'tool2'] };
    const extensions: Extension[] = [
      {
        path: '/path/to/ext1',
        config: {
          name: 'ext1',
          version: '1.0.0',
          excludeTools: ['tool2', 'tool3'],
        },
        contextFiles: [],
      },
    ];
    process.argv = ['node', 'script.js'];
    const argv = await parseArguments();
    const config = await loadCliConfig(
      settings,
      extensions,
      'test-session',
      argv,
    );
    expect(config.getExcludeTools()).toEqual(
      expect.arrayContaining(['tool1', 'tool2', 'tool3']),
    );
    expect(config.getExcludeTools()).toHaveLength(3);
  });

  it('should handle overlapping excludeTools between extensions', async () => {
    const settings: Settings = { excludeTools: ['tool1'] };
    const extensions: Extension[] = [
      {
        path: '/path/to/ext1',
        config: {
          name: 'ext1',
          version: '1.0.0',
          excludeTools: ['tool2', 'tool3'],
        },
        contextFiles: [],
      },
      {
        path: '/path/to/ext2',
        config: {
          name: 'ext2',
          version: '1.0.0',
          excludeTools: ['tool3', 'tool4'],
        },
        contextFiles: [],
      },
    ];
    process.argv = ['node', 'script.js'];
    const argv = await parseArguments();
    const config = await loadCliConfig(
      settings,
      extensions,
      'test-session',
      argv,
    );
    expect(config.getExcludeTools()).toEqual(
      expect.arrayContaining(['tool1', 'tool2', 'tool3', 'tool4']),
    );
    expect(config.getExcludeTools()).toHaveLength(4);
  });

  it('should return an empty array when no excludeTools are specified and it is interactive', async () => {
    process.stdin.isTTY = true;
    const settings: Settings = {};
    const extensions: Extension[] = [];
    process.argv = ['node', 'script.js'];
    const argv = await parseArguments();
    const config = await loadCliConfig(
      settings,
      extensions,
      'test-session',
      argv,
    );
    expect(config.getExcludeTools()).toEqual([]);
  });

  it('should return default excludes when no excludeTools are specified and it is not interactive', async () => {
    process.stdin.isTTY = false;
    const settings: Settings = {};
    const extensions: Extension[] = [];
    process.argv = ['node', 'script.js', '-p', 'test'];
    const argv = await parseArguments();
    const config = await loadCliConfig(
      settings,
      extensions,
      'test-session',
      argv,
    );
    expect(config.getExcludeTools()).toEqual(defaultExcludes);
  });

  it('should handle settings with excludeTools but no extensions', async () => {
    process.argv = ['node', 'script.js'];
    const argv = await parseArguments();
    const settings: Settings = { excludeTools: ['tool1', 'tool2'] };
    const extensions: Extension[] = [];
    const config = await loadCliConfig(
      settings,
      extensions,
      'test-session',
      argv,
    );
    expect(config.getExcludeTools()).toEqual(
      expect.arrayContaining(['tool1', 'tool2']),
    );
    expect(config.getExcludeTools()).toHaveLength(2);
  });

  it('should handle extensions with excludeTools but no settings', async () => {
    const settings: Settings = {};
    const extensions: Extension[] = [
      {
        path: '/path/to/ext',
        config: {
          name: 'ext1',
          version: '1.0.0',
          excludeTools: ['tool1', 'tool2'],
        },
        contextFiles: [],
      },
    ];
    process.argv = ['node', 'script.js'];
    const argv = await parseArguments();
    const config = await loadCliConfig(
      settings,
      extensions,
      'test-session',
      argv,
    );
    expect(config.getExcludeTools()).toEqual(
      expect.arrayContaining(['tool1', 'tool2']),
    );
    expect(config.getExcludeTools()).toHaveLength(2);
  });

  it('should not modify the original settings object', async () => {
    const settings: Settings = { excludeTools: ['tool1'] };
    const extensions: Extension[] = [
      {
        path: '/path/to/ext',
        config: {
          name: 'ext1',
          version: '1.0.0',
          excludeTools: ['tool2'],
        },
        contextFiles: [],
      },
    ];
    const originalSettings = JSON.parse(JSON.stringify(settings));
    process.argv = ['node', 'script.js'];
    const argv = await parseArguments();
    await loadCliConfig(settings, extensions, 'test-session', argv);
    expect(settings).toEqual(originalSettings);
  });
});

describe('Approval mode tool exclusion logic', () => {
  const originalIsTTY = process.stdin.isTTY;

  beforeEach(() => {
    process.stdin.isTTY = false; // Ensure non-interactive mode
  });

  afterEach(() => {
    process.stdin.isTTY = originalIsTTY;
  });

  it('should exclude all interactive tools in non-interactive mode with default approval mode', async () => {
    process.argv = ['node', 'script.js', '-p', 'test'];
    const argv = await parseArguments();
    const settings: Settings = {};
    const extensions: Extension[] = [];

    const config = await loadCliConfig(
      settings,
      extensions,
      'test-session',
      argv,
    );

    const excludedTools = config.getExcludeTools();
    expect(excludedTools).toContain(ShellTool.Name);
    expect(excludedTools).toContain(EditTool.Name);
    expect(excludedTools).toContain(WriteFileTool.Name);
  });

  it('should exclude all interactive tools in non-interactive mode with explicit default approval mode', async () => {
    process.argv = [
      'node',
      'script.js',
      '--approval-mode',
      'default',
      '-p',
      'test',
    ];
    const argv = await parseArguments();
    const settings: Settings = {};
    const extensions: Extension[] = [];

    const config = await loadCliConfig(
      settings,
      extensions,
      'test-session',
      argv,
    );

    const excludedTools = config.getExcludeTools();
    expect(excludedTools).toContain(ShellTool.Name);
    expect(excludedTools).toContain(EditTool.Name);
    expect(excludedTools).toContain(WriteFileTool.Name);
  });

  it('should exclude only shell tools in non-interactive mode with auto_edit approval mode', async () => {
    process.argv = [
      'node',
      'script.js',
      '--approval-mode',
      'auto_edit',
      '-p',
      'test',
    ];
    const argv = await parseArguments();
    const settings: Settings = {};
    const extensions: Extension[] = [];

    const config = await loadCliConfig(
      settings,
      extensions,
      'test-session',
      argv,
    );

    const excludedTools = config.getExcludeTools();
    expect(excludedTools).toContain(ShellTool.Name);
    expect(excludedTools).not.toContain(EditTool.Name);
    expect(excludedTools).not.toContain(WriteFileTool.Name);
  });

  it('should exclude no interactive tools in non-interactive mode with yolo approval mode', async () => {
    process.argv = [
      'node',
      'script.js',
      '--approval-mode',
      'yolo',
      '-p',
      'test',
    ];
    const argv = await parseArguments();
    const settings: Settings = {};
    const extensions: Extension[] = [];

    const config = await loadCliConfig(
      settings,
      extensions,
      'test-session',
      argv,
    );

    const excludedTools = config.getExcludeTools();
    expect(excludedTools).not.toContain(ShellTool.Name);
    expect(excludedTools).not.toContain(EditTool.Name);
    expect(excludedTools).not.toContain(WriteFileTool.Name);
  });

  it('should exclude no interactive tools in non-interactive mode with legacy yolo flag', async () => {
    process.argv = ['node', 'script.js', '--yolo', '-p', 'test'];
    const argv = await parseArguments();
    const settings: Settings = {};
    const extensions: Extension[] = [];

    const config = await loadCliConfig(
      settings,
      extensions,
      'test-session',
      argv,
    );

    const excludedTools = config.getExcludeTools();
    expect(excludedTools).not.toContain(ShellTool.Name);
    expect(excludedTools).not.toContain(EditTool.Name);
    expect(excludedTools).not.toContain(WriteFileTool.Name);
  });

  it('should not exclude interactive tools in interactive mode regardless of approval mode', async () => {
    process.stdin.isTTY = true; // Interactive mode

    const testCases = [
      { args: ['node', 'script.js'] }, // default
      { args: ['node', 'script.js', '--approval-mode', 'default'] },
      { args: ['node', 'script.js', '--approval-mode', 'auto_edit'] },
      { args: ['node', 'script.js', '--approval-mode', 'yolo'] },
      { args: ['node', 'script.js', '--yolo'] },
    ];

    for (const testCase of testCases) {
      process.argv = testCase.args;
      const argv = await parseArguments();
      const settings: Settings = {};
      const extensions: Extension[] = [];

      const config = await loadCliConfig(
        settings,
        extensions,
        'test-session',
        argv,
      );

      const excludedTools = config.getExcludeTools();
      expect(excludedTools).not.toContain(ShellTool.Name);
      expect(excludedTools).not.toContain(EditTool.Name);
      expect(excludedTools).not.toContain(WriteFileTool.Name);
    }
  });

  it('should merge approval mode exclusions with settings exclusions in auto_edit mode', async () => {
    process.argv = [
      'node',
      'script.js',
      '--approval-mode',
      'auto_edit',
      '-p',
      'test',
    ];
    const argv = await parseArguments();
    const settings: Settings = { excludeTools: ['custom_tool'] };
    const extensions: Extension[] = [];

    const config = await loadCliConfig(
      settings,
      extensions,
      'test-session',
      argv,
    );

    const excludedTools = config.getExcludeTools();
    expect(excludedTools).toContain('custom_tool'); // From settings
    expect(excludedTools).toContain(ShellTool.Name); // From approval mode
    expect(excludedTools).not.toContain(EditTool.Name); // Should be allowed in auto_edit
    expect(excludedTools).not.toContain(WriteFileTool.Name); // Should be allowed in auto_edit
  });

  it('should throw an error for invalid approval mode values in loadCliConfig', async () => {
    // Create a mock argv with an invalid approval mode that bypasses argument parsing validation
    const invalidArgv: Partial<CliArgs> & { approvalMode: string } = {
      approvalMode: 'invalid_mode',
      promptInteractive: '',
      prompt: '',
      yolo: false,
    };

    const settings: Settings = {};
    const extensions: Extension[] = [];

    await expect(
      loadCliConfig(
        settings,
        extensions,
        'test-session',
        invalidArgv as CliArgs,
      ),
    ).rejects.toThrow(
      'Invalid approval mode: invalid_mode. Valid values are: yolo, auto_edit, default',
    );
  });
});

describe('loadCliConfig with allowed-mcp-server-names', () => {
  const originalArgv = process.argv;

  beforeEach(() => {
    vi.resetAllMocks();
    vi.mocked(os.homedir).mockReturnValue('/mock/home/user');
    vi.stubEnv('GEMINI_API_KEY', 'test-api-key');
  });

  afterEach(() => {
    process.argv = originalArgv;
    vi.unstubAllEnvs();
    vi.restoreAllMocks();
  });

  const baseSettings: Settings = {
    mcpServers: {
      server1: { url: 'http://localhost:8080' },
      server2: { url: 'http://localhost:8081' },
      server3: { url: 'http://localhost:8082' },
    },
  };

  it('should allow all MCP servers if the flag is not provided', async () => {
    process.argv = ['node', 'script.js'];
    const argv = await parseArguments();
    const config = await loadCliConfig(baseSettings, [], 'test-session', argv);
    expect(config.getMcpServers()).toEqual(baseSettings.mcpServers);
  });

  it('should allow only the specified MCP server', async () => {
    process.argv = [
      'node',
      'script.js',
      '--allowed-mcp-server-names',
      'server1',
    ];
    const argv = await parseArguments();
    const config = await loadCliConfig(baseSettings, [], 'test-session', argv);
    expect(config.getMcpServers()).toEqual({
      server1: { url: 'http://localhost:8080' },
    });
  });

  it('should allow multiple specified MCP servers', async () => {
    process.argv = [
      'node',
      'script.js',
      '--allowed-mcp-server-names',
      'server1',
      '--allowed-mcp-server-names',
      'server3',
    ];
    const argv = await parseArguments();
    const config = await loadCliConfig(baseSettings, [], 'test-session', argv);
    expect(config.getMcpServers()).toEqual({
      server1: { url: 'http://localhost:8080' },
      server3: { url: 'http://localhost:8082' },
    });
  });

  it('should handle server names that do not exist', async () => {
    process.argv = [
      'node',
      'script.js',
      '--allowed-mcp-server-names',
      'server1',
      '--allowed-mcp-server-names',
      'server4',
    ];
    const argv = await parseArguments();
    const config = await loadCliConfig(baseSettings, [], 'test-session', argv);
    expect(config.getMcpServers()).toEqual({
      server1: { url: 'http://localhost:8080' },
    });
  });

  it('should allow no MCP servers if the flag is provided but empty', async () => {
    process.argv = ['node', 'script.js', '--allowed-mcp-server-names', ''];
    const argv = await parseArguments();
    const config = await loadCliConfig(baseSettings, [], 'test-session', argv);
    expect(config.getMcpServers()).toEqual({});
  });

  it('should read allowMCPServers from settings', async () => {
    process.argv = ['node', 'script.js'];
    const argv = await parseArguments();
    const settings: Settings = {
      ...baseSettings,
      allowMCPServers: ['server1', 'server2'],
    };
    const config = await loadCliConfig(settings, [], 'test-session', argv);
    expect(config.getMcpServers()).toEqual({
      server1: { url: 'http://localhost:8080' },
      server2: { url: 'http://localhost:8081' },
    });
  });

  it('should read excludeMCPServers from settings', async () => {
    process.argv = ['node', 'script.js'];
    const argv = await parseArguments();
    const settings: Settings = {
      ...baseSettings,
      excludeMCPServers: ['server1', 'server2'],
    };
    const config = await loadCliConfig(settings, [], 'test-session', argv);
    expect(config.getMcpServers()).toEqual({
      server3: { url: 'http://localhost:8082' },
    });
  });

  it('should override allowMCPServers with excludeMCPServers if overlapping ', async () => {
    process.argv = ['node', 'script.js'];
    const argv = await parseArguments();
    const settings: Settings = {
      ...baseSettings,
      excludeMCPServers: ['server1'],
      allowMCPServers: ['server1', 'server2'],
    };
    const config = await loadCliConfig(settings, [], 'test-session', argv);
    expect(config.getMcpServers()).toEqual({
      server2: { url: 'http://localhost:8081' },
    });
  });

  it('should prioritize mcp server flag if set ', async () => {
    process.argv = [
      'node',
      'script.js',
      '--allowed-mcp-server-names',
      'server1',
    ];
    const argv = await parseArguments();
    const settings: Settings = {
      ...baseSettings,
      excludeMCPServers: ['server1'],
      allowMCPServers: ['server2'],
    };
    const config = await loadCliConfig(settings, [], 'test-session', argv);
    expect(config.getMcpServers()).toEqual({
      server1: { url: 'http://localhost:8080' },
    });
  });
});

describe('loadCliConfig extensions', () => {
  const mockExtensions: Extension[] = [
    {
      path: '/path/to/ext1',
      config: { name: 'ext1', version: '1.0.0' },
      contextFiles: ['/path/to/ext1.md'],
    },
    {
      path: '/path/to/ext2',
      config: { name: 'ext2', version: '1.0.0' },
      contextFiles: ['/path/to/ext2.md'],
    },
  ];

  it('should not filter extensions if --extensions flag is not used', async () => {
    process.argv = ['node', 'script.js'];
    const argv = await parseArguments();
    const settings: Settings = {};
    const config = await loadCliConfig(
      settings,
      mockExtensions,
      'test-session',
      argv,
    );
    expect(config.getExtensionContextFilePaths()).toEqual([
      '/path/to/ext1.md',
      '/path/to/ext2.md',
    ]);
  });

  it('should filter extensions if --extensions flag is used', async () => {
    process.argv = ['node', 'script.js', '--extensions', 'ext1'];
    const argv = await parseArguments();
    const settings: Settings = {};
    const config = await loadCliConfig(
      settings,
      mockExtensions,
      'test-session',
      argv,
    );
    expect(config.getExtensionContextFilePaths()).toEqual(['/path/to/ext1.md']);
  });
});

describe('loadCliConfig model selection', () => {
  it('selects a model from settings.json if provided', async () => {
    process.argv = ['node', 'script.js'];
    const argv = await parseArguments();
    const config = await loadCliConfig(
      {
        model: 'gemini-9001-ultra',
      },
      [],
      'test-session',
      argv,
    );

    expect(config.getModel()).toBe('gemini-9001-ultra');
  });

  it('uses the default gemini model if nothing is set', async () => {
    process.argv = ['node', 'script.js']; // No model set.
    const argv = await parseArguments();
    const config = await loadCliConfig(
      {
        // No model set.
      },
      [],
      'test-session',
      argv,
    );

    expect(config.getModel()).toBe('gemini-2.5-pro');
  });

  it('always prefers model from argvs', async () => {
    process.argv = ['node', 'script.js', '--model', 'gemini-8675309-ultra'];
    const argv = await parseArguments();
    const config = await loadCliConfig(
      {
        model: 'gemini-9001-ultra',
      },
      [],
      'test-session',
      argv,
    );

    expect(config.getModel()).toBe('gemini-8675309-ultra');
  });

  it('selects the model from argvs if provided', async () => {
    process.argv = ['node', 'script.js', '--model', 'gemini-8675309-ultra'];
    const argv = await parseArguments();
    const config = await loadCliConfig(
      {
        // No model provided via settings.
      },
      [],
      'test-session',
      argv,
    );

    expect(config.getModel()).toBe('gemini-8675309-ultra');
  });
});

describe('loadCliConfig folderTrustFeature', () => {
  const originalArgv = process.argv;

  beforeEach(() => {
    vi.resetAllMocks();
    vi.mocked(os.homedir).mockReturnValue('/mock/home/user');
    vi.stubEnv('GEMINI_API_KEY', 'test-api-key');
  });

  afterEach(() => {
    process.argv = originalArgv;
    vi.unstubAllEnvs();
    vi.restoreAllMocks();
  });

  it('should be false by default', async () => {
    process.argv = ['node', 'script.js'];
    const settings: Settings = {};
    const argv = await parseArguments();
    const config = await loadCliConfig(settings, [], 'test-session', argv);
    expect(config.getFolderTrustFeature()).toBe(false);
  });

  it('should be true when settings.folderTrustFeature is true', async () => {
    process.argv = ['node', 'script.js'];
    const argv = await parseArguments();
    const settings: Settings = { folderTrustFeature: true };
    const config = await loadCliConfig(settings, [], 'test-session', argv);
    expect(config.getFolderTrustFeature()).toBe(true);
  });
});

describe('loadCliConfig folderTrust', () => {
  const originalArgv = process.argv;

  beforeEach(() => {
    vi.resetAllMocks();
    vi.mocked(os.homedir).mockReturnValue('/mock/home/user');
    vi.stubEnv('GEMINI_API_KEY', 'test-api-key');
  });

  afterEach(() => {
    process.argv = originalArgv;
    vi.unstubAllEnvs();
    vi.restoreAllMocks();
  });

  it('should be false if folderTrustFeature is false and folderTrust is false', async () => {
    process.argv = ['node', 'script.js'];
    const settings: Settings = {
      folderTrustFeature: false,
      folderTrust: false,
    };
    const argv = await parseArguments();
    const config = await loadCliConfig(settings, [], 'test-session', argv);
    expect(config.getFolderTrust()).toBe(false);
  });

  it('should be false if folderTrustFeature is true and folderTrust is false', async () => {
    process.argv = ['node', 'script.js'];
    const argv = await parseArguments();
    const settings: Settings = { folderTrustFeature: true, folderTrust: false };
    const config = await loadCliConfig(settings, [], 'test-session', argv);
    expect(config.getFolderTrust()).toBe(false);
  });

  it('should be false if folderTrustFeature is false and folderTrust is true', async () => {
    process.argv = ['node', 'script.js'];
    const argv = await parseArguments();
    const settings: Settings = { folderTrustFeature: false, folderTrust: true };
    const config = await loadCliConfig(settings, [], 'test-session', argv);
    expect(config.getFolderTrust()).toBe(false);
  });

  it('should be true when folderTrustFeature is true and folderTrust is true', async () => {
    process.argv = ['node', 'script.js'];
    const argv = await parseArguments();
    const settings: Settings = { folderTrustFeature: true, folderTrust: true };
    const config = await loadCliConfig(settings, [], 'test-session', argv);
    expect(config.getFolderTrust()).toBe(true);
  });
});

describe('loadCliConfig with includeDirectories', () => {
  const originalArgv = process.argv;

  beforeEach(() => {
    vi.resetAllMocks();
    vi.mocked(os.homedir).mockReturnValue('/mock/home/user');
    vi.stubEnv('GEMINI_API_KEY', 'test-api-key');
    vi.spyOn(process, 'cwd').mockReturnValue(
      path.resolve(path.sep, 'home', 'user', 'project'),
    );
  });

  afterEach(() => {
    process.argv = originalArgv;
    vi.unstubAllEnvs();
    vi.restoreAllMocks();
  });

  it('should combine and resolve paths from settings and CLI arguments', async () => {
    const mockCwd = path.resolve(path.sep, 'home', 'user', 'project');
    process.argv = [
      'node',
      'script.js',
      '--include-directories',
      `${path.resolve(path.sep, 'cli', 'path1')},${path.join(mockCwd, 'cli', 'path2')}`,
    ];
    const argv = await parseArguments();
    const settings: Settings = {
      includeDirectories: [
        path.resolve(path.sep, 'settings', 'path1'),
        path.join(os.homedir(), 'settings', 'path2'),
        path.join(mockCwd, 'settings', 'path3'),
      ],
    };
    const config = await loadCliConfig(settings, [], 'test-session', argv);
    const expected = [
      mockCwd,
      path.resolve(path.sep, 'cli', 'path1'),
      path.join(mockCwd, 'cli', 'path2'),
      path.resolve(path.sep, 'settings', 'path1'),
      path.join(os.homedir(), 'settings', 'path2'),
      path.join(mockCwd, 'settings', 'path3'),
    ];
    expect(config.getWorkspaceContext().getDirectories()).toEqual(
      expect.arrayContaining(expected),
    );
    expect(config.getWorkspaceContext().getDirectories()).toHaveLength(
      expected.length,
    );
  });
});

describe('loadCliConfig chatCompression', () => {
  const originalArgv = process.argv;

  beforeEach(() => {
    vi.resetAllMocks();
    vi.mocked(os.homedir).mockReturnValue('/mock/home/user');
    vi.stubEnv('GEMINI_API_KEY', 'test-api-key');
  });

  afterEach(() => {
    process.argv = originalArgv;
    vi.unstubAllEnvs();
    vi.restoreAllMocks();
  });

  it('should pass chatCompression settings to the core config', async () => {
    process.argv = ['node', 'script.js'];
    const argv = await parseArguments();
    const settings: Settings = {
      chatCompression: {
        contextPercentageThreshold: 0.5,
      },
    };
    const config = await loadCliConfig(settings, [], 'test-session', argv);
    expect(config.getChatCompression()).toEqual({
      contextPercentageThreshold: 0.5,
    });
  });

  it('should have undefined chatCompression if not in settings', async () => {
    process.argv = ['node', 'script.js'];
    const argv = await parseArguments();
    const settings: Settings = {};
    const config = await loadCliConfig(settings, [], 'test-session', argv);
    expect(config.getChatCompression()).toBeUndefined();
  });
});

describe('loadCliConfig useRipgrep', () => {
  const originalArgv = process.argv;

  beforeEach(() => {
    vi.resetAllMocks();
    vi.mocked(os.homedir).mockReturnValue('/mock/home/user');
    vi.stubEnv('GEMINI_API_KEY', 'test-api-key');
  });

  afterEach(() => {
    process.argv = originalArgv;
    vi.unstubAllEnvs();
    vi.restoreAllMocks();
  });

  it('should be false by default when useRipgrep is not set in settings', async () => {
    process.argv = ['node', 'script.js'];
    const argv = await parseArguments();
    const settings: Settings = {};
    const config = await loadCliConfig(settings, [], 'test-session', argv);
    expect(config.getUseRipgrep()).toBe(false);
  });

  it('should be true when useRipgrep is set to true in settings', async () => {
    process.argv = ['node', 'script.js'];
    const argv = await parseArguments();
    const settings: Settings = { useRipgrep: true };
    const config = await loadCliConfig(settings, [], 'test-session', argv);
    expect(config.getUseRipgrep()).toBe(true);
  });

  it('should be false when useRipgrep is explicitly set to false in settings', async () => {
    process.argv = ['node', 'script.js'];
    const argv = await parseArguments();
    const settings: Settings = { useRipgrep: false };
    const config = await loadCliConfig(settings, [], 'test-session', argv);
    expect(config.getUseRipgrep()).toBe(false);
  });
});

describe('loadCliConfig tool exclusions', () => {
  const originalArgv = process.argv;
  const originalIsTTY = process.stdin.isTTY;

  beforeEach(() => {
    vi.resetAllMocks();
    vi.mocked(os.homedir).mockReturnValue('/mock/home/user');
    vi.stubEnv('GEMINI_API_KEY', 'test-api-key');
    process.stdin.isTTY = true;
  });

  afterEach(() => {
    process.argv = originalArgv;
    process.stdin.isTTY = originalIsTTY;
    vi.unstubAllEnvs();
    vi.restoreAllMocks();
  });

  it('should not exclude interactive tools in interactive mode without YOLO', async () => {
    process.stdin.isTTY = true;
    process.argv = ['node', 'script.js'];
    const argv = await parseArguments();
    const config = await loadCliConfig({}, [], 'test-session', argv);
    expect(config.getExcludeTools()).not.toContain('run_shell_command');
    expect(config.getExcludeTools()).not.toContain('replace');
    expect(config.getExcludeTools()).not.toContain('write_file');
  });

  it('should not exclude interactive tools in interactive mode with YOLO', async () => {
    process.stdin.isTTY = true;
    process.argv = ['node', 'script.js', '--yolo'];
    const argv = await parseArguments();
    const config = await loadCliConfig({}, [], 'test-session', argv);
    expect(config.getExcludeTools()).not.toContain('run_shell_command');
    expect(config.getExcludeTools()).not.toContain('replace');
    expect(config.getExcludeTools()).not.toContain('write_file');
  });

  it('should exclude interactive tools in non-interactive mode without YOLO', async () => {
    process.stdin.isTTY = false;
    process.argv = ['node', 'script.js', '-p', 'test'];
    const argv = await parseArguments();
    const config = await loadCliConfig({}, [], 'test-session', argv);
    expect(config.getExcludeTools()).toContain('run_shell_command');
    expect(config.getExcludeTools()).toContain('replace');
    expect(config.getExcludeTools()).toContain('write_file');
  });

  it('should not exclude interactive tools in non-interactive mode with YOLO', async () => {
    process.stdin.isTTY = false;
    process.argv = ['node', 'script.js', '-p', 'test', '--yolo'];
    const argv = await parseArguments();
    const config = await loadCliConfig({}, [], 'test-session', argv);
    expect(config.getExcludeTools()).not.toContain('run_shell_command');
    expect(config.getExcludeTools()).not.toContain('replace');
    expect(config.getExcludeTools()).not.toContain('write_file');
  });
});

describe('loadCliConfig interactive', () => {
  const originalArgv = process.argv;
  const originalIsTTY = process.stdin.isTTY;

  beforeEach(() => {
    vi.resetAllMocks();
    vi.mocked(os.homedir).mockReturnValue('/mock/home/user');
    vi.stubEnv('GEMINI_API_KEY', 'test-api-key');
    process.stdin.isTTY = true;
  });

  afterEach(() => {
    process.argv = originalArgv;
    process.stdin.isTTY = originalIsTTY;
    vi.unstubAllEnvs();
    vi.restoreAllMocks();
  });

  it('should be interactive if isTTY and no prompt', async () => {
    process.stdin.isTTY = true;
    process.argv = ['node', 'script.js'];
    const argv = await parseArguments();
    const config = await loadCliConfig({}, [], 'test-session', argv);
    expect(config.isInteractive()).toBe(true);
  });

  it('should be interactive if prompt-interactive is set', async () => {
    process.stdin.isTTY = false;
    process.argv = ['node', 'script.js', '--prompt-interactive', 'test'];
    const argv = await parseArguments();
    const config = await loadCliConfig({}, [], 'test-session', argv);
    expect(config.isInteractive()).toBe(true);
  });

  it('should not be interactive if not isTTY and no prompt', async () => {
    process.stdin.isTTY = false;
    process.argv = ['node', 'script.js'];
    const argv = await parseArguments();
    const config = await loadCliConfig({}, [], 'test-session', argv);
    expect(config.isInteractive()).toBe(false);
  });

  it('should not be interactive if prompt is set', async () => {
    process.stdin.isTTY = true;
    process.argv = ['node', 'script.js', '--prompt', 'test'];
    const argv = await parseArguments();
    const config = await loadCliConfig({}, [], 'test-session', argv);
    expect(config.isInteractive()).toBe(false);
  });
});

describe('loadCliConfig approval mode', () => {
  const originalArgv = process.argv;

  beforeEach(() => {
    vi.resetAllMocks();
    vi.mocked(os.homedir).mockReturnValue('/mock/home/user');
    vi.stubEnv('GEMINI_API_KEY', 'test-api-key');
    process.argv = ['node', 'script.js']; // Reset argv for each test
  });

  afterEach(() => {
    process.argv = originalArgv;
    vi.unstubAllEnvs();
    vi.restoreAllMocks();
  });

  it('should default to DEFAULT approval mode when no flags are set', async () => {
    process.argv = ['node', 'script.js'];
    const argv = await parseArguments();
    const config = await loadCliConfig({}, [], 'test-session', argv);
    expect(config.getApprovalMode()).toBe(ServerConfig.ApprovalMode.DEFAULT);
  });

  it('should set YOLO approval mode when --yolo flag is used', async () => {
    process.argv = ['node', 'script.js', '--yolo'];
    const argv = await parseArguments();
    const config = await loadCliConfig({}, [], 'test-session', argv);
    expect(config.getApprovalMode()).toBe(ServerConfig.ApprovalMode.YOLO);
  });

  it('should set YOLO approval mode when -y flag is used', async () => {
    process.argv = ['node', 'script.js', '-y'];
    const argv = await parseArguments();
    const config = await loadCliConfig({}, [], 'test-session', argv);
    expect(config.getApprovalMode()).toBe(ServerConfig.ApprovalMode.YOLO);
  });

  it('should set DEFAULT approval mode when --approval-mode=default', async () => {
    process.argv = ['node', 'script.js', '--approval-mode', 'default'];
    const argv = await parseArguments();
    const config = await loadCliConfig({}, [], 'test-session', argv);
    expect(config.getApprovalMode()).toBe(ServerConfig.ApprovalMode.DEFAULT);
  });

  it('should set AUTO_EDIT approval mode when --approval-mode=auto_edit', async () => {
    process.argv = ['node', 'script.js', '--approval-mode', 'auto_edit'];
    const argv = await parseArguments();
    const config = await loadCliConfig({}, [], 'test-session', argv);
    expect(config.getApprovalMode()).toBe(ServerConfig.ApprovalMode.AUTO_EDIT);
  });

  it('should set YOLO approval mode when --approval-mode=yolo', async () => {
    process.argv = ['node', 'script.js', '--approval-mode', 'yolo'];
    const argv = await parseArguments();
    const config = await loadCliConfig({}, [], 'test-session', argv);
    expect(config.getApprovalMode()).toBe(ServerConfig.ApprovalMode.YOLO);
  });

  it('should prioritize --approval-mode over --yolo when both would be valid (but validation prevents this)', async () => {
    // Note: This test documents the intended behavior, but in practice the validation
    // prevents both flags from being used together
    process.argv = ['node', 'script.js', '--approval-mode', 'default'];
    const argv = await parseArguments();
    // Manually set yolo to true to simulate what would happen if validation didn't prevent it
    argv.yolo = true;
    const config = await loadCliConfig({}, [], 'test-session', argv);
    expect(config.getApprovalMode()).toBe(ServerConfig.ApprovalMode.DEFAULT);
  });

  it('should fall back to --yolo behavior when --approval-mode is not set', async () => {
    process.argv = ['node', 'script.js', '--yolo'];
    const argv = await parseArguments();
    const config = await loadCliConfig({}, [], 'test-session', argv);
    expect(config.getApprovalMode()).toBe(ServerConfig.ApprovalMode.YOLO);
  });
});

describe('loadCliConfig trustedFolder', () => {
  const originalArgv = process.argv;

  beforeEach(() => {
    vi.resetAllMocks();
    vi.mocked(os.homedir).mockReturnValue('/mock/home/user');
    vi.stubEnv('GEMINI_API_KEY', 'test-api-key');
    process.argv = ['node', 'script.js']; // Reset argv for each test
  });

  afterEach(() => {
    process.argv = originalArgv;
    vi.unstubAllEnvs();
    vi.restoreAllMocks();
  });

  const testCases = [
    // Cases where folderTrustFeature is false (feature disabled)
    {
      folderTrustFeature: false,
      folderTrust: true,
      isWorkspaceTrusted: true,
      expectedFolderTrust: false,
      expectedIsTrustedFolder: true,
      description:
        'feature disabled, folderTrust true, workspace trusted -> behave as trusted',
    },
    {
      folderTrustFeature: false,
      folderTrust: true,
      isWorkspaceTrusted: false,
      expectedFolderTrust: false,
      expectedIsTrustedFolder: true,
      description:
        'feature disabled, folderTrust true, workspace not trusted -> behave as trusted',
    },
    {
      folderTrustFeature: false,
      folderTrust: false,
      isWorkspaceTrusted: true,
      expectedFolderTrust: false,
      expectedIsTrustedFolder: true,
      description:
        'feature disabled, folderTrust false, workspace trusted -> behave as trusted',
    },

    // Cases where folderTrustFeature is true but folderTrust setting is false
    {
      folderTrustFeature: true,
      folderTrust: false,
      isWorkspaceTrusted: true,
      expectedFolderTrust: false,
      expectedIsTrustedFolder: true,
      description:
        'feature on, folderTrust false, workspace trusted -> behave as trusted',
    },
    {
      folderTrustFeature: true,
      folderTrust: false,
      isWorkspaceTrusted: false,
      expectedFolderTrust: false,
      expectedIsTrustedFolder: true,
      description:
        'feature on, folderTrust false, workspace not trusted -> behave as trusted',
    },

    // Cases where feature is fully enabled (folderTrustFeature and folderTrust are true)
    {
      folderTrustFeature: true,
      folderTrust: true,
      isWorkspaceTrusted: true,
      expectedFolderTrust: true,
      expectedIsTrustedFolder: true,
      description:
        'feature on, folderTrust on, workspace trusted -> is trusted',
    },
    {
      folderTrustFeature: true,
      folderTrust: true,
      isWorkspaceTrusted: false,
      expectedFolderTrust: true,
      expectedIsTrustedFolder: false,
      description:
        'feature on, folderTrust on, workspace NOT trusted -> is NOT trusted',
    },
    {
      folderTrustFeature: true,
      folderTrust: true,
      isWorkspaceTrusted: undefined,
      expectedFolderTrust: true,
      expectedIsTrustedFolder: undefined,
      description:
        'feature on, folderTrust on, workspace trust unknown -> is unknown',
    },
  ];

  for (const {
    folderTrustFeature,
    folderTrust,
    isWorkspaceTrusted: mockTrustValue,
    expectedFolderTrust,
    expectedIsTrustedFolder,
    description,
  } of testCases) {
    it(`should be correct for: ${description}`, async () => {
      (isWorkspaceTrusted as Mock).mockImplementation((settings: Settings) => {
        const featureIsEnabled =
          (settings.folderTrustFeature ?? false) &&
          (settings.folderTrust ?? true);
        return featureIsEnabled ? mockTrustValue : true;
      });
      const argv = await parseArguments();
      const settings: Settings = { folderTrustFeature, folderTrust };
      const config = await loadCliConfig(settings, [], 'test-session', argv);

      expect(config.getFolderTrust()).toBe(expectedFolderTrust);
      expect(config.isTrustedFolder()).toBe(expectedIsTrustedFolder);
    });
  }
});<|MERGE_RESOLUTION|>--- conflicted
+++ resolved
@@ -7,13 +7,8 @@
 import { describe, it, expect, vi, beforeEach, afterEach, Mock } from 'vitest';
 import * as os from 'os';
 import * as path from 'path';
-<<<<<<< HEAD
 import { ShellTool, EditTool, WriteFileTool } from '@thacio/auditaria-cli-core';
-import { loadCliConfig, parseArguments } from './config.js';
-=======
-import { ShellTool, EditTool, WriteFileTool } from '@google/gemini-cli-core';
 import { loadCliConfig, parseArguments, CliArgs } from './config.js';
->>>>>>> 494a996f
 import { Settings } from './settings.js';
 import { Extension } from './extension.js';
 import * as ServerConfig from '@thacio/auditaria-cli-core';
