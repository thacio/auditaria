/**
 * @license
 * Copyright 2025 Google LLC
 * SPDX-License-Identifier: Apache-2.0
 */

/** @vitest-environment jsdom */

import { describe, it, expect, beforeEach, vi, afterEach } from 'vitest';
import { renderHook, act } from '@testing-library/react';
import { useCompletion } from './useCompletion.js';
import * as fs from 'fs/promises';
import * as path from 'path';
import * as os from 'os';
import { CommandContext, SlashCommand } from '../commands/types.js';
<<<<<<< HEAD
import { Config, FileDiscoveryService } from '@thacio/auditaria-cli-core';
import { useTextBuffer, TextBuffer } from '../components/shared/text-buffer.js';
=======
import { Config, FileDiscoveryService } from '@google/gemini-cli-core';
import { useTextBuffer } from '../components/shared/text-buffer.js';
>>>>>>> 32809a7b

describe('useCompletion', () => {
  let testRootDir: string;
  let mockConfig: Config;

  // A minimal mock is sufficient for these tests.
  const mockCommandContext = {} as CommandContext;
  let testDirs: string[];

  async function createEmptyDir(...pathSegments: string[]) {
    const fullPath = path.join(testRootDir, ...pathSegments);
    await fs.mkdir(fullPath, { recursive: true });
    return fullPath;
  }

  async function createTestFile(content: string, ...pathSegments: string[]) {
    const fullPath = path.join(testRootDir, ...pathSegments);
    await fs.mkdir(path.dirname(fullPath), { recursive: true });
    await fs.writeFile(fullPath, content);
    return fullPath;
  }

  // Helper to create real TextBuffer objects within renderHook
  function useTextBufferForTest(text: string, cursorOffset?: number) {
    return useTextBuffer({
      initialText: text,
      initialCursorOffset: cursorOffset ?? text.length,
      viewport: { width: 80, height: 20 },
      isValidPath: () => false,
      onChange: () => {},
    });
  }

  beforeEach(async () => {
    testRootDir = await fs.mkdtemp(
      path.join(os.tmpdir(), 'completion-unit-test-'),
    );
    testDirs = [testRootDir];
    mockConfig = {
      getTargetDir: () => testRootDir,
      getWorkspaceContext: () => ({
        getDirectories: () => testDirs,
      }),
      getProjectRoot: () => testRootDir,
      getFileFilteringOptions: vi.fn(() => ({
        respectGitIgnore: true,
        respectGeminiIgnore: true,
      })),
      getEnableRecursiveFileSearch: vi.fn(() => true),
      getFileService: vi.fn(() => new FileDiscoveryService(testRootDir)),
    } as unknown as Config;

    vi.clearAllMocks();
  });

  afterEach(async () => {
    vi.restoreAllMocks();
    await fs.rm(testRootDir, { recursive: true, force: true });
  });

  describe('Core Hook Behavior', () => {
    describe('State Management', () => {
      it('should initialize with default state', () => {
        const slashCommands = [
          { name: 'dummy', description: 'dummy' },
        ] as unknown as SlashCommand[];
        const { result } = renderHook(() =>
          useCompletion(
            useTextBufferForTest(''),
            testDirs,
            testRootDir,
            slashCommands,
            mockCommandContext,
            mockConfig,
          ),
        );

        expect(result.current.suggestions).toEqual([]);
        expect(result.current.activeSuggestionIndex).toBe(-1);
        expect(result.current.visibleStartIndex).toBe(0);
        expect(result.current.showSuggestions).toBe(false);
        expect(result.current.isLoadingSuggestions).toBe(false);
      });

      it('should reset state when isActive becomes false', () => {
        const slashCommands = [
          {
            name: 'help',
            altNames: ['?'],
            description: 'Show help',
            action: vi.fn(),
          },
        ] as unknown as SlashCommand[];

        const { result, rerender } = renderHook(
          ({ text }) => {
            const textBuffer = useTextBufferForTest(text);
            return useCompletion(
              textBuffer,
              testDirs,
              testRootDir,
              slashCommands,
              mockCommandContext,
              mockConfig,
            );
          },
          { initialProps: { text: '/help' } },
        );

        // Inactive because of the leading space
        rerender({ text: ' /help' });

        expect(result.current.suggestions).toEqual([]);
        expect(result.current.activeSuggestionIndex).toBe(-1);
        expect(result.current.visibleStartIndex).toBe(0);
        expect(result.current.showSuggestions).toBe(false);
        expect(result.current.isLoadingSuggestions).toBe(false);
      });

      it('should reset all state to default values', () => {
        const slashCommands = [
          {
            name: 'help',
            description: 'Show help',
          },
        ] as unknown as SlashCommand[];

        const { result } = renderHook(() =>
          useCompletion(
            useTextBufferForTest('/help'),
            testDirs,
            testRootDir,
            slashCommands,
            mockCommandContext,
            mockConfig,
          ),
        );

        act(() => {
          result.current.setActiveSuggestionIndex(5);
          result.current.setShowSuggestions(true);
        });

        act(() => {
          result.current.resetCompletionState();
        });

        expect(result.current.suggestions).toEqual([]);
        expect(result.current.activeSuggestionIndex).toBe(-1);
        expect(result.current.visibleStartIndex).toBe(0);
        expect(result.current.showSuggestions).toBe(false);
        expect(result.current.isLoadingSuggestions).toBe(false);
      });
    });

    describe('Navigation', () => {
      it('should handle navigateUp with no suggestions', () => {
        const slashCommands = [
          { name: 'dummy', description: 'dummy' },
        ] as unknown as SlashCommand[];
        const { result } = renderHook(() =>
          useCompletion(
            useTextBufferForTest(''),
            testDirs,
            testRootDir,
            slashCommands,
            mockCommandContext,
            mockConfig,
          ),
        );

        act(() => {
          result.current.navigateUp();
        });

        expect(result.current.activeSuggestionIndex).toBe(-1);
      });

      it('should handle navigateDown with no suggestions', () => {
        const slashCommands = [
          { name: 'dummy', description: 'dummy' },
        ] as unknown as SlashCommand[];
        const { result } = renderHook(() =>
          useCompletion(
            useTextBufferForTest(''),
            testDirs,
            testRootDir,
            slashCommands,
            mockCommandContext,
            mockConfig,
          ),
        );

        act(() => {
          result.current.navigateDown();
        });

        expect(result.current.activeSuggestionIndex).toBe(-1);
      });

      it('should navigate up through suggestions with wrap-around', () => {
        const slashCommands = [
          {
            name: 'help',
            description: 'Show help',
          },
        ] as unknown as SlashCommand[];
        const { result } = renderHook(() =>
          useCompletion(
            useTextBufferForTest('/h'),
            testDirs,
            testRootDir,
            slashCommands,
            mockCommandContext,
            mockConfig,
          ),
        );

        expect(result.current.suggestions.length).toBe(1);
        expect(result.current.activeSuggestionIndex).toBe(0);

        act(() => {
          result.current.navigateUp();
        });

        expect(result.current.activeSuggestionIndex).toBe(0);
      });

      it('should navigate down through suggestions with wrap-around', () => {
        const slashCommands = [
          {
            name: 'help',
            description: 'Show help',
          },
        ] as unknown as SlashCommand[];
        const { result } = renderHook(() =>
          useCompletion(
            useTextBufferForTest('/h'),
            testDirs,
            testRootDir,
            slashCommands,
            mockCommandContext,
            mockConfig,
          ),
        );

        expect(result.current.suggestions.length).toBe(1);
        expect(result.current.activeSuggestionIndex).toBe(0);

        act(() => {
          result.current.navigateDown();
        });

        expect(result.current.activeSuggestionIndex).toBe(0);
      });

      it('should handle navigation with multiple suggestions', () => {
        const slashCommands = [
          { name: 'help', description: 'Show help' },
          { name: 'stats', description: 'Show stats' },
          { name: 'clear', description: 'Clear screen' },
          { name: 'memory', description: 'Manage memory' },
          { name: 'chat', description: 'Manage chat' },
        ] as unknown as SlashCommand[];
        const { result } = renderHook(() =>
          useCompletion(
            useTextBufferForTest('/'),
            testDirs,
            testRootDir,
            slashCommands,
            mockCommandContext,
            mockConfig,
          ),
        );

        expect(result.current.suggestions.length).toBe(5);
        expect(result.current.activeSuggestionIndex).toBe(0);

        act(() => {
          result.current.navigateDown();
        });
        expect(result.current.activeSuggestionIndex).toBe(1);

        act(() => {
          result.current.navigateDown();
        });
        expect(result.current.activeSuggestionIndex).toBe(2);

        act(() => {
          result.current.navigateUp();
        });
        expect(result.current.activeSuggestionIndex).toBe(1);

        act(() => {
          result.current.navigateUp();
        });
        expect(result.current.activeSuggestionIndex).toBe(0);

        act(() => {
          result.current.navigateUp();
        });
        expect(result.current.activeSuggestionIndex).toBe(4);
      });

      it('should handle navigation with large suggestion lists and scrolling', () => {
        const largeMockCommands = Array.from({ length: 15 }, (_, i) => ({
          name: `command${i}`,
          description: `Command ${i}`,
        })) as unknown as SlashCommand[];

        const { result } = renderHook(() =>
          useCompletion(
            useTextBufferForTest('/command'),
            testDirs,
            testRootDir,
            largeMockCommands,
            mockCommandContext,
            mockConfig,
          ),
        );

        expect(result.current.suggestions.length).toBe(15);
        expect(result.current.activeSuggestionIndex).toBe(0);
        expect(result.current.visibleStartIndex).toBe(0);

        act(() => {
          result.current.navigateUp();
        });

        expect(result.current.activeSuggestionIndex).toBe(14);
        expect(result.current.visibleStartIndex).toBe(Math.max(0, 15 - 8));
      });
    });
  });

  describe('Slash Command Completion (`/`)', () => {
    describe('Top-Level Commands', () => {
      it('should suggest all top-level commands for the root slash', async () => {
        const slashCommands = [
          {
            name: 'help',
            altNames: ['?'],
            description: 'Show help',
          },
          {
            name: 'stats',
            altNames: ['usage'],
            description: 'check session stats. Usage: /stats [model|tools]',
          },
          {
            name: 'clear',
            description: 'Clear the screen',
          },
          {
            name: 'memory',
            description: 'Manage memory',
            subCommands: [
              {
                name: 'show',
                description: 'Show memory',
              },
            ],
          },
          {
            name: 'chat',
            description: 'Manage chat history',
          },
        ] as unknown as SlashCommand[];
        const { result } = renderHook(() =>
          useCompletion(
            useTextBufferForTest('/'),
            testDirs,
            testRootDir,
            slashCommands,
            mockCommandContext,
          ),
        );

        expect(result.current.suggestions.length).toBe(slashCommands.length);
        expect(result.current.suggestions.map((s) => s.label)).toEqual(
          expect.arrayContaining(['help', 'clear', 'memory', 'chat', 'stats']),
        );
      });

      it('should filter commands based on partial input', async () => {
        const slashCommands = [
          {
            name: 'memory',
            description: 'Manage memory',
          },
        ] as unknown as SlashCommand[];
        const { result } = renderHook(() =>
          useCompletion(
            useTextBufferForTest('/mem'),
            testDirs,
            testRootDir,
            slashCommands,
            mockCommandContext,
          ),
        );

        expect(result.current.suggestions).toEqual([
          { label: 'memory', value: 'memory', description: 'Manage memory' },
        ]);
        expect(result.current.showSuggestions).toBe(true);
      });

      it('should suggest commands based on partial altNames', async () => {
        const slashCommands = [
          {
            name: 'stats',
            altNames: ['usage'],
            description: 'check session stats. Usage: /stats [model|tools]',
          },
        ] as unknown as SlashCommand[];
        const { result } = renderHook(() =>
          useCompletion(
            useTextBufferForTest('/usag'), // part of the word "usage"
            testDirs,
            testRootDir,
            slashCommands,
            mockCommandContext,
          ),
        );

        expect(result.current.suggestions).toEqual([
          {
            label: 'stats',
            value: 'stats',
            description: 'check session stats. Usage: /stats [model|tools]',
          },
        ]);
      });

      it('should NOT provide suggestions for a perfectly typed command that is a leaf node', async () => {
        const slashCommands = [
          {
            name: 'clear',
            description: 'Clear the screen',
            action: vi.fn(),
          },
        ] as unknown as SlashCommand[];
        const { result } = renderHook(() =>
          useCompletion(
            useTextBufferForTest('/clear'), // No trailing space
            testDirs,
            testRootDir,
            slashCommands,
            mockCommandContext,
          ),
        );

        expect(result.current.suggestions).toHaveLength(0);
        expect(result.current.showSuggestions).toBe(false);
      });

      it.each([['/?'], ['/usage']])(
        'should not suggest commands when altNames is fully typed',
        async (query) => {
          const mockSlashCommands = [
            {
              name: 'help',
              altNames: ['?'],
              description: 'Show help',
              action: vi.fn(),
            },
            {
              name: 'stats',
              altNames: ['usage'],
              description: 'check session stats. Usage: /stats [model|tools]',
              action: vi.fn(),
            },
          ] as unknown as SlashCommand[];

          const { result } = renderHook(() =>
            useCompletion(
              useTextBufferForTest(query),
              testDirs,
              testRootDir,
              mockSlashCommands,
              mockCommandContext,
            ),
          );

          expect(result.current.suggestions).toHaveLength(0);
        },
      );

      it('should not provide suggestions for a fully typed command that has no sub-commands or argument completion', async () => {
        const slashCommands = [
          {
            name: 'clear',
            description: 'Clear the screen',
          },
        ] as unknown as SlashCommand[];
        const { result } = renderHook(() =>
          useCompletion(
            useTextBufferForTest('/clear '),
            testDirs,
            testRootDir,
            slashCommands,
            mockCommandContext,
          ),
        );

        expect(result.current.suggestions).toHaveLength(0);
        expect(result.current.showSuggestions).toBe(false);
      });

      it('should not provide suggestions for an unknown command', async () => {
        const slashCommands = [
          {
            name: 'help',
            description: 'Show help',
          },
        ] as unknown as SlashCommand[];
        const { result } = renderHook(() =>
          useCompletion(
            useTextBufferForTest('/unknown-command'),
            testDirs,
            testRootDir,
            slashCommands,
            mockCommandContext,
          ),
        );

        expect(result.current.suggestions).toHaveLength(0);
        expect(result.current.showSuggestions).toBe(false);
      });
    });

    describe('Sub-Commands', () => {
      it('should suggest sub-commands for a parent command', async () => {
        const slashCommands = [
          {
            name: 'memory',
            description: 'Manage memory',
            subCommands: [
              {
                name: 'show',
                description: 'Show memory',
              },
              {
                name: 'add',
                description: 'Add to memory',
              },
            ],
          },
        ] as unknown as SlashCommand[];

        const { result } = renderHook(() =>
          useCompletion(
            useTextBufferForTest('/memory'), // Note: no trailing space
            testDirs,
            testRootDir,
            slashCommands,
            mockCommandContext,
          ),
        );

        // Assert that suggestions for sub-commands are shown immediately
        expect(result.current.suggestions).toHaveLength(2);
        expect(result.current.suggestions).toEqual(
          expect.arrayContaining([
            { label: 'show', value: 'show', description: 'Show memory' },
            { label: 'add', value: 'add', description: 'Add to memory' },
          ]),
        );
        expect(result.current.showSuggestions).toBe(true);
      });

      it('should suggest all sub-commands when the query ends with the parent command and a space', async () => {
        const slashCommands = [
          {
            name: 'memory',
            description: 'Manage memory',
            subCommands: [
              {
                name: 'show',
                description: 'Show memory',
              },
              {
                name: 'add',
                description: 'Add to memory',
              },
            ],
          },
        ] as unknown as SlashCommand[];
        const { result } = renderHook(() =>
          useCompletion(
            useTextBufferForTest('/memory'),
            testDirs,
            testRootDir,
            slashCommands,
            mockCommandContext,
          ),
        );

        expect(result.current.suggestions).toHaveLength(2);
        expect(result.current.suggestions).toEqual(
          expect.arrayContaining([
            { label: 'show', value: 'show', description: 'Show memory' },
            { label: 'add', value: 'add', description: 'Add to memory' },
          ]),
        );
      });

      it('should filter sub-commands by prefix', async () => {
        const slashCommands = [
          {
            name: 'memory',
            description: 'Manage memory',
            subCommands: [
              {
                name: 'show',
                description: 'Show memory',
              },
              {
                name: 'add',
                description: 'Add to memory',
              },
            ],
          },
        ] as unknown as SlashCommand[];
        const { result } = renderHook(() =>
          useCompletion(
            useTextBufferForTest('/memory a'),
            testDirs,
            testRootDir,
            slashCommands,
            mockCommandContext,
          ),
        );

        expect(result.current.suggestions).toEqual([
          { label: 'add', value: 'add', description: 'Add to memory' },
        ]);
      });

      it('should provide no suggestions for an invalid sub-command', async () => {
        const slashCommands = [
          {
            name: 'memory',
            description: 'Manage memory',
            subCommands: [
              {
                name: 'show',
                description: 'Show memory',
              },
              {
                name: 'add',
                description: 'Add to memory',
              },
            ],
          },
        ] as unknown as SlashCommand[];
        const { result } = renderHook(() =>
          useCompletion(
            useTextBufferForTest('/memory dothisnow'),
            testDirs,
            testRootDir,
            slashCommands,
            mockCommandContext,
          ),
        );

        expect(result.current.suggestions).toHaveLength(0);
        expect(result.current.showSuggestions).toBe(false);
      });
    });

    describe('Argument Completion', () => {
      it('should call the command.completion function for argument suggestions', async () => {
        const availableTags = [
          'my-chat-tag-1',
          'my-chat-tag-2',
          'another-channel',
        ];
        const mockCompletionFn = vi
          .fn()
          .mockImplementation(
            async (_context: CommandContext, partialArg: string) =>
              availableTags.filter((tag) => tag.startsWith(partialArg)),
          );

        const slashCommands = [
          {
            name: 'chat',
            description: 'Manage chat history',
            subCommands: [
              {
                name: 'resume',
                description: 'Resume a saved chat',
                completion: mockCompletionFn,
              },
            ],
          },
        ] as unknown as SlashCommand[];

        const { result } = renderHook(() =>
          useCompletion(
            useTextBufferForTest('/chat resume my-ch'),
            testDirs,
            testRootDir,
            slashCommands,
            mockCommandContext,
          ),
        );

        await act(async () => {
          await new Promise((resolve) => setTimeout(resolve, 150));
        });

        expect(mockCompletionFn).toHaveBeenCalledWith(
          mockCommandContext,
          'my-ch',
        );

        expect(result.current.suggestions).toEqual([
          { label: 'my-chat-tag-1', value: 'my-chat-tag-1' },
          { label: 'my-chat-tag-2', value: 'my-chat-tag-2' },
        ]);
      });

      it('should call command.completion with an empty string when args start with a space', async () => {
        const mockCompletionFn = vi
          .fn()
          .mockResolvedValue(['my-chat-tag-1', 'my-chat-tag-2', 'my-channel']);

        const slashCommands = [
          {
            name: 'chat',
            description: 'Manage chat history',
            subCommands: [
              {
                name: 'resume',
                description: 'Resume a saved chat',
                completion: mockCompletionFn,
              },
            ],
          },
        ] as unknown as SlashCommand[];

        const { result } = renderHook(() =>
          useCompletion(
            useTextBufferForTest('/chat resume '),
            testDirs,
            testRootDir,
            slashCommands,
            mockCommandContext,
          ),
        );

        await act(async () => {
          await new Promise((resolve) => setTimeout(resolve, 150));
        });

        expect(mockCompletionFn).toHaveBeenCalledWith(mockCommandContext, '');
        expect(result.current.suggestions).toHaveLength(3);
        expect(result.current.showSuggestions).toBe(true);
      });

      it('should handle completion function that returns null', async () => {
        const completionFn = vi.fn().mockResolvedValue(null);
        const slashCommands = [
          {
            name: 'chat',
            description: 'Manage chat history',
            subCommands: [
              {
                name: 'resume',
                description: 'Resume a saved chat',
                completion: completionFn,
              },
            ],
          },
        ] as unknown as SlashCommand[];

        const { result } = renderHook(() =>
          useCompletion(
            useTextBufferForTest('/chat resume '),
            testDirs,
            testRootDir,
            slashCommands,
            mockCommandContext,
            mockConfig,
          ),
        );

        await act(async () => {
          await new Promise((resolve) => setTimeout(resolve, 150));
        });

        expect(result.current.suggestions).toHaveLength(0);
        expect(result.current.showSuggestions).toBe(false);
      });
    });
  });

  describe('File Path Completion (`@`)', () => {
    describe('Basic Completion', () => {
      it('should use glob for top-level @ completions when available', async () => {
        await createTestFile('', 'src', 'index.ts');
        await createTestFile('', 'derp', 'script.ts');
        await createTestFile('', 'README.md');

        const { result } = renderHook(() =>
          useCompletion(
            useTextBufferForTest('@s'),
            testDirs,
            testRootDir,
            [],
            mockCommandContext,
            mockConfig,
          ),
        );

        await act(async () => {
          await new Promise((resolve) => setTimeout(resolve, 150));
        });

        expect(result.current.suggestions).toHaveLength(2);
        expect(result.current.suggestions).toEqual(
          expect.arrayContaining([
            {
              label: 'derp/script.ts',
              value: 'derp/script.ts',
            },
            { label: 'src', value: 'src' },
          ]),
        );
      });

      it('should handle directory-specific completions with git filtering', async () => {
        await createEmptyDir('.git');
        await createTestFile('*.log', '.gitignore');
        await createTestFile('', 'src', 'component.tsx');
        await createTestFile('', 'src', 'temp.log');
        await createTestFile('', 'src', 'index.ts');

        const { result } = renderHook(() =>
          useCompletion(
            useTextBufferForTest('@src/comp'),
            testDirs,
            testRootDir,
            [],
            mockCommandContext,
            mockConfig,
          ),
        );

        await act(async () => {
          await new Promise((resolve) => setTimeout(resolve, 150));
        });

        // Should filter out .log files but include matching .tsx files
        expect(result.current.suggestions).toEqual([
          { label: 'component.tsx', value: 'component.tsx' },
        ]);
      });

      it('should include dotfiles in glob search when input starts with a dot', async () => {
        await createTestFile('', '.env');
        await createTestFile('', '.gitignore');
        await createTestFile('', 'src', 'index.ts');

        const { result } = renderHook(() =>
          useCompletion(
            useTextBufferForTest('@.'),
            testDirs,
            testRootDir,
            [],
            mockCommandContext,
            mockConfig,
          ),
        );

        await act(async () => {
          await new Promise((resolve) => setTimeout(resolve, 150));
        });

        expect(result.current.suggestions).toEqual([
          { label: '.env', value: '.env' },
          { label: '.gitignore', value: '.gitignore' },
        ]);
      });
    });

    describe('Configuration-based Behavior', () => {
      it('should not perform recursive search when disabled in config', async () => {
        const mockConfigNoRecursive = {
          ...mockConfig,
          getEnableRecursiveFileSearch: vi.fn(() => false),
        } as unknown as Config;

        await createEmptyDir('data');
        await createEmptyDir('dist');

        const { result } = renderHook(() =>
          useCompletion(
            useTextBufferForTest('@d'),
            testDirs,
            testRootDir,
            [],
            mockCommandContext,
            mockConfigNoRecursive,
          ),
        );

        await act(async () => {
          await new Promise((resolve) => setTimeout(resolve, 150));
        });

        expect(result.current.suggestions).toEqual([
          { label: 'data/', value: 'data/' },
          { label: 'dist/', value: 'dist/' },
        ]);
      });

      it('should work without config (fallback behavior)', async () => {
        await createEmptyDir('src');
        await createEmptyDir('node_modules');
        await createTestFile('', 'README.md');

        const { result } = renderHook(() =>
          useCompletion(
            useTextBufferForTest('@'),
            testDirs,
            testRootDir,
            [],
            mockCommandContext,
            undefined,
          ),
        );

        await act(async () => {
          await new Promise((resolve) => setTimeout(resolve, 150));
        });

        // Without config, should include all files
        expect(result.current.suggestions).toHaveLength(3);
        expect(result.current.suggestions).toEqual(
          expect.arrayContaining([
            { label: 'src/', value: 'src/' },
            { label: 'node_modules/', value: 'node_modules/' },
            { label: 'README.md', value: 'README.md' },
          ]),
        );
      });

      it('should handle git discovery service initialization failure gracefully', async () => {
        // Intentionally don't create a .git directory to cause an initialization failure.
        await createEmptyDir('src');
        await createTestFile('', 'README.md');

        const consoleSpy = vi
          .spyOn(console, 'warn')
          .mockImplementation(() => {});

        const { result } = renderHook(() =>
          useCompletion(
            useTextBufferForTest('@'),
            testDirs,
            testRootDir,
            [],
            mockCommandContext,
            mockConfig,
          ),
        );

        await act(async () => {
          await new Promise((resolve) => setTimeout(resolve, 150));
        });

        // Since we use centralized service, initialization errors are handled at config level
        // This test should verify graceful fallback behavior
        expect(result.current.suggestions.length).toBeGreaterThanOrEqual(0);
        // Should still show completions even if git discovery fails
        expect(result.current.suggestions.length).toBeGreaterThan(0);

        consoleSpy.mockRestore();
      });
    });

    describe('Git-Aware Filtering', () => {
      it('should filter git-ignored entries from @ completions', async () => {
        await createEmptyDir('.git');
        await createTestFile('dist', '.gitignore');
        await createEmptyDir('data');

        const { result } = renderHook(() =>
          useCompletion(
            useTextBufferForTest('@d'),
            testDirs,
            testRootDir,
            [],
            mockCommandContext,
            mockConfig,
          ),
        );

        // Wait for async operations to complete
        await act(async () => {
          await new Promise((resolve) => setTimeout(resolve, 150)); // Account for debounce
        });

        expect(result.current.suggestions).toEqual(
          expect.arrayContaining([{ label: 'data', value: 'data' }]),
        );
        expect(result.current.showSuggestions).toBe(true);
      });

      it('should filter git-ignored directories from @ completions', async () => {
        await createEmptyDir('.git');
        await createTestFile('node_modules\ndist\n.env', '.gitignore');
        // gitignored entries
        await createEmptyDir('node_modules');
        await createEmptyDir('dist');
        await createTestFile('', '.env');

        // visible
        await createEmptyDir('src');
        await createTestFile('', 'README.md');

        const { result } = renderHook(() =>
          useCompletion(
            useTextBufferForTest('@'),
            testDirs,
            testRootDir,
            [],
            mockCommandContext,
            mockConfig,
          ),
        );

        // Wait for async operations to complete
        await act(async () => {
          await new Promise((resolve) => setTimeout(resolve, 150)); // Account for debounce
        });

        expect(result.current.suggestions).toEqual([
          { label: 'README.md', value: 'README.md' },
          { label: 'src/', value: 'src/' },
        ]);
        expect(result.current.showSuggestions).toBe(true);
      });

      it('should handle recursive search with git-aware filtering', async () => {
        await createEmptyDir('.git');
        await createTestFile('node_modules/\ntemp/', '.gitignore');
        await createTestFile('', 'data', 'test.txt');
        await createEmptyDir('dist');
        await createEmptyDir('node_modules');
        await createTestFile('', 'src', 'index.ts');
        await createEmptyDir('src', 'components');
        await createTestFile('', 'temp', 'temp.log');

        const { result } = renderHook(() =>
          useCompletion(
            useTextBufferForTest('@t'),
            testDirs,
            testRootDir,
            [],
            mockCommandContext,
            mockConfig,
          ),
        );

        await act(async () => {
          await new Promise((resolve) => setTimeout(resolve, 150));
        });

        // Should not include anything from node_modules or dist
        const suggestionLabels = result.current.suggestions.map((s) => s.label);
        expect(suggestionLabels).not.toContain('temp/');
        expect(suggestionLabels).not.toContain('node_modules/');
      });
    });
  });

  describe('handleAutocomplete', () => {
    it('should complete a partial command', () => {
      const slashCommands = [
        {
          name: 'memory',
          description: 'Manage memory',
          subCommands: [
            {
              name: 'show',
              description: 'Show memory',
            },
            {
              name: 'add',
              description: 'Add to memory',
            },
          ],
        },
      ] as unknown as SlashCommand[];

      const { result } = renderHook(() => {
        const textBuffer = useTextBufferForTest('/mem');
        const completion = useCompletion(
          textBuffer,
          testDirs,
          testRootDir,
          slashCommands,
          mockCommandContext,
          mockConfig,
        );
        return { ...completion, textBuffer };
      });

      expect(result.current.suggestions.map((s) => s.value)).toEqual([
        'memory',
      ]);

      act(() => {
        result.current.handleAutocomplete(0);
      });

      expect(result.current.textBuffer.text).toBe('/memory ');
    });

    it('should append a sub-command when the parent is complete', () => {
      const slashCommands = [
        {
          name: 'memory',
          description: 'Manage memory',
          subCommands: [
            {
              name: 'show',
              description: 'Show memory',
            },
            {
              name: 'add',
              description: 'Add to memory',
            },
          ],
        },
      ] as unknown as SlashCommand[];

      const { result } = renderHook(() => {
        const textBuffer = useTextBufferForTest('/memory');
        const completion = useCompletion(
          textBuffer,
          testDirs,
          testRootDir,
          slashCommands,
          mockCommandContext,
          mockConfig,
        );
        return { ...completion, textBuffer };
      });

      // Suggestions are populated by useEffect
      expect(result.current.suggestions.map((s) => s.value)).toEqual([
        'show',
        'add',
      ]);

      act(() => {
        result.current.handleAutocomplete(1); // index 1 is 'add'
      });

      expect(result.current.textBuffer.text).toBe('/memory add ');
    });

    it('should complete a command with an alternative name', () => {
      const slashCommands = [
        {
          name: 'memory',
          description: 'Manage memory',
          subCommands: [
            {
              name: 'show',
              description: 'Show memory',
            },
            {
              name: 'add',
              description: 'Add to memory',
            },
          ],
        },
      ] as unknown as SlashCommand[];

      const { result } = renderHook(() => {
        const textBuffer = useTextBufferForTest('/?');
        const completion = useCompletion(
          textBuffer,
          testDirs,
          testRootDir,
          slashCommands,
          mockCommandContext,
          mockConfig,
        );
        return { ...completion, textBuffer };
      });

      result.current.suggestions.push({
        label: 'help',
        value: 'help',
        description: 'Show help',
      });

      act(() => {
        result.current.handleAutocomplete(0);
      });

      expect(result.current.textBuffer.text).toBe('/help ');
    });

    it('should complete a file path', () => {
      const { result } = renderHook(() => {
        const textBuffer = useTextBufferForTest('@src/fi');
        const completion = useCompletion(
          textBuffer,
          testDirs,
          testRootDir,
          [],
          mockCommandContext,
          mockConfig,
        );
        return { ...completion, textBuffer };
      });

      result.current.suggestions.push({
        label: 'file1.txt',
        value: 'file1.txt',
      });

      act(() => {
        result.current.handleAutocomplete(0);
      });

      expect(result.current.textBuffer.text).toBe('@src/file1.txt');
    });

    it('should complete a file path when cursor is not at the end of the line', () => {
      const text = '@src/fi le.txt';
      const cursorOffset = 7; // after "i"

      const { result } = renderHook(() => {
        const textBuffer = useTextBufferForTest(text, cursorOffset);
        const completion = useCompletion(
          textBuffer,
          testDirs,
          testRootDir,
          [],
          mockCommandContext,
          mockConfig,
        );
        return { ...completion, textBuffer };
      });

      result.current.suggestions.push({
        label: 'file1.txt',
        value: 'file1.txt',
      });

      act(() => {
        result.current.handleAutocomplete(0);
      });

      expect(result.current.textBuffer.text).toBe('@src/file1.txt le.txt');
    });

    it('should complete the correct file path with multiple @-commands', () => {
      const text = '@file1.txt @src/fi';

      const { result } = renderHook(() => {
        const textBuffer = useTextBufferForTest(text);
        const completion = useCompletion(
          textBuffer,
          testDirs,
          testRootDir,
          [],
          mockCommandContext,
          mockConfig,
        );
        return { ...completion, textBuffer };
      });

      result.current.suggestions.push({
        label: 'file2.txt',
        value: 'file2.txt',
      });

      act(() => {
        result.current.handleAutocomplete(0);
      });

      expect(result.current.textBuffer.text).toBe('@file1.txt @src/file2.txt');
    });
  });
});<|MERGE_RESOLUTION|>--- conflicted
+++ resolved
@@ -13,13 +13,8 @@
 import * as path from 'path';
 import * as os from 'os';
 import { CommandContext, SlashCommand } from '../commands/types.js';
-<<<<<<< HEAD
 import { Config, FileDiscoveryService } from '@thacio/auditaria-cli-core';
-import { useTextBuffer, TextBuffer } from '../components/shared/text-buffer.js';
-=======
-import { Config, FileDiscoveryService } from '@google/gemini-cli-core';
 import { useTextBuffer } from '../components/shared/text-buffer.js';
->>>>>>> 32809a7b
 
 describe('useCompletion', () => {
   let testRootDir: string;
