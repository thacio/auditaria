/**
 * @license
 * Copyright 2025 Google LLC
 * SPDX-License-Identifier: Apache-2.0
 */

//
// Licensed under the Apache License, Version 2.0 (the "License");
// you may not use this file except in compliance with the License.
// You may obtain a copy of the License at
//
//     http://www.apache.org/licenses/LICENSE-2.0
//
// Unless required by applicable law or agreed to in writing, software
// distributed under the License is distributed on an "AS IS" BASIS,
// WITHOUT WARRANTIES OR CONDITIONS OF ANY KIND, either express or implied.
// See the License for the specific language governing permissions and
// limitations under the License.

import { copyFileSync, existsSync, mkdirSync } from 'node:fs';
import { dirname, join, basename } from 'node:path';
import { fileURLToPath } from 'node:url';
import { glob } from 'glob';

const __dirname = dirname(fileURLToPath(import.meta.url));
const root = join(__dirname, '..');
const bundleDir = join(root, 'bundle');

// Create the bundle directory if it doesn't exist
if (!existsSync(bundleDir)) {
  mkdirSync(bundleDir);
}

// 1. Copy Sandbox definitions (.sb)
const sbFiles = glob.sync('packages/**/*.sb', { cwd: root });
for (const file of sbFiles) {
  copyFileSync(join(root, file), join(bundleDir, basename(file)));
}

<<<<<<< HEAD
// Create locales directory in bundle and copy translation files
const localesDir = join(bundleDir, 'locales');
if (!existsSync(localesDir)) {
  mkdirSync(localesDir, { recursive: true });
}

// Find and copy all .json files from i18n/locales directories
const localeFiles = glob.sync('packages/**/i18n/locales/*.json', { cwd: root });
for (const file of localeFiles) {
  const fileName = basename(file);
  copyFileSync(join(root, file), join(localesDir, fileName));
}

// WEB_INTERFACE_START: Copy web client files
// Copy web client files to bundle directory
const webClientSrc = join(root, 'packages/web-client/src');
const webClientDest = join(bundleDir, 'web-client');

if (existsSync(webClientSrc)) {
  if (!existsSync(webClientDest)) {
    mkdirSync(webClientDest, { recursive: true });
  }
  
  // Copy all files from web-client/src to bundle/web-client
  const webClientFiles = glob.sync('**/*', { 
    cwd: webClientSrc,
    nodir: true 
  });
  
  for (const file of webClientFiles) {
    const srcPath = join(webClientSrc, file);
    const destPath = join(webClientDest, file);
    const destDir = dirname(destPath);
    
    if (!existsSync(destDir)) {
      mkdirSync(destDir, { recursive: true });
    }
    
    copyFileSync(srcPath, destPath);
  }
  
  console.log('Web client files copied to bundle/web-client/');
}
// WEB_INTERFACE_END

console.log('Assets and locale files copied to bundle/');
=======
// 2. Copy Policy definitions (.toml)
const policyDir = join(bundleDir, 'policies');
if (!existsSync(policyDir)) {
  mkdirSync(policyDir);
}

// Locate policy files specifically in the core package
const policyFiles = glob.sync('packages/core/src/policy/policies/*.toml', {
  cwd: root,
});

for (const file of policyFiles) {
  copyFileSync(join(root, file), join(policyDir, basename(file)));
}

console.log(`Copied ${policyFiles.length} policy files to bundle/policies/`);
console.log('Assets copied to bundle/');
>>>>>>> f588219b
<|MERGE_RESOLUTION|>--- conflicted
+++ resolved
@@ -37,54 +37,6 @@
   copyFileSync(join(root, file), join(bundleDir, basename(file)));
 }
 
-<<<<<<< HEAD
-// Create locales directory in bundle and copy translation files
-const localesDir = join(bundleDir, 'locales');
-if (!existsSync(localesDir)) {
-  mkdirSync(localesDir, { recursive: true });
-}
-
-// Find and copy all .json files from i18n/locales directories
-const localeFiles = glob.sync('packages/**/i18n/locales/*.json', { cwd: root });
-for (const file of localeFiles) {
-  const fileName = basename(file);
-  copyFileSync(join(root, file), join(localesDir, fileName));
-}
-
-// WEB_INTERFACE_START: Copy web client files
-// Copy web client files to bundle directory
-const webClientSrc = join(root, 'packages/web-client/src');
-const webClientDest = join(bundleDir, 'web-client');
-
-if (existsSync(webClientSrc)) {
-  if (!existsSync(webClientDest)) {
-    mkdirSync(webClientDest, { recursive: true });
-  }
-  
-  // Copy all files from web-client/src to bundle/web-client
-  const webClientFiles = glob.sync('**/*', { 
-    cwd: webClientSrc,
-    nodir: true 
-  });
-  
-  for (const file of webClientFiles) {
-    const srcPath = join(webClientSrc, file);
-    const destPath = join(webClientDest, file);
-    const destDir = dirname(destPath);
-    
-    if (!existsSync(destDir)) {
-      mkdirSync(destDir, { recursive: true });
-    }
-    
-    copyFileSync(srcPath, destPath);
-  }
-  
-  console.log('Web client files copied to bundle/web-client/');
-}
-// WEB_INTERFACE_END
-
-console.log('Assets and locale files copied to bundle/');
-=======
 // 2. Copy Policy definitions (.toml)
 const policyDir = join(bundleDir, 'policies');
 if (!existsSync(policyDir)) {
@@ -101,5 +53,52 @@
 }
 
 console.log(`Copied ${policyFiles.length} policy files to bundle/policies/`);
-console.log('Assets copied to bundle/');
->>>>>>> f588219b
+
+// AUDITARIA_FEATURE_START: i18n-locales
+// Create locales directory in bundle and copy translation files
+const localesDir = join(bundleDir, 'locales');
+if (!existsSync(localesDir)) {
+  mkdirSync(localesDir, { recursive: true });
+}
+
+// Find and copy all .json files from i18n/locales directories
+const localeFiles = glob.sync('packages/**/i18n/locales/*.json', { cwd: root });
+for (const file of localeFiles) {
+  const fileName = basename(file);
+  copyFileSync(join(root, file), join(localesDir, fileName));
+}
+// AUDITARIA_FEATURE_END
+
+// WEB_INTERFACE_START: Copy web client files
+// Copy web client files to bundle directory
+const webClientSrc = join(root, 'packages/web-client/src');
+const webClientDest = join(bundleDir, 'web-client');
+
+if (existsSync(webClientSrc)) {
+  if (!existsSync(webClientDest)) {
+    mkdirSync(webClientDest, { recursive: true });
+  }
+
+  // Copy all files from web-client/src to bundle/web-client
+  const webClientFiles = glob.sync('**/*', {
+    cwd: webClientSrc,
+    nodir: true,
+  });
+
+  for (const file of webClientFiles) {
+    const srcPath = join(webClientSrc, file);
+    const destPath = join(webClientDest, file);
+    const destDir = dirname(destPath);
+
+    if (!existsSync(destDir)) {
+      mkdirSync(destDir, { recursive: true });
+    }
+
+    copyFileSync(srcPath, destPath);
+  }
+
+  console.log('Web client files copied to bundle/web-client/');
+}
+// WEB_INTERFACE_END
+
+console.log('Assets and locale files copied to bundle/');