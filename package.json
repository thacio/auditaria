{
  "name": "@thacio/auditaria-cli",
  "version": "0.3.1",
  "engines": {
    "node": ">=20.0.0"
  },
  "type": "module",
  "workspaces": [
    "packages/*"
  ],
  "private": "true",
  "repository": {
    "type": "git",
    "url": "git+https://github.com/thacio/auditaria.git"
  },
  "config": {
    "sandboxImageUri": "us-docker.pkg.dev/gemini-code-dev/gemini-cli/sandbox:0.3.1"
  },
  "scripts": {
    "start": "node scripts/start.js",
    "start:a2a-server": "CODER_AGENT_PORT=41242 npm run start --workspace @google/gemini-cli-a2a-server",
    "debug": "cross-env DEBUG=1 node --inspect-brk scripts/start.js",
    "auth:npm": "npx google-artifactregistry-auth",
    "auth:docker": "gcloud auth configure-docker us-west1-docker.pkg.dev",
    "auth": "npm run auth:npm && npm run auth:docker",
    "generate": "node scripts/generate-git-commit-info.js",
    "build": "node scripts/build.js",
    "build-and-start": "npm run build && npm run start",
    "build:vscode": "node scripts/build_vscode_companion.js",
    "build:all": "npm run build && npm run build:sandbox && npm run build:vscode",
    "build:packages": "npm run build --workspaces",
    "build:sandbox": "node scripts/build_sandbox.js --skip-npm-install-build",
    "bundle": "npm run generate && node esbuild.config.js && node scripts/copy_bundle_assets.js",
    "test": "npm run test --workspaces --if-present",
    "test:ci": "npm run test:ci --workspaces --if-present && npm run test:scripts",
    "test:scripts": "vitest run --config ./scripts/tests/vitest.config.ts",
    "test:e2e": "cross-env VERBOSE=true KEEP_OUTPUT=true npm run test:integration:sandbox:none",
    "test:integration:all": "npm run test:integration:sandbox:none && npm run test:integration:sandbox:docker && npm run test:integration:sandbox:podman",
    "test:integration:sandbox:none": "GEMINI_SANDBOX=false vitest run --root ./integration-tests",
    "test:integration:sandbox:docker": "GEMINI_SANDBOX=docker npm run build:sandbox && GEMINI_SANDBOX=docker vitest run --root ./integration-tests",
    "i18n:compare": "node scripts/compare-i18n.cjs",
    "test:integration:sandbox:podman": "GEMINI_SANDBOX=podman vitest run --root ./integration-tests",
    "lint": "eslint . --ext .ts,.tsx && eslint integration-tests",
    "lint:fix": "eslint . --fix && eslint integration-tests --fix",
    "lint:ci": "eslint . --ext .ts,.tsx --max-warnings 0 && eslint integration-tests --max-warnings 0",
    "format": "prettier --experimental-cli --write .",
    "typecheck": "npm run typecheck --workspaces --if-present",
    "preflight": "npm run clean && npm ci && npm run format && npm run lint:ci && npm run build && npm run typecheck && npm run test:ci",
    "prepare": "npm run bundle",
    "prepare:package": "node scripts/prepare-package.js",
    "release:version": "node scripts/version.js",
    "telemetry": "node scripts/telemetry.js",
    "check:lockfile": "node scripts/check-lockfile.js",
    "clean": "node scripts/clean.js"
  },
  "bin": {
    "auditaria": "bundle/gemini.js"
  },
  "files": [
    "bundle/",
    "README.md",
    "LICENSE"
  ],
  "devDependencies": {
    "@types/chardet": "^0.8.3",
    "@types/marked": "^5.0.2",
    "@types/mime-types": "^3.0.1",
    "@types/minimatch": "^5.1.2",
    "@types/mock-fs": "^4.13.4",
    "@types/shell-quote": "^1.7.5",
    "@vitest/coverage-v8": "^3.1.1",
    "@vitest/eslint-plugin": "^1.3.4",
    "cross-env": "^7.0.3",
    "esbuild": "^0.25.0",
    "eslint": "^9.24.0",
    "eslint-config-prettier": "^10.1.2",
    "eslint-plugin-import": "^2.31.0",
    "eslint-plugin-license-header": "^0.8.0",
    "eslint-plugin-react": "^7.37.5",
    "eslint-plugin-react-hooks": "^5.2.0",
    "glob": "^10.4.5",
    "globals": "^16.0.0",
    "json": "^11.0.0",
    "memfs": "^4.17.2",
    "mnemonist": "^0.40.3",
    "mock-fs": "^5.5.0",
    "msw": "^2.10.4",
    "prettier": "^3.5.3",
    "react-devtools-core": "^4.28.5",
    "tsx": "^4.20.3",
    "typescript-eslint": "^8.30.1",
    "vitest": "^3.2.4",
    "yargs": "^17.7.2"
  },
  "dependencies": {
<<<<<<< HEAD
    "ansi-to-html": "^0.7.2",
    "node-fetch": "^3.3.2",
    "simple-git": "^3.28.0",
    "strip-ansi": "^7.1.0"
=======
    "@lvce-editor/ripgrep": "^1.6.0",
    "simple-git": "^3.28.0"
>>>>>>> c38247ed
  },
  "optionalDependencies": {
    "@lydell/node-pty": "1.1.0",
    "@lydell/node-pty-darwin-arm64": "1.1.0",
    "@lydell/node-pty-darwin-x64": "1.1.0",
    "@lydell/node-pty-linux-x64": "1.1.0",
    "@lydell/node-pty-win32-arm64": "1.1.0",
    "@lydell/node-pty-win32-x64": "1.1.0",
    "node-pty": "^1.0.0"
  }
}<|MERGE_RESOLUTION|>--- conflicted
+++ resolved
@@ -93,15 +93,10 @@
     "yargs": "^17.7.2"
   },
   "dependencies": {
-<<<<<<< HEAD
     "ansi-to-html": "^0.7.2",
     "node-fetch": "^3.3.2",
     "simple-git": "^3.28.0",
     "strip-ansi": "^7.1.0"
-=======
-    "@lvce-editor/ripgrep": "^1.6.0",
-    "simple-git": "^3.28.0"
->>>>>>> c38247ed
   },
   "optionalDependencies": {
     "@lydell/node-pty": "1.1.0",
