--- conflicted
+++ resolved
@@ -1,11 +1,6 @@
 {
-<<<<<<< HEAD
-  "name": "@thacio/auditaria-cli-test-utils",
-  "version": "0.3.4",
-=======
-  "name": "@google/gemini-cli-test-utils",
+  "name": "@thacio/auditoria-cli-test-utils",
   "version": "0.4.0",
->>>>>>> 5032b270
   "private": true,
   "main": "src/index.ts",
   "license": "Apache-2.0",
