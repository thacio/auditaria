--- conflicted
+++ resolved
@@ -15,13 +15,7 @@
   StandardFileSystemService,
   ToolRegistry,
   COMMON_IGNORE_PATTERNS,
-<<<<<<< HEAD
-  DEFAULT_FILE_EXCLUDES,
 } from '@thacio/auditaria-cli-core';
-=======
-  // DEFAULT_FILE_EXCLUDES,
-} from '@google/gemini-cli-core';
->>>>>>> 885af07d
 import * as os from 'node:os';
 import { ToolCallStatus } from '../types.js';
 import type { UseHistoryManagerReturn } from './useHistoryManager.js';
