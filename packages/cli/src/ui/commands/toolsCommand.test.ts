/**
 * @license
 * Copyright 2025 Google LLC
 * SPDX-License-Identifier: Apache-2.0
 */

import type { vi } from 'vitest';
import { describe, it, expect } from 'vitest';
import { toolsCommand } from './toolsCommand.js';
import { createMockCommandContext } from '../../test-utils/mockCommandContext.js';
import { MessageType } from '../types.js';
<<<<<<< HEAD
import type { Tool } from '@thacio/auditaria-cli-core';
=======
import type { ToolBuilder, ToolResult } from '@google/gemini-cli-core';
>>>>>>> 21163a16

// Mock tools for testing
const mockTools = [
  {
    name: 'file-reader',
    displayName: 'File Reader',
    description: 'Reads files from the local system.',
    schema: {},
  },
  {
    name: 'code-editor',
    displayName: 'Code Editor',
    description: 'Edits code files.',
    schema: {},
  },
] as unknown as Array<ToolBuilder<object, ToolResult>>;

describe('toolsCommand', () => {
  it('should display an error if the tool registry is unavailable', async () => {
    const mockContext = createMockCommandContext({
      services: {
        config: {
          getToolRegistry: () => undefined,
        },
      },
    });

    if (!toolsCommand.action) throw new Error('Action not defined');
    await toolsCommand.action(mockContext, '');

    expect(mockContext.ui.addItem).toHaveBeenCalledWith(
      {
        type: MessageType.ERROR,
        text: 'Could not retrieve tool registry.',
      },
      expect.any(Number),
    );
  });

  it('should display "No tools available" when none are found', async () => {
    const mockContext = createMockCommandContext({
      services: {
        config: {
          getToolRegistry: () => ({
            getAllTools: () => [] as Array<ToolBuilder<object, ToolResult>>,
          }),
        },
      },
    });

    if (!toolsCommand.action) throw new Error('Action not defined');
    await toolsCommand.action(mockContext, '');

    expect(mockContext.ui.addItem).toHaveBeenCalledWith(
      {
        type: MessageType.TOOLS_LIST,
        tools: [],
        showDescriptions: false,
      },
      expect.any(Number),
    );
  });

  it('should list tools without descriptions by default', async () => {
    const mockContext = createMockCommandContext({
      services: {
        config: {
          getToolRegistry: () => ({ getAllTools: () => mockTools }),
        },
      },
    });

    if (!toolsCommand.action) throw new Error('Action not defined');
    await toolsCommand.action(mockContext, '');

    const [message] = (mockContext.ui.addItem as ReturnType<typeof vi.fn>).mock
      .calls[0];
    expect(message.type).toBe(MessageType.TOOLS_LIST);
    expect(message.showDescriptions).toBe(false);
    expect(message.tools).toHaveLength(2);
    expect(message.tools[0].displayName).toBe('File Reader');
    expect(message.tools[1].displayName).toBe('Code Editor');
  });

  it('should list tools with descriptions when "desc" arg is passed', async () => {
    const mockContext = createMockCommandContext({
      services: {
        config: {
          getToolRegistry: () => ({ getAllTools: () => mockTools }),
        },
      },
    });

    if (!toolsCommand.action) throw new Error('Action not defined');
    await toolsCommand.action(mockContext, 'desc');

    const [message] = (mockContext.ui.addItem as ReturnType<typeof vi.fn>).mock
      .calls[0];
    expect(message.type).toBe(MessageType.TOOLS_LIST);
    expect(message.showDescriptions).toBe(true);
    expect(message.tools).toHaveLength(2);
    expect(message.tools[0].description).toBe(
      'Reads files from the local system.',
    );
    expect(message.tools[1].description).toBe('Edits code files.');
  });
});<|MERGE_RESOLUTION|>--- conflicted
+++ resolved
@@ -9,11 +9,7 @@
 import { toolsCommand } from './toolsCommand.js';
 import { createMockCommandContext } from '../../test-utils/mockCommandContext.js';
 import { MessageType } from '../types.js';
-<<<<<<< HEAD
-import type { Tool } from '@thacio/auditaria-cli-core';
-=======
-import type { ToolBuilder, ToolResult } from '@google/gemini-cli-core';
->>>>>>> 21163a16
+import type { ToolBuilder, ToolResult } from '@thacio/auditaria-cli-core';
 
 // Mock tools for testing
 const mockTools = [
