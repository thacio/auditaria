--- conflicted
+++ resolved
@@ -5,10 +5,7 @@
  */
 
 import { Box, Text } from 'ink';
-<<<<<<< HEAD
-=======
 import { t } from '@google/gemini-cli-core';
->>>>>>> 3f388ee1
 
 const MAX_DISPLAYED_QUEUED_MESSAGES = 3;
 
@@ -26,7 +23,9 @@
   return (
     <Box flexDirection="column" marginTop={1}>
       <Box paddingLeft={2}>
-        <Text dimColor>Queued (press ↑ to edit):</Text>
+        <Text dimColor>
+          {t('message_queue.header', 'Queued (press ↑ to edit):')}
+        </Text>
       </Box>
       {messageQueue
         .slice(0, MAX_DISPLAYED_QUEUED_MESSAGES)
@@ -44,8 +43,9 @@
       {messageQueue.length > MAX_DISPLAYED_QUEUED_MESSAGES && (
         <Box paddingLeft={4}>
           <Text dimColor>
-            ... (+
-            {messageQueue.length - MAX_DISPLAYED_QUEUED_MESSAGES} more)
+            {t('message_queue.more_messages', '... (+{count} more)', {
+              count: messageQueue.length - MAX_DISPLAYED_QUEUED_MESSAGES,
+            })}
           </Text>
         </Box>
       )}
