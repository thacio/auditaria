--- conflicted
+++ resolved
@@ -7,18 +7,13 @@
 import { render } from 'ink-testing-library';
 import { InputPrompt, InputPromptProps } from './InputPrompt.js';
 import type { TextBuffer } from './shared/text-buffer.js';
-<<<<<<< HEAD
 import { Config } from '@thacio/auditaria-cli-core';
-import { CommandContext, SlashCommand } from '../commands/types.js';
-=======
-import { Config } from '@google/gemini-cli-core';
 import * as path from 'path';
 import {
   CommandContext,
   SlashCommand,
   CommandKind,
 } from '../commands/types.js';
->>>>>>> e9e2f551
 import { describe, it, expect, beforeEach, vi } from 'vitest';
 import {
   useShellHistory,
