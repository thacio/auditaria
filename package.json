{
<<<<<<< HEAD
  "name": "@thacio/auditaria-cli",
  "version": "0.21.0-nightly.20251209.ec9a8c7a7",
=======
  "name": "@google/gemini-cli",
  "version": "0.21.0-nightly.20251211.8c83e1ea9",
>>>>>>> 24fca1b7
  "engines": {
    "node": ">=20.0.0"
  },
  "type": "module",
  "workspaces": [
    "packages/*"
  ],
  "private": "true",
  "repository": {
    "type": "git",
    "url": "git+https://github.com/thacio/auditaria.git"
  },
  "config": {
    "sandboxImageUri": "us-docker.pkg.dev/gemini-code-dev/gemini-cli/sandbox:0.21.0-nightly.20251211.8c83e1ea9"
  },
  "scripts": {
    "start": "cross-env NODE_ENV=development node scripts/start.js",
    "start:a2a-server": "CODER_AGENT_PORT=41242 npm run start --workspace @thacio/auditaria-cli-a2a-server",
    "debug": "cross-env DEBUG=1 node --inspect-brk scripts/start.js",
    "deflake": "node scripts/deflake.js",
    "deflake:test:integration:sandbox:none": "npm run deflake -- --command=\"npm run test:integration:sandbox:none -- --retry=0\"",
    "deflake:test:integration:sandbox:docker": "npm run deflake -- --command=\"npm run test:integration:sandbox:docker -- --retry=0\"",
    "auth:npm": "npx google-artifactregistry-auth",
    "auth:docker": "gcloud auth configure-docker us-west1-docker.pkg.dev",
    "auth": "npm run auth:npm && npm run auth:docker",
    "generate": "node scripts/generate-git-commit-info.js",
    "predocs:settings": "npm run build --workspace @google/gemini-cli-core",
    "schema:settings": "tsx ./scripts/generate-settings-schema.ts",
    "docs:settings": "tsx ./scripts/generate-settings-doc.ts",
    "docs:keybindings": "tsx ./scripts/generate-keybindings-doc.ts",
    "build": "node scripts/build.js",
    "build-and-start": "npm run build && npm run start",
    "build:vscode": "node scripts/build_vscode_companion.js",
    "build:all": "npm run build && npm run build:sandbox && npm run build:vscode",
    "build:packages": "npm run build --workspaces",
    "build:sandbox": "node scripts/build_sandbox.js",
    "bundle": "npm run generate && node esbuild.config.js && node scripts/copy_bundle_assets.js",
    "test": "npm run test --workspaces --if-present",
    "test:ci": "npm run test:ci --workspaces --if-present && npm run test:scripts",
    "test:scripts": "vitest run --config ./scripts/tests/vitest.config.ts",
    "test:e2e": "cross-env VERBOSE=true KEEP_OUTPUT=true npm run test:integration:sandbox:none",
    "test:integration:all": "npm run test:integration:sandbox:none && npm run test:integration:sandbox:docker && npm run test:integration:sandbox:podman",
    "test:integration:sandbox:none": "cross-env GEMINI_SANDBOX=false vitest run --root ./integration-tests",
    "test:integration:sandbox:docker": "cross-env GEMINI_SANDBOX=docker npm run build:sandbox && cross-env GEMINI_SANDBOX=docker vitest run --root ./integration-tests",
    "test:integration:sandbox:podman": "cross-env GEMINI_SANDBOX=podman vitest run --root ./integration-tests",
    "lint": "eslint . --ext .ts,.tsx && eslint integration-tests && eslint scripts",
    "lint:fix": "eslint . --fix --ext .ts,.tsx && eslint integration-tests --fix && eslint scripts --fix && npm run format",
    "lint:ci": "npm run lint:all",
    "lint:all": "node scripts/lint.js",
    "format": "prettier --experimental-cli --write .",
    "typecheck": "npm run typecheck --workspaces --if-present",
    "preflight": "npm run clean && npm ci && npm run format && npm run lint:ci && npm run build && npm run typecheck && npm run test:ci",
    "prepare": "husky && npm run bundle",
    "prepare:package": "node scripts/prepare-package.js",
    "release:version": "node scripts/version.js",
    "telemetry": "node scripts/telemetry.js",
    "check:lockfile": "node scripts/check-lockfile.js",
    "clean": "node scripts/clean.js",
    "pre-commit": "node scripts/pre-commit.js"
  },
  "overrides": {
    "ink": "npm:@jrichman/ink@6.4.6",
    "wrap-ansi": "9.0.2",
    "cliui": {
      "wrap-ansi": "7.0.0"
    },
    "zod": "^3.25.76"
  },
  "bin": {
    "auditaria": "bundle/gemini.js"
  },
  "files": [
    "bundle/",
    "README.md",
    "LICENSE"
  ],
  "devDependencies": {
    "@babel/generator": "^7.28.5",
    "@babel/parser": "^7.28.5",
    "@babel/traverse": "^7.28.5",
    "@babel/types": "^7.28.5",
    "@octokit/rest": "^22.0.0",
    "@types/js-yaml": "^4.0.9",
    "@types/marked": "^5.0.2",
    "@types/mime-types": "^3.0.1",
    "@types/minimatch": "^5.1.2",
    "@types/mock-fs": "^4.13.4",
    "@types/prompts": "^2.4.9",
    "@types/react": "^19.2.0",
    "@types/react-dom": "^19.2.0",
    "@types/shell-quote": "^1.7.5",
    "@vitest/coverage-v8": "^3.1.1",
    "@vitest/eslint-plugin": "^1.3.4",
    "cross-env": "^7.0.3",
    "esbuild": "^0.25.0",
    "esbuild-plugin-wasm": "^1.1.0",
    "eslint": "^9.24.0",
    "eslint-config-prettier": "^10.1.2",
    "eslint-plugin-import": "^2.31.0",
    "eslint-plugin-license-header": "^0.8.0",
    "eslint-plugin-react": "^7.37.5",
    "eslint-plugin-react-hooks": "^5.2.0",
    "glob": "^12.0.0",
    "globals": "^16.0.0",
    "google-artifactregistry-auth": "^3.4.0",
    "husky": "^9.1.7",
    "ink-testing-library": "^4.0.0",
    "json": "^11.0.0",
    "lint-staged": "^16.1.6",
    "memfs": "^4.42.0",
    "minimatch": "^10.1.1",
    "mnemonist": "^0.40.3",
    "mock-fs": "^5.5.0",
    "msw": "^2.10.4",
    "npm-run-all": "^4.1.5",
    "patch-package": "^8.0.1",
    "prettier": "^3.5.3",
    "react-devtools-core": "^6.1.2",
    "semver": "^7.7.2",
    "strip-ansi": "^7.1.2",
    "tsx": "^4.20.3",
    "typescript-eslint": "^8.30.1",
    "vitest": "^3.2.4",
    "yargs": "^17.7.2"
  },
  "dependencies": {
    "@google/genai": "^1.30.0",
    "@vscode/codicons": "^0.0.43",
    "ansi-to-html": "^0.7.2",
    "ink": "npm:@jrichman/ink@6.4.6",
    "latest-version": "^9.0.0",
    "simple-git": "^3.28.0",
    "strip-ansi": "^7.1.0",
    "vscode-material-icons": "^0.1.1"
  },
  "optionalDependencies": {
    "@lydell/node-pty": "1.1.0",
    "@lydell/node-pty-darwin-arm64": "1.1.0",
    "@lydell/node-pty-darwin-x64": "1.1.0",
    "@lydell/node-pty-linux-x64": "1.1.0",
    "@lydell/node-pty-win32-arm64": "1.1.0",
    "@lydell/node-pty-win32-x64": "1.1.0",
    "node-pty": "^1.0.0"
  },
  "lint-staged": {
    "*.{js,jsx,ts,tsx}": [
      "prettier --write",
      "eslint --fix --max-warnings 0 --no-warn-ignored"
    ],
    "eslint.config.js": [
      "prettier --write"
    ],
    "*.{json,md}": [
      "prettier --write"
    ]
  }
}<|MERGE_RESOLUTION|>--- conflicted
+++ resolved
@@ -1,11 +1,6 @@
 {
-<<<<<<< HEAD
   "name": "@thacio/auditaria-cli",
-  "version": "0.21.0-nightly.20251209.ec9a8c7a7",
-=======
-  "name": "@google/gemini-cli",
   "version": "0.21.0-nightly.20251211.8c83e1ea9",
->>>>>>> 24fca1b7
   "engines": {
     "node": ">=20.0.0"
   },
