/**
 * @license
 * Copyright 2025 Google LLC
 * SPDX-License-Identifier: Apache-2.0
 */

import type React from 'react';
import { Box, Text } from 'ink';
import { RadioButtonSelect } from './shared/RadioButtonSelect.js';
<<<<<<< HEAD
import { Colors } from '../colors.js';
import { t } from '@thacio/auditaria-cli-core';
=======
import { theme } from '../semantic-colors.js';
>>>>>>> b9b6fe1f

interface ProQuotaDialogProps {
  failedModel: string;
  fallbackModel: string;
  onChoice: (choice: 'auth' | 'continue') => void;
}

export function ProQuotaDialog({
  failedModel,
  fallbackModel,
  onChoice,
}: ProQuotaDialogProps): React.JSX.Element {
  const items = [
    {
      label: t('pro_quota_dialog.change_auth', 'Change auth (executes the /auth command)'),
      value: 'auth' as const,
    },
    {
      label: t('pro_quota_dialog.continue_with_model', 'Continue with {model}', { model: fallbackModel }),
      value: 'continue' as const,
    },
  ];

  const handleSelect = (choice: 'auth' | 'continue') => {
    onChoice(choice);
  };

  return (
    <Box borderStyle="round" flexDirection="column" paddingX={1}>
<<<<<<< HEAD
      <Text bold color={Colors.AccentYellow}>
        {t('pro_quota_dialog.title', 'Pro quota limit reached for {model}.', { model: failedModel })}
=======
      <Text bold color={theme.status.warning}>
        Pro quota limit reached for {failedModel}.
>>>>>>> b9b6fe1f
      </Text>
      <Box marginTop={1}>
        <RadioButtonSelect
          items={items}
          initialIndex={1}
          onSelect={handleSelect}
        />
      </Box>
    </Box>
  );
}<|MERGE_RESOLUTION|>--- conflicted
+++ resolved
@@ -7,12 +7,8 @@
 import type React from 'react';
 import { Box, Text } from 'ink';
 import { RadioButtonSelect } from './shared/RadioButtonSelect.js';
-<<<<<<< HEAD
-import { Colors } from '../colors.js';
+import { theme } from '../semantic-colors.js';
 import { t } from '@thacio/auditaria-cli-core';
-=======
-import { theme } from '../semantic-colors.js';
->>>>>>> b9b6fe1f
 
 interface ProQuotaDialogProps {
   failedModel: string;
@@ -42,13 +38,8 @@
 
   return (
     <Box borderStyle="round" flexDirection="column" paddingX={1}>
-<<<<<<< HEAD
-      <Text bold color={Colors.AccentYellow}>
+      <Text bold color={theme.status.warning}>
         {t('pro_quota_dialog.title', 'Pro quota limit reached for {model}.', { model: failedModel })}
-=======
-      <Text bold color={theme.status.warning}>
-        Pro quota limit reached for {failedModel}.
->>>>>>> b9b6fe1f
       </Text>
       <Box marginTop={1}>
         <RadioButtonSelect
