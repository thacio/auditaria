/**
 * @license
 * Copyright 2025 Google LLC
 * SPDX-License-Identifier: Apache-2.0
 */

import * as osActual from 'node:os';
<<<<<<< HEAD
import { ideContextStore } from '@thacio/auditaria-cli-core';
=======
import { FatalConfigError, ideContextStore } from '@google/gemini-cli-core';
>>>>>>> 47948e37
import {
  describe,
  it,
  expect,
  vi,
  beforeEach,
  afterEach,
  type Mocked,
  type Mock,
} from 'vitest';
import * as fs from 'node:fs';
import stripJsonComments from 'strip-json-comments';
import * as path from 'node:path';
import {
  loadTrustedFolders,
  getTrustedFoldersPath,
  TrustLevel,
  isWorkspaceTrusted,
  resetTrustedFoldersForTesting,
} from './trustedFolders.js';
import type { Settings } from './settings.js';

vi.mock('os', async (importOriginal) => {
  const actualOs = await importOriginal<typeof osActual>();
  return {
    ...actualOs,
    homedir: vi.fn(() => '/mock/home/user'),
    platform: vi.fn(() => 'linux'),
  };
});
vi.mock('fs', async (importOriginal) => {
  const actualFs = await importOriginal<typeof fs>();
  return {
    ...actualFs,
    existsSync: vi.fn(),
    readFileSync: vi.fn(),
    writeFileSync: vi.fn(),
    mkdirSync: vi.fn(),
  };
});
vi.mock('strip-json-comments', () => ({
  default: vi.fn((content) => content),
}));

describe('Trusted Folders Loading', () => {
  let mockFsExistsSync: Mocked<typeof fs.existsSync>;
  let mockStripJsonComments: Mocked<typeof stripJsonComments>;
  let mockFsWriteFileSync: Mocked<typeof fs.writeFileSync>;

  beforeEach(() => {
    resetTrustedFoldersForTesting();
    vi.resetAllMocks();
    mockFsExistsSync = vi.mocked(fs.existsSync);
    mockStripJsonComments = vi.mocked(stripJsonComments);
    mockFsWriteFileSync = vi.mocked(fs.writeFileSync);
    vi.mocked(osActual.homedir).mockReturnValue('/mock/home/user');
    (mockStripJsonComments as unknown as Mock).mockImplementation(
      (jsonString: string) => jsonString,
    );
    (mockFsExistsSync as Mock).mockReturnValue(false);
    (fs.readFileSync as Mock).mockReturnValue('{}');
  });

  afterEach(() => {
    vi.restoreAllMocks();
  });

  it('should load empty rules if no files exist', () => {
    const { rules, errors } = loadTrustedFolders();
    expect(rules).toEqual([]);
    expect(errors).toEqual([]);
  });

  describe('isPathTrusted', () => {
    function setup({ config = {} as Record<string, TrustLevel> } = {}) {
      (mockFsExistsSync as Mock).mockImplementation(
        (p) => p === getTrustedFoldersPath(),
      );
      (fs.readFileSync as Mock).mockImplementation((p) => {
        if (p === getTrustedFoldersPath()) return JSON.stringify(config);
        return '{}';
      });

      const folders = loadTrustedFolders();

      return { folders };
    }

    it('provides a method to determine if a path is trusted', () => {
      const { folders } = setup({
        config: {
          './myfolder': TrustLevel.TRUST_FOLDER,
          '/trustedparent/trustme': TrustLevel.TRUST_PARENT,
          '/user/folder': TrustLevel.TRUST_FOLDER,
          '/secret': TrustLevel.DO_NOT_TRUST,
          '/secret/publickeys': TrustLevel.TRUST_FOLDER,
        },
      });
      expect(folders.isPathTrusted('/secret')).toBe(false);
      expect(folders.isPathTrusted('/user/folder')).toBe(true);
      expect(folders.isPathTrusted('/secret/publickeys/public.pem')).toBe(true);
      expect(folders.isPathTrusted('/user/folder/harhar')).toBe(true);
      expect(folders.isPathTrusted('myfolder/somefile.jpg')).toBe(true);
      expect(folders.isPathTrusted('/trustedparent/someotherfolder')).toBe(
        true,
      );
      expect(folders.isPathTrusted('/trustedparent/trustme')).toBe(true);

      // No explicit rule covers this file
      expect(folders.isPathTrusted('/secret/bankaccounts.json')).toBe(
        undefined,
      );
      expect(folders.isPathTrusted('/secret/mine/privatekey.pem')).toBe(
        undefined,
      );
      expect(folders.isPathTrusted('/user/someotherfolder')).toBe(undefined);
    });
  });

  it('should load user rules if only user file exists', () => {
    const userPath = getTrustedFoldersPath();
    (mockFsExistsSync as Mock).mockImplementation((p) => p === userPath);
    const userContent = {
      '/user/folder': TrustLevel.TRUST_FOLDER,
    };
    (fs.readFileSync as Mock).mockImplementation((p) => {
      if (p === userPath) return JSON.stringify(userContent);
      return '{}';
    });

    const { rules, errors } = loadTrustedFolders();
    expect(rules).toEqual([
      { path: '/user/folder', trustLevel: TrustLevel.TRUST_FOLDER },
    ]);
    expect(errors).toEqual([]);
  });

  it('should handle JSON parsing errors gracefully', () => {
    const userPath = getTrustedFoldersPath();
    (mockFsExistsSync as Mock).mockImplementation((p) => p === userPath);
    (fs.readFileSync as Mock).mockImplementation((p) => {
      if (p === userPath) return 'invalid json';
      return '{}';
    });

    const { rules, errors } = loadTrustedFolders();
    expect(rules).toEqual([]);
    expect(errors.length).toBe(1);
    expect(errors[0].path).toBe(userPath);
    expect(errors[0].message).toContain('Unexpected token');
  });

  it('should use GEMINI_CLI_TRUSTED_FOLDERS_PATH env var if set', () => {
    const customPath = '/custom/path/to/trusted_folders.json';
    process.env['GEMINI_CLI_TRUSTED_FOLDERS_PATH'] = customPath;

    (mockFsExistsSync as Mock).mockImplementation((p) => p === customPath);
    const userContent = {
      '/user/folder/from/env': TrustLevel.TRUST_FOLDER,
    };
    (fs.readFileSync as Mock).mockImplementation((p) => {
      if (p === customPath) return JSON.stringify(userContent);
      return '{}';
    });

    const { rules, errors } = loadTrustedFolders();
    expect(rules).toEqual([
      {
        path: '/user/folder/from/env',
        trustLevel: TrustLevel.TRUST_FOLDER,
      },
    ]);
    expect(errors).toEqual([]);

    delete process.env['GEMINI_CLI_TRUSTED_FOLDERS_PATH'];
  });

  it('setValue should update the user config and save it', () => {
    const loadedFolders = loadTrustedFolders();
    loadedFolders.setValue('/new/path', TrustLevel.TRUST_FOLDER);

    expect(loadedFolders.user.config['/new/path']).toBe(
      TrustLevel.TRUST_FOLDER,
    );
    expect(mockFsWriteFileSync).toHaveBeenCalledWith(
      getTrustedFoldersPath(),
      JSON.stringify({ '/new/path': TrustLevel.TRUST_FOLDER }, null, 2),
      { encoding: 'utf-8', mode: 0o600 },
    );
  });
});

describe('isWorkspaceTrusted', () => {
  let mockCwd: string;
  const mockRules: Record<string, TrustLevel> = {};
  const mockSettings: Settings = {
    security: {
      folderTrust: {
        enabled: true,
      },
    },
  };

  beforeEach(() => {
    resetTrustedFoldersForTesting();
    vi.spyOn(process, 'cwd').mockImplementation(() => mockCwd);
    vi.spyOn(fs, 'readFileSync').mockImplementation((p) => {
      if (p === getTrustedFoldersPath()) {
        return JSON.stringify(mockRules);
      }
      return '{}';
    });
    vi.spyOn(fs, 'existsSync').mockImplementation(
      (p) => p === getTrustedFoldersPath(),
    );
  });

  afterEach(() => {
    vi.restoreAllMocks();
    // Clear the object
    Object.keys(mockRules).forEach((key) => delete mockRules[key]);
  });

  it('should throw a fatal error if the config is malformed', () => {
    mockCwd = '/home/user/projectA';
    // This mock needs to be specific to this test to override the one in beforeEach
    vi.spyOn(fs, 'readFileSync').mockImplementation((p) => {
      if (p === getTrustedFoldersPath()) {
        return '{"foo": "bar",}'; // Malformed JSON with trailing comma
      }
      return '{}';
    });
    expect(() => isWorkspaceTrusted(mockSettings)).toThrow(FatalConfigError);
    expect(() => isWorkspaceTrusted(mockSettings)).toThrow(
      /Please fix the configuration file/,
    );
  });

  it('should throw a fatal error if the config is not a JSON object', () => {
    mockCwd = '/home/user/projectA';
    vi.spyOn(fs, 'readFileSync').mockImplementation((p) => {
      if (p === getTrustedFoldersPath()) {
        return 'null';
      }
      return '{}';
    });
    expect(() => isWorkspaceTrusted(mockSettings)).toThrow(FatalConfigError);
    expect(() => isWorkspaceTrusted(mockSettings)).toThrow(
      /not a valid JSON object/,
    );
  });

  it('should return true for a directly trusted folder', () => {
    mockCwd = '/home/user/projectA';
    mockRules['/home/user/projectA'] = TrustLevel.TRUST_FOLDER;
    expect(isWorkspaceTrusted(mockSettings)).toEqual({
      isTrusted: true,
      source: 'file',
    });
  });

  it('should return true for a child of a trusted folder', () => {
    mockCwd = '/home/user/projectA/src';
    mockRules['/home/user/projectA'] = TrustLevel.TRUST_FOLDER;
    expect(isWorkspaceTrusted(mockSettings)).toEqual({
      isTrusted: true,
      source: 'file',
    });
  });

  it('should return true for a child of a trusted parent folder', () => {
    mockCwd = '/home/user/projectB';
    mockRules['/home/user/projectB/somefile.txt'] = TrustLevel.TRUST_PARENT;
    expect(isWorkspaceTrusted(mockSettings)).toEqual({
      isTrusted: true,
      source: 'file',
    });
  });

  it('should return false for a directly untrusted folder', () => {
    mockCwd = '/home/user/untrusted';
    mockRules['/home/user/untrusted'] = TrustLevel.DO_NOT_TRUST;
    expect(isWorkspaceTrusted(mockSettings)).toEqual({
      isTrusted: false,
      source: 'file',
    });
  });

  it('should return undefined for a child of an untrusted folder', () => {
    mockCwd = '/home/user/untrusted/src';
    mockRules['/home/user/untrusted'] = TrustLevel.DO_NOT_TRUST;
    expect(isWorkspaceTrusted(mockSettings).isTrusted).toBeUndefined();
  });

  it('should return undefined when no rules match', () => {
    mockCwd = '/home/user/other';
    mockRules['/home/user/projectA'] = TrustLevel.TRUST_FOLDER;
    mockRules['/home/user/untrusted'] = TrustLevel.DO_NOT_TRUST;
    expect(isWorkspaceTrusted(mockSettings).isTrusted).toBeUndefined();
  });

  it('should prioritize trust over distrust', () => {
    mockCwd = '/home/user/projectA/untrusted';
    mockRules['/home/user/projectA'] = TrustLevel.TRUST_FOLDER;
    mockRules['/home/user/projectA/untrusted'] = TrustLevel.DO_NOT_TRUST;
    expect(isWorkspaceTrusted(mockSettings)).toEqual({
      isTrusted: true,
      source: 'file',
    });
  });

  it('should handle path normalization', () => {
    mockCwd = '/home/user/projectA';
    mockRules[`/home/user/../user/${path.basename('/home/user/projectA')}`] =
      TrustLevel.TRUST_FOLDER;
    expect(isWorkspaceTrusted(mockSettings)).toEqual({
      isTrusted: true,
      source: 'file',
    });
  });
});

describe('isWorkspaceTrusted with IDE override', () => {
  afterEach(() => {
    vi.clearAllMocks();
    ideContextStore.clear();
    resetTrustedFoldersForTesting();
  });

  const mockSettings: Settings = {
    security: {
      folderTrust: {
        enabled: true,
      },
    },
  };

  it('should return true when ideTrust is true, ignoring config', () => {
    ideContextStore.set({ workspaceState: { isTrusted: true } });
    // Even if config says don't trust, ideTrust should win.
    vi.spyOn(fs, 'readFileSync').mockReturnValue(
      JSON.stringify({ [process.cwd()]: TrustLevel.DO_NOT_TRUST }),
    );
    expect(isWorkspaceTrusted(mockSettings)).toEqual({
      isTrusted: true,
      source: 'ide',
    });
  });

  it('should return false when ideTrust is false, ignoring config', () => {
    ideContextStore.set({ workspaceState: { isTrusted: false } });
    // Even if config says trust, ideTrust should win.
    vi.spyOn(fs, 'readFileSync').mockReturnValue(
      JSON.stringify({ [process.cwd()]: TrustLevel.TRUST_FOLDER }),
    );
    expect(isWorkspaceTrusted(mockSettings)).toEqual({
      isTrusted: false,
      source: 'ide',
    });
  });

  it('should fall back to config when ideTrust is undefined', () => {
    vi.spyOn(fs, 'existsSync').mockReturnValue(true);
    vi.spyOn(fs, 'readFileSync').mockReturnValue(
      JSON.stringify({ [process.cwd()]: TrustLevel.TRUST_FOLDER }),
    );
    expect(isWorkspaceTrusted(mockSettings)).toEqual({
      isTrusted: true,
      source: 'file',
    });
  });

  it('should always return true if folderTrust setting is disabled', () => {
    const settings: Settings = {
      security: {
        folderTrust: {
          enabled: false,
        },
      },
    };
    ideContextStore.set({ workspaceState: { isTrusted: false } });
    expect(isWorkspaceTrusted(settings)).toEqual({
      isTrusted: true,
      source: undefined,
    });
  });
});

describe('Trusted Folders Caching', () => {
  beforeEach(() => {
    resetTrustedFoldersForTesting();
    vi.mocked(fs.existsSync).mockReturnValue(true);
    vi.mocked(fs.readFileSync).mockReturnValue('{}');
  });

  afterEach(() => {
    vi.restoreAllMocks();
  });

  it('should cache the loaded folders object', () => {
    const readSpy = vi.spyOn(fs, 'readFileSync');

    // First call should read the file
    loadTrustedFolders();
    expect(readSpy).toHaveBeenCalledTimes(1);

    // Second call should use the cache
    loadTrustedFolders();
    expect(readSpy).toHaveBeenCalledTimes(1);

    // Resetting should clear the cache
    resetTrustedFoldersForTesting();

    // Third call should read the file again
    loadTrustedFolders();
    expect(readSpy).toHaveBeenCalledTimes(2);
  });
});<|MERGE_RESOLUTION|>--- conflicted
+++ resolved
@@ -5,11 +5,7 @@
  */
 
 import * as osActual from 'node:os';
-<<<<<<< HEAD
-import { ideContextStore } from '@thacio/auditaria-cli-core';
-=======
-import { FatalConfigError, ideContextStore } from '@google/gemini-cli-core';
->>>>>>> 47948e37
+import { FatalConfigError, ideContextStore } from '@thacio/auditaria-cli-core';
 import {
   describe,
   it,
