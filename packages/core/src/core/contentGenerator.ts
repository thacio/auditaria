/**
 * @license
 * Copyright 2025 Google LLC
 * SPDX-License-Identifier: Apache-2.0
 */

import type {
  CountTokensResponse,
  GenerateContentResponse,
  GenerateContentParameters,
  CountTokensParameters,
  EmbedContentResponse,
  EmbedContentParameters,
} from '@google/genai';
import { GoogleGenAI } from '@google/genai';
import { createCodeAssistContentGenerator } from '../code_assist/codeAssist.js';
import type { Config } from '../config/config.js';

import type { UserTierId } from '../code_assist/types.js';
import { LoggingContentGenerator } from './loggingContentGenerator.js';
import { InstallationManager } from '../utils/installationManager.js';
import { FakeContentGenerator } from './fakeContentGenerator.js';
import { RecordingContentGenerator } from './recordingContentGenerator.js';

/**
 * Interface abstracting the core functionalities for generating content and counting tokens.
 */
export interface ContentGenerator {
  generateContent(
    request: GenerateContentParameters,
    userPromptId: string,
  ): Promise<GenerateContentResponse>;

  generateContentStream(
    request: GenerateContentParameters,
    userPromptId: string,
  ): Promise<AsyncGenerator<GenerateContentResponse>>;

  countTokens(request: CountTokensParameters): Promise<CountTokensResponse>;

  embedContent(request: EmbedContentParameters): Promise<EmbedContentResponse>;

  userTier?: UserTierId;
}

export enum AuthType {
  LOGIN_WITH_GOOGLE = 'oauth-personal',
  LOGIN_WITH_GOOGLE_GCA = 'oauth-gca',
  USE_GEMINI = 'gemini-api-key',
  USE_VERTEX_AI = 'vertex-ai',
  CLOUD_SHELL = 'cloud-shell',
}

export type ContentGeneratorConfig = {
  apiKey?: string;
  vertexai?: boolean;
  authType?: AuthType;
  proxy?: string;
};

export function createContentGeneratorConfig(
  config: Config,
  authType: AuthType | undefined,
): ContentGeneratorConfig {
  const geminiApiKey = process.env['GEMINI_API_KEY'] || undefined;
  const googleApiKey = process.env['GOOGLE_API_KEY'] || undefined;
  const googleCloudProject =
    process.env['GOOGLE_CLOUD_PROJECT'] ||
    process.env['GOOGLE_CLOUD_PROJECT_ID'] ||
    undefined;
  const googleCloudLocation = process.env['GOOGLE_CLOUD_LOCATION'] || undefined;

  const contentGeneratorConfig: ContentGeneratorConfig = {
    authType,
    proxy: config?.getProxy(),
  };

  // If we are using Google auth or we are in Cloud Shell, there is nothing else to validate for now
  if (
    authType === AuthType.LOGIN_WITH_GOOGLE ||
    authType === AuthType.LOGIN_WITH_GOOGLE_GCA ||
    authType === AuthType.CLOUD_SHELL
  ) {
    return contentGeneratorConfig;
  }

  if (authType === AuthType.USE_GEMINI && geminiApiKey) {
    contentGeneratorConfig.apiKey = geminiApiKey;
    contentGeneratorConfig.vertexai = false;

    return contentGeneratorConfig;
  }

  if (
    authType === AuthType.USE_VERTEX_AI &&
    (googleApiKey || (googleCloudProject && googleCloudLocation))
  ) {
    contentGeneratorConfig.apiKey = googleApiKey;
    contentGeneratorConfig.vertexai = true;

    return contentGeneratorConfig;
  }

  return contentGeneratorConfig;
}

export async function createContentGenerator(
  config: ContentGeneratorConfig,
  gcConfig: Config,
  sessionId?: string,
): Promise<ContentGenerator> {
  const generator = await (async () => {
    if (gcConfig.fakeResponses) {
      return FakeContentGenerator.fromFile(gcConfig.fakeResponses);
    }
    const version = process.env['CLI_VERSION'] || process.version;
    const userAgent = `GeminiCLI/${version} (${process.platform}; ${process.arch})`;
    const baseHeaders: Record<string, string> = {
      'User-Agent': userAgent,
    };
    if (
      config.authType === AuthType.LOGIN_WITH_GOOGLE ||
      config.authType === AuthType.CLOUD_SHELL
    ) {
      const httpOptions = { headers: baseHeaders };
      return new LoggingContentGenerator(
        await createCodeAssistContentGenerator(
          httpOptions,
          config.authType,
          gcConfig,
          sessionId,
        ),
        gcConfig,
      );
    }

<<<<<<< HEAD
  if (
    config.authType === AuthType.LOGIN_WITH_GOOGLE ||
    config.authType === AuthType.LOGIN_WITH_GOOGLE_GCA ||
    config.authType === AuthType.CLOUD_SHELL
  ) {
    const httpOptions = { headers: baseHeaders };
    return new LoggingContentGenerator(
      await createCodeAssistContentGenerator(
=======
    if (
      config.authType === AuthType.USE_GEMINI ||
      config.authType === AuthType.USE_VERTEX_AI
    ) {
      let headers: Record<string, string> = { ...baseHeaders };
      if (gcConfig?.getUsageStatisticsEnabled()) {
        const installationManager = new InstallationManager();
        const installationId = installationManager.getInstallationId();
        headers = {
          ...headers,
          'x-gemini-api-privileged-user-id': `${installationId}`,
        };
      }
      const httpOptions = { headers };

      const googleGenAI = new GoogleGenAI({
        apiKey: config.apiKey === '' ? undefined : config.apiKey,
        vertexai: config.vertexai,
>>>>>>> 44bdd3ad
        httpOptions,
      });
      return new LoggingContentGenerator(googleGenAI.models, gcConfig);
    }
    throw new Error(
      `Error creating contentGenerator: Unsupported authType: ${config.authType}`,
    );
  })();

  if (gcConfig.recordResponses) {
    return new RecordingContentGenerator(generator, gcConfig.recordResponses);
  }

  return generator;
}<|MERGE_RESOLUTION|>--- conflicted
+++ resolved
@@ -120,6 +120,7 @@
     };
     if (
       config.authType === AuthType.LOGIN_WITH_GOOGLE ||
+      config.authType === AuthType.LOGIN_WITH_GOOGLE_GCA ||
       config.authType === AuthType.CLOUD_SHELL
     ) {
       const httpOptions = { headers: baseHeaders };
@@ -134,16 +135,6 @@
       );
     }
 
-<<<<<<< HEAD
-  if (
-    config.authType === AuthType.LOGIN_WITH_GOOGLE ||
-    config.authType === AuthType.LOGIN_WITH_GOOGLE_GCA ||
-    config.authType === AuthType.CLOUD_SHELL
-  ) {
-    const httpOptions = { headers: baseHeaders };
-    return new LoggingContentGenerator(
-      await createCodeAssistContentGenerator(
-=======
     if (
       config.authType === AuthType.USE_GEMINI ||
       config.authType === AuthType.USE_VERTEX_AI
@@ -162,7 +153,6 @@
       const googleGenAI = new GoogleGenAI({
         apiKey: config.apiKey === '' ? undefined : config.apiKey,
         vertexai: config.vertexai,
->>>>>>> 44bdd3ad
         httpOptions,
       });
       return new LoggingContentGenerator(googleGenAI.models, gcConfig);
