--- conflicted
+++ resolved
@@ -7,16 +7,15 @@
 import type { SlashCommand } from './types.js';
 import { CommandKind } from './types.js';
 import { MessageType, type HistoryItemHelp } from '../types.js';
-<<<<<<< HEAD
-=======
 import { t } from '@google/gemini-cli-core';
->>>>>>> 3f388ee1
 
 export const helpCommand: SlashCommand = {
   name: 'help',
   altNames: ['?'],
   kind: CommandKind.BUILT_IN,
-  description: 'For help on gemini-cli',
+  get description() {
+    return t('commands.help.description', 'For help on gemini-cli');
+  },
   action: async (context) => {
     const helpItem: Omit<HistoryItemHelp, 'id'> = {
       type: MessageType.HELP,
