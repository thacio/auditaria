name: 'Tag an NPM release'
description: 'Tags a specific npm version to a specific channel.'

inputs:
  channel:
    description: 'NPM Channel tag'
    required: true
  version:
    description: 'version'
    required: true
  dry-run:
    description: 'Whether to run in dry-run mode.'
    required: true
  github-token:
    description: 'The GitHub token for creating the release.'
    required: true
  wombat-token-core:
    description: 'The npm token for the wombat @thacio/auditaria-cli-core'
    required: true
  wombat-token-cli:
    description: 'The npm token for wombat @thacio/auditaria-cli'
    required: true
  wombat-token-a2a-server:
    description: 'The npm token for the @google/gemini-cli-a2a-server package.'
    required: true
  cli-package-name:
    description: 'The name of the cli package.'
    required: true
  core-package-name:
    description: 'The name of the core package.'
    required: true
  a2a-package-name:
    description: 'The name of the a2a package.'
    required: true
  ref:
    description: 'The branch, tag, or SHA to release from.'
    required: false
    type: 'string'
    default: 'main'

runs:
  using: 'composite'
  steps:
    - name: '📝 Print Inputs'
      shell: 'bash'
      env:
        JSON_INPUTS: '${{ toJSON(inputs) }}'
      run: 'echo "$JSON_INPUTS"'

    - name: 'Checkout'
      uses: 'actions/checkout@08eba0b27e820071cde6df949e0beb9ba4906955' # ratchet:actions/checkout@v4
      with:
        ref: '${{ github.event.inputs.ref }}'
        fetch-depth: 0

    - name: 'Setup Node.js'
      uses: 'actions/setup-node@49933ea5288caeca8642d1e84afbd3f7d6820020'
      with:
        node-version-file: '.nvmrc'
<<<<<<< HEAD
        registry-url: 'https://wombat-dressing-room.appspot.com'
        scope: '@thacio'

    - name: 'Change tag for @thacio/auditaria-cli-core'
=======

    - name: 'configure .npmrc'
      uses: './.github/actions/setup-npmrc'
      with:
        github-token: '${{ inputs.github-token }}'

    - name: 'Get core Token'
      uses: './.github/actions/npm-auth-token'
      id: 'core-token'
      with:
        package-name: '${{ inputs.core-package-name }}'
        github-token: '${{ inputs.github-token }}'
        wombat-token-core: '${{ inputs.wombat-token-core }}'
        wombat-token-cli: '${{ inputs.wombat-token-cli }}'
        wombat-token-a2a-server: '${{ inputs.wombat-token-a2a-server }}'

    - name: 'Change tag for CORE'
>>>>>>> 984415f6
      if: |-
        ${{ inputs.dry-run != 'true' }}
      env:
        NODE_AUTH_TOKEN: '${{ steps.core-token.outputs.auth-token }}'
      shell: 'bash'
      run: |
<<<<<<< HEAD
        npm dist-tag add @thacio/auditaria-cli-core@${{ inputs.version }} ${{ inputs.channel }}

    - name: 'Change tag for @thacio/auditaria-cli'
=======
        npm dist-tag add ${{ inputs.core-package-name }}@${{ inputs.version }} ${{ inputs.channel }}

    - name: 'Get cli Token'
      uses: './.github/actions/npm-auth-token'
      id: 'cli-token'
      with:
        package-name: '${{ inputs.cli-package-name }}'
        github-token: '${{ inputs.github-token }}'
        wombat-token-core: '${{ inputs.wombat-token-core }}'
        wombat-token-cli: '${{ inputs.wombat-token-cli }}'
        wombat-token-a2a-server: '${{ inputs.wombat-token-a2a-server }}'

    - name: 'Change tag for CLI'
>>>>>>> 984415f6
      if: |-
        ${{ inputs.dry-run != 'true' }}
      env:
        NODE_AUTH_TOKEN: '${{ steps.cli-token.outputs.auth-token }}'
      shell: 'bash'
      run: |
<<<<<<< HEAD
        npm dist-tag add @thacio/auditaria-cli@${{ inputs.version }} ${{ inputs.channel }}
=======
        npm dist-tag add ${{ inputs.cli-package-name }}@${{ inputs.version }} ${{ inputs.channel }}
>>>>>>> 984415f6

    - name: 'Change tag for @google/gemini-cli-a2a-server'
      if: |-
        ${{ inputs.dry-run == 'false' }}
      env:
        NODE_AUTH_TOKEN: '${{ inputs.wombat-token-a2a-server }}'
      shell: 'bash'
      run: |
        npm dist-tag add @google/gemini-cli-a2a-server@${{ inputs.version }} ${{ inputs.channel }}

    - name: 'Log dry run'
      if: |-
        ${{ inputs.dry-run == 'true' }}
      shell: 'bash'
      run: |
<<<<<<< HEAD
        echo "Dry run: Would have added tag '${{ inputs.channel }}' to version '${{ inputs.version }}' for @thacio/auditaria-cli, @thacio/auditaria-cli-core, and @google/gemini-cli-a2a-server."
=======
        echo "Dry run: Would have added tag '${{ inputs.channel }}' to version '${{ inputs.version }}' for @google/gemini-cli and @google/gemini-cli-core."
>>>>>>> 984415f6
<|MERGE_RESOLUTION|>--- conflicted
+++ resolved
@@ -57,12 +57,6 @@
       uses: 'actions/setup-node@49933ea5288caeca8642d1e84afbd3f7d6820020'
       with:
         node-version-file: '.nvmrc'
-<<<<<<< HEAD
-        registry-url: 'https://wombat-dressing-room.appspot.com'
-        scope: '@thacio'
-
-    - name: 'Change tag for @thacio/auditaria-cli-core'
-=======
 
     - name: 'configure .npmrc'
       uses: './.github/actions/setup-npmrc'
@@ -80,18 +74,12 @@
         wombat-token-a2a-server: '${{ inputs.wombat-token-a2a-server }}'
 
     - name: 'Change tag for CORE'
->>>>>>> 984415f6
       if: |-
         ${{ inputs.dry-run != 'true' }}
       env:
         NODE_AUTH_TOKEN: '${{ steps.core-token.outputs.auth-token }}'
       shell: 'bash'
       run: |
-<<<<<<< HEAD
-        npm dist-tag add @thacio/auditaria-cli-core@${{ inputs.version }} ${{ inputs.channel }}
-
-    - name: 'Change tag for @thacio/auditaria-cli'
-=======
         npm dist-tag add ${{ inputs.core-package-name }}@${{ inputs.version }} ${{ inputs.channel }}
 
     - name: 'Get cli Token'
@@ -105,18 +93,13 @@
         wombat-token-a2a-server: '${{ inputs.wombat-token-a2a-server }}'
 
     - name: 'Change tag for CLI'
->>>>>>> 984415f6
       if: |-
         ${{ inputs.dry-run != 'true' }}
       env:
         NODE_AUTH_TOKEN: '${{ steps.cli-token.outputs.auth-token }}'
       shell: 'bash'
       run: |
-<<<<<<< HEAD
-        npm dist-tag add @thacio/auditaria-cli@${{ inputs.version }} ${{ inputs.channel }}
-=======
         npm dist-tag add ${{ inputs.cli-package-name }}@${{ inputs.version }} ${{ inputs.channel }}
->>>>>>> 984415f6
 
     - name: 'Change tag for @google/gemini-cli-a2a-server'
       if: |-
@@ -132,8 +115,4 @@
         ${{ inputs.dry-run == 'true' }}
       shell: 'bash'
       run: |
-<<<<<<< HEAD
-        echo "Dry run: Would have added tag '${{ inputs.channel }}' to version '${{ inputs.version }}' for @thacio/auditaria-cli, @thacio/auditaria-cli-core, and @google/gemini-cli-a2a-server."
-=======
-        echo "Dry run: Would have added tag '${{ inputs.channel }}' to version '${{ inputs.version }}' for @google/gemini-cli and @google/gemini-cli-core."
->>>>>>> 984415f6
+        echo "Dry run: Would have added tag '${{ inputs.channel }}' to version '${{ inputs.version }}' for @google/gemini-cli and @google/gemini-cli-core."