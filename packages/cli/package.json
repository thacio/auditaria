{
<<<<<<< HEAD
  "name": "@thacio/auditaria-cli",
  "version": "0.19.0-nightly.20251123.dadd606c0",
  "description": "Auditaria CLI",
=======
  "name": "@google/gemini-cli",
  "version": "0.19.0-nightly.20251124.e177314a4",
  "description": "Gemini CLI",
>>>>>>> c2a741ee
  "repository": {
    "type": "git",
    "url": "git+https://github.com/google-gemini/gemini-cli.git"
  },
  "type": "module",
  "main": "dist/index.js",
  "bin": {
    "gemini": "dist/index.js"
  },
  "scripts": {
    "build": "node ../../scripts/build_package.js",
    "start": "node dist/index.js",
    "debug": "node --inspect-brk dist/index.js",
    "lint": "eslint . --ext .ts,.tsx",
    "format": "prettier --write .",
    "test": "vitest run",
    "test:ci": "vitest run",
    "typecheck": "tsc --noEmit"
  },
  "files": [
    "dist"
  ],
  "config": {
    "sandboxImageUri": "us-docker.pkg.dev/gemini-code-dev/gemini-cli/sandbox:0.19.0-nightly.20251124.e177314a4"
  },
  "dependencies": {
    "@google/gemini-cli-core": "file:../core",
    "@google/genai": "1.30.0",
    "@iarna/toml": "^2.2.5",
    "@modelcontextprotocol/sdk": "^1.22.0",
    "@types/update-notifier": "^6.0.8",
    "ansi-regex": "^6.2.2",
    "clipboardy": "^5.0.0",
    "command-exists": "^1.2.9",
    "comment-json": "^4.2.5",
    "diff": "^7.0.0",
    "dotenv": "^17.1.0",
    "extract-zip": "^2.0.1",
    "fzf": "^0.5.2",
    "glob": "^12.0.0",
    "highlight.js": "^11.11.1",
    "ink": "npm:@jrichman/ink@6.4.6",
    "ink-gradient": "^3.0.0",
    "ink-spinner": "^5.0.0",
    "latest-version": "^9.0.0",
    "lowlight": "^3.3.0",
    "mnemonist": "^0.40.3",
    "node-html-parser": "^7.0.0",
    "open": "^10.1.2",
    "prompts": "^2.4.2",
    "react": "^19.2.0",
    "read-package-up": "^11.0.0",
    "shell-quote": "^1.8.3",
    "simple-git": "^3.28.0",
    "string-width": "^8.1.0",
    "strip-ansi": "^7.1.0",
    "strip-json-comments": "^3.1.1",
    "tar": "^7.5.2",
    "tinygradient": "^1.1.5",
    "undici": "^7.10.0",
    "wrap-ansi": "9.0.2",
    "yargs": "^17.7.2",
    "zod": "^3.23.8"
  },
  "devDependencies": {
    "@babel/runtime": "^7.27.6",
    "@google/gemini-cli-test-utils": "file:../test-utils",
    "@types/archiver": "^6.0.3",
    "@types/command-exists": "^1.2.3",
    "@types/diff": "^7.0.2",
    "@types/dotenv": "^6.1.1",
    "@types/node": "^20.11.24",
    "@types/react": "^19.2.0",
    "@types/react-dom": "^19.2.0",
    "@types/semver": "^7.7.0",
    "@types/shell-quote": "^1.7.5",
    "@types/tar": "^6.1.13",
    "@types/yargs": "^17.0.32",
    "archiver": "^7.0.1",
    "ink-testing-library": "^4.0.0",
    "pretty-format": "^30.0.2",
    "react-dom": "^19.2.0",
    "typescript": "^5.3.3",
    "vitest": "^3.1.1",
    "@vscode-elements/elements": "^2.3.1",
    "express": "^4.21.2",
    "lit": "^3.3.1",
    "ws": "^8.18.0"
  },
  "engines": {
    "node": ">=20"
  }
}<|MERGE_RESOLUTION|>--- conflicted
+++ resolved
@@ -1,13 +1,7 @@
 {
-<<<<<<< HEAD
   "name": "@thacio/auditaria-cli",
-  "version": "0.19.0-nightly.20251123.dadd606c0",
+  "version": "0.19.0-nightly.20251124.e177314a4",
   "description": "Auditaria CLI",
-=======
-  "name": "@google/gemini-cli",
-  "version": "0.19.0-nightly.20251124.e177314a4",
-  "description": "Gemini CLI",
->>>>>>> c2a741ee
   "repository": {
     "type": "git",
     "url": "git+https://github.com/google-gemini/gemini-cli.git"
