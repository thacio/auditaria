/**
 * @license
 * Copyright 2025 Google LLC
 * SPDX-License-Identifier: Apache-2.0
 */
import { t } from '../i18n/index.js';

import {
  isProQuotaExceededError,
  isGenericQuotaExceededError,
  isApiError,
  isStructuredError,
} from './quotaErrorDetection.js';
import {
  DEFAULT_GEMINI_MODEL,
  DEFAULT_GEMINI_FLASH_MODEL,
} from '../config/models.js';
import { UserTierId } from '../code_assist/types.js';
import { AuthType } from '../core/contentGenerator.js';

// Free Tier message functions
const getRateLimitErrorMessageGoogleFree = (
  fallbackModel: string = DEFAULT_GEMINI_FLASH_MODEL,
) =>
  t('errors.rate_limit_google_free', '\nPossible quota limitations in place or slow response times detected. Switching to the {fallbackModel} model for the rest of this session.', { fallbackModel });

const getRateLimitErrorMessageGoogleProQuotaFree = (
  currentModel: string = DEFAULT_GEMINI_MODEL,
  fallbackModel: string = DEFAULT_GEMINI_FLASH_MODEL,
) =>
<<<<<<< HEAD
  t('errors.rate_limit_google_pro_quota_free', '\nYou have reached your daily {currentModel} quota limit. You will be switched to the {fallbackModel} model for the rest of this session. To increase your limits, upgrade to a Gemini Code Assist Standard or Enterprise plan with higher limits at https://goo.gle/set-up-gemini-code-assist, or use /auth to switch to using a paid API key from AI Studio at https://aistudio.google.com/apikey', { currentModel, fallbackModel });

const getRateLimitErrorMessageGoogleGenericQuotaFree = () =>
  t('errors.rate_limit_google_generic_quota_free', '\nYou have reached your daily quota limit. To increase your limits, upgrade to a Gemini Code Assist Standard or Enterprise plan with higher limits at https://goo.gle/set-up-gemini-code-assist, or use /auth to switch to using a paid API key from AI Studio at https://aistudio.google.com/apikey');
=======
  `\nYou have reached your daily ${currentModel} quota limit. You will be switched to the ${fallbackModel} model for the rest of this session. To increase your limits, upgrade to get higher limits at https://goo.gle/set-up-gemini-code-assist, or use /auth to switch to using a paid API key from AI Studio at https://aistudio.google.com/apikey`;

const getRateLimitErrorMessageGoogleGenericQuotaFree = () =>
  `\nYou have reached your daily quota limit. To increase your limits, upgrade to get higher limits at https://goo.gle/set-up-gemini-code-assist, or use /auth to switch to using a paid API key from AI Studio at https://aistudio.google.com/apikey`;
>>>>>>> 1407327a

// Legacy/Standard Tier message functions
const getRateLimitErrorMessageGooglePaid = (
  fallbackModel: string = DEFAULT_GEMINI_FLASH_MODEL,
) =>
  t('errors.rate_limit_google_paid', '\nPossible quota limitations in place or slow response times detected. Switching to the {fallbackModel} model for the rest of this session. We appreciate you for choosing Gemini Code Assist and the Gemini CLI.', { fallbackModel });

const getRateLimitErrorMessageGoogleProQuotaPaid = (
  currentModel: string = DEFAULT_GEMINI_MODEL,
  fallbackModel: string = DEFAULT_GEMINI_FLASH_MODEL,
) =>
  t('errors.rate_limit_google_pro_quota_paid', '\nYou have reached your daily {currentModel} quota limit. You will be switched to the {fallbackModel} model for the rest of this session. We appreciate you for choosing Gemini Code Assist and the Gemini CLI. To continue accessing the {currentModel} model today, consider using /auth to switch to using a paid API key from AI Studio at https://aistudio.google.com/apikey', { currentModel, fallbackModel });

const getRateLimitErrorMessageGoogleGenericQuotaPaid = (
  currentModel: string = DEFAULT_GEMINI_MODEL,
) =>
  t('errors.rate_limit_google_generic_quota_paid', '\nYou have reached your daily quota limit. We appreciate you for choosing Gemini Code Assist and the Gemini CLI. To continue accessing the {currentModel} model today, consider using /auth to switch to using a paid API key from AI Studio at https://aistudio.google.com/apikey', { currentModel });
const RATE_LIMIT_ERROR_MESSAGE_USE_GEMINI =
  t('errors.rate_limit_use_gemini', '\nPlease wait and try again later. To increase your limits, request a quota increase through AI Studio, or switch to another /auth method');
const RATE_LIMIT_ERROR_MESSAGE_VERTEX =
  t('errors.rate_limit_vertex', '\nPlease wait and try again later. To increase your limits, request a quota increase through Vertex, or switch to another /auth method');
const getRateLimitErrorMessageDefault = (
  fallbackModel: string = DEFAULT_GEMINI_FLASH_MODEL,
) =>
  t('errors.rate_limit_default', '\nPossible quota limitations in place or slow response times detected. Switching to the {fallbackModel} model for the rest of this session.', { fallbackModel });

function getRateLimitMessage(
  authType?: AuthType,
  error?: unknown,
  userTier?: UserTierId,
  currentModel?: string,
  fallbackModel?: string,
): string {
  switch (authType) {
    case AuthType.LOGIN_WITH_GOOGLE: {
      // Determine if user is on a paid tier (Legacy or Standard) - default to FREE if not specified
      const isPaidTier =
        userTier === UserTierId.LEGACY || userTier === UserTierId.STANDARD;

      if (isProQuotaExceededError(error)) {
        return isPaidTier
          ? getRateLimitErrorMessageGoogleProQuotaPaid(
              currentModel || DEFAULT_GEMINI_MODEL,
              fallbackModel,
            )
          : getRateLimitErrorMessageGoogleProQuotaFree(
              currentModel || DEFAULT_GEMINI_MODEL,
              fallbackModel,
            );
      } else if (isGenericQuotaExceededError(error)) {
        return isPaidTier
          ? getRateLimitErrorMessageGoogleGenericQuotaPaid(
              currentModel || DEFAULT_GEMINI_MODEL,
            )
          : getRateLimitErrorMessageGoogleGenericQuotaFree();
      } else {
        return isPaidTier
          ? getRateLimitErrorMessageGooglePaid(fallbackModel)
          : getRateLimitErrorMessageGoogleFree(fallbackModel);
      }
    }
    case AuthType.USE_GEMINI:
      return RATE_LIMIT_ERROR_MESSAGE_USE_GEMINI;
    case AuthType.USE_VERTEX_AI:
      return RATE_LIMIT_ERROR_MESSAGE_VERTEX;
    default:
      return getRateLimitErrorMessageDefault(fallbackModel);
  }
}

export function parseAndFormatApiError(
  error: unknown,
  authType?: AuthType,
  userTier?: UserTierId,
  currentModel?: string,
  fallbackModel?: string,
): string {
  if (isStructuredError(error)) {
    let text = `[API Error: ${error.message}]`;
    if (error.status === 429) {
      text += getRateLimitMessage(
        authType,
        error,
        userTier,
        currentModel,
        fallbackModel,
      );
    }
    return text;
  }

  // The error message might be a string containing a JSON object.
  if (typeof error === 'string') {
    const jsonStart = error.indexOf('{');
    if (jsonStart === -1) {
      return `[API Error: ${error}]`; // Not a JSON error, return as is.
    }

    const jsonString = error.substring(jsonStart);

    try {
      const parsedError = JSON.parse(jsonString) as unknown;
      if (isApiError(parsedError)) {
        let finalMessage = parsedError.error.message;
        try {
          // See if the message is a stringified JSON with another error
          const nestedError = JSON.parse(finalMessage) as unknown;
          if (isApiError(nestedError)) {
            finalMessage = nestedError.error.message;
          }
        } catch (_e) {
          // It's not a nested JSON error, so we just use the message as is.
        }
        let text = `[API Error: ${finalMessage} (Status: ${parsedError.error.status})]`;
        if (parsedError.error.code === 429) {
          text += getRateLimitMessage(
            authType,
            parsedError,
            userTier,
            currentModel,
            fallbackModel,
          );
        }
        return text;
      }
    } catch (_e) {
      // Not a valid JSON, fall through and return the original message.
    }
    return `[API Error: ${error}]`;
  }

  return t('errors.api_unknown', '[API Error: An unknown error occurred.]');
}<|MERGE_RESOLUTION|>--- conflicted
+++ resolved
@@ -28,17 +28,10 @@
   currentModel: string = DEFAULT_GEMINI_MODEL,
   fallbackModel: string = DEFAULT_GEMINI_FLASH_MODEL,
 ) =>
-<<<<<<< HEAD
-  t('errors.rate_limit_google_pro_quota_free', '\nYou have reached your daily {currentModel} quota limit. You will be switched to the {fallbackModel} model for the rest of this session. To increase your limits, upgrade to a Gemini Code Assist Standard or Enterprise plan with higher limits at https://goo.gle/set-up-gemini-code-assist, or use /auth to switch to using a paid API key from AI Studio at https://aistudio.google.com/apikey', { currentModel, fallbackModel });
+  t('errors.rate_limit_google_pro_quota_free', '\nYou have reached your daily {currentModel} quota limit. You will be switched to the {fallbackModel} model for the rest of this session. To increase your limits, upgrade to get higher limits at https://goo.gle/set-up-gemini-code-assist, or use /auth to switch to using a paid API key from AI Studio at https://aistudio.google.com/apikey', { currentModel, fallbackModel });
 
 const getRateLimitErrorMessageGoogleGenericQuotaFree = () =>
-  t('errors.rate_limit_google_generic_quota_free', '\nYou have reached your daily quota limit. To increase your limits, upgrade to a Gemini Code Assist Standard or Enterprise plan with higher limits at https://goo.gle/set-up-gemini-code-assist, or use /auth to switch to using a paid API key from AI Studio at https://aistudio.google.com/apikey');
-=======
-  `\nYou have reached your daily ${currentModel} quota limit. You will be switched to the ${fallbackModel} model for the rest of this session. To increase your limits, upgrade to get higher limits at https://goo.gle/set-up-gemini-code-assist, or use /auth to switch to using a paid API key from AI Studio at https://aistudio.google.com/apikey`;
-
-const getRateLimitErrorMessageGoogleGenericQuotaFree = () =>
-  `\nYou have reached your daily quota limit. To increase your limits, upgrade to get higher limits at https://goo.gle/set-up-gemini-code-assist, or use /auth to switch to using a paid API key from AI Studio at https://aistudio.google.com/apikey`;
->>>>>>> 1407327a
+  t('errors.rate_limit_google_generic_quota_free', '\nYou have reached your daily quota limit. To increase your limits, upgrade to get higher limits at https://goo.gle/set-up-gemini-code-assist, or use /auth to switch to using a paid API key from AI Studio at https://aistudio.google.com/apikey');
 
 // Legacy/Standard Tier message functions
 const getRateLimitErrorMessageGooglePaid = (
