--- conflicted
+++ resolved
@@ -542,10 +542,7 @@
 ### Quick Examples
 
 #### Start a new project
-<<<<<<< HEAD
-=======
-
->>>>>>> acedcfb8
+
 ```bash
 cd new-project/
 auditaria
