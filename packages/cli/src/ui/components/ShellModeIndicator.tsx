--- conflicted
+++ resolved
@@ -3,10 +3,7 @@
  * Copyright 2025 Google LLC
  * SPDX-License-Identifier: Apache-2.0
  */
-<<<<<<< HEAD
-=======
 import { t } from '@google/gemini-cli-core';
->>>>>>> 3f388ee1
 
 import type React from 'react';
 import { Box, Text } from 'ink';
@@ -15,8 +12,8 @@
 export const ShellModeIndicator: React.FC = () => (
   <Box>
     <Text color={theme.ui.symbol}>
-      shell mode enabled
-      <Text color={theme.text.secondary}> (esc to disable)</Text>
+      {t('shell_mode.enabled', 'shell mode enabled')}
+      <Text color={theme.text.secondary}>{t('shell_mode.esc_to_disable', ' (esc to disable)')}</Text>
     </Text>
   </Box>
 );