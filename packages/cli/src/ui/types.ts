--- conflicted
+++ resolved
@@ -7,12 +7,8 @@
 import {
   ToolCallConfirmationDetails,
   ToolResultDisplay,
-<<<<<<< HEAD
+  UserTierId,
 } from '@thacio/auditaria-cli-core';
-=======
-  UserTierId,
-} from '@google/gemini-cli-core';
->>>>>>> 5030ced9
 
 // Only defining the state enum needed by the UI
 export enum StreamingState {
