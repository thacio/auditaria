/**
 * @license
 * Copyright 2025 Google LLC
 * SPDX-License-Identifier: Apache-2.0
 */

import type React from 'react';
import { Box, Text } from 'ink';
import { theme } from '../semantic-colors.js';
import type { ConsoleMessageItem } from '../types.js';
import { MaxSizedBox } from './shared/MaxSizedBox.js';
import { t } from '@thacio/auditaria-cli-core';

interface DetailedMessagesDisplayProps {
  messages: ConsoleMessageItem[];
  maxHeight: number | undefined;
  width: number;
  // debugMode is not needed here if App.tsx filters debug messages before passing them.
  // If DetailedMessagesDisplay should handle filtering, add debugMode prop.
}

export const DetailedMessagesDisplay: React.FC<
  DetailedMessagesDisplayProps
> = ({ messages, maxHeight, width }) => {
  if (messages.length === 0) {
    return null; // Don't render anything if there are no messages
  }

  const borderAndPadding = 4;
  return (
    <Box
      flexDirection="column"
      marginTop={1}
      borderStyle="round"
      borderColor={theme.border.default}
      paddingX={1}
      width={width}
    >
      <Box marginBottom={1}>
<<<<<<< HEAD
        <Text bold color={Colors.Foreground}>
          {t('console_summary.debug_console', 'Debug Console')} <Text color={Colors.Gray}>({t('console_summary.ctrl_o_close', 'ctrl+o to close')})</Text>
=======
        <Text bold color={theme.text.primary}>
          Debug Console{' '}
          <Text color={theme.text.secondary}>(ctrl+o to close)</Text>
>>>>>>> b9b6fe1f
        </Text>
      </Box>
      <MaxSizedBox maxHeight={maxHeight} maxWidth={width - borderAndPadding}>
        {messages.map((msg, index) => {
          let textColor = theme.text.primary;
          let icon = '\u2139'; // Information source (ℹ)

          switch (msg.type) {
            case 'warn':
              textColor = theme.status.warning;
              icon = '\u26A0'; // Warning sign (⚠)
              break;
            case 'error':
              textColor = theme.status.error;
              icon = '\u2716'; // Heavy multiplication x (✖)
              break;
            case 'debug':
              textColor = theme.text.secondary; // Or theme.text.secondary
              icon = '\u{1F50D}'; // Left-pointing magnifying glass (🔍)
              break;
            case 'log':
            default:
              // Default textColor and icon are already set
              break;
          }

          return (
            <Box key={index} flexDirection="row">
              <Text color={textColor}>{icon} </Text>
              <Text color={textColor} wrap="wrap">
                {msg.content}
                {msg.count && msg.count > 1 && (
                  <Text color={theme.text.secondary}> (x{msg.count})</Text>
                )}
              </Text>
            </Box>
          );
        })}
      </MaxSizedBox>
    </Box>
  );
};<|MERGE_RESOLUTION|>--- conflicted
+++ resolved
@@ -37,14 +37,8 @@
       width={width}
     >
       <Box marginBottom={1}>
-<<<<<<< HEAD
-        <Text bold color={Colors.Foreground}>
-          {t('console_summary.debug_console', 'Debug Console')} <Text color={Colors.Gray}>({t('console_summary.ctrl_o_close', 'ctrl+o to close')})</Text>
-=======
         <Text bold color={theme.text.primary}>
-          Debug Console{' '}
-          <Text color={theme.text.secondary}>(ctrl+o to close)</Text>
->>>>>>> b9b6fe1f
+          {t('console_summary.debug_console', 'Debug Console')} <Text color={theme.text.secondary}>({t('console_summary.ctrl_o_close', 'ctrl+o to close')})</Text>
         </Text>
       </Box>
       <MaxSizedBox maxHeight={maxHeight} maxWidth={width - borderAndPadding}>
