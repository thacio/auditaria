--- conflicted
+++ resolved
@@ -110,9 +110,6 @@
           NODE_AUTH_TOKEN: '${{ steps.cli-token.outputs.auth-token }}'
         shell: 'bash'
         run: |
-<<<<<<< HEAD
-          npm deprecate @thacio/auditaria-cli@${{ github.event.inputs.rollback_origin }} "This version has been rolled back."
-=======
           npm deprecate ${{ vars.CLI_PACKAGE_NAME }}@${{ github.event.inputs.rollback_origin }} "This version has been rolled back."
 
       - name: 'Get core Token'
@@ -124,7 +121,6 @@
           wombat-token-core: '${{ secrets.WOMBAT_TOKEN_CORE }}'
           wombat-token-cli: '${{ secrets.WOMBAT_TOKEN_CLI }}'
           wombat-token-a2a-server: '${{ secrets.WOMBAT_TOKEN_A2A_SERVER }}'
->>>>>>> 872d2eaf
 
       - name: 'Deprecate Core Npm Package'
         if: "${{ github.event.inputs.dry-run == 'false' && github.event.inputs.environment == 'prod' }}"
@@ -132,9 +128,6 @@
           NODE_AUTH_TOKEN: '${{ steps.core-token.outputs.auth-token }}'
         shell: 'bash'
         run: |
-<<<<<<< HEAD
-          npm deprecate @thacio/auditaria-cli-core@${{ github.event.inputs.rollback_origin }} "This version has been rolled back."
-=======
           npm deprecate ${{ vars.CORE_PACKAGE_NAME }}@${{ github.event.inputs.rollback_origin }} "This version has been rolled back."
 
       - name: 'Get a2a Token'
@@ -146,7 +139,6 @@
           wombat-token-core: '${{ secrets.WOMBAT_TOKEN_CORE }}'
           wombat-token-cli: '${{ secrets.WOMBAT_TOKEN_CLI }}'
           wombat-token-a2a-server: '${{ secrets.WOMBAT_TOKEN_A2A_SERVER }}'
->>>>>>> 872d2eaf
 
       - name: 'Deprecate A2A Server Npm Package'
         if: "${{ github.event.inputs.dry-run == 'false' && github.event.inputs.environment == 'prod'  }}"
@@ -221,11 +213,7 @@
           - ORIGIN_HASH: '${{ steps.origin_hash.outputs.ORIGIN_HASH }}'
           - ROLLBACK_TAG: '${{ steps.rollback_tag.outputs.ROLLBACK_TAG }}'
 
-<<<<<<< HEAD
-          Would have npm deprecate @thacio/auditaria-cli@${{ github.event.inputs.rollback_origin }} and @thacio/auditaria-cli-core@${{ github.event.inputs.rollback_origin }}
-=======
           Would have npm deprecate ${{vars.CLI_PACKAGE_NAME}}@${{ github.event.inputs.rollback_origin }}, ${{vars.CORE_PACKAGE_NAME}}@${{ github.event.inputs.rollback_origin }}, and ${{ vars.A2A_PACKAGE_NAME }}@${{ github.event.inputs.rollback_origin }}
->>>>>>> 872d2eaf
           Would have deleted the github release with tag ${{ steps.origin_tag.outputs.ORIGIN_TAG }}
           Would have added tag ${{ steps.origin_tag.outputs.ORIGIN_TAG }}-rollback to ${{ steps.origin_hash.outputs.ORIGIN_HASH }}
           "