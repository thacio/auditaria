/**
 * @license
 * Copyright 2025 Google LLC
 * SPDX-License-Identifier: Apache-2.0
 */

import { Content } from '@google/genai';
import { HistoryItemWithoutId } from '../types.js';
import { Config, GitService, Logger } from '@thacio/auditaria-cli-core';
import { LoadedSettings } from '../../config/settings.js';
import { UseHistoryManagerReturn } from '../hooks/useHistoryManager.js';
import type { HistoryItem } from '../types.js';
import { SessionStatsState } from '../contexts/SessionContext.js';

// Grouped dependencies for clarity and easier mocking
export interface CommandContext {
  // Invocation properties for when commands are called.
  invocation?: {
    /** The raw, untrimmed input string from the user. */
    raw: string;
    /** The primary name of the command that was matched. */
    name: string;
    /** The arguments string that follows the command name. */
    args: string;
  };
  // Core services and configuration
  services: {
    // TODO(abhipatel12): Ensure that config is never null.
    config: Config | null;
    settings: LoadedSettings;
    git: GitService | undefined;
    logger: Logger;
  };
  // UI state and history management
  ui: {
    /** Adds a new item to the history display. */
    addItem: UseHistoryManagerReturn['addItem'];
    /** Clears all history items and the console screen. */
    clear: () => void;
    /**
     * Sets the transient debug message displayed in the application footer in debug mode.
     */
    setDebugMessage: (message: string) => void;
    /** The currently pending history item, if any. */
    pendingItem: HistoryItemWithoutId | null;
    /**
     * Sets a pending item in the history, which is useful for indicating
     * that a long-running operation is in progress.
     *
     * @param item The history item to display as pending, or `null` to clear.
     */
    setPendingItem: (item: HistoryItemWithoutId | null) => void;
    /**
     * Loads a new set of history items, replacing the current history.
     *
     * @param history The array of history items to load.
     */
    loadHistory: UseHistoryManagerReturn['loadHistory'];
    /** Toggles a special display mode. */
    toggleCorgiMode: () => void;
    toggleVimEnabled: () => Promise<boolean>;
  };
  // Session-specific data
  session: {
    stats: SessionStatsState;
    /** A transient list of shell commands the user has approved for this session. */
    sessionShellAllowlist: Set<string>;
  };
}

/**
 * The return type for a command action that results in scheduling a tool call.
 */
export interface ToolActionReturn {
  type: 'tool';
  toolName: string;
  toolArgs: Record<string, unknown>;
}

/** The return type for a command action that results in the app quitting. */
export interface QuitActionReturn {
  type: 'quit';
  messages: HistoryItem[];
}

/**
 * The return type for a command action that results in a simple message
 * being displayed to the user.
 */
export interface MessageActionReturn {
  type: 'message';
  messageType: 'info' | 'error';
  content: string;
}

/**
 * The return type for a command action that needs to open a dialog.
 */
export interface OpenDialogActionReturn {
  type: 'dialog';
<<<<<<< HEAD
  dialog: 'help' | 'auth' | 'theme' | 'editor' | 'privacy' | 'language';
=======
  dialog: 'auth' | 'theme' | 'editor' | 'privacy';
>>>>>>> e506b40c
}

/**
 * The return type for a command action that results in replacing
 * the entire conversation history.
 */
export interface LoadHistoryActionReturn {
  type: 'load_history';
  history: HistoryItemWithoutId[];
  clientHistory: Content[]; // The history for the generative client
}

/**
 * The return type for a command action that should immediately submit
 * content as a prompt to the Gemini model.
 */
export interface SubmitPromptActionReturn {
  type: 'submit_prompt';
  content: string;
}

/**
 * The return type for a command action that needs to pause and request
 * confirmation for a set of shell commands before proceeding.
 */
export interface ConfirmShellCommandsActionReturn {
  type: 'confirm_shell_commands';
  /** The list of shell commands that require user confirmation. */
  commandsToConfirm: string[];
  /** The original invocation context to be re-run after confirmation. */
  originalInvocation: {
    raw: string;
  };
}

export type SlashCommandActionReturn =
  | ToolActionReturn
  | MessageActionReturn
  | QuitActionReturn
  | OpenDialogActionReturn
  | LoadHistoryActionReturn
  | SubmitPromptActionReturn
  | ConfirmShellCommandsActionReturn;

export enum CommandKind {
  BUILT_IN = 'built-in',
  FILE = 'file',
  MCP_PROMPT = 'mcp-prompt',
}

// The standardized contract for any command in the system.
export interface SlashCommand {
  name: string;
  altNames?: string[];
  description: string;

  kind: CommandKind;

  // Optional metadata for extension commands
  extensionName?: string;

  // The action to run. Optional for parent commands that only group sub-commands.
  action?: (
    context: CommandContext,
    args: string, // TODO: Remove args. CommandContext now contains the complete invocation.
  ) =>
    | void
    | SlashCommandActionReturn
    | Promise<void | SlashCommandActionReturn>;

  // Provides argument completion (e.g., completing a tag for `/chat resume <tag>`).
  completion?: (
    context: CommandContext,
    partialArg: string,
  ) => Promise<string[]>;

  subCommands?: SlashCommand[];
}<|MERGE_RESOLUTION|>--- conflicted
+++ resolved
@@ -98,11 +98,7 @@
  */
 export interface OpenDialogActionReturn {
   type: 'dialog';
-<<<<<<< HEAD
-  dialog: 'help' | 'auth' | 'theme' | 'editor' | 'privacy' | 'language';
-=======
-  dialog: 'auth' | 'theme' | 'editor' | 'privacy';
->>>>>>> e506b40c
+  dialog: 'auth' | 'theme' | 'editor' | 'privacy' | 'language';
 }
 
 /**
