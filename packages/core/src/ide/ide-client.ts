--- conflicted
+++ resolved
@@ -230,48 +230,36 @@
     if (ideWorkspacePath === undefined) {
       this.setState(
         IDEConnectionStatus.Disconnected,
-<<<<<<< HEAD
         t(
           'ide.errors.extension_connection_failed',
           `Failed to connect to IDE companion extension for {ide}. Please ensure the extension is running and try refreshing your terminal. To install the extension, run /ide install.`,
           { ide: this.currentIdeDisplayName || 'IDE' }
-        )
-=======
-        `Failed to connect to IDE companion extension for ${this.currentIdeDisplayName}. Please ensure the extension is running and try refreshing your terminal. To install the extension, run /ide install.`,
-        true,
->>>>>>> 4d4eacfc
+        ),
+        true
       );
       return false;
     }
     if (ideWorkspacePath === '') {
       this.setState(
         IDEConnectionStatus.Disconnected,
-<<<<<<< HEAD
         t(
           'ide.errors.single_workspace_required',
           `To use this feature, please open a single workspace folder in {ide} and try again.`,
           { ide: this.currentIdeDisplayName || 'IDE' }
-        )
-=======
-        `To use this feature, please open a single workspace folder in ${this.currentIdeDisplayName} and try again.`,
-        true,
->>>>>>> 4d4eacfc
+        ),
+        true
       );
       return false;
     }
     if (getRealPath(ideWorkspacePath) !== getRealPath(process.cwd())) {
       this.setState(
         IDEConnectionStatus.Disconnected,
-<<<<<<< HEAD
         t(
           'ide.errors.directory_mismatch',
           `Directory mismatch. Gemini CLI is running in a different location than the open workspace in {ide}. Please run the CLI from the same directory as your project's root folder.`,
           { ide: this.currentIdeDisplayName || 'IDE' }
-        )
-=======
-        `Directory mismatch. Gemini CLI is running in a different location than the open workspace in ${this.currentIdeDisplayName}. Please run the CLI from the same directory as your project's root folder.`,
-        true,
->>>>>>> 4d4eacfc
+        ),
+        true
       );
       return false;
     }
@@ -283,16 +271,12 @@
     if (!port) {
       this.setState(
         IDEConnectionStatus.Disconnected,
-<<<<<<< HEAD
         t(
           'ide.errors.extension_connection_failed',
           `Failed to connect to IDE companion extension for {ide}. Please ensure the extension is running and try refreshing your terminal. To install the extension, run /ide install.`,
           { ide: this.currentIdeDisplayName || 'IDE' }
-        )
-=======
-        `Failed to connect to IDE companion extension for ${this.currentIdeDisplayName}. Please ensure the extension is running and try refreshing your terminal. To install the extension, run /ide install.`,
-        true,
->>>>>>> 4d4eacfc
+        ),
+        true
       );
       return undefined;
     }
@@ -313,29 +297,21 @@
     this.client.onerror = (_error) => {
       this.setState(
         IDEConnectionStatus.Disconnected,
-<<<<<<< HEAD
         t(
           'ide.errors.connection_lost',
           'IDE connection error. The connection was lost unexpectedly. Please try reconnecting by running /ide enable'
-        )
-=======
-        `IDE connection error. The connection was lost unexpectedly. Please try reconnecting by running /ide enable`,
-        true,
->>>>>>> 4d4eacfc
+        ),
+        true
       );
     };
     this.client.onclose = () => {
       this.setState(
         IDEConnectionStatus.Disconnected,
-<<<<<<< HEAD
         t(
           'ide.errors.connection_lost',
           'IDE connection error. The connection was lost unexpectedly. Please try reconnecting by running /ide enable'
-        )
-=======
-        `IDE connection error. The connection was lost unexpectedly. Please try reconnecting by running /ide enable`,
-        true,
->>>>>>> 4d4eacfc
+        ),
+        true
       );
     };
     this.client.setNotificationHandler(
@@ -384,16 +360,12 @@
     } catch (_error) {
       this.setState(
         IDEConnectionStatus.Disconnected,
-<<<<<<< HEAD
         t(
           'ide.errors.extension_connection_failed',
           `Failed to connect to IDE companion extension for {ide}. Please ensure the extension is running and try refreshing your terminal. To install the extension, run /ide install.`,
           { ide: this.currentIdeDisplayName || 'IDE' }
-        )
-=======
-        `Failed to connect to IDE companion extension for ${this.currentIdeDisplayName}. Please ensure the extension is running and try refreshing your terminal. To install the extension, run /ide install.`,
-        true,
->>>>>>> 4d4eacfc
+        ),
+        true
       );
       if (transport) {
         try {
