--- conflicted
+++ resolved
@@ -15,12 +15,8 @@
   FileFilteringOptions,
   MCPServerConfig,
   OutputFormat,
-<<<<<<< HEAD
+  GeminiCLIExtension,
 } from '@thacio/auditaria-cli-core';
-=======
-  GeminiCLIExtension,
-} from '@google/gemini-cli-core';
->>>>>>> 8980276b
 import { extensionsCommand } from '../commands/extensions.js';
 import {
   Config,
