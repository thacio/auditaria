/**
 * @license
 * Copyright 2025 Google LLC
 * SPDX-License-Identifier: Apache-2.0
 */

import { ToolConfirmationOutcome, t } from '@thacio/auditaria-cli-core';
import { Box, Text } from 'ink';
import type React from 'react';
import { theme } from '../semantic-colors.js';
import { RenderInline } from '../utils/InlineMarkdownRenderer.js';
import type { RadioSelectItem } from './shared/RadioButtonSelect.js';
import { RadioButtonSelect } from './shared/RadioButtonSelect.js';
import { useKeypress } from '../hooks/useKeypress.js';

export interface ShellConfirmationRequest {
  commands: string[];
  onConfirm: (
    outcome: ToolConfirmationOutcome,
    approvedCommands?: string[],
  ) => void;
}

export interface ShellConfirmationDialogProps {
  request: ShellConfirmationRequest;
}

export const ShellConfirmationDialog: React.FC<
  ShellConfirmationDialogProps
> = ({ request }) => {
  const { commands, onConfirm } = request;

  useKeypress(
    (key) => {
      if (key.name === 'escape') {
        onConfirm(ToolConfirmationOutcome.Cancel);
      }
    },
    { isActive: true },
  );

  const handleSelect = (item: ToolConfirmationOutcome) => {
    if (item === ToolConfirmationOutcome.Cancel) {
      onConfirm(item);
    } else {
      // For both ProceedOnce and ProceedAlways, we approve all the
      // commands that were requested.
      onConfirm(item, commands);
    }
  };

  const options: Array<RadioSelectItem<ToolConfirmationOutcome>> = [
    {
      label: t(
        'tool_confirmation.shell_confirmation.options.yes_once',
        'Yes, allow once',
      ),
      value: ToolConfirmationOutcome.ProceedOnce,
      key: 'Yes, allow once',
    },
    {
      label: t(
        'tool_confirmation.shell_confirmation.options.yes_always_session',
        'Yes, allow always for this session',
      ),
      value: ToolConfirmationOutcome.ProceedAlways,
      key: 'Yes, allow always for this session',
    },
    {
      label: t(
        'tool_confirmation.shell_confirmation.options.no_esc',
        'No (esc)',
      ),
      value: ToolConfirmationOutcome.Cancel,
      key: 'No (esc)',
    },
  ];

  return (
<<<<<<< HEAD
    <Box
      flexDirection="column"
      borderStyle="round"
      borderColor={theme.status.warning}
      padding={1}
      width="100%"
      marginLeft={1}
    >
      <Box flexDirection="column" marginBottom={1}>
        <Text bold color={theme.text.primary}>
          {t(
            'tool_confirmation.shell_confirmation.title',
            'Shell Command Execution',
          )}
        </Text>
        <Text color={theme.text.primary}>
          {t(
            'tool_confirmation.shell_confirmation.description',
            'A custom command wants to run the following shell commands:',
          )}
        </Text>
        <Box
          flexDirection="column"
          borderStyle="round"
          borderColor={theme.border.default}
          paddingX={1}
          marginTop={1}
        >
          {commands.map((cmd) => (
            <Text key={cmd} color={theme.text.link}>
              <RenderInline text={cmd} />
            </Text>
          ))}
=======
    <Box flexDirection="row" width="100%">
      <Box
        flexDirection="column"
        borderStyle="round"
        borderColor={theme.status.warning}
        padding={1}
        flexGrow={1}
        marginLeft={1}
      >
        <Box flexDirection="column" marginBottom={1}>
          <Text bold color={theme.text.primary}>
            Shell Command Execution
          </Text>
          <Text color={theme.text.primary}>
            A custom command wants to run the following shell commands:
          </Text>
          <Box
            flexDirection="column"
            borderStyle="round"
            borderColor={theme.border.default}
            paddingX={1}
            marginTop={1}
          >
            {commands.map((cmd) => (
              <Text key={cmd} color={theme.text.link}>
                <RenderInline text={cmd} />
              </Text>
            ))}
          </Box>
>>>>>>> ab8c24f5
        </Box>

<<<<<<< HEAD
      <Box marginBottom={1}>
        <Text color={theme.text.primary}>
          {t(
            'tool_confirmation.shell_confirmation.question',
            'Do you want to proceed?',
          )}
        </Text>
      </Box>
=======
        <Box marginBottom={1}>
          <Text color={theme.text.primary}>Do you want to proceed?</Text>
        </Box>
>>>>>>> ab8c24f5

        <RadioButtonSelect items={options} onSelect={handleSelect} isFocused />
      </Box>
    </Box>
  );
};<|MERGE_RESOLUTION|>--- conflicted
+++ resolved
@@ -77,41 +77,6 @@
   ];
 
   return (
-<<<<<<< HEAD
-    <Box
-      flexDirection="column"
-      borderStyle="round"
-      borderColor={theme.status.warning}
-      padding={1}
-      width="100%"
-      marginLeft={1}
-    >
-      <Box flexDirection="column" marginBottom={1}>
-        <Text bold color={theme.text.primary}>
-          {t(
-            'tool_confirmation.shell_confirmation.title',
-            'Shell Command Execution',
-          )}
-        </Text>
-        <Text color={theme.text.primary}>
-          {t(
-            'tool_confirmation.shell_confirmation.description',
-            'A custom command wants to run the following shell commands:',
-          )}
-        </Text>
-        <Box
-          flexDirection="column"
-          borderStyle="round"
-          borderColor={theme.border.default}
-          paddingX={1}
-          marginTop={1}
-        >
-          {commands.map((cmd) => (
-            <Text key={cmd} color={theme.text.link}>
-              <RenderInline text={cmd} />
-            </Text>
-          ))}
-=======
     <Box flexDirection="row" width="100%">
       <Box
         flexDirection="column"
@@ -123,10 +88,16 @@
       >
         <Box flexDirection="column" marginBottom={1}>
           <Text bold color={theme.text.primary}>
-            Shell Command Execution
+            {t(
+              'tool_confirmation.shell_confirmation.title',
+              'Shell Command Execution',
+            )}
           </Text>
           <Text color={theme.text.primary}>
-            A custom command wants to run the following shell commands:
+            {t(
+              'tool_confirmation.shell_confirmation.description',
+              'A custom command wants to run the following shell commands:',
+            )}
           </Text>
           <Box
             flexDirection="column"
@@ -141,23 +112,16 @@
               </Text>
             ))}
           </Box>
->>>>>>> ab8c24f5
         </Box>
 
-<<<<<<< HEAD
-      <Box marginBottom={1}>
-        <Text color={theme.text.primary}>
-          {t(
-            'tool_confirmation.shell_confirmation.question',
-            'Do you want to proceed?',
-          )}
-        </Text>
-      </Box>
-=======
         <Box marginBottom={1}>
-          <Text color={theme.text.primary}>Do you want to proceed?</Text>
+          <Text color={theme.text.primary}>
+            {t(
+              'tool_confirmation.shell_confirmation.question',
+              'Do you want to proceed?',
+            )}
+          </Text>
         </Box>
->>>>>>> ab8c24f5
 
         <RadioButtonSelect items={options} onSelect={handleSelect} isFocused />
       </Box>
