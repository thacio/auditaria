--- conflicted
+++ resolved
@@ -6,13 +6,8 @@
 import type {
   MCPServerConfig,
   GeminiCLIExtension,
-<<<<<<< HEAD
 } from '@thacio/auditaria-cli-core';
-import { Storage, t } from '@thacio/auditaria-cli-core';
-=======
-} from '@google/gemini-cli-core';
-import { GEMINI_DIR, Storage } from '@google/gemini-cli-core';
->>>>>>> 2fc85709
+import { GEMINI_DIR, Storage, t } from '@thacio/auditaria-cli-core';
 import * as fs from 'node:fs';
 import * as path from 'node:path';
 import * as os from 'node:os';
@@ -332,7 +327,7 @@
   const settings = loadSettings(cwd).merged;
   if (!isWorkspaceTrusted(settings)) {
     throw new Error(
-      `Could not install extension from untrusted folder at ${installMetadata.source}`,
+      t('extensions.install.untrusted_folder', `Could not install extension from untrusted folder at ${installMetadata.source}`, { source: installMetadata.source }),
     );
   }
 
