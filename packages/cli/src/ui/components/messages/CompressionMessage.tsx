--- conflicted
+++ resolved
@@ -3,7 +3,8 @@
  * Copyright 2025 Google LLC
  * SPDX-License-Identifier: Apache-2.0
  */
-import { t } from '@thacio/auditaria-cli-core';
+
+import { t , CompressionStatus } from '@thacio/auditaria-cli-core';
 import type React from 'react';
 
 import { Box, Text } from 'ink';
@@ -11,7 +12,6 @@
 import { CliSpinner } from '../CliSpinner.js';
 import { theme } from '../../semantic-colors.js';
 import { SCREEN_READER_MODEL_PREFIX } from '../../textConstants.js';
-import { CompressionStatus } from '@thacio/auditaria-cli-core';
 
 export interface CompressionDisplayProps {
   compression: CompressionProps;
@@ -37,26 +37,35 @@
 
     switch (compressionStatus) {
       case CompressionStatus.COMPRESSED:
-        return t('compression.compressed', 'Chat history compressed from {original} to {new} tokens.', {
-          original: originalTokens.toString(),
-          new: newTokens.toString()
-        });
+        return t(
+          'compression.compressed',
+          'Chat history compressed from {original} to {new} tokens.',
+          {
+            original: originalTokens.toString(),
+            new: newTokens.toString(),
+          },
+        );
       case CompressionStatus.COMPRESSION_FAILED_INFLATED_TOKEN_COUNT:
         // For smaller histories (< 50k tokens), compression overhead likely exceeds benefits
         if (originalTokens < 50000) {
-          return t('compression.not_beneficial', 'Compression was not beneficial for this history size.');
+          return t(
+            'compression.not_beneficial',
+            'Compression was not beneficial for this history size.',
+          );
         }
         // For larger histories where compression should work but didn't,
         // this suggests an issue with the compression process itself
-        return t('compression.did_not_reduce', 'Chat history compression did not reduce size. This may indicate issues with the compression prompt.');
+        return t(
+          'compression.did_not_reduce',
+          'Chat history compression did not reduce size. This may indicate issues with the compression prompt.',
+        );
       case CompressionStatus.COMPRESSION_FAILED_TOKEN_COUNT_ERROR:
-        return t('compression.token_count_error', 'Could not compress chat history due to a token counting error.');
+        return t(
+          'compression.token_count_error',
+          'Could not compress chat history due to a token counting error.',
+        );
       case CompressionStatus.NOOP:
-<<<<<<< HEAD
-        return t('compression.already_compressed', 'Chat history is already compressed.');
-=======
-        return 'Nothing to compress.';
->>>>>>> a3fe9279
+        return t('compression.nothing_to_compress', 'Nothing to compress.');
       default:
         return '';
     }
