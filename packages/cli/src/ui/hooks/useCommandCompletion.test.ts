/**
 * @license
 * Copyright 2025 Google LLC
 * SPDX-License-Identifier: Apache-2.0
 */

/** @vitest-environment jsdom */

import { describe, it, expect, beforeEach, vi, afterEach } from 'vitest';
import { renderHook, act, waitFor } from '@testing-library/react';
import { useCommandCompletion } from './useCommandCompletion.js';
<<<<<<< HEAD
import * as fs from 'fs/promises';
import * as path from 'path';
import * as os from 'os';
import { CommandContext, SlashCommand } from '../commands/types.js';
import { Config, FileDiscoveryService } from '@thacio/auditaria-cli-core';
=======
import { CommandContext } from '../commands/types.js';
import { Config } from '@google/gemini-cli-core';
>>>>>>> 12a9bc3e
import { useTextBuffer } from '../components/shared/text-buffer.js';
import { useEffect } from 'react';
import { Suggestion } from '../components/SuggestionsDisplay.js';
import { UseAtCompletionProps, useAtCompletion } from './useAtCompletion.js';
import {
  UseSlashCompletionProps,
  useSlashCompletion,
} from './useSlashCompletion.js';

vi.mock('./useAtCompletion', () => ({
  useAtCompletion: vi.fn(),
}));

vi.mock('./useSlashCompletion', () => ({
  useSlashCompletion: vi.fn(() => ({
    completionStart: 0,
    completionEnd: 0,
  })),
}));

// Helper to set up mocks in a consistent way for both child hooks
const setupMocks = ({
  atSuggestions = [],
  slashSuggestions = [],
  isLoading = false,
  isPerfectMatch = false,
  slashCompletionRange = { completionStart: 0, completionEnd: 0 },
}: {
  atSuggestions?: Suggestion[];
  slashSuggestions?: Suggestion[];
  isLoading?: boolean;
  isPerfectMatch?: boolean;
  slashCompletionRange?: { completionStart: number; completionEnd: number };
}) => {
  // Mock for @-completions
  (useAtCompletion as vi.Mock).mockImplementation(
    ({
      enabled,
      setSuggestions,
      setIsLoadingSuggestions,
    }: UseAtCompletionProps) => {
      useEffect(() => {
        if (enabled) {
          setIsLoadingSuggestions(isLoading);
          setSuggestions(atSuggestions);
        }
      }, [enabled, setSuggestions, setIsLoadingSuggestions]);
    },
  );

  // Mock for /-completions
  (useSlashCompletion as vi.Mock).mockImplementation(
    ({
      enabled,
      setSuggestions,
      setIsLoadingSuggestions,
      setIsPerfectMatch,
    }: UseSlashCompletionProps) => {
      useEffect(() => {
        if (enabled) {
          setIsLoadingSuggestions(isLoading);
          setSuggestions(slashSuggestions);
          setIsPerfectMatch(isPerfectMatch);
        }
      }, [enabled, setSuggestions, setIsLoadingSuggestions, setIsPerfectMatch]);
      // The hook returns a range, which we can mock simply
      return slashCompletionRange;
    },
  );
};

describe('useCommandCompletion', () => {
  const mockCommandContext = {} as CommandContext;
  const mockConfig = {} as Config;
  const testDirs: string[] = [];
  const testRootDir = '/';

  // Helper to create real TextBuffer objects within renderHook
  function useTextBufferForTest(text: string, cursorOffset?: number) {
    return useTextBuffer({
      initialText: text,
      initialCursorOffset: cursorOffset ?? text.length,
      viewport: { width: 80, height: 20 },
      isValidPath: () => false,
      onChange: () => {},
    });
  }

  beforeEach(() => {
    vi.clearAllMocks();
    // Reset to default mocks before each test
    setupMocks({});
  });

  afterEach(() => {
    vi.restoreAllMocks();
  });

  describe('Core Hook Behavior', () => {
    describe('State Management', () => {
      it('should initialize with default state', () => {
        const { result } = renderHook(() =>
          useCommandCompletion(
            useTextBufferForTest(''),
            testDirs,
            testRootDir,
            [],
            mockCommandContext,
            false,
            mockConfig,
          ),
        );

        expect(result.current.suggestions).toEqual([]);
        expect(result.current.activeSuggestionIndex).toBe(-1);
        expect(result.current.visibleStartIndex).toBe(0);
        expect(result.current.showSuggestions).toBe(false);
        expect(result.current.isLoadingSuggestions).toBe(false);
      });

      it('should reset state when completion mode becomes IDLE', async () => {
        setupMocks({
          atSuggestions: [{ label: 'src/file.txt', value: 'src/file.txt' }],
        });

        const { result } = renderHook(() => {
          const textBuffer = useTextBufferForTest('@file');
          const completion = useCommandCompletion(
            textBuffer,
            testDirs,
            testRootDir,
            [],
            mockCommandContext,
            false,
            mockConfig,
          );
          return { completion, textBuffer };
        });

        await waitFor(() => {
          expect(result.current.completion.suggestions).toHaveLength(1);
        });

        expect(result.current.completion.showSuggestions).toBe(true);

        act(() => {
          result.current.textBuffer.replaceRangeByOffset(
            0,
            5,
            'just some text',
          );
        });

        await waitFor(() => {
          expect(result.current.completion.showSuggestions).toBe(false);
        });
      });

      it('should reset all state to default values', () => {
        const { result } = renderHook(() =>
          useCommandCompletion(
            useTextBufferForTest('@files'),
            testDirs,
            testRootDir,
            [],
            mockCommandContext,
            false,
            mockConfig,
          ),
        );

        act(() => {
          result.current.setActiveSuggestionIndex(5);
          result.current.setShowSuggestions(true);
        });

        act(() => {
          result.current.resetCompletionState();
        });

        expect(result.current.activeSuggestionIndex).toBe(-1);
        expect(result.current.visibleStartIndex).toBe(0);
        expect(result.current.showSuggestions).toBe(false);
      });

      it('should call useAtCompletion with the correct query for an escaped space', async () => {
        const text = '@src/a\\ file.txt';
        renderHook(() =>
          useCommandCompletion(
            useTextBufferForTest(text),
            testDirs,
            testRootDir,
            [],
            mockCommandContext,
            false,
            mockConfig,
          ),
        );

        await waitFor(() => {
          expect(useAtCompletion).toHaveBeenLastCalledWith(
            expect.objectContaining({
              enabled: true,
              pattern: 'src/a\\ file.txt',
            }),
          );
        });
      });

      it('should correctly identify the completion context with multiple @ symbols', async () => {
        const text = '@file1 @file2';
        const cursorOffset = 3; // @fi|le1 @file2

        renderHook(() =>
          useCommandCompletion(
            useTextBufferForTest(text, cursorOffset),
            testDirs,
            testRootDir,
            [],
            mockCommandContext,
            false,
            mockConfig,
          ),
        );

        await waitFor(() => {
          expect(useAtCompletion).toHaveBeenLastCalledWith(
            expect.objectContaining({
              enabled: true,
              pattern: 'file1',
            }),
          );
        });
      });
    });

    describe('Navigation', () => {
      const mockSuggestions = [
        { label: 'cmd1', value: 'cmd1' },
        { label: 'cmd2', value: 'cmd2' },
        { label: 'cmd3', value: 'cmd3' },
        { label: 'cmd4', value: 'cmd4' },
        { label: 'cmd5', value: 'cmd5' },
      ];

      beforeEach(() => {
        setupMocks({ slashSuggestions: mockSuggestions });
      });

      it('should handle navigateUp with no suggestions', () => {
        setupMocks({ slashSuggestions: [] });

        const { result } = renderHook(() =>
          useCommandCompletion(
            useTextBufferForTest('/'),
            testDirs,
            testRootDir,
            [],
            mockCommandContext,
            false,
            mockConfig,
          ),
        );

        act(() => {
          result.current.navigateUp();
        });

        expect(result.current.activeSuggestionIndex).toBe(-1);
      });

      it('should handle navigateDown with no suggestions', () => {
        setupMocks({ slashSuggestions: [] });
        const { result } = renderHook(() =>
          useCommandCompletion(
            useTextBufferForTest('/'),
            testDirs,
            testRootDir,
            [],
            mockCommandContext,
            false,
            mockConfig,
          ),
        );

        act(() => {
          result.current.navigateDown();
        });

        expect(result.current.activeSuggestionIndex).toBe(-1);
      });

      it('should navigate up through suggestions with wrap-around', async () => {
        const { result } = renderHook(() =>
          useCommandCompletion(
            useTextBufferForTest('/'),
            testDirs,
            testRootDir,
            [],
            mockCommandContext,
            false,
            mockConfig,
          ),
        );

        await waitFor(() => {
          expect(result.current.suggestions.length).toBe(5);
        });

        expect(result.current.activeSuggestionIndex).toBe(0);

        act(() => {
          result.current.navigateUp();
        });

        expect(result.current.activeSuggestionIndex).toBe(4);
      });

      it('should navigate down through suggestions with wrap-around', async () => {
        const { result } = renderHook(() =>
          useCommandCompletion(
            useTextBufferForTest('/'),
            testDirs,
            testRootDir,
            [],
            mockCommandContext,
            false,
            mockConfig,
          ),
        );

        await waitFor(() => {
          expect(result.current.suggestions.length).toBe(5);
        });

        act(() => {
          result.current.setActiveSuggestionIndex(4);
        });
        expect(result.current.activeSuggestionIndex).toBe(4);

        act(() => {
          result.current.navigateDown();
        });

        expect(result.current.activeSuggestionIndex).toBe(0);
      });

      it('should handle navigation with multiple suggestions', async () => {
        const { result } = renderHook(() =>
          useCommandCompletion(
            useTextBufferForTest('/'),
            testDirs,
            testRootDir,
            [],
            mockCommandContext,
            false,
            mockConfig,
          ),
        );

        await waitFor(() => {
          expect(result.current.suggestions.length).toBe(5);
        });

        expect(result.current.activeSuggestionIndex).toBe(0);

        act(() => result.current.navigateDown());
        expect(result.current.activeSuggestionIndex).toBe(1);

        act(() => result.current.navigateDown());
        expect(result.current.activeSuggestionIndex).toBe(2);

        act(() => result.current.navigateUp());
        expect(result.current.activeSuggestionIndex).toBe(1);

        act(() => result.current.navigateUp());
        expect(result.current.activeSuggestionIndex).toBe(0);

        act(() => result.current.navigateUp());
        expect(result.current.activeSuggestionIndex).toBe(4);
      });

      it('should automatically select the first item when suggestions are available', async () => {
        setupMocks({ slashSuggestions: mockSuggestions });

        const { result } = renderHook(() =>
          useCommandCompletion(
            useTextBufferForTest('/'),
            testDirs,
            testRootDir,
            [],
            mockCommandContext,
            false,
            mockConfig,
          ),
        );

        await waitFor(() => {
          expect(result.current.suggestions.length).toBe(
            mockSuggestions.length,
          );
          expect(result.current.activeSuggestionIndex).toBe(0);
        });
      });
    });
  });

  describe('handleAutocomplete', () => {
    it('should complete a partial command', async () => {
      setupMocks({
        slashSuggestions: [{ label: 'memory', value: 'memory' }],
        slashCompletionRange: { completionStart: 1, completionEnd: 4 },
      });

      const { result } = renderHook(() => {
        const textBuffer = useTextBufferForTest('/mem');
        const completion = useCommandCompletion(
          textBuffer,
          testDirs,
          testRootDir,
          [],
          mockCommandContext,
          false,
          mockConfig,
        );
        return { ...completion, textBuffer };
      });

      await waitFor(() => {
        expect(result.current.suggestions.length).toBe(1);
      });

      act(() => {
        result.current.handleAutocomplete(0);
      });

      expect(result.current.textBuffer.text).toBe('/memory ');
    });

    it('should complete a file path', async () => {
      setupMocks({
        atSuggestions: [{ label: 'src/file1.txt', value: 'src/file1.txt' }],
      });

      const { result } = renderHook(() => {
        const textBuffer = useTextBufferForTest('@src/fi');
        const completion = useCommandCompletion(
          textBuffer,
          testDirs,
          testRootDir,
          [],
          mockCommandContext,
          false,
          mockConfig,
        );
        return { ...completion, textBuffer };
      });

      await waitFor(() => {
        expect(result.current.suggestions.length).toBe(1);
      });

      act(() => {
        result.current.handleAutocomplete(0);
      });

      expect(result.current.textBuffer.text).toBe('@src/file1.txt ');
    });

    it('should complete a file path when cursor is not at the end of the line', async () => {
      const text = '@src/fi is a good file';
      const cursorOffset = 7; // after "i"

      setupMocks({
        atSuggestions: [{ label: 'src/file1.txt', value: 'src/file1.txt' }],
      });

      const { result } = renderHook(() => {
        const textBuffer = useTextBufferForTest(text, cursorOffset);
        const completion = useCommandCompletion(
          textBuffer,
          testDirs,
          testRootDir,
          [],
          mockCommandContext,
          false,
          mockConfig,
        );
        return { ...completion, textBuffer };
      });

      await waitFor(() => {
        expect(result.current.suggestions.length).toBe(1);
      });

      act(() => {
        result.current.handleAutocomplete(0);
      });

      expect(result.current.textBuffer.text).toBe(
        '@src/file1.txt  is a good file',
      );
    });
  });
});<|MERGE_RESOLUTION|>--- conflicted
+++ resolved
@@ -9,16 +9,8 @@
 import { describe, it, expect, beforeEach, vi, afterEach } from 'vitest';
 import { renderHook, act, waitFor } from '@testing-library/react';
 import { useCommandCompletion } from './useCommandCompletion.js';
-<<<<<<< HEAD
-import * as fs from 'fs/promises';
-import * as path from 'path';
-import * as os from 'os';
-import { CommandContext, SlashCommand } from '../commands/types.js';
-import { Config, FileDiscoveryService } from '@thacio/auditaria-cli-core';
-=======
 import { CommandContext } from '../commands/types.js';
 import { Config } from '@google/gemini-cli-core';
->>>>>>> 12a9bc3e
 import { useTextBuffer } from '../components/shared/text-buffer.js';
 import { useEffect } from 'react';
 import { Suggestion } from '../components/SuggestionsDisplay.js';
