--- conflicted
+++ resolved
@@ -257,14 +257,10 @@
   private readonly folderTrustFeature: boolean;
   private readonly folderTrust: boolean;
   private ideMode: boolean;
-<<<<<<< HEAD
-  private ideClient: IdeClient;
+  private ideClient!: IdeClient;
   private modelSwitchedDuringSession: boolean = false;
   private useImprovedFallbackStrategy: boolean;
   private disableFallbackForSession: boolean = false;
-=======
-  private ideClient!: IdeClient;
->>>>>>> 776627c8
   private inFallbackMode = false;
   private readonly maxSessionTurns: number;
   private readonly listExtensions: boolean;
