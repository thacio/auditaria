--- conflicted
+++ resolved
@@ -44,37 +44,7 @@
     allExtensions.map((e) => e.config.name),
     workingDir,
   );
-<<<<<<< HEAD
-
-  if (args.all) {
-    try {
-      let updateInfos = await updateAllUpdatableExtensions(
-        workingDir,
-        extensions,
-        await checkForAllExtensionUpdates(extensions, new Map(), (_) => {}),
-        () => {},
-      );
-      updateInfos = updateInfos.filter(
-        (info) => info.originalVersion !== info.updatedVersion,
-      );
-      if (updateInfos.length === 0) {
-        console.log(
-          t(
-            'commands.extensions.update.no_extensions',
-            'No extensions to update.',
-          ),
-        );
-        return;
-      }
-      console.log(updateInfos.map((info) => updateOutput(info)).join('\n'));
-    } catch (error) {
-      console.error(getErrorMessage(error));
-    }
-  }
-  if (args.name)
-=======
   if (args.name) {
->>>>>>> d9828e25
     try {
       const extension = extensions.find(
         (extension) => extension.name === args.name,
@@ -150,7 +120,12 @@
         (info) => info.originalVersion !== info.updatedVersion,
       );
       if (updateInfos.length === 0) {
-        console.log('No extensions to update.');
+        console.log(
+          t(
+            'commands.extensions.update.no_extensions',
+            'No extensions to update.',
+          ),
+        );
         return;
       }
       console.log(updateInfos.map((info) => updateOutput(info)).join('\n'));
@@ -161,14 +136,9 @@
 }
 
 export const updateCommand: CommandModule = {
-<<<<<<< HEAD
-  command: 'update [--all] [name]',
+  command: 'update [<name>] [--all]',
   describe: t(
     'commands.extensions.update.description',
-=======
-  command: 'update [<name>] [--all]',
-  describe:
->>>>>>> d9828e25
     'Updates all extensions or a named extension to the latest version.',
   ),
   builder: (yargs) =>
