/**
 * @license
 * Copyright 2025 Google LLC
 * SPDX-License-Identifier: Apache-2.0
 */
import { t } from '@thacio/auditaria-cli-core';

<<<<<<< HEAD
import { AuthType } from '@thacio/auditaria-cli-core';
import { loadEnvironment } from './settings.js';
=======
import { AuthType } from '@google/gemini-cli-core';
import { loadEnvironment, loadSettings } from './settings.js';
>>>>>>> dd79e9b8

export function validateAuthMethod(authMethod: string): string | null {
  loadEnvironment(loadSettings(process.cwd()).merged);
  if (
    authMethod === AuthType.LOGIN_WITH_GOOGLE ||
    authMethod === AuthType.CLOUD_SHELL
  ) {
    return null;
  }

  if (authMethod === AuthType.LOGIN_WITH_GOOGLE_GCA) {
    if (!process.env['GOOGLE_CLOUD_PROJECT']) {
      return t(
        'auth_errors.gca_project_not_set',
        '[Error] GOOGLE_CLOUD_PROJECT is not set.\n' +
        'Please set it using:\n' +
        '  export GOOGLE_CLOUD_PROJECT=<your-project-id>\n' +
        'and try again.'
      );
    }
    return null;
  }

  if (authMethod === AuthType.USE_GEMINI) {
    if (!process.env['GEMINI_API_KEY']) {
      return t('auth_errors.gemini_api_key_not_found', 'GEMINI_API_KEY environment variable not found. Add that to your environment and try again (no reload needed if using .env)!');
    }
    return null;
  }

  if (authMethod === AuthType.USE_VERTEX_AI) {
    const hasVertexProjectLocationConfig =
      !!process.env['GOOGLE_CLOUD_PROJECT'] &&
      !!process.env['GOOGLE_CLOUD_LOCATION'];
    const hasGoogleApiKey = !!process.env['GOOGLE_API_KEY'];
    if (!hasVertexProjectLocationConfig && !hasGoogleApiKey) {
      return t('auth_errors.vertex_ai_env_vars_missing', 'When using Vertex AI, you must specify either:\n• GOOGLE_CLOUD_PROJECT and GOOGLE_CLOUD_LOCATION environment variables.\n• GOOGLE_API_KEY environment variable (if using express mode).\nUpdate your environment and try again (no reload needed if using .env)!');
    }
    return null;
  }

<<<<<<< HEAD
  return t('auth_errors.invalid_method', 'Invalid auth method selected.');
};
=======
  return 'Invalid auth method selected.';
}
>>>>>>> dd79e9b8
<|MERGE_RESOLUTION|>--- conflicted
+++ resolved
@@ -5,13 +5,8 @@
  */
 import { t } from '@thacio/auditaria-cli-core';
 
-<<<<<<< HEAD
 import { AuthType } from '@thacio/auditaria-cli-core';
-import { loadEnvironment } from './settings.js';
-=======
-import { AuthType } from '@google/gemini-cli-core';
 import { loadEnvironment, loadSettings } from './settings.js';
->>>>>>> dd79e9b8
 
 export function validateAuthMethod(authMethod: string): string | null {
   loadEnvironment(loadSettings(process.cwd()).merged);
@@ -53,10 +48,5 @@
     return null;
   }
 
-<<<<<<< HEAD
   return t('auth_errors.invalid_method', 'Invalid auth method selected.');
-};
-=======
-  return 'Invalid auth method selected.';
-}
->>>>>>> dd79e9b8
+}