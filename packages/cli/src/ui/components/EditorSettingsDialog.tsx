--- conflicted
+++ resolved
@@ -15,12 +15,8 @@
 } from '../editors/editorSettingsManager.js';
 import { RadioButtonSelect } from './shared/RadioButtonSelect.js';
 import { LoadedSettings, SettingScope } from '../../config/settings.js';
-<<<<<<< HEAD
 import { EditorType, isEditorAvailable } from '@thacio/auditaria-cli-core';
-=======
-import { EditorType, isEditorAvailable } from '@google/gemini-cli-core';
 import { useKeypress } from '../hooks/useKeypress.js';
->>>>>>> d219f901
 
 interface EditorDialogProps {
   onSelect: (editorType: EditorType | undefined, scope: SettingScope) => void;
