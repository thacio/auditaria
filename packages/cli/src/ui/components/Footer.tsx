/**
 * @license
 * Copyright 2025 Google LLC
 * SPDX-License-Identifier: Apache-2.0
 */
import { t } from '@thacio/auditaria-cli-core';

import React from 'react';
import { Box, Text } from 'ink';
import { Colors } from '../colors.js';
<<<<<<< HEAD
import {
  shortenPath,
  tildeifyPath,
  tokenLimit,
  ideContext,
  ActiveFile,
} from '@thacio/auditaria-cli-core';
=======
import { shortenPath, tildeifyPath, tokenLimit } from '@google/gemini-cli-core';
>>>>>>> 73745ecd
import { ConsoleSummaryDisplay } from './ConsoleSummaryDisplay.js';
import process from 'node:process';
import Gradient from 'ink-gradient';
import { MemoryUsageDisplay } from './MemoryUsageDisplay.js';

interface FooterProps {
  model: string;
  targetDir: string;
  branchName?: string;
  debugMode: boolean;
  debugMessage: string;
  corgiMode: boolean;
  errorCount: number;
  showErrorDetails: boolean;
  showMemoryUsage?: boolean;
  promptTokenCount: number;
  nightly: boolean;
}

export const Footer: React.FC<FooterProps> = ({
  model,
  targetDir,
  branchName,
  debugMode,
  debugMessage,
  corgiMode,
  errorCount,
  showErrorDetails,
  showMemoryUsage,
  promptTokenCount,
  nightly,
}) => {
  const limit = tokenLimit(model);
  const percentage = promptTokenCount / limit;

  return (
    <Box marginTop={1} justifyContent="space-between" width="100%">
      <Box>
        {nightly ? (
          <Gradient colors={Colors.GradientColors}>
            <Text>
              {shortenPath(tildeifyPath(targetDir), 70)}
              {branchName && <Text> ({branchName}*)</Text>}
            </Text>
          </Gradient>
        ) : (
          <Text color={Colors.LightBlue}>
            {shortenPath(tildeifyPath(targetDir), 70)}
            {branchName && <Text color={Colors.Gray}> ({branchName}*)</Text>}
          </Text>
        )}
        {debugMode && (
          <Text color={Colors.AccentRed}>
            {' ' + (debugMessage || t('footer.debug_mode', '--debug'))}
          </Text>
        )}
      </Box>

      {/* Middle Section: Centered Sandbox Info */}
      <Box
        flexGrow={1}
        alignItems="center"
        justifyContent="center"
        display="flex"
      >
        {process.env.SANDBOX && process.env.SANDBOX !== 'sandbox-exec' ? (
          <Text color="green">
            {process.env.SANDBOX.replace(/^gemini-(?:cli-)?/, '')}
          </Text>
        ) : process.env.SANDBOX === 'sandbox-exec' ? (
          <Text color={Colors.AccentYellow}>
            {t('footer.macos_seatbelt', 'MacOS Seatbelt')}{' '}
            <Text color={Colors.Gray}>({process.env.SEATBELT_PROFILE})</Text>
          </Text>
        ) : (
          <Text color={Colors.AccentRed}>
            {t('footer.no_sandbox', 'no sandbox')} <Text color={Colors.Gray}>{t('footer.see_docs', '(see /docs)')}</Text>
          </Text>
        )}
      </Box>

      {/* Right Section: Gemini Label and Console Summary */}
      <Box alignItems="center">
        <Text color={Colors.AccentBlue}>
          {' '}
          {model}{' '}
          <Text color={Colors.Gray}>
            {t('footer.context_left', '({percentage}% context left)', { percentage: ((1 - percentage) * 100).toFixed(0) })}
          </Text>
        </Text>
        {corgiMode && (
          <Text>
            <Text color={Colors.Gray}>| </Text>
            <Text color={Colors.AccentRed}>▼</Text>
            <Text color={Colors.Foreground}>(´</Text>
            <Text color={Colors.AccentRed}>ᴥ</Text>
            <Text color={Colors.Foreground}>`)</Text>
            <Text color={Colors.AccentRed}>▼ </Text>
          </Text>
        )}
        {!showErrorDetails && errorCount > 0 && (
          <Box>
            <Text color={Colors.Gray}>| </Text>
            <ConsoleSummaryDisplay errorCount={errorCount} />
          </Box>
        )}
        {showMemoryUsage && <MemoryUsageDisplay />}
      </Box>
    </Box>
  );
};<|MERGE_RESOLUTION|>--- conflicted
+++ resolved
@@ -8,17 +8,7 @@
 import React from 'react';
 import { Box, Text } from 'ink';
 import { Colors } from '../colors.js';
-<<<<<<< HEAD
-import {
-  shortenPath,
-  tildeifyPath,
-  tokenLimit,
-  ideContext,
-  ActiveFile,
-} from '@thacio/auditaria-cli-core';
-=======
-import { shortenPath, tildeifyPath, tokenLimit } from '@google/gemini-cli-core';
->>>>>>> 73745ecd
+import { shortenPath, tildeifyPath, tokenLimit } from '@thacio/auditaria-cli-core';
 import { ConsoleSummaryDisplay } from './ConsoleSummaryDisplay.js';
 import process from 'node:process';
 import Gradient from 'ink-gradient';
