/**
 * @license
 * Copyright 2025 Google LLC
 * SPDX-License-Identifier: Apache-2.0
 */

import type React from 'react';
import { Box, Text } from 'ink';
import { RadioButtonSelect } from './shared/RadioButtonSelect.js';
import { theme } from '../semantic-colors.js';
<<<<<<< HEAD
=======

import {
  DEFAULT_GEMINI_FLASH_LITE_MODEL,
  DEFAULT_GEMINI_FLASH_MODEL,
  PREVIEW_GEMINI_MODEL,
  UserTierId,
} from '@google/gemini-cli-core';
>>>>>>> 3f388ee1

interface ProQuotaDialogProps {
  failedModel: string;
  fallbackModel: string;
  message: string;
  isTerminalQuotaError: boolean;
  isModelNotFoundError?: boolean;
  onChoice: (
    choice: 'retry_later' | 'retry_once' | 'retry_always' | 'upgrade',
  ) => void;
  userTier: UserTierId | undefined;
}

export function ProQuotaDialog({
  failedModel,
  fallbackModel,
  message,
  isTerminalQuotaError,
  isModelNotFoundError,
  onChoice,
  userTier,
}: ProQuotaDialogProps): React.JSX.Element {
<<<<<<< HEAD
  const items = [
    {
      label: 'Try again later',
      value: 'retry_later' as const,
      key: 'retry_later',
    },
    {
      label: `Switch to ${fallbackModel} for the rest of this session`,
      value: 'retry' as const,
      key: 'retry',
    },
  ];
=======
  // Use actual user tier if available; otherwise, default to FREE tier behavior (safe default)
  const isPaidTier =
    userTier === UserTierId.LEGACY || userTier === UserTierId.STANDARD;
  let items;
  // flash and flash lite don't have options to switch or upgrade.
  if (
    failedModel === DEFAULT_GEMINI_FLASH_MODEL ||
    failedModel === DEFAULT_GEMINI_FLASH_LITE_MODEL
  ) {
    items = [
      {
        label: 'Keep trying',
        value: 'retry_once' as const,
        key: 'retry_once',
      },
      {
        label: 'Stop',
        value: 'retry_later' as const,
        key: 'retry_later',
      },
    ];
  } else if (isModelNotFoundError || (isTerminalQuotaError && isPaidTier)) {
    // out of quota
    items = [
      {
        label: `Switch to ${fallbackModel}`,
        value: 'retry_always' as const,
        key: 'retry_always',
      },
      {
        label: `Stop`,
        value: 'retry_later' as const,
        key: 'retry_later',
      },
    ];
  } else if (isTerminalQuotaError && !isPaidTier) {
    // free user gets an option to upgrade
    items = [
      {
        label: `Switch to ${fallbackModel}`,
        value: 'retry_always' as const,
        key: 'retry_always',
      },
      {
        label: 'Upgrade for higher limits',
        value: 'upgrade' as const,
        key: 'upgrade',
      },
      {
        label: `Stop`,
        value: 'retry_later' as const,
        key: 'retry_later',
      },
    ];
  } else {
    // capacity error
    items = [
      {
        label: 'Keep trying',
        value: 'retry_once' as const,
        key: 'retry_once',
      },
      {
        label: `Switch to ${fallbackModel}`,
        value: 'retry_always' as const,
        key: 'retry_always',
      },
      {
        label: 'Stop',
        value: 'retry_later' as const,
        key: 'retry_later',
      },
    ];
  }
>>>>>>> 3f388ee1

  const handleSelect = (
    choice: 'retry_later' | 'retry_once' | 'retry_always' | 'upgrade',
  ) => {
    onChoice(choice);
  };

  return (
    <Box borderStyle="round" flexDirection="column" padding={1}>
      <Box marginBottom={1}>
        <Text>{message}</Text>
      </Box>
      <Box marginTop={1} marginBottom={1}>
        <RadioButtonSelect items={items} onSelect={handleSelect} />
      </Box>
      <Text color={theme.text.primary}>
<<<<<<< HEAD
        Note: You can always use /model to select a different option.
=======
        {failedModel === PREVIEW_GEMINI_MODEL && !isModelNotFoundError
          ? 'Note: We will periodically retry Preview Model to see if congestion has cleared.'
          : 'Note: You can always use /model to select a different option.'}
>>>>>>> 3f388ee1
      </Text>
    </Box>
  );
}<|MERGE_RESOLUTION|>--- conflicted
+++ resolved
@@ -8,8 +8,6 @@
 import { Box, Text } from 'ink';
 import { RadioButtonSelect } from './shared/RadioButtonSelect.js';
 import { theme } from '../semantic-colors.js';
-<<<<<<< HEAD
-=======
 
 import {
   DEFAULT_GEMINI_FLASH_LITE_MODEL,
@@ -17,7 +15,6 @@
   PREVIEW_GEMINI_MODEL,
   UserTierId,
 } from '@google/gemini-cli-core';
->>>>>>> 3f388ee1
 
 interface ProQuotaDialogProps {
   failedModel: string;
@@ -40,20 +37,6 @@
   onChoice,
   userTier,
 }: ProQuotaDialogProps): React.JSX.Element {
-<<<<<<< HEAD
-  const items = [
-    {
-      label: 'Try again later',
-      value: 'retry_later' as const,
-      key: 'retry_later',
-    },
-    {
-      label: `Switch to ${fallbackModel} for the rest of this session`,
-      value: 'retry' as const,
-      key: 'retry',
-    },
-  ];
-=======
   // Use actual user tier if available; otherwise, default to FREE tier behavior (safe default)
   const isPaidTier =
     userTier === UserTierId.LEGACY || userTier === UserTierId.STANDARD;
@@ -128,7 +111,6 @@
       },
     ];
   }
->>>>>>> 3f388ee1
 
   const handleSelect = (
     choice: 'retry_later' | 'retry_once' | 'retry_always' | 'upgrade',
@@ -145,13 +127,9 @@
         <RadioButtonSelect items={items} onSelect={handleSelect} />
       </Box>
       <Text color={theme.text.primary}>
-<<<<<<< HEAD
-        Note: You can always use /model to select a different option.
-=======
         {failedModel === PREVIEW_GEMINI_MODEL && !isModelNotFoundError
           ? 'Note: We will periodically retry Preview Model to see if congestion has cleared.'
           : 'Note: You can always use /model to select a different option.'}
->>>>>>> 3f388ee1
       </Text>
     </Box>
   );
