/**
 * @license
 * Copyright 2025 Google LLC
 * SPDX-License-Identifier: Apache-2.0
 */

import {
  describe,
  it,
  expect,
  vi,
  beforeEach,
  afterEach,
  type MockInstance,
} from 'vitest';
import {
  main,
  setupUnhandledRejectionHandler,
  validateDnsResolutionOrder,
  startInteractiveUI,
} from './gemini.js';
import { type LoadedSettings } from './config/settings.js';
import { appEvents, AppEvent } from './utils/events.js';
<<<<<<< HEAD
import type { Config } from '@thacio/auditaria-cli-core';
=======
import { type Config, type ResumedSessionData } from '@google/gemini-cli-core';
>>>>>>> 6893d274
import { act } from 'react';
import { type InitializationResult } from './core/initializer.js';

const performance = vi.hoisted(() => ({
  now: vi.fn(),
}));
vi.stubGlobal('performance', performance);

vi.mock('@thacio/auditaria-cli-core', async (importOriginal) => {
  const actual =
    await importOriginal<typeof import('@thacio/auditaria-cli-core')>();
  return {
    ...actual,
    recordSlowRender: vi.fn(),
  };
});

vi.mock('ink', async (importOriginal) => {
  const actual = await importOriginal<typeof import('ink')>();
  return {
    ...actual,
    // Mock here so we can spyOn the render function. ink uses ESM which doesn't
    // allow us to spyOn it directly.
    render: vi.fn((_node, options) => actual.render(_node, options)),
  };
});

// Custom error to identify mock process.exit calls
class MockProcessExitError extends Error {
  constructor(readonly code?: string | number | null | undefined) {
    super('PROCESS_EXIT_MOCKED');
    this.name = 'MockProcessExitError';
  }
}

// Mock dependencies
vi.mock('./config/settings.js', () => ({
  loadSettings: vi.fn().mockReturnValue({
    merged: {
      advanced: {},
      security: { auth: {} },
      ui: {},
    },
    setValue: vi.fn(),
    forScope: () => ({ settings: {}, originalSettings: {}, path: '' }),
    errors: [],
  }),
  migrateDeprecatedSettings: vi.fn(),
  SettingScope: {
    User: 'user',
    Workspace: 'workspace',
    System: 'system',
    SystemDefaults: 'system-defaults',
  },
}));

vi.mock('./config/config.js', () => ({
  loadCliConfig: vi.fn().mockResolvedValue({
    getSandbox: vi.fn(() => false),
    getQuestion: vi.fn(() => ''),
    isInteractive: () => false,
  } as unknown as Config),
  parseArguments: vi.fn().mockResolvedValue({}),
  isDebugMode: vi.fn(() => false),
}));

vi.mock('read-package-up', () => ({
  readPackageUp: vi.fn().mockResolvedValue({
    packageJson: { name: 'test-pkg', version: 'test-version' },
    path: '/fake/path/package.json',
  }),
}));

vi.mock('update-notifier', () => ({
  default: vi.fn(() => ({
    notify: vi.fn(),
  })),
}));

vi.mock('./utils/events.js', async (importOriginal) => {
  const actual = await importOriginal<typeof import('./utils/events.js')>();
  return {
    ...actual,
    appEvents: {
      emit: vi.fn(),
    },
  };
});

vi.mock('./utils/sandbox.js', () => ({
  sandbox_command: vi.fn(() => ''), // Default to no sandbox command
  start_sandbox: vi.fn(() => Promise.resolve()), // Mock as an async function that resolves
}));

vi.mock('./utils/relaunch.js', () => ({
  relaunchAppInChildProcess: vi.fn(),
}));

vi.mock('./config/sandboxConfig.js', () => ({
  loadSandboxConfig: vi.fn(),
}));

describe('gemini.tsx main function', () => {
  let originalEnvGeminiSandbox: string | undefined;
  let originalEnvSandbox: string | undefined;
  let initialUnhandledRejectionListeners: NodeJS.UnhandledRejectionListener[] =
    [];

  beforeEach(() => {
    // Store and clear sandbox-related env variables to ensure a consistent test environment
    originalEnvGeminiSandbox = process.env['GEMINI_SANDBOX'];
    originalEnvSandbox = process.env['SANDBOX'];
    delete process.env['GEMINI_SANDBOX'];
    delete process.env['SANDBOX'];

    initialUnhandledRejectionListeners =
      process.listeners('unhandledRejection');
  });

  afterEach(() => {
    // Restore original env variables
    if (originalEnvGeminiSandbox !== undefined) {
      process.env['GEMINI_SANDBOX'] = originalEnvGeminiSandbox;
    } else {
      delete process.env['GEMINI_SANDBOX'];
    }
    if (originalEnvSandbox !== undefined) {
      process.env['SANDBOX'] = originalEnvSandbox;
    } else {
      delete process.env['SANDBOX'];
    }

    const currentListeners = process.listeners('unhandledRejection');
    const addedListener = currentListeners.find(
      (listener) => !initialUnhandledRejectionListeners.includes(listener),
    );

    if (addedListener) {
      process.removeListener('unhandledRejection', addedListener);
    }
    vi.restoreAllMocks();
  });

  it('verifies that we dont load the config before relaunchAppInChildProcess', async () => {
    const processExitSpy = vi
      .spyOn(process, 'exit')
      .mockImplementation((code) => {
        throw new MockProcessExitError(code);
      });
    const { relaunchAppInChildProcess } = await import('./utils/relaunch.js');
    const { loadCliConfig } = await import('./config/config.js');
    const { loadSettings } = await import('./config/settings.js');
    const { loadSandboxConfig } = await import('./config/sandboxConfig.js');
    vi.mocked(loadSandboxConfig).mockResolvedValue(undefined);

    const callOrder: string[] = [];
    vi.mocked(relaunchAppInChildProcess).mockImplementation(async () => {
      callOrder.push('relaunch');
    });
    vi.mocked(loadCliConfig).mockImplementation(async () => {
      callOrder.push('loadCliConfig');
      return {
        isInteractive: () => false,
        getQuestion: () => '',
        getSandbox: () => false,
        getDebugMode: () => false,
        getListExtensions: () => false,
        getListSessions: () => false,
        getDeleteSession: () => undefined,
        getMcpServers: () => ({}),
        getMcpClientManager: vi.fn(),
        initialize: vi.fn(),
        getIdeMode: () => false,
        getExperimentalZedIntegration: () => false,
        getScreenReader: () => false,
        getGeminiMdFileCount: () => 0,
        getProjectRoot: () => '/',
        getPolicyEngine: vi.fn(),
        getMessageBus: () => ({
          subscribe: vi.fn(),
        }),
        getToolRegistry: vi.fn(),
        getContentGeneratorConfig: vi.fn(),
        getModel: () => 'gemini-pro',
        getEmbeddingModel: () => 'embedding-001',
        getApprovalMode: () => 'default',
        getCoreTools: () => [],
        getTelemetryEnabled: () => false,
        getTelemetryLogPromptsEnabled: () => false,
        getFileFilteringRespectGitIgnore: () => true,
        getOutputFormat: () => 'text',
        getExtensions: () => [],
        getUsageStatisticsEnabled: () => false,
      } as unknown as Config;
    });
    vi.mocked(loadSettings).mockReturnValue({
      errors: [],
      merged: {
        advanced: { autoConfigureMemory: true },
        security: { auth: {} },
        ui: {},
      },
      setValue: vi.fn(),
      forScope: () => ({ settings: {}, originalSettings: {}, path: '' }),
    } as never);
    try {
      await main();
    } catch (e) {
      // Mocked process exit throws an error.
      if (!(e instanceof MockProcessExitError)) throw e;
    }

    // It is critical that we call relaunch before loadCliConfig to avoid
    // loading config in the outer process when we are going to relaunch.
    // By ensuring we don't load the config we also ensure we don't trigger any
    // operations that might require loading the config such as such as
    // initializing mcp servers.
    // For the sandbox case we still have to load a partial cli config.
    // we can authorize outside the sandbox.
    expect(callOrder).toEqual(['relaunch', 'loadCliConfig']);
    processExitSpy.mockRestore();
  });

  it('should log unhandled promise rejections and open debug console on first error', async () => {
    const processExitSpy = vi
      .spyOn(process, 'exit')
      .mockImplementation((code) => {
        throw new MockProcessExitError(code);
      });
    const appEventsMock = vi.mocked(appEvents);
    const rejectionError = new Error('Test unhandled rejection');

    setupUnhandledRejectionHandler();
    // Simulate an unhandled rejection.
    // We are not using Promise.reject here as vitest will catch it.
    // Instead we will dispatch the event manually.
    process.emit('unhandledRejection', rejectionError, Promise.resolve());

    // We need to wait for the rejection handler to be called.
    await new Promise(process.nextTick);

    expect(appEventsMock.emit).toHaveBeenCalledWith(AppEvent.OpenDebugConsole);
    expect(appEventsMock.emit).toHaveBeenCalledWith(
      AppEvent.LogError,
      expect.stringContaining('Unhandled Promise Rejection'),
    );
    expect(appEventsMock.emit).toHaveBeenCalledWith(
      AppEvent.LogError,
      expect.stringContaining('Please file a bug report using the /bug tool.'),
    );

    // Simulate a second rejection
    const secondRejectionError = new Error('Second test unhandled rejection');
    process.emit('unhandledRejection', secondRejectionError, Promise.resolve());
    await new Promise(process.nextTick);

    // Ensure emit was only called once for OpenDebugConsole
    const openDebugConsoleCalls = appEventsMock.emit.mock.calls.filter(
      (call) => call[0] === AppEvent.OpenDebugConsole,
    );
    expect(openDebugConsoleCalls.length).toBe(1);

    // Avoid the process.exit error from being thrown.
    processExitSpy.mockRestore();
  });
});

describe('gemini.tsx main function kitty protocol', () => {
  let originalEnvNoRelaunch: string | undefined;
  let setRawModeSpy: MockInstance<
    (mode: boolean) => NodeJS.ReadStream & { fd: 0 }
  >;

  beforeEach(() => {
    // Set no relaunch in tests since process spawning causing issues in tests
    originalEnvNoRelaunch = process.env['GEMINI_CLI_NO_RELAUNCH'];
    process.env['GEMINI_CLI_NO_RELAUNCH'] = 'true';

    // eslint-disable-next-line @typescript-eslint/no-explicit-any
    if (!(process.stdin as any).setRawMode) {
      // eslint-disable-next-line @typescript-eslint/no-explicit-any
      (process.stdin as any).setRawMode = vi.fn();
    }
    setRawModeSpy = vi.spyOn(process.stdin, 'setRawMode');

    Object.defineProperty(process.stdin, 'isTTY', {
      value: true,
      configurable: true,
    });
    Object.defineProperty(process.stdin, 'isRaw', {
      value: false,
      configurable: true,
    });
  });

  afterEach(() => {
    // Restore original env variables
    if (originalEnvNoRelaunch !== undefined) {
      process.env['GEMINI_CLI_NO_RELAUNCH'] = originalEnvNoRelaunch;
    } else {
      delete process.env['GEMINI_CLI_NO_RELAUNCH'];
    }
    vi.restoreAllMocks();
  });

  it('should call setRawMode and detectAndEnableKittyProtocol when isInteractive is true', async () => {
    const { detectAndEnableKittyProtocol } = await import(
      './ui/utils/kittyProtocolDetector.js'
    );
    const { loadCliConfig, parseArguments } = await import(
      './config/config.js'
    );
    const { loadSettings } = await import('./config/settings.js');
    vi.mocked(loadCliConfig).mockResolvedValue({
      isInteractive: () => true,
      getQuestion: () => '',
      getSandbox: () => false,
      getDebugMode: () => false,
      getListExtensions: () => false,
      getListSessions: () => false,
      getDeleteSession: () => undefined,
      getMcpServers: () => ({}),
      getMcpClientManager: vi.fn(),
      initialize: vi.fn(),
      getIdeMode: () => false,
      getExperimentalZedIntegration: () => false,
      getScreenReader: () => false,
      getGeminiMdFileCount: () => 0,
      getPolicyEngine: vi.fn(),
      getMessageBus: () => ({
        subscribe: vi.fn(),
      }),
      getToolRegistry: vi.fn(),
      getContentGeneratorConfig: vi.fn(),
      getModel: () => 'gemini-pro',
      getEmbeddingModel: () => 'embedding-001',
      getApprovalMode: () => 'default',
      getCoreTools: () => [],
      getTelemetryEnabled: () => false,
      getTelemetryLogPromptsEnabled: () => false,
      getFileFilteringRespectGitIgnore: () => true,
      getOutputFormat: () => 'text',
      getExtensions: () => [],
      getUsageStatisticsEnabled: () => false,
    } as unknown as Config);
    vi.mocked(loadSettings).mockReturnValue({
      errors: [],
      merged: {
        advanced: {},
        security: { auth: {} },
        ui: {},
      },
      setValue: vi.fn(),
      forScope: () => ({ settings: {}, originalSettings: {}, path: '' }),
    } as never);
    vi.mocked(parseArguments).mockResolvedValue({
      model: undefined,
      sandbox: undefined,
      debug: undefined,
      prompt: undefined,
      promptInteractive: undefined,
      query: undefined,
      yolo: undefined,
      approvalMode: undefined,
      allowedMcpServerNames: undefined,
      allowedTools: undefined,
      experimentalAcp: undefined,
      extensions: undefined,
      listExtensions: undefined,
      includeDirectories: undefined,
      screenReader: undefined,
      useSmartEdit: undefined,
      useWriteTodos: undefined,
<<<<<<< HEAD
      web: undefined,
      port: undefined,
=======
      resume: undefined,
      listSessions: undefined,
      deleteSession: undefined,
>>>>>>> 6893d274
      outputFormat: undefined,
      fakeResponses: undefined,
      recordResponses: undefined,
    });

    await act(async () => {
      await main();
    });

    expect(setRawModeSpy).toHaveBeenCalledWith(true);
    expect(detectAndEnableKittyProtocol).toHaveBeenCalledTimes(1);
  });
});

describe('validateDnsResolutionOrder', () => {
  let consoleWarnSpy: ReturnType<typeof vi.spyOn>;

  beforeEach(() => {
    consoleWarnSpy = vi.spyOn(console, 'warn').mockImplementation(() => {});
  });

  afterEach(() => {
    vi.restoreAllMocks();
  });

  it('should return "ipv4first" when the input is "ipv4first"', () => {
    expect(validateDnsResolutionOrder('ipv4first')).toBe('ipv4first');
    expect(consoleWarnSpy).not.toHaveBeenCalled();
  });

  it('should return "verbatim" when the input is "verbatim"', () => {
    expect(validateDnsResolutionOrder('verbatim')).toBe('verbatim');
    expect(consoleWarnSpy).not.toHaveBeenCalled();
  });

  it('should return the default "ipv4first" when the input is undefined', () => {
    expect(validateDnsResolutionOrder(undefined)).toBe('ipv4first');
    expect(consoleWarnSpy).not.toHaveBeenCalled();
  });

  it('should return the default "ipv4first" and log a warning for an invalid string', () => {
    expect(validateDnsResolutionOrder('invalid-value')).toBe('ipv4first');
    expect(consoleWarnSpy).toHaveBeenCalledExactlyOnceWith(
      'Invalid value for dnsResolutionOrder in settings: "invalid-value". Using default "ipv4first".',
    );
  });
});

describe('startInteractiveUI', () => {
  // Mock dependencies
  const mockConfig = {
    getProjectRoot: () => '/root',
    getScreenReader: () => false,
  } as Config;
  const mockSettings = {
    merged: {
      ui: {
        hideWindowTitle: false,
      },
    },
  } as LoadedSettings;
  const mockStartupWarnings = ['warning1'];
  const mockWorkspaceRoot = '/root';
  const mockInitializationResult = {
    authError: null,
    themeError: null,
    shouldOpenAuthDialog: false,
    geminiMdFileCount: 0,
  };

  vi.mock('./utils/version.js', () => ({
    getCliVersion: vi.fn(() => Promise.resolve('1.0.0')),
  }));

  vi.mock('./ui/utils/kittyProtocolDetector.js', () => ({
    detectAndEnableKittyProtocol: vi.fn(() => Promise.resolve(true)),
  }));

  vi.mock('./ui/utils/updateCheck.js', () => ({
    checkForUpdates: vi.fn(() => Promise.resolve(null)),
  }));

  vi.mock('./utils/cleanup.js', () => ({
    cleanupCheckpoints: vi.fn(() => Promise.resolve()),
    registerCleanup: vi.fn(),
    runExitCleanup: vi.fn(),
  }));

  afterEach(() => {
    vi.restoreAllMocks();
  });

  async function startTestInteractiveUI(
    config: Config,
    settings: LoadedSettings,
    startupWarnings: string[],
    workspaceRoot: string,
    resumedSessionData: ResumedSessionData | undefined,
    initializationResult: InitializationResult,
  ) {
    await act(async () => {
      await startInteractiveUI(
        config,
        settings,
        startupWarnings,
        workspaceRoot,
        resumedSessionData,
        initializationResult,
      );
    });
  }

  it('should render the UI with proper React context and exitOnCtrlC disabled', async () => {
    const { render } = await import('ink');
    const renderSpy = vi.mocked(render);

    await startTestInteractiveUI(
      mockConfig,
      mockSettings,
      mockStartupWarnings,
      mockWorkspaceRoot,
      undefined,
      mockInitializationResult,
    );

    // Verify render was called with correct options
    expect(renderSpy).toHaveBeenCalledTimes(1);
    const [reactElement, options] = renderSpy.mock.calls[0];

    // Verify render options
    expect(options).toEqual({
      exitOnCtrlC: false,
      isScreenReaderEnabled: false,
      onRender: expect.any(Function),
    });

    // Verify React element structure is valid (but don't deep dive into JSX internals)
    expect(reactElement).toBeDefined();
  });

  it('should perform all startup tasks in correct order', async () => {
    const { getCliVersion } = await import('./utils/version.js');
    const { checkForUpdates } = await import('./ui/utils/updateCheck.js');
    const { registerCleanup } = await import('./utils/cleanup.js');

    await startTestInteractiveUI(
      mockConfig,
      mockSettings,
      mockStartupWarnings,
      mockWorkspaceRoot,
      undefined,
      mockInitializationResult,
    );

    // Verify all startup tasks were called
    expect(getCliVersion).toHaveBeenCalledTimes(1);
    expect(registerCleanup).toHaveBeenCalledTimes(2);

    // Verify cleanup handler is registered with unmount function
    const cleanupFn = vi.mocked(registerCleanup).mock.calls[0][0];
    expect(typeof cleanupFn).toBe('function');

    // checkForUpdates should be called asynchronously (not waited for)
    // We need a small delay to let it execute
    await new Promise((resolve) => setTimeout(resolve, 0));
    expect(checkForUpdates).toHaveBeenCalledTimes(1);
  });

  it('should not recordSlowRender when less than threshold', async () => {
    const { recordSlowRender } = await import('@thacio/auditaria-cli-core');
    performance.now.mockReturnValueOnce(0);
    await startTestInteractiveUI(
      mockConfig,
      mockSettings,
      mockStartupWarnings,
      mockWorkspaceRoot,
      undefined,
      mockInitializationResult,
    );

    expect(recordSlowRender).not.toHaveBeenCalled();
  });

  it('should call recordSlowRender when more than threshold', async () => {
    const { recordSlowRender } = await import('@thacio/auditaria-cli-core');
    performance.now.mockReturnValueOnce(0);
    performance.now.mockReturnValueOnce(300);

    await startTestInteractiveUI(
      mockConfig,
      mockSettings,
      mockStartupWarnings,
      mockWorkspaceRoot,
      undefined,
      mockInitializationResult,
    );

    expect(recordSlowRender).toHaveBeenCalledWith(mockConfig, 300);
  });

  it.each([
    {
      screenReader: true,
      expectedCalls: [],
      name: 'should not disable line wrapping in screen reader mode',
    },
    {
      screenReader: false,
      expectedCalls: [['\x1b[?7l']],
      name: 'should disable line wrapping when not in screen reader mode',
    },
  ])('$name', async ({ screenReader, expectedCalls }) => {
    const writeSpy = vi
      .spyOn(process.stdout, 'write')
      .mockImplementation(() => true);
    const mockConfigWithScreenReader = {
      ...mockConfig,
      getScreenReader: () => screenReader,
    } as Config;

    await startTestInteractiveUI(
      mockConfigWithScreenReader,
      mockSettings,
      mockStartupWarnings,
      mockWorkspaceRoot,
      undefined,
      mockInitializationResult,
    );

    if (expectedCalls.length > 0) {
      expect(writeSpy).toHaveBeenCalledWith(expectedCalls[0][0]);
    } else {
      expect(writeSpy).not.toHaveBeenCalledWith('\x1b[?7l');
    }
    writeSpy.mockRestore();
  });
});<|MERGE_RESOLUTION|>--- conflicted
+++ resolved
@@ -21,11 +21,10 @@
 } from './gemini.js';
 import { type LoadedSettings } from './config/settings.js';
 import { appEvents, AppEvent } from './utils/events.js';
-<<<<<<< HEAD
-import type { Config } from '@thacio/auditaria-cli-core';
-=======
-import { type Config, type ResumedSessionData } from '@google/gemini-cli-core';
->>>>>>> 6893d274
+import {
+  type Config,
+  type ResumedSessionData,
+} from '@thacio/auditaria-cli-core';
 import { act } from 'react';
 import { type InitializationResult } from './core/initializer.js';
 
@@ -399,14 +398,11 @@
       screenReader: undefined,
       useSmartEdit: undefined,
       useWriteTodos: undefined,
-<<<<<<< HEAD
       web: undefined,
       port: undefined,
-=======
       resume: undefined,
       listSessions: undefined,
       deleteSession: undefined,
->>>>>>> 6893d274
       outputFormat: undefined,
       fakeResponses: undefined,
       recordResponses: undefined,
