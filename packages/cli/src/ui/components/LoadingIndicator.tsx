/**
 * @license
 * Copyright 2025 Google LLC
 * SPDX-License-Identifier: Apache-2.0
 */
import { t } from '@google/gemini-cli-core';

<<<<<<< HEAD
import { ThoughtSummary } from '@google/gemini-cli-core';
import React, { useEffect } from 'react';
=======
import type { ThoughtSummary } from '@google/gemini-cli-core';
import type React from 'react';
>>>>>>> 0f031a7f
import { Box, Text } from 'ink';
import { Colors } from '../colors.js';
import { useStreamingContext } from '../contexts/StreamingContext.js';
import { StreamingState } from '../types.js';
import { GeminiRespondingSpinner } from './GeminiRespondingSpinner.js';
import { formatDuration } from '../utils/formatters.js';
// WEB_INTERFACE_START: Loading state context import for web interface integration
import { useLoadingState } from '../contexts/LoadingStateContext.js';
// WEB_INTERFACE_END
import { useTerminalSize } from '../hooks/useTerminalSize.js';
import { isNarrowWidth } from '../utils/isNarrowWidth.js';

interface LoadingIndicatorProps {
  currentLoadingPhrase?: string;
  elapsedTime: number;
  rightContent?: React.ReactNode;
  thought?: ThoughtSummary | null;
}

export const LoadingIndicator: React.FC<LoadingIndicatorProps> = ({
  currentLoadingPhrase,
  elapsedTime,
  rightContent,
  thought,
}) => {
  const streamingState = useStreamingContext();
  const { columns: terminalWidth } = useTerminalSize();
  const isNarrow = isNarrowWidth(terminalWidth);
  
  // WEB_INTERFACE_START: Loading state context for broadcasting to web interface
  const loadingStateContext = useLoadingState();

  // Update loading state for web interface (removed loadingStateContext from dependencies)
  useEffect(() => {
    if (loadingStateContext) {
      const loadingStateData = {
        isLoading: streamingState !== StreamingState.Idle,
        streamingState,
        currentLoadingPhrase,
        elapsedTime,
        thought: thought?.subject || null,
        thoughtObject: thought,
      };
      
      loadingStateContext.updateLoadingState(loadingStateData);
    }
  }, [streamingState, currentLoadingPhrase, elapsedTime, thought]); // Removed loadingStateContext to prevent infinite loop
  // WEB_INTERFACE_END

  if (streamingState === StreamingState.Idle) {
    return null;
  }

  const primaryText = thought?.subject || currentLoadingPhrase;

  const cancelAndTimerContent =
    streamingState !== StreamingState.WaitingForConfirmation
      ? t('loading_indicator.esc_to_cancel', '(esc to cancel, {time})', {
          time: elapsedTime < 60 
            ? t('loading_indicator.seconds', '{elapsed}s', { elapsed: elapsedTime }) 
            : formatDuration(elapsedTime * 1000)
        })
      : null;

  return (
    <Box paddingLeft={0} flexDirection="column">
      {/* Main loading line */}
      <Box
        width="100%"
        flexDirection={isNarrow ? 'column' : 'row'}
        alignItems={isNarrow ? 'flex-start' : 'center'}
      >
        <Box>
          <Box marginRight={1}>
            <GeminiRespondingSpinner
              nonRespondingDisplay={
                streamingState === StreamingState.WaitingForConfirmation
                  ? '⠏'
                  : ''
              }
            />
          </Box>
          {primaryText && (
            <Text color={Colors.AccentPurple}>{primaryText}</Text>
          )}
          {!isNarrow && cancelAndTimerContent && (
            <Text color={Colors.Gray}> {cancelAndTimerContent}</Text>
          )}
        </Box>
        {!isNarrow && <Box flexGrow={1}>{/* Spacer */}</Box>}
        {!isNarrow && rightContent && <Box>{rightContent}</Box>}
      </Box>
      {isNarrow && cancelAndTimerContent && (
        <Box>
          <Text color={Colors.Gray}>{cancelAndTimerContent}</Text>
        </Box>
      )}
      {isNarrow && rightContent && <Box>{rightContent}</Box>}
    </Box>
  );
};<|MERGE_RESOLUTION|>--- conflicted
+++ resolved
@@ -3,15 +3,10 @@
  * Copyright 2025 Google LLC
  * SPDX-License-Identifier: Apache-2.0
  */
-import { t } from '@google/gemini-cli-core';
+import type { ThoughtSummary } from '@thacio/auditaria-cli-core';
+import { t } from '@thacio/auditaria-cli-core';
 
-<<<<<<< HEAD
-import { ThoughtSummary } from '@google/gemini-cli-core';
 import React, { useEffect } from 'react';
-=======
-import type { ThoughtSummary } from '@google/gemini-cli-core';
-import type React from 'react';
->>>>>>> 0f031a7f
 import { Box, Text } from 'ink';
 import { Colors } from '../colors.js';
 import { useStreamingContext } from '../contexts/StreamingContext.js';
