--- conflicted
+++ resolved
@@ -190,16 +190,11 @@
         };
       } else if (occurrences === 0) {
         error = {
-<<<<<<< HEAD
           display: t(
             'tools.edit.failed_find_string',
             'Failed to edit, could not find the string to replace.',
           ),
-          raw: `Failed to edit, 0 occurrences found for old_string in ${params.file_path}. No edits made. The exact text in old_string was not found. Ensure you're not escaping content incorrectly and check whitespace, indentation, and context. Use ${ReadFileTool.Name} tool to verify.`,
-=======
-          display: `Failed to edit, could not find the string to replace.`,
           raw: `Failed to edit, 0 occurrences found for old_string in ${params.file_path}. No edits made. The exact text in old_string was not found. Ensure you're not escaping content incorrectly and check whitespace, indentation, and context. Use ${READ_FILE_TOOL_NAME} tool to verify.`,
->>>>>>> 23e52f0f
           type: ToolErrorType.EDIT_NO_OCCURRENCE_FOUND,
         };
       } else if (occurrences !== expectedReplacements) {
