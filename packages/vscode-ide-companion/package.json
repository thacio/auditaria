{
<<<<<<< HEAD
  "version": "0.17.0-nightly.20251116.e650a4ee5",
=======
  "name": "gemini-cli-vscode-ide-companion",
  "displayName": "Gemini CLI Companion",
  "description": "Enable Gemini CLI with direct access to your IDE workspace.",
  "version": "0.18.0-nightly.20251118.86828bb56",
>>>>>>> 379f09d9
  "publisher": "google",
  "icon": "assets/icon.png",
  "repository": {
    "type": "git",
    "url": "https://github.com/thacio/auditaria.git",
    "directory": "packages/vscode-ide-companion"
  },
  "engines": {
    "vscode": "^1.99.0"
  },
  "license": "LICENSE",
  "preview": true,
  "categories": [
    "AI"
  ],
  "keywords": [
    "auditaria-cli",
    "auditaria cli",
    "auditaria",
    "auditaria code",
    "cli",
    "ide integration",
    "ide companion"
  ],
  "activationEvents": [
    "onStartupFinished"
  ],
  "contributes": {
    "configuration": {
      "title": "Gemini CLI",
      "properties": {
        "gemini-cli.debug.logging.enabled": {
          "type": "boolean",
          "default": false,
          "description": "Enable detailed logging for debugging the Gemini CLI Companion."
        }
      }
    },
    "languages": [
      {
        "id": "gemini-diff-editable"
      }
    ],
    "commands": [
      {
        "command": "gemini.diff.accept",
        "title": "Gemini CLI: Accept Diff",
        "icon": "$(check)"
      },
      {
        "command": "gemini.diff.cancel",
        "title": "Gemini CLI: Close Diff Editor",
        "icon": "$(close)"
      },
      {
        "command": "auditaria-cli.runAuditariaCLI",
        "title": "Auditaria CLI: Run"
      },
      {
        "command": "auditaria-cli.showNotices",
        "title": "Auditaria CLI: View Third-Party Notices"
      }
    ],
    "menus": {
      "commandPalette": [
        {
          "command": "gemini.diff.accept",
          "when": "gemini.diff.isVisible"
        },
        {
          "command": "gemini.diff.cancel",
          "when": "gemini.diff.isVisible"
        }
      ],
      "editor/title": [
        {
          "command": "gemini.diff.accept",
          "when": "gemini.diff.isVisible",
          "group": "navigation"
        },
        {
          "command": "gemini.diff.cancel",
          "when": "gemini.diff.isVisible",
          "group": "navigation"
        }
      ]
    },
    "keybindings": [
      {
        "command": "gemini.diff.accept",
        "key": "ctrl+s",
        "when": "gemini.diff.isVisible"
      },
      {
        "command": "gemini.diff.accept",
        "key": "cmd+s",
        "when": "gemini.diff.isVisible"
      }
    ]
  },
  "main": "./dist/extension.cjs",
  "type": "module",
  "scripts": {
    "prepackage": "npm run generate:notices && npm run check-types && npm run lint && npm run build:prod",
    "build": "npm run build:dev",
    "build:dev": "npm run check-types && npm run lint && node esbuild.js",
    "build:prod": "node esbuild.js --production",
    "generate:notices": "node ./scripts/generate-notices.js",
    "prepare": "npm run generate:notices",
    "check-types": "tsc --noEmit",
    "lint": "eslint src",
    "watch": "npm-run-all2 -p watch:*",
    "watch:esbuild": "node esbuild.js --watch",
    "watch:tsc": "tsc --noEmit --watch --project tsconfig.json",
    "package": "vsce package --no-dependencies",
    "test": "vitest run",
    "test:ci": "vitest run --coverage",
    "validate:notices": "node ./scripts/validate-notices.js"
  },
  "devDependencies": {
    "@types/cors": "^2.8.19",
    "@types/express": "^5.0.3",
    "@types/node": "20.x",
    "@types/vscode": "^1.99.0",
    "@typescript-eslint/eslint-plugin": "^8.31.1",
    "@typescript-eslint/parser": "^8.31.1",
    "@vscode/vsce": "^3.6.0",
    "esbuild": "^0.25.3",
    "eslint": "^9.25.1",
    "npm-run-all2": "^8.0.2",
    "typescript": "^5.8.3",
    "vitest": "^3.2.4"
  },
  "dependencies": {
    "@modelcontextprotocol/sdk": "^1.15.1",
    "cors": "^2.8.5",
    "express": "^5.1.0",
    "zod": "^3.25.76"
  }
}<|MERGE_RESOLUTION|>--- conflicted
+++ resolved
@@ -1,12 +1,8 @@
 {
-<<<<<<< HEAD
-  "version": "0.17.0-nightly.20251116.e650a4ee5",
-=======
-  "name": "gemini-cli-vscode-ide-companion",
-  "displayName": "Gemini CLI Companion",
-  "description": "Enable Gemini CLI with direct access to your IDE workspace.",
+  "name": "auditaria-cli-vscode-ide-companion",
+  "displayName": "Auditaria CLI Companion",
+  "description": "Enable Auditaria CLI with direct access to your IDE workspace.",
   "version": "0.18.0-nightly.20251118.86828bb56",
->>>>>>> 379f09d9
   "publisher": "google",
   "icon": "assets/icon.png",
   "repository": {
