--- conflicted
+++ resolved
@@ -463,13 +463,13 @@
   cwd: string = process.cwd(),
 ): Promise<ExtensionUpdateInfo> {
   if (!extension.installMetadata) {
-<<<<<<< HEAD
     throw new Error(
-      t('commands.extensions.update.missing_metadata', `Extension cannot be updated because it is missing the .gemini-extension-install.json file. To update manually, uninstall and then reinstall the updated version.`),
-    );
-=======
-    throw new Error(`Extension ${extension.config.name} cannot be updated.`);
->>>>>>> af6a792c
+      t(
+        'commands.extensions.update.cannot_update',
+        `Extension ${extension.config.name} cannot be updated.`,
+        { name: extension.config.name },
+      ),
+    );
   }
   const originalVersion = extension.config.version;
   const tempDir = await ExtensionStorage.createTmpDir();
