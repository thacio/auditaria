--- conflicted
+++ resolved
@@ -12,14 +12,13 @@
   CommandKind,
 } from './types.js';
 import { MessageType } from '../types.js';
-<<<<<<< HEAD
-=======
 import { t } from '@google/gemini-cli-core';
->>>>>>> 3f388ee1
 
 export const docsCommand: SlashCommand = {
   name: 'docs',
-  description: 'Open full Gemini CLI documentation in your browser',
+  get description() {
+    return t('commands.docs.description', 'Open full Gemini CLI documentation in your browser');
+  },
   kind: CommandKind.BUILT_IN,
   action: async (context: CommandContext): Promise<void> => {
     const docsUrl = 'https://goo.gle/gemini-cli-docs';
@@ -28,7 +27,7 @@
       context.ui.addItem(
         {
           type: MessageType.INFO,
-          text: `Please open the following URL in your browser to view the documentation:\n${docsUrl}`,
+          text: t('commands.docs.sandbox_message', 'Please open the following URL in your browser to view the documentation:\n{url}', { url: docsUrl }),
         },
         Date.now(),
       );
@@ -36,7 +35,7 @@
       context.ui.addItem(
         {
           type: MessageType.INFO,
-          text: `Opening documentation in your browser: ${docsUrl}`,
+          text: t('commands.docs.opening', 'Opening documentation in your browser: {url}', { url: docsUrl }),
         },
         Date.now(),
       );
