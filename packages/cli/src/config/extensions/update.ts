--- conflicted
+++ resolved
@@ -86,14 +86,10 @@
         payload: { name: extension.name, state: ExtensionUpdateState.ERROR },
       });
       throw new Error(
-<<<<<<< HEAD
         t(
           'commands.extensions.update.not_found_after_install',
           'Updated extension not found after installation.',
-        ),
-=======
-        `Updated extension not found after installation, got error:\n${e}`,
->>>>>>> 1b302dee
+        ) + ` Got error:\n${e}`,
       );
     }
     const updatedVersion = updatedExtension.version;
