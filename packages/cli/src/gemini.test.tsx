--- conflicted
+++ resolved
@@ -235,12 +235,9 @@
       useSmartEdit: undefined,
       sessionSummary: undefined,
       promptWords: undefined,
-<<<<<<< HEAD
       web: undefined,
       port: undefined,
-=======
       outputFormat: undefined,
->>>>>>> 514767c8
     });
 
     await main();
