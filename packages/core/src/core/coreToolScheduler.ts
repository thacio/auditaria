--- conflicted
+++ resolved
@@ -1116,39 +1116,6 @@
               'error',
               createErrorResponse(
                 scheduledCall.request,
-<<<<<<< HEAD
-                error,
-                toolResult.error.type,
-              );
-              this.setStatusInternal(callId, 'error', errorResponse);
-            }
-          })
-          .catch((executionError: Error) => {
-            if (signal.aborted) {
-              this.setStatusInternal(
-                callId,
-                'cancelled',
-                t(
-                  'tools.execution.user_cancelled',
-                  'User cancelled tool execution.',
-                ),
-              );
-            } else {
-              this.setStatusInternal(
-                callId,
-                'error',
-                createErrorResponse(
-                  scheduledCall.request,
-                  executionError instanceof Error
-                    ? executionError
-                    : new Error(String(executionError)),
-                  ToolErrorType.UNHANDLED_EXCEPTION,
-                ),
-              );
-            }
-          });
-      });
-=======
                 executionError instanceof Error
                   ? executionError
                   : new Error(String(executionError)),
@@ -1158,7 +1125,6 @@
           }
         }
       }
->>>>>>> ada179f5
     }
   }
 
