/**
 * @license
 * Copyright 2025 Google LLC
 * SPDX-License-Identifier: Apache-2.0
 */

import { describe, it, expect, beforeEach, vi, afterEach } from 'vitest';
import type { Mocked } from 'vitest';
import { renderHook, act } from '@testing-library/react';
import { useCompletion } from './useCompletion.js';
import * as fs from 'fs/promises';
import { glob } from 'glob';
import {
  CommandContext,
  CommandKind,
  SlashCommand,
} from '../commands/types.js';
<<<<<<< HEAD
import { Config, FileDiscoveryService } from '@thacio/auditaria-cli-core';
=======
import { Config, FileDiscoveryService } from '@google/gemini-cli-core';
import { useTextBuffer } from '../components/shared/text-buffer.js';
>>>>>>> 1d7eb0d2

interface MockConfig {
  getFileFilteringOptions: () => {
    respectGitIgnore: boolean;
    respectGeminiIgnore: boolean;
  };
  getEnableRecursiveFileSearch: () => boolean;
  getFileService: () => FileDiscoveryService | null;
}

// Helper to create real TextBuffer objects within renderHook
const useTextBufferForTest = (text: string) => {
  const cursorOffset = text.length;

  return useTextBuffer({
    initialText: text,
    initialCursorOffset: cursorOffset,
    viewport: { width: 80, height: 20 },
    isValidPath: () => false,
    onChange: () => {},
  });
};

// Mock dependencies
vi.mock('fs/promises');
vi.mock('@thacio/auditaria-cli-core', async () => {
  const actual = await vi.importActual('@thacio/auditaria-cli-core');
  return {
    ...actual,
    FileDiscoveryService: vi.fn(),
    isNodeError: vi.fn((error) => error.code === 'ENOENT'),
    escapePath: vi.fn((path) => path),
    unescapePath: vi.fn((path) => path),
    getErrorMessage: vi.fn((error) => error.message),
  };
});
vi.mock('glob');

describe('useCompletion git-aware filtering integration', () => {
  let mockFileDiscoveryService: Mocked<FileDiscoveryService>;
  let mockConfig: MockConfig;

  const testCwd = '/test/project';
  const slashCommands = [
    {
      name: 'help',
      description: 'Show help',
      kind: CommandKind.BUILT_IN,
      action: vi.fn(),
    },
    {
      name: 'clear',
      description: 'Clear screen',
      kind: CommandKind.BUILT_IN,
      action: vi.fn(),
    },
  ];

  // A minimal mock is sufficient for these tests.
  const mockCommandContext = {} as CommandContext;

  const mockSlashCommands: SlashCommand[] = [
    {
      name: 'help',
      altNames: ['?'],
      description: 'Show help',
      action: vi.fn(),
      kind: CommandKind.BUILT_IN,
    },
    {
      name: 'stats',
      altNames: ['usage'],
      description: 'check session stats. Usage: /stats [model|tools]',
      action: vi.fn(),
      kind: CommandKind.BUILT_IN,
    },
    {
      name: 'clear',
      description: 'Clear the screen',
      action: vi.fn(),
      kind: CommandKind.BUILT_IN,
    },
    {
      name: 'memory',
      description: 'Manage memory',
      kind: CommandKind.BUILT_IN,
      // This command is a parent, no action.
      subCommands: [
        {
          name: 'show',
          description: 'Show memory',
          kind: CommandKind.BUILT_IN,
          action: vi.fn(),
        },
        {
          name: 'add',
          description: 'Add to memory',
          kind: CommandKind.BUILT_IN,
          action: vi.fn(),
        },
      ],
    },
    {
      name: 'chat',
      description: 'Manage chat history',
      kind: CommandKind.BUILT_IN,
      subCommands: [
        {
          name: 'save',
          description: 'Save chat',
          kind: CommandKind.BUILT_IN,
          action: vi.fn(),
        },
        {
          name: 'resume',
          description: 'Resume a saved chat',
          kind: CommandKind.BUILT_IN,
          action: vi.fn(),
          // This command provides its own argument completions
          completion: vi
            .fn()
            .mockResolvedValue([
              'my-chat-tag-1',
              'my-chat-tag-2',
              'my-channel',
            ]),
        },
      ],
    },
  ];

  beforeEach(() => {
    mockFileDiscoveryService = {
      shouldGitIgnoreFile: vi.fn(),
      shouldGeminiIgnoreFile: vi.fn(),
      shouldIgnoreFile: vi.fn(),
      filterFiles: vi.fn(),
      getGeminiIgnorePatterns: vi.fn(),
      projectRoot: '',
      gitIgnoreFilter: null,
      geminiIgnoreFilter: null,
      isFileIgnored: vi.fn(),
    } as unknown as Mocked<FileDiscoveryService>;

    mockConfig = {
      getFileFilteringOptions: vi.fn(() => ({
        respectGitIgnore: true,
        respectGeminiIgnore: true,
      })),
      getEnableRecursiveFileSearch: vi.fn(() => true),
      getFileService: vi.fn(() => mockFileDiscoveryService),
    };

    vi.mocked(FileDiscoveryService).mockImplementation(
      () => mockFileDiscoveryService,
    );
    vi.clearAllMocks();
  });

  afterEach(() => {
    vi.restoreAllMocks();
  });

  it('should filter git-ignored entries from @ completions', async () => {
    const globResults = [`${testCwd}/data`, `${testCwd}/dist`];
    vi.mocked(glob).mockResolvedValue(globResults);

    // Mock git ignore service to ignore certain files
    mockFileDiscoveryService.shouldGitIgnoreFile.mockImplementation(
      (path: string) => path.includes('dist'),
    );
    mockFileDiscoveryService.shouldIgnoreFile.mockImplementation(
      (path: string, options) => {
        if (options?.respectGitIgnore !== false) {
          return mockFileDiscoveryService.shouldGitIgnoreFile(path);
        }
        return false;
      },
    );

    const { result } = renderHook(() => {
      const textBuffer = useTextBufferForTest('@d');
      return useCompletion(
        textBuffer,
        testCwd,
        slashCommands,
        mockCommandContext,
        mockConfig as Config,
      );
    });

    // Wait for async operations to complete
    await act(async () => {
      await new Promise((resolve) => setTimeout(resolve, 150)); // Account for debounce
    });

    expect(result.current.suggestions).toHaveLength(1);
    expect(result.current.suggestions).toEqual(
      expect.arrayContaining([{ label: 'data', value: 'data' }]),
    );
    expect(result.current.showSuggestions).toBe(true);
  });

  it('should filter git-ignored directories from @ completions', async () => {
    // Mock fs.readdir to return both regular and git-ignored directories
    vi.mocked(fs.readdir).mockResolvedValue([
      { name: 'src', isDirectory: () => true },
      { name: 'node_modules', isDirectory: () => true },
      { name: 'dist', isDirectory: () => true },
      { name: 'README.md', isDirectory: () => false },
      { name: '.env', isDirectory: () => false },
    ] as unknown as Awaited<ReturnType<typeof fs.readdir>>);

    // Mock ignore service to ignore certain files
    mockFileDiscoveryService.shouldGitIgnoreFile.mockImplementation(
      (path: string) =>
        path.includes('node_modules') ||
        path.includes('dist') ||
        path.includes('.env'),
    );
    mockFileDiscoveryService.shouldIgnoreFile.mockImplementation(
      (path: string, options) => {
        if (
          options?.respectGitIgnore &&
          mockFileDiscoveryService.shouldGitIgnoreFile(path)
        ) {
          return true;
        }
        if (
          options?.respectGeminiIgnore &&
          mockFileDiscoveryService.shouldGeminiIgnoreFile
        ) {
          return mockFileDiscoveryService.shouldGeminiIgnoreFile(path);
        }
        return false;
      },
    );

    const { result } = renderHook(() => {
      const textBuffer = useTextBufferForTest('@');
      return useCompletion(
        textBuffer,
        testCwd,
        slashCommands,
        mockCommandContext,
        mockConfig as Config,
      );
    });

    // Wait for async operations to complete
    await act(async () => {
      await new Promise((resolve) => setTimeout(resolve, 150)); // Account for debounce
    });

    expect(result.current.suggestions).toHaveLength(2);
    expect(result.current.suggestions).toEqual(
      expect.arrayContaining([
        { label: 'src/', value: 'src/' },
        { label: 'README.md', value: 'README.md' },
      ]),
    );
    expect(result.current.showSuggestions).toBe(true);
  });

  it('should handle recursive search with git-aware filtering', async () => {
    // Mock the recursive file search scenario
    vi.mocked(fs.readdir).mockImplementation(
      async (
        dirPath: string | Buffer | URL,
        options?: { withFileTypes?: boolean },
      ) => {
        const path = dirPath.toString();
        if (options?.withFileTypes) {
          if (path === testCwd) {
            return [
              { name: 'data', isDirectory: () => true },
              { name: 'dist', isDirectory: () => true },
              { name: 'node_modules', isDirectory: () => true },
              { name: 'README.md', isDirectory: () => false },
              { name: '.env', isDirectory: () => false },
            ] as unknown as Awaited<ReturnType<typeof fs.readdir>>;
          }
          if (path.endsWith('/src')) {
            return [
              { name: 'index.ts', isDirectory: () => false },
              { name: 'components', isDirectory: () => true },
            ] as unknown as Awaited<ReturnType<typeof fs.readdir>>;
          }
          if (path.endsWith('/temp')) {
            return [
              { name: 'temp.log', isDirectory: () => false },
            ] as unknown as Awaited<ReturnType<typeof fs.readdir>>;
          }
        }
        return [];
      },
    );

    // Mock ignore service
    mockFileDiscoveryService.shouldGitIgnoreFile.mockImplementation(
      (path: string) => path.includes('node_modules') || path.includes('temp'),
    );
    mockFileDiscoveryService.shouldIgnoreFile.mockImplementation(
      (path: string, options) => {
        if (
          options?.respectGitIgnore &&
          mockFileDiscoveryService.shouldGitIgnoreFile(path)
        ) {
          return true;
        }
        if (
          options?.respectGeminiIgnore &&
          mockFileDiscoveryService.shouldGeminiIgnoreFile
        ) {
          return mockFileDiscoveryService.shouldGeminiIgnoreFile(path);
        }
        return false;
      },
    );

    const { result } = renderHook(() => {
      const textBuffer = useTextBufferForTest('@t');
      return useCompletion(
        textBuffer,
        testCwd,
        slashCommands,
        mockCommandContext,
        mockConfig as Config,
      );
    });

    // Wait for async operations to complete
    await act(async () => {
      await new Promise((resolve) => setTimeout(resolve, 150));
    });

    // Should not include anything from node_modules or dist
    const suggestionLabels = result.current.suggestions.map((s) => s.label);
    expect(suggestionLabels).not.toContain('temp/');
    expect(suggestionLabels.some((l) => l.includes('node_modules'))).toBe(
      false,
    );
  });

  it('should not perform recursive search when disabled in config', async () => {
    const globResults = [`${testCwd}/data`, `${testCwd}/dist`];
    vi.mocked(glob).mockResolvedValue(globResults);

    // Disable recursive search in the mock config
    const mockConfigNoRecursive = {
      ...mockConfig,
      getEnableRecursiveFileSearch: vi.fn(() => false),
    } as unknown as Config;

    vi.mocked(fs.readdir).mockResolvedValue([
      { name: 'data', isDirectory: () => true },
      { name: 'dist', isDirectory: () => true },
    ] as unknown as Awaited<ReturnType<typeof fs.readdir>>);

    renderHook(() => {
      const textBuffer = useTextBufferForTest('@d');
      return useCompletion(
        textBuffer,
        testCwd,
        slashCommands,
        mockCommandContext,
        mockConfigNoRecursive,
      );
    });

    await act(async () => {
      await new Promise((resolve) => setTimeout(resolve, 150));
    });

    // `glob` should not be called because recursive search is disabled
    expect(glob).not.toHaveBeenCalled();
    // `fs.readdir` should be called for the top-level directory instead
    expect(fs.readdir).toHaveBeenCalledWith(testCwd, { withFileTypes: true });
  });

  it('should work without config (fallback behavior)', async () => {
    vi.mocked(fs.readdir).mockResolvedValue([
      { name: 'src', isDirectory: () => true },
      { name: 'node_modules', isDirectory: () => true },
      { name: 'README.md', isDirectory: () => false },
    ] as unknown as Awaited<ReturnType<typeof fs.readdir>>);

    const { result } = renderHook(() => {
      const textBuffer = useTextBufferForTest('@');
      return useCompletion(
        textBuffer,
        testCwd,
        slashCommands,
        mockCommandContext,
        undefined,
      );
    });

    await act(async () => {
      await new Promise((resolve) => setTimeout(resolve, 150));
    });

    expect(result.current.suggestions).toHaveLength(3);
    expect(result.current.suggestions).toEqual(
      expect.arrayContaining([
        { label: 'src/', value: 'src/' },
        { label: 'node_modules/', value: 'node_modules/' },
        { label: 'README.md', value: 'README.md' },
      ]),
    );
  });

  it('should handle git discovery service initialization failure gracefully', async () => {
    vi.mocked(fs.readdir).mockResolvedValue([
      { name: 'src', isDirectory: () => true },
      { name: 'README.md', isDirectory: () => false },
    ] as unknown as Awaited<ReturnType<typeof fs.readdir>>);

    const consoleSpy = vi.spyOn(console, 'warn').mockImplementation(() => {});

    const { result } = renderHook(() => {
      const textBuffer = useTextBufferForTest('@');
      return useCompletion(
        textBuffer,
        testCwd,
        slashCommands,
        mockCommandContext,
        mockConfig as Config,
      );
    });

    await act(async () => {
      await new Promise((resolve) => setTimeout(resolve, 150));
    });

    // Since we use centralized service, initialization errors are handled at config level
    // This test should verify graceful fallback behavior
    expect(result.current.suggestions.length).toBeGreaterThanOrEqual(0);
    // Should still show completions even if git discovery fails
    expect(result.current.suggestions.length).toBeGreaterThan(0);

    consoleSpy.mockRestore();
  });

  it('should handle directory-specific completions with git filtering', async () => {
    vi.mocked(fs.readdir).mockResolvedValue([
      { name: 'component.tsx', isDirectory: () => false },
      { name: 'temp.log', isDirectory: () => false },
      { name: 'index.ts', isDirectory: () => false },
    ] as unknown as Awaited<ReturnType<typeof fs.readdir>>);

    mockFileDiscoveryService.shouldGitIgnoreFile.mockImplementation(
      (path: string) => path.includes('.log'),
    );
    mockFileDiscoveryService.shouldIgnoreFile.mockImplementation(
      (path: string, options) => {
        if (options?.respectGitIgnore) {
          return mockFileDiscoveryService.shouldGitIgnoreFile(path);
        }
        if (options?.respectGeminiIgnore) {
          return mockFileDiscoveryService.shouldGeminiIgnoreFile(path);
        }
        return false;
      },
    );

    const { result } = renderHook(() => {
      const textBuffer = useTextBufferForTest('@src/comp');
      return useCompletion(
        textBuffer,
        testCwd,
        slashCommands,
        mockCommandContext,
        mockConfig as Config,
      );
    });

    await act(async () => {
      await new Promise((resolve) => setTimeout(resolve, 150));
    });

    // Should filter out .log files but include matching .tsx files
    expect(result.current.suggestions).toEqual([
      { label: 'component.tsx', value: 'component.tsx' },
    ]);
  });

  it('should use glob for top-level @ completions when available', async () => {
    const globResults = [`${testCwd}/src/index.ts`, `${testCwd}/README.md`];
    vi.mocked(glob).mockResolvedValue(globResults);

    const { result } = renderHook(() => {
      const textBuffer = useTextBufferForTest('@s');
      return useCompletion(
        textBuffer,
        testCwd,
        slashCommands,
        mockCommandContext,
        mockConfig as Config,
      );
    });

    await act(async () => {
      await new Promise((resolve) => setTimeout(resolve, 150));
    });

    expect(glob).toHaveBeenCalledWith('**/s*', {
      cwd: testCwd,
      dot: false,
      nocase: true,
    });
    expect(fs.readdir).not.toHaveBeenCalled(); // Ensure glob is used instead of readdir
    expect(result.current.suggestions).toEqual([
      { label: 'README.md', value: 'README.md' },
      { label: 'src/index.ts', value: 'src/index.ts' },
    ]);
  });

  it('should include dotfiles in glob search when input starts with a dot', async () => {
    const globResults = [
      `${testCwd}/.env`,
      `${testCwd}/.gitignore`,
      `${testCwd}/src/index.ts`,
    ];
    vi.mocked(glob).mockResolvedValue(globResults);

    const { result } = renderHook(() => {
      const textBuffer = useTextBufferForTest('@.');
      return useCompletion(
        textBuffer,
        testCwd,
        slashCommands,
        mockCommandContext,
        mockConfig as Config,
      );
    });

    await act(async () => {
      await new Promise((resolve) => setTimeout(resolve, 150));
    });

    expect(glob).toHaveBeenCalledWith('**/.*', {
      cwd: testCwd,
      dot: true,
      nocase: true,
    });
    expect(fs.readdir).not.toHaveBeenCalled();
    expect(result.current.suggestions).toEqual([
      { label: '.env', value: '.env' },
      { label: '.gitignore', value: '.gitignore' },
      { label: 'src/index.ts', value: 'src/index.ts' },
    ]);
  });

  it('should suggest top-level command names based on partial input', async () => {
    const { result } = renderHook(() => {
      const textBuffer = useTextBufferForTest('/mem');
      return useCompletion(
        textBuffer,
        '/test/cwd',
        mockSlashCommands,
        mockCommandContext,
      );
    });

    expect(result.current.suggestions).toEqual([
      { label: 'memory', value: 'memory', description: 'Manage memory' },
    ]);
    expect(result.current.showSuggestions).toBe(true);
  });

  it.each([['/?'], ['/usage']])(
    'should not suggest commands when altNames is fully typed',
    async (altName) => {
      const { result } = renderHook(() => {
        const textBuffer = useTextBufferForTest(altName);
        return useCompletion(
          textBuffer,
          '/test/cwd',
          mockSlashCommands,
          mockCommandContext,
        );
      });

      expect(result.current.suggestions).toHaveLength(0);
    },
  );

  it('should suggest commands based on partial altNames matches', async () => {
    const { result } = renderHook(() => {
      const textBuffer = useTextBufferForTest('/usag'); // part of the word "usage"
      return useCompletion(
        textBuffer,
        '/test/cwd',
        mockSlashCommands,
        mockCommandContext,
      );
    });

    expect(result.current.suggestions).toEqual([
      {
        label: 'stats',
        value: 'stats',
        description: 'check session stats. Usage: /stats [model|tools]',
      },
    ]);
  });

  it('should suggest sub-command names for a parent command', async () => {
    const { result } = renderHook(() => {
      const textBuffer = useTextBufferForTest('/memory a');
      return useCompletion(
        textBuffer,
        '/test/cwd',
        mockSlashCommands,
        mockCommandContext,
      );
    });

    expect(result.current.suggestions).toEqual([
      { label: 'add', value: 'add', description: 'Add to memory' },
    ]);
  });

  it('should suggest all sub-commands when the query ends with the parent command and a space', async () => {
    const { result } = renderHook(() => {
      const textBuffer = useTextBufferForTest('/memory ');
      return useCompletion(
        textBuffer,
        '/test/cwd',
        mockSlashCommands,
        mockCommandContext,
      );
    });

    expect(result.current.suggestions).toHaveLength(2);
    expect(result.current.suggestions).toEqual(
      expect.arrayContaining([
        { label: 'show', value: 'show', description: 'Show memory' },
        { label: 'add', value: 'add', description: 'Add to memory' },
      ]),
    );
  });

  it('should call the command.completion function for argument suggestions', async () => {
    const availableTags = ['my-chat-tag-1', 'my-chat-tag-2', 'another-channel'];
    const mockCompletionFn = vi
      .fn()
      .mockImplementation(
        async (_context: CommandContext, partialArg: string) =>
          availableTags.filter((tag) => tag.startsWith(partialArg)),
      );

    const mockCommandsWithFiltering = JSON.parse(
      JSON.stringify(mockSlashCommands),
    ) as SlashCommand[];

    const chatCmd = mockCommandsWithFiltering.find(
      (cmd) => cmd.name === 'chat',
    );
    if (!chatCmd || !chatCmd.subCommands) {
      throw new Error(
        "Test setup error: Could not find the 'chat' command with subCommands in the mock data.",
      );
    }

    const resumeCmd = chatCmd.subCommands.find((sc) => sc.name === 'resume');
    if (!resumeCmd) {
      throw new Error(
        "Test setup error: Could not find the 'resume' sub-command in the mock data.",
      );
    }

    resumeCmd.completion = mockCompletionFn;

    const { result } = renderHook(() => {
      const textBuffer = useTextBufferForTest('/chat resume my-ch');
      return useCompletion(
        textBuffer,
        '/test/cwd',
        mockCommandsWithFiltering,
        mockCommandContext,
      );
    });

    await act(async () => {
      await new Promise((resolve) => setTimeout(resolve, 150));
    });

    expect(mockCompletionFn).toHaveBeenCalledWith(mockCommandContext, 'my-ch');

    expect(result.current.suggestions).toEqual([
      { label: 'my-chat-tag-1', value: 'my-chat-tag-1' },
      { label: 'my-chat-tag-2', value: 'my-chat-tag-2' },
    ]);
  });

  it('should not provide suggestions for a fully typed command that has no sub-commands or argument completion', async () => {
    const { result } = renderHook(() => {
      const textBuffer = useTextBufferForTest('/clear ');
      return useCompletion(
        textBuffer,
        '/test/cwd',
        mockSlashCommands,
        mockCommandContext,
      );
    });

    expect(result.current.suggestions).toHaveLength(0);
    expect(result.current.showSuggestions).toBe(false);
  });

  it('should not provide suggestions for an unknown command', async () => {
    const { result } = renderHook(() => {
      const textBuffer = useTextBufferForTest('/unknown-command');
      return useCompletion(
        textBuffer,
        '/test/cwd',
        mockSlashCommands,
        mockCommandContext,
      );
    });

    expect(result.current.suggestions).toHaveLength(0);
    expect(result.current.showSuggestions).toBe(false);
  });

  it('should suggest sub-commands for a fully typed parent command without a trailing space', async () => {
    const { result } = renderHook(() => {
      const textBuffer = useTextBufferForTest('/memory'); // Note: no trailing space
      return useCompletion(
        textBuffer,
        '/test/cwd',
        mockSlashCommands,
        mockCommandContext,
      );
    });

    // Assert that suggestions for sub-commands are shown immediately
    expect(result.current.suggestions).toHaveLength(2);
    expect(result.current.suggestions).toEqual(
      expect.arrayContaining([
        { label: 'show', value: 'show', description: 'Show memory' },
        { label: 'add', value: 'add', description: 'Add to memory' },
      ]),
    );
    expect(result.current.showSuggestions).toBe(true);
  });

  it('should NOT provide suggestions for a perfectly typed command that is a leaf node', async () => {
    const { result } = renderHook(() => {
      const textBuffer = useTextBufferForTest('/clear'); // No trailing space
      return useCompletion(
        textBuffer,
        '/test/cwd',
        mockSlashCommands,
        mockCommandContext,
      );
    });

    expect(result.current.suggestions).toHaveLength(0);
    expect(result.current.showSuggestions).toBe(false);
  });

  it('should call command.completion with an empty string when args start with a space', async () => {
    const mockCompletionFn = vi
      .fn()
      .mockResolvedValue(['my-chat-tag-1', 'my-chat-tag-2', 'my-channel']);

    const isolatedMockCommands = JSON.parse(
      JSON.stringify(mockSlashCommands),
    ) as SlashCommand[];

    const resumeCommand = isolatedMockCommands
      .find((cmd) => cmd.name === 'chat')
      ?.subCommands?.find((cmd) => cmd.name === 'resume');

    if (!resumeCommand) {
      throw new Error(
        'Test setup failed: could not find resume command in mock',
      );
    }
    resumeCommand.completion = mockCompletionFn;

    const { result } = renderHook(() => {
      const textBuffer = useTextBufferForTest('/chat resume '); // Trailing space, no partial argument
      return useCompletion(
        textBuffer,
        '/test/cwd',
        isolatedMockCommands,
        mockCommandContext,
      );
    });

    await act(async () => {
      await new Promise((resolve) => setTimeout(resolve, 150));
    });

    expect(mockCompletionFn).toHaveBeenCalledWith(mockCommandContext, '');
    expect(result.current.suggestions).toHaveLength(3);
    expect(result.current.showSuggestions).toBe(true);
  });

  it('should suggest all top-level commands for the root slash', async () => {
    const { result } = renderHook(() => {
      const textBuffer = useTextBufferForTest('/');
      return useCompletion(
        textBuffer,
        '/test/cwd',
        mockSlashCommands,
        mockCommandContext,
      );
    });

    expect(result.current.suggestions.length).toBe(mockSlashCommands.length);
    expect(result.current.suggestions.map((s) => s.label)).toEqual(
      expect.arrayContaining(['help', 'clear', 'memory', 'chat', 'stats']),
    );
  });

  it('should provide no suggestions for an invalid sub-command', async () => {
    const { result } = renderHook(() => {
      const textBuffer = useTextBufferForTest('/memory dothisnow');
      return useCompletion(
        textBuffer,
        '/test/cwd',
        mockSlashCommands,
        mockCommandContext,
      );
    });

    expect(result.current.suggestions).toHaveLength(0);
    expect(result.current.showSuggestions).toBe(false);
  });
});<|MERGE_RESOLUTION|>--- conflicted
+++ resolved
@@ -15,12 +15,8 @@
   CommandKind,
   SlashCommand,
 } from '../commands/types.js';
-<<<<<<< HEAD
 import { Config, FileDiscoveryService } from '@thacio/auditaria-cli-core';
-=======
-import { Config, FileDiscoveryService } from '@google/gemini-cli-core';
 import { useTextBuffer } from '../components/shared/text-buffer.js';
->>>>>>> 1d7eb0d2
 
 interface MockConfig {
   getFileFilteringOptions: () => {
