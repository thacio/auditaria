/**
 * @license
 * Copyright 2025 Google LLC
 * SPDX-License-Identifier: Apache-2.0
 */

import type {
  GenerateContentConfig,
  PartListUnion,
  Content,
  Tool,
  GenerateContentResponse,
} from '@google/genai';
import {
  getDirectoryContextString,
  getInitialChatHistory,
} from '../utils/environmentContext.js';
import type { ServerGeminiStreamEvent, ChatCompressionInfo } from './turn.js';
import { CompressionStatus } from './turn.js';
import { Turn, GeminiEventType } from './turn.js';
import type { Config } from '../config/config.js';
import { getCoreSystemPrompt } from './prompts.js';
import { checkNextSpeaker } from '../utils/nextSpeakerChecker.js';
import { reportError } from '../utils/errorReporting.js';
import { GeminiChat } from './geminiChat.js';
import { retryWithBackoff } from '../utils/retry.js';
import { getErrorMessage } from '../utils/errors.js';
import { tokenLimit } from './tokenLimits.js';
import type {
  ChatRecordingService,
  ResumedSessionData,
} from '../services/chatRecordingService.js';
import type { ContentGenerator } from './contentGenerator.js';
import {
  DEFAULT_GEMINI_FLASH_MODEL,
  getEffectiveModel,
} from '../config/models.js';
import { LoopDetectionService } from '../services/loopDetectionService.js';
import { ChatCompressionService } from '../services/chatCompressionService.js';
import { ideContextStore } from '../ide/ideContext.js';
import {
  logContentRetryFailure,
  logNextSpeakerCheck,
} from '../telemetry/loggers.js';
import {
  fireBeforeAgentHook,
  fireAfterAgentHook,
} from './clientHookTriggers.js';
import {
  ContentRetryFailureEvent,
  NextSpeakerCheckEvent,
} from '../telemetry/types.js';
import { uiTelemetryService } from '../telemetry/uiTelemetry.js';
import type { IdeContext, File } from '../ide/types.js';
import { handleFallback } from '../fallback/handler.js';
import type { RoutingContext } from '../routing/routingStrategy.js';
import { debugLogger } from '../utils/debugLogger.js';
import type { ModelConfigKey } from '../services/modelConfigService.js';
<<<<<<< HEAD
import { getCurrentLanguage } from '../i18n/index.js'; // AUDITARIA_LANGUAGE - Auditaria Custom Feature
import { collaborativeWritingService } from '../tools/collaborative-writing.js'; // AUDITARIA_COLLABORATIVE_WRITING - Auditaria Custom Feature
=======
import { calculateRequestTokenCount } from '../utils/tokenCalculation.js';
>>>>>>> e1d2653a

const MAX_TURNS = 100;

export class GeminiClient {
  private chat?: GeminiChat;
  private sessionTurnCount = 0;

  private readonly loopDetector: LoopDetectionService;
  private readonly compressionService: ChatCompressionService;
  private lastPromptId: string;
  private currentSequenceModel: string | null = null;
  private lastSentIdeContext: IdeContext | undefined;
  private forceFullIdeContext = true;

  /**
   * At any point in this conversation, was compression triggered without
   * being forced and did it fail?
   */
  private hasFailedCompressionAttempt = false;

  constructor(private readonly config: Config) {
    this.loopDetector = new LoopDetectionService(config);
    this.compressionService = new ChatCompressionService();
    this.lastPromptId = this.config.getSessionId();
  }

  private updateTelemetryTokenCount() {
    if (this.chat) {
      uiTelemetryService.setLastPromptTokenCount(
        this.chat.getLastPromptTokenCount(),
      );
    }
  }

  async initialize() {
    this.chat = await this.startChat();
    this.updateTelemetryTokenCount();
  }

  private getContentGeneratorOrFail(): ContentGenerator {
    if (!this.config.getContentGenerator()) {
      throw new Error('Content generator not initialized');
    }
    return this.config.getContentGenerator();
  }

  async addHistory(content: Content) {
    this.getChat().addHistory(content);
  }

  getChat(): GeminiChat {
    if (!this.chat) {
      throw new Error('Chat not initialized');
    }
    return this.chat;
  }

  isInitialized(): boolean {
    return this.chat !== undefined;
  }

  getHistory(): Content[] {
    return this.getChat().getHistory();
  }

  stripThoughtsFromHistory() {
    this.getChat().stripThoughtsFromHistory();
  }

  setHistory(history: Content[]) {
    this.getChat().setHistory(history);
    this.forceFullIdeContext = true;
  }

  async setTools(): Promise<void> {
    const toolRegistry = this.config.getToolRegistry();
    const toolDeclarations = toolRegistry.getFunctionDeclarations();
    const tools: Tool[] = [{ functionDeclarations: toolDeclarations }];
    this.getChat().setTools(tools);
  }

  async resetChat(): Promise<void> {
    this.chat = await this.startChat();
    this.updateTelemetryTokenCount();
  }

  async resumeChat(
    history: Content[],
    resumedSessionData?: ResumedSessionData,
  ): Promise<void> {
    this.chat = await this.startChat(history, resumedSessionData);
  }

  getChatRecordingService(): ChatRecordingService | undefined {
    return this.chat?.getChatRecordingService();
  }

  getLoopDetectionService(): LoopDetectionService {
    return this.loopDetector;
  }

  getCurrentSequenceModel(): string | null {
    return this.currentSequenceModel;
  }

  async addDirectoryContext(): Promise<void> {
    if (!this.chat) {
      return;
    }

    this.getChat().addHistory({
      role: 'user',
      parts: [{ text: await getDirectoryContextString(this.config) }],
    });
  }

  async updateSystemInstruction(): Promise<void> {
    if (!this.isInitialized()) {
      return;
    }

    const userMemory = this.config.getUserMemory();
    const systemInstruction = getCoreSystemPrompt(this.config, userMemory);
    this.getChat().setSystemInstruction(systemInstruction);
  }

  async startChat(
    extraHistory?: Content[],
    resumedSessionData?: ResumedSessionData,
  ): Promise<GeminiChat> {
    this.forceFullIdeContext = true;
    this.hasFailedCompressionAttempt = false;

    const toolRegistry = this.config.getToolRegistry();
    const toolDeclarations = toolRegistry.getFunctionDeclarations();
    const tools: Tool[] = [{ functionDeclarations: toolDeclarations }];

    const history = await getInitialChatHistory(this.config, extraHistory);

    try {
      const userMemory = this.config.getUserMemory();
      const currentLanguage = getCurrentLanguage(); // AUDITARIA_LANGUAGE - Auditaria Custom Feature
      const systemInstruction = getCoreSystemPrompt(
        this.config,
        userMemory,
        currentLanguage /* // AUDITARIA_LANGUAGE - Auditaria Custom Feature */,
      );
      return new GeminiChat(
        this.config,
        systemInstruction,
        tools,
        history,
        resumedSessionData,
      );
    } catch (error) {
      await reportError(
        error,
        'Error initializing Gemini chat session.',
        history,
        'startChat',
      );
      throw new Error(`Failed to initialize chat: ${getErrorMessage(error)}`);
    }
  }

  private getIdeContextParts(forceFullContext: boolean): {
    contextParts: string[];
    newIdeContext: IdeContext | undefined;
  } {
    const currentIdeContext = ideContextStore.get();
    if (!currentIdeContext) {
      return { contextParts: [], newIdeContext: undefined };
    }

    if (forceFullContext || !this.lastSentIdeContext) {
      // Send full context as JSON
      const openFiles = currentIdeContext.workspaceState?.openFiles || [];
      const activeFile = openFiles.find((f) => f.isActive);
      const otherOpenFiles = openFiles
        .filter((f) => !f.isActive)
        .map((f) => f.path);

      const contextData: Record<string, unknown> = {};

      if (activeFile) {
        contextData['activeFile'] = {
          path: activeFile.path,
          cursor: activeFile.cursor
            ? {
                line: activeFile.cursor.line,
                character: activeFile.cursor.character,
              }
            : undefined,
          selectedText: activeFile.selectedText || undefined,
        };
      }

      if (otherOpenFiles.length > 0) {
        contextData['otherOpenFiles'] = otherOpenFiles;
      }

      if (Object.keys(contextData).length === 0) {
        return { contextParts: [], newIdeContext: currentIdeContext };
      }

      const jsonString = JSON.stringify(contextData, null, 2);
      const contextParts = [
        "Here is the user's editor context as a JSON object. This is for your information only.",
        '```json',
        jsonString,
        '```',
      ];

      if (this.config.getDebugMode()) {
        debugLogger.log(contextParts.join('\n'));
      }
      return {
        contextParts,
        newIdeContext: currentIdeContext,
      };
    } else {
      // Calculate and send delta as JSON
      const delta: Record<string, unknown> = {};
      const changes: Record<string, unknown> = {};

      const lastFiles = new Map(
        (this.lastSentIdeContext.workspaceState?.openFiles || []).map(
          (f: File) => [f.path, f],
        ),
      );
      const currentFiles = new Map(
        (currentIdeContext.workspaceState?.openFiles || []).map((f: File) => [
          f.path,
          f,
        ]),
      );

      const openedFiles: string[] = [];
      for (const [path] of currentFiles.entries()) {
        if (!lastFiles.has(path)) {
          openedFiles.push(path);
        }
      }
      if (openedFiles.length > 0) {
        changes['filesOpened'] = openedFiles;
      }

      const closedFiles: string[] = [];
      for (const [path] of lastFiles.entries()) {
        if (!currentFiles.has(path)) {
          closedFiles.push(path);
        }
      }
      if (closedFiles.length > 0) {
        changes['filesClosed'] = closedFiles;
      }

      const lastActiveFile = (
        this.lastSentIdeContext.workspaceState?.openFiles || []
      ).find((f: File) => f.isActive);
      const currentActiveFile = (
        currentIdeContext.workspaceState?.openFiles || []
      ).find((f: File) => f.isActive);

      if (currentActiveFile) {
        if (!lastActiveFile || lastActiveFile.path !== currentActiveFile.path) {
          changes['activeFileChanged'] = {
            path: currentActiveFile.path,
            cursor: currentActiveFile.cursor
              ? {
                  line: currentActiveFile.cursor.line,
                  character: currentActiveFile.cursor.character,
                }
              : undefined,
            selectedText: currentActiveFile.selectedText || undefined,
          };
        } else {
          const lastCursor = lastActiveFile.cursor;
          const currentCursor = currentActiveFile.cursor;
          if (
            currentCursor &&
            (!lastCursor ||
              lastCursor.line !== currentCursor.line ||
              lastCursor.character !== currentCursor.character)
          ) {
            changes['cursorMoved'] = {
              path: currentActiveFile.path,
              cursor: {
                line: currentCursor.line,
                character: currentCursor.character,
              },
            };
          }

          const lastSelectedText = lastActiveFile.selectedText || '';
          const currentSelectedText = currentActiveFile.selectedText || '';
          if (lastSelectedText !== currentSelectedText) {
            changes['selectionChanged'] = {
              path: currentActiveFile.path,
              selectedText: currentSelectedText,
            };
          }
        }
      } else if (lastActiveFile) {
        changes['activeFileChanged'] = {
          path: null,
          previousPath: lastActiveFile.path,
        };
      }

      if (Object.keys(changes).length === 0) {
        return { contextParts: [], newIdeContext: currentIdeContext };
      }

      delta['changes'] = changes;
      const jsonString = JSON.stringify(delta, null, 2);
      const contextParts = [
        "Here is a summary of changes in the user's editor context, in JSON format. This is for your information only.",
        '```json',
        jsonString,
        '```',
      ];

      if (this.config.getDebugMode()) {
        debugLogger.log(contextParts.join('\n'));
      }
      return {
        contextParts,
        newIdeContext: currentIdeContext,
      };
    }
  }

  private _getEffectiveModelForCurrentTurn(): string {
    if (this.currentSequenceModel) {
      return this.currentSequenceModel;
    }

    const configModel = this.config.getModel();
    return getEffectiveModel(
      this.config.isInFallbackMode(),
      configModel,
      this.config.getPreviewFeatures(),
    );
  }

  async *sendMessageStream(
    request: PartListUnion,
    signal: AbortSignal,
    prompt_id: string,
    turns: number = MAX_TURNS,
    isInvalidStreamRetry: boolean = false,
  ): AsyncGenerator<ServerGeminiStreamEvent, Turn> {
    // Fire BeforeAgent hook through MessageBus (only if hooks are enabled)
    const hooksEnabled = this.config.getEnableHooks();
    const messageBus = this.config.getMessageBus();
    if (hooksEnabled && messageBus) {
      const hookOutput = await fireBeforeAgentHook(messageBus, request);

      if (
        hookOutput?.isBlockingDecision() ||
        hookOutput?.shouldStopExecution()
      ) {
        yield {
          type: GeminiEventType.Error,
          value: {
            error: new Error(
              `BeforeAgent hook blocked processing: ${hookOutput.getEffectiveReason()}`,
            ),
          },
        };
        return new Turn(this.getChat(), prompt_id);
      }

      // Add additional context from hooks to the request
      const additionalContext = hookOutput?.getAdditionalContext();
      if (additionalContext) {
        const requestArray = Array.isArray(request) ? request : [request];
        request = [...requestArray, { text: additionalContext }];
      }
    }

    if (this.lastPromptId !== prompt_id) {
      this.loopDetector.reset(prompt_id);
      this.lastPromptId = prompt_id;
      this.currentSequenceModel = null;
    }
    this.sessionTurnCount++;
    if (
      this.config.getMaxSessionTurns() > 0 &&
      this.sessionTurnCount > this.config.getMaxSessionTurns()
    ) {
      yield { type: GeminiEventType.MaxSessionTurns };
      return new Turn(this.getChat(), prompt_id);
    }
    // Ensure turns never exceeds MAX_TURNS to prevent infinite loops
    const boundedTurns = Math.min(turns, MAX_TURNS);
    if (!boundedTurns) {
      return new Turn(this.getChat(), prompt_id);
    }

    // Check for context window overflow
    const modelForLimitCheck = this._getEffectiveModelForCurrentTurn();

    // Estimate tokens. For text-only requests, we estimate based on character length.
    // For requests with non-text parts (like images, tools), we use the countTokens API.
    const estimatedRequestTokenCount = await calculateRequestTokenCount(
      request,
      this.getContentGeneratorOrFail(),
      modelForLimitCheck,
    );

    const remainingTokenCount =
      tokenLimit(modelForLimitCheck) - this.getChat().getLastPromptTokenCount();

    if (estimatedRequestTokenCount > remainingTokenCount * 0.95) {
      yield {
        type: GeminiEventType.ContextWindowWillOverflow,
        value: { estimatedRequestTokenCount, remainingTokenCount },
      };
      return new Turn(this.getChat(), prompt_id);
    }

    const compressed = await this.tryCompressChat(prompt_id, false);

    if (compressed.compressionStatus === CompressionStatus.COMPRESSED) {
      yield { type: GeminiEventType.ChatCompressed, value: compressed };
    }

    // AUDITARIA_COLLABORATIVE_WRITING_START - Auditaria Custom Feature
    // Check for external file changes and inject notifications before user message
    await collaborativeWritingService.checkAndInjectFileUpdates(
      this.getChat(),
      signal,
    );
    // AUDITARIA_COLLABORATIVE_WRITING_END

    // Prevent context updates from being sent while a tool call is
    // waiting for a response. The Gemini API requires that a functionResponse
    // part from the user immediately follows a functionCall part from the model
    // in the conversation history . The IDE context is not discarded; it will
    // be included in the next regular message sent to the model.
    const history = this.getHistory();
    const lastMessage =
      history.length > 0 ? history[history.length - 1] : undefined;
    const hasPendingToolCall =
      !!lastMessage &&
      lastMessage.role === 'model' &&
      (lastMessage.parts?.some((p) => 'functionCall' in p) || false);

    if (this.config.getIdeMode() && !hasPendingToolCall) {
      const { contextParts, newIdeContext } = this.getIdeContextParts(
        this.forceFullIdeContext || history.length === 0,
      );
      if (contextParts.length > 0) {
        this.getChat().addHistory({
          role: 'user',
          parts: [{ text: contextParts.join('\n') }],
        });
      }
      this.lastSentIdeContext = newIdeContext;
      this.forceFullIdeContext = false;
    }

    const turn = new Turn(this.getChat(), prompt_id);

    const controller = new AbortController();
    const linkedSignal = AbortSignal.any([signal, controller.signal]);

    const loopDetected = await this.loopDetector.turnStarted(signal);
    if (loopDetected) {
      yield { type: GeminiEventType.LoopDetected };
      return turn;
    }

    const routingContext: RoutingContext = {
      history: this.getChat().getHistory(/*curated=*/ true),
      request,
      signal,
    };

    let modelToUse: string;

    // Determine Model (Stickiness vs. Routing)
    if (this.currentSequenceModel) {
      modelToUse = this.currentSequenceModel;
    } else {
      const router = await this.config.getModelRouterService();
      const decision = await router.route(routingContext);
      modelToUse = decision.model;
      // Lock the model for the rest of the sequence
      this.currentSequenceModel = modelToUse;
      yield { type: GeminiEventType.ModelInfo, value: modelToUse };
    }

    const resultStream = turn.run({ model: modelToUse }, request, linkedSignal);
    for await (const event of resultStream) {
      if (this.loopDetector.addAndCheck(event)) {
        yield { type: GeminiEventType.LoopDetected };
        controller.abort();
        return turn;
      }
      yield event;

      this.updateTelemetryTokenCount();

      if (event.type === GeminiEventType.InvalidStream) {
        if (this.config.getContinueOnFailedApiCall()) {
          if (isInvalidStreamRetry) {
            // We already retried once, so stop here.
            logContentRetryFailure(
              this.config,
              new ContentRetryFailureEvent(
                4, // 2 initial + 2 after injections
                'FAILED_AFTER_PROMPT_INJECTION',
                modelToUse,
              ),
            );
            return turn;
          }
          const nextRequest = [{ text: 'System: Please continue.' }];
          yield* this.sendMessageStream(
            nextRequest,
            signal,
            prompt_id,
            boundedTurns - 1,
            true, // Set isInvalidStreamRetry to true
          );
          return turn;
        }
      }
      if (event.type === GeminiEventType.Error) {
        return turn;
      }
    }
    if (!turn.pendingToolCalls.length && signal && !signal.aborted) {
      // Check if next speaker check is needed
      if (this.config.getQuotaErrorOccurred()) {
        return turn;
      }

      if (this.config.getSkipNextSpeakerCheck()) {
        return turn;
      }

      const nextSpeakerCheck = await checkNextSpeaker(
        this.getChat(),
        this.config.getBaseLlmClient(),
        signal,
        prompt_id,
      );
      logNextSpeakerCheck(
        this.config,
        new NextSpeakerCheckEvent(
          prompt_id,
          turn.finishReason?.toString() || '',
          nextSpeakerCheck?.next_speaker || '',
        ),
      );
      if (nextSpeakerCheck?.next_speaker === 'model') {
        const nextRequest = [{ text: 'Please continue.' }];
        // This recursive call's events will be yielded out, and the final
        // turn object from the recursive call will be returned.
        return yield* this.sendMessageStream(
          nextRequest,
          signal,
          prompt_id,
          boundedTurns - 1,
          // isInvalidStreamRetry is false here, as this is a next speaker check
        );
      }
    }

    // Fire AfterAgent hook through MessageBus (only if hooks are enabled)
    if (hooksEnabled && messageBus) {
      const responseText = turn.getResponseText() || '[no response text]';
      const hookOutput = await fireAfterAgentHook(
        messageBus,
        request,
        responseText,
      );

      // For AfterAgent hooks, blocking/stop execution should force continuation
      if (
        hookOutput?.isBlockingDecision() ||
        hookOutput?.shouldStopExecution()
      ) {
        const continueReason = hookOutput.getEffectiveReason();
        const continueRequest = [{ text: continueReason }];
        yield* this.sendMessageStream(
          continueRequest,
          signal,
          prompt_id,
          boundedTurns - 1,
        );
      }
    }

    return turn;
  }

  async generateContent(
    modelConfigKey: ModelConfigKey,
    contents: Content[],
    abortSignal: AbortSignal,
  ): Promise<GenerateContentResponse> {
    const desiredModelConfig =
      this.config.modelConfigService.getResolvedConfig(modelConfigKey);
    let {
      model: currentAttemptModel,
      generateContentConfig: currentAttemptGenerateContentConfig,
    } = desiredModelConfig;
    const fallbackModelConfig =
      this.config.modelConfigService.getResolvedConfig({
        ...modelConfigKey,
        model: DEFAULT_GEMINI_FLASH_MODEL,
      });

    try {
      const userMemory = this.config.getUserMemory();
      const currentLanguage = getCurrentLanguage(); // AUDITARIA_LANGUAGE - Auditaria Custom Feature
      const systemInstruction = getCoreSystemPrompt(
        this.config,
        userMemory,
        currentLanguage /* // AUDITARIA_LANGUAGE - Auditaria Custom Feature */,
      );

      const apiCall = () => {
        const modelConfigToUse = this.config.isInFallbackMode()
          ? fallbackModelConfig
          : desiredModelConfig;
        currentAttemptModel = modelConfigToUse.model;
        currentAttemptGenerateContentConfig =
          modelConfigToUse.generateContentConfig;
        const requestConfig: GenerateContentConfig = {
          ...currentAttemptGenerateContentConfig,
          abortSignal,
          systemInstruction,
        };

        return this.getContentGeneratorOrFail().generateContent(
          {
            model: currentAttemptModel,
            config: requestConfig,
            contents,
          },
          this.lastPromptId,
        );
      };
      const onPersistent429Callback = async (
        authType?: string,
        error?: unknown,
      ) =>
        // Pass the captured model to the centralized handler.
        await handleFallback(this.config, currentAttemptModel, authType, error);

      const result = await retryWithBackoff(apiCall, {
        onPersistent429: onPersistent429Callback,
        authType: this.config.getContentGeneratorConfig()?.authType,
      });
      return result;
    } catch (error: unknown) {
      if (abortSignal.aborted) {
        throw error;
      }

      await reportError(
        error,
        `Error generating content via API with model ${currentAttemptModel}.`,
        {
          requestContents: contents,
          requestConfig: currentAttemptGenerateContentConfig,
        },
        'generateContent-api',
      );
      throw new Error(
        `Failed to generate content with model ${currentAttemptModel}: ${getErrorMessage(error)}`,
      );
    }
  }

  async tryCompressChat(
    prompt_id: string,
    force: boolean = false,
  ): Promise<ChatCompressionInfo> {
    // If the model is 'auto', we will use a placeholder model to check.
    // Compression occurs before we choose a model, so calling `count_tokens`
    // before the model is chosen would result in an error.
    const model = this._getEffectiveModelForCurrentTurn();

    const { newHistory, info } = await this.compressionService.compress(
      this.getChat(),
      prompt_id,
      force,
      model,
      this.config,
      this.hasFailedCompressionAttempt,
    );

    if (
      info.compressionStatus ===
      CompressionStatus.COMPRESSION_FAILED_INFLATED_TOKEN_COUNT
    ) {
      this.hasFailedCompressionAttempt = !force && true;
    } else if (info.compressionStatus === CompressionStatus.COMPRESSED) {
      if (newHistory) {
        this.chat = await this.startChat(newHistory);
        this.updateTelemetryTokenCount();
        this.forceFullIdeContext = true;
      }
    }

    return info;
  }
}<|MERGE_RESOLUTION|>--- conflicted
+++ resolved
@@ -56,12 +56,9 @@
 import type { RoutingContext } from '../routing/routingStrategy.js';
 import { debugLogger } from '../utils/debugLogger.js';
 import type { ModelConfigKey } from '../services/modelConfigService.js';
-<<<<<<< HEAD
+import { calculateRequestTokenCount } from '../utils/tokenCalculation.js';
 import { getCurrentLanguage } from '../i18n/index.js'; // AUDITARIA_LANGUAGE - Auditaria Custom Feature
 import { collaborativeWritingService } from '../tools/collaborative-writing.js'; // AUDITARIA_COLLABORATIVE_WRITING - Auditaria Custom Feature
-=======
-import { calculateRequestTokenCount } from '../utils/tokenCalculation.js';
->>>>>>> e1d2653a
 
 const MAX_TURNS = 100;
 
