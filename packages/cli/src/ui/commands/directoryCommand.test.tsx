--- conflicted
+++ resolved
@@ -8,14 +8,9 @@
 import type { Mock } from 'vitest';
 import { directoryCommand } from './directoryCommand.js';
 import { expandHomeDir } from '../utils/directoryUtils.js';
-<<<<<<< HEAD
 import type { Config, WorkspaceContext } from '@thacio/auditaria-cli-core';
-import type { CommandContext } from './types.js';
-=======
-import type { Config, WorkspaceContext } from '@google/gemini-cli-core';
 import type { MultiFolderTrustDialogProps } from '../components/MultiFolderTrustDialog.js';
 import type { CommandContext, OpenCustomDialogActionReturn } from './types.js';
->>>>>>> 9786c4dc
 import { MessageType } from '../types.js';
 import * as os from 'node:os';
 import * as path from 'node:path';
