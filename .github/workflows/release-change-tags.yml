name: 'Release: Change Tags'

on:
  workflow_dispatch:
    inputs:
      version:
        description: 'The package version to tag (e.g., 0.5.0-preview-2). This version must already exist on the npm registry.'
        required: true
        type: 'string'
      channel:
        description: 'The npm dist-tag to apply (e.g., latest, preview, nightly).'
        required: true
        type: 'choice'
        options:
          - 'latest'
          - 'preview'
          - 'nightly'
      ref:
        description: 'The branch, tag, or SHA to run from.'
        required: false
        type: 'string'
        default: 'main'
      dry-run:
        description: 'Whether to run in dry-run mode.'
        required: false
        type: 'boolean'
        default: true

jobs:
  change-tags:
    runs-on: 'ubuntu-latest'
    permissions:
      packages: 'write'
      issues: 'write'
    steps:
      - name: 'Checkout repository'
        uses: 'actions/checkout@v4'
        with:
          ref: '${{ github.event.inputs.ref }}'
          fetch-depth: 0

      - name: 'Setup Node.js'
        uses: 'actions/setup-node@49933ea5288caeca8642d1e84afbd3f7d6820020'
        with:
          node-version-file: '.nvmrc'
          registry-url: 'https://wombat-dressing-room.appspot.com'
          scope: '@thacio'

<<<<<<< HEAD
      - name: 'Change tag for @thacio/auditaria-cli-core'
        if: |-
          ${{ github.event.inputs.dry-run == 'false' }}
        env:
          NODE_AUTH_TOKEN: '${{ secrets.WOMBAT_TOKEN_CORE }}'
        run: |
          npm dist-tag add @thacio/auditaria-cli-core@${{ github.event.inputs.version }} ${{ github.event.inputs.channel }}

      - name: 'Change tag for @thacio/auditaria-cli'
        if: |-
          ${{ github.event.inputs.dry-run == 'false' }}
        env:
          NODE_AUTH_TOKEN: '${{ secrets.WOMBAT_TOKEN_CLI }}'
        run: |
          npm dist-tag add @thacio/auditaria-cli@${{ github.event.inputs.version }} ${{ github.event.inputs.channel }}

      - name: 'Log dry run'
        if: |-
          ${{ github.event.inputs.dry-run == 'true' }}
        run: |
          echo "Dry run: Would have added tag '${{ github.event.inputs.channel }}' to version '${{ github.event.inputs.version }}' for @thacio/auditaria-cli and @thacio/auditaria-cli-core."
=======
      - name: 'Change tag'
        uses: './.github/actions/tag-npm-release'
        with:
          channel: '${{ github.event.inputs.channel }}'
          version: '${{ github.event.inputs.version }}'
          dry-run: '${{ github.event.inputs.dry-run }}'
          wombat-token-core: '${{ secrets.WOMBAT_TOKEN_CORE }}'
          wombat-token-cli: '${{ secrets.WOMBAT_TOKEN_CLI }}'
>>>>>>> 93e022ce
<|MERGE_RESOLUTION|>--- conflicted
+++ resolved
@@ -46,29 +46,6 @@
           registry-url: 'https://wombat-dressing-room.appspot.com'
           scope: '@thacio'
 
-<<<<<<< HEAD
-      - name: 'Change tag for @thacio/auditaria-cli-core'
-        if: |-
-          ${{ github.event.inputs.dry-run == 'false' }}
-        env:
-          NODE_AUTH_TOKEN: '${{ secrets.WOMBAT_TOKEN_CORE }}'
-        run: |
-          npm dist-tag add @thacio/auditaria-cli-core@${{ github.event.inputs.version }} ${{ github.event.inputs.channel }}
-
-      - name: 'Change tag for @thacio/auditaria-cli'
-        if: |-
-          ${{ github.event.inputs.dry-run == 'false' }}
-        env:
-          NODE_AUTH_TOKEN: '${{ secrets.WOMBAT_TOKEN_CLI }}'
-        run: |
-          npm dist-tag add @thacio/auditaria-cli@${{ github.event.inputs.version }} ${{ github.event.inputs.channel }}
-
-      - name: 'Log dry run'
-        if: |-
-          ${{ github.event.inputs.dry-run == 'true' }}
-        run: |
-          echo "Dry run: Would have added tag '${{ github.event.inputs.channel }}' to version '${{ github.event.inputs.version }}' for @thacio/auditaria-cli and @thacio/auditaria-cli-core."
-=======
       - name: 'Change tag'
         uses: './.github/actions/tag-npm-release'
         with:
@@ -76,5 +53,4 @@
           version: '${{ github.event.inputs.version }}'
           dry-run: '${{ github.event.inputs.dry-run }}'
           wombat-token-core: '${{ secrets.WOMBAT_TOKEN_CORE }}'
-          wombat-token-cli: '${{ secrets.WOMBAT_TOKEN_CLI }}'
->>>>>>> 93e022ce
+          wombat-token-cli: '${{ secrets.WOMBAT_TOKEN_CLI }}'