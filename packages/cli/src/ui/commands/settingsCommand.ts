--- conflicted
+++ resolved
@@ -3,17 +3,16 @@
  * Copyright 2025 Google LLC
  * SPDX-License-Identifier: Apache-2.0
  */
-<<<<<<< HEAD
-=======
 import { t } from '@google/gemini-cli-core';
->>>>>>> 3f388ee1
 
 import type { OpenDialogActionReturn, SlashCommand } from './types.js';
 import { CommandKind } from './types.js';
 
 export const settingsCommand: SlashCommand = {
   name: 'settings',
-  description: 'View and edit Gemini CLI settings',
+  get description() {
+    return t('commands.settings.description', 'View and edit Gemini CLI settings');
+  },
   kind: CommandKind.BUILT_IN,
   action: (_context, _args): OpenDialogActionReturn => ({
     type: 'dialog',
