/**
 * @license
 * Copyright 2025 Google LLC
 * SPDX-License-Identifier: Apache-2.0
 */

import path from 'node:path';
import * as fs from 'node:fs';
import { Writable } from 'node:stream';
import { ProxyAgent } from 'undici';

import { CommandContext } from '../../ui/commands/types.js';
import {
  getGitRepoRoot,
  getLatestGitHubRelease,
  isGitHubRepository,
  getGitHubRepoInfo,
} from '../../utils/gitUtils.js';
import { t } from '@thacio/auditaria-cli-core';

import {
  CommandKind,
  SlashCommand,
  SlashCommandActionReturn,
} from './types.js';
import { getUrlOpenCommand } from '../../ui/utils/commandUtils.js';

export const GITHUB_WORKFLOW_PATHS = [
  'gemini-dispatch/gemini-dispatch.yml',
  'gemini-assistant/gemini-invoke.yml',
  'issue-triage/gemini-triage.yml',
  'issue-triage/gemini-scheduled-triage.yml',
  'pr-review/gemini-review.yml',
];

// Generate OS-specific commands to open the GitHub pages needed for setup.
function getOpenUrlsCommands(readmeUrl: string): string[] {
  // Determine the OS-specific command to open URLs, ex: 'open', 'xdg-open', etc
  const openCmd = getUrlOpenCommand();

  // Build a list of URLs to open
  const urlsToOpen = [readmeUrl];

  const repoInfo = getGitHubRepoInfo();
  if (repoInfo) {
    urlsToOpen.push(
      `https://github.com/${repoInfo.owner}/${repoInfo.repo}/settings/secrets/actions`,
    );
  }

  // Create and join the individual commands
  const commands = urlsToOpen.map((url) => `${openCmd} "${url}"`);
  return commands;
}

// Add Gemini CLI specific entries to .gitignore file
export async function updateGitignore(gitRepoRoot: string): Promise<void> {
  const gitignoreEntries = ['.gemini/', 'gha-creds-*.json'];

  const gitignorePath = path.join(gitRepoRoot, '.gitignore');
  try {
    // Check if .gitignore exists and read its content
    let existingContent = '';
    let fileExists = true;
    try {
      existingContent = await fs.promises.readFile(gitignorePath, 'utf8');
    } catch (_error) {
      // File doesn't exist
      fileExists = false;
    }

    if (!fileExists) {
      // Create new .gitignore file with the entries
      const contentToWrite = gitignoreEntries.join('\n') + '\n';
      await fs.promises.writeFile(gitignorePath, contentToWrite);
    } else {
      // Check which entries are missing
      const missingEntries = gitignoreEntries.filter(
        (entry) =>
          !existingContent
            .split(/\r?\n/)
            .some((line) => line.split('#')[0].trim() === entry),
      );

      if (missingEntries.length > 0) {
        const contentToAdd = '\n' + missingEntries.join('\n') + '\n';
        await fs.promises.appendFile(gitignorePath, contentToAdd);
      }
    }
  } catch (error) {
    console.debug('Failed to update .gitignore:', error);
    // Continue without failing the whole command
  }
}

export const setupGithubCommand: SlashCommand = {
  name: 'setup-github',
  get description() {
    return t('commands.setup_github.description', 'Set up GitHub Actions');
  },
  kind: CommandKind.BUILT_IN,
  action: async (
    context: CommandContext,
  ): Promise<SlashCommandActionReturn> => {
    const abortController = new AbortController();

    if (!isGitHubRepository()) {
      throw new Error(t(
        'commands.setup_github.error_not_github_repo', 
        'Unable to determine the GitHub repository. /setup-github must be run from a git repository.'
      ));
    }

    // Find the root directory of the repo
    let gitRepoRoot: string;
    try {
      gitRepoRoot = getGitRepoRoot();
    } catch (_error) {
      console.debug(`Failed to get git repo root:`, _error);
      throw new Error(t(
        'commands.setup_github.error_not_github_repo', 
        'Unable to determine the GitHub repository. /setup-github must be run from a git repository.'
      ));
    }

    // Get the latest release tag from GitHub
    const proxy = context?.services?.config?.getProxy();
    const releaseTag = await getLatestGitHubRelease(proxy);
    const readmeUrl = `https://github.com/google-github-actions/run-gemini-cli/blob/${releaseTag}/README.md#quick-start`;

    // Create the .github/workflows directory to download the files into
    const githubWorkflowsDir = path.join(gitRepoRoot, '.github', 'workflows');
    try {
      await fs.promises.mkdir(githubWorkflowsDir, { recursive: true });
    } catch (_error) {
      console.debug(
        `Failed to create ${githubWorkflowsDir} directory:`,
        _error,
      );
      throw new Error(
        t('commands.setup_github.error_mkdir_failed',
          `Unable to create ${githubWorkflowsDir} directory. Do you have file permissions in the current directory?`,
          { directory: githubWorkflowsDir }
        )
      );
    }

    // Download each workflow in parallel - there aren't enough files to warrant
    // a full workerpool model here.
    const downloads = [];
    for (const workflow of GITHUB_WORKFLOW_PATHS) {
      downloads.push(
        (async () => {
          const endpoint = `https://raw.githubusercontent.com/google-github-actions/run-gemini-cli/refs/tags/${releaseTag}/examples/workflows/${workflow}`;
          const response = await fetch(endpoint, {
            method: 'GET',
            dispatcher: proxy ? new ProxyAgent(proxy) : undefined,
            signal: AbortSignal.any([
              AbortSignal.timeout(30_000),
              abortController.signal,
            ]),
          } as RequestInit);

          if (!response.ok) {
            throw new Error(
              `Invalid response code downloading ${endpoint}: ${response.status} - ${response.statusText}`,
            );
          }
          const body = response.body;
          if (!body) {
            throw new Error(
              `Empty body while downloading ${endpoint}: ${response.status} - ${response.statusText}`,
            );
          }

          const destination = path.resolve(
            githubWorkflowsDir,
            path.basename(workflow),
          );

          const fileStream = fs.createWriteStream(destination, {
            mode: 0o644, // -rw-r--r--, user(rw), group(r), other(r)
            flags: 'w', // write and overwrite
            flush: true,
          });

          await body.pipeTo(Writable.toWeb(fileStream));
        })(),
      );
    }

    // Wait for all downloads to complete
    await Promise.all(downloads).finally(() => {
      // Stop existing downloads
      abortController.abort();
    });

    // Add entries to .gitignore file
    await updateGitignore(gitRepoRoot);

    // Print out a message
    const commands = [];
    commands.push('set -eEuo pipefail');
<<<<<<< HEAD
    const successMessage = t(
      'commands.setup_github.success_message_dynamic',
      `Successfully downloaded {count} workflows and updated .gitignore. Follow the steps in https://github.com/google-github-actions/run-gemini-cli/blob/{releaseTag}/README.md#quick-start (skipping the /setup-github step) to complete setup.`,
      { count: workflows.length, releaseTag }
=======
    commands.push(
      `echo "Successfully downloaded ${GITHUB_WORKFLOW_PATHS.length} workflows and updated .gitignore. Follow the steps in ${readmeUrl} (skipping the /setup-github step) to complete setup."`,
>>>>>>> f7199784
    );
    commands.push(`echo "${successMessage}"`);
    commands.push(...getOpenUrlsCommands(readmeUrl));

    const command = `(${commands.join(' && ')})`;
    return {
      type: 'tool',
      toolName: 'run_shell_command',
      toolArgs: {
        description: t('commands.setup_github.tool_description', 'Setting up GitHub Actions to triage issues and review PRs with Gemini.'),
        command,
      },
    };
  },
};<|MERGE_RESOLUTION|>--- conflicted
+++ resolved
@@ -201,15 +201,10 @@
     // Print out a message
     const commands = [];
     commands.push('set -eEuo pipefail');
-<<<<<<< HEAD
     const successMessage = t(
       'commands.setup_github.success_message_dynamic',
-      `Successfully downloaded {count} workflows and updated .gitignore. Follow the steps in https://github.com/google-github-actions/run-gemini-cli/blob/{releaseTag}/README.md#quick-start (skipping the /setup-github step) to complete setup.`,
-      { count: workflows.length, releaseTag }
-=======
-    commands.push(
-      `echo "Successfully downloaded ${GITHUB_WORKFLOW_PATHS.length} workflows and updated .gitignore. Follow the steps in ${readmeUrl} (skipping the /setup-github step) to complete setup."`,
->>>>>>> f7199784
+      `Successfully downloaded {count} workflows and updated .gitignore. Follow the steps in {readmeUrl} (skipping the /setup-github step) to complete setup.`,
+      { count: GITHUB_WORKFLOW_PATHS.length, readmeUrl }
     );
     commands.push(`echo "${successMessage}"`);
     commands.push(...getOpenUrlsCommands(readmeUrl));
