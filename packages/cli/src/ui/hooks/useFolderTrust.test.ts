/**
 * @license
 * Copyright 2025 Google LLC
 * SPDX-License-Identifier: Apache-2.0
 */

import { vi } from 'vitest';
import { renderHook, act } from '@testing-library/react';
import { useFolderTrust } from './useFolderTrust.js';
<<<<<<< HEAD
import { type Config } from '@thacio/auditaria-cli-core';
=======
>>>>>>> 69c55827
import { LoadedSettings } from '../../config/settings.js';
import { FolderTrustChoice } from '../components/FolderTrustDialog.js';
import {
  LoadedTrustedFolders,
  TrustLevel,
} from '../../config/trustedFolders.js';
import * as process from 'process';

import * as trustedFolders from '../../config/trustedFolders.js';

vi.mock('process', () => ({
  cwd: vi.fn(),
  platform: 'linux',
}));

describe('useFolderTrust', () => {
  let mockSettings: LoadedSettings;
  let mockTrustedFolders: LoadedTrustedFolders;
  let loadTrustedFoldersSpy: vi.SpyInstance;
  let isWorkspaceTrustedSpy: vi.SpyInstance;
  let onTrustChange: (isTrusted: boolean | undefined) => void;

  beforeEach(() => {
    mockSettings = {
      merged: {
        folderTrustFeature: true,
        folderTrust: undefined,
      },
      setValue: vi.fn(),
    } as unknown as LoadedSettings;

    mockTrustedFolders = {
      setValue: vi.fn(),
    } as unknown as LoadedTrustedFolders;

    loadTrustedFoldersSpy = vi
      .spyOn(trustedFolders, 'loadTrustedFolders')
      .mockReturnValue(mockTrustedFolders);
    isWorkspaceTrustedSpy = vi.spyOn(trustedFolders, 'isWorkspaceTrusted');
    (process.cwd as vi.Mock).mockReturnValue('/test/path');
    onTrustChange = vi.fn();
  });

  afterEach(() => {
    vi.clearAllMocks();
  });

  it('should not open dialog when folder is already trusted', () => {
    isWorkspaceTrustedSpy.mockReturnValue(true);
    const { result } = renderHook(() =>
      useFolderTrust(mockSettings, onTrustChange),
    );
    expect(result.current.isFolderTrustDialogOpen).toBe(false);
    expect(onTrustChange).toHaveBeenCalledWith(true);
  });

  it('should not open dialog when folder is already untrusted', () => {
    isWorkspaceTrustedSpy.mockReturnValue(false);
    const { result } = renderHook(() =>
      useFolderTrust(mockSettings, onTrustChange),
    );
    expect(result.current.isFolderTrustDialogOpen).toBe(false);
    expect(onTrustChange).toHaveBeenCalledWith(false);
  });

  it('should open dialog when folder trust is undefined', () => {
    isWorkspaceTrustedSpy.mockReturnValue(undefined);
    const { result } = renderHook(() =>
      useFolderTrust(mockSettings, onTrustChange),
    );
    expect(result.current.isFolderTrustDialogOpen).toBe(true);
    expect(onTrustChange).toHaveBeenCalledWith(undefined);
  });

  it('should handle TRUST_FOLDER choice', () => {
    isWorkspaceTrustedSpy.mockReturnValue(undefined);
    const { result } = renderHook(() =>
      useFolderTrust(mockSettings, onTrustChange),
    );

    isWorkspaceTrustedSpy.mockReturnValue(true);
    act(() => {
      result.current.handleFolderTrustSelect(FolderTrustChoice.TRUST_FOLDER);
    });

    expect(loadTrustedFoldersSpy).toHaveBeenCalled();
    expect(mockTrustedFolders.setValue).toHaveBeenCalledWith(
      '/test/path',
      TrustLevel.TRUST_FOLDER,
    );
    expect(result.current.isFolderTrustDialogOpen).toBe(false);
    expect(onTrustChange).toHaveBeenLastCalledWith(true);
  });

  it('should handle TRUST_PARENT choice', () => {
    isWorkspaceTrustedSpy.mockReturnValue(undefined);
    const { result } = renderHook(() =>
      useFolderTrust(mockSettings, onTrustChange),
    );

    isWorkspaceTrustedSpy.mockReturnValue(true);
    act(() => {
      result.current.handleFolderTrustSelect(FolderTrustChoice.TRUST_PARENT);
    });

    expect(mockTrustedFolders.setValue).toHaveBeenCalledWith(
      '/test/path',
      TrustLevel.TRUST_PARENT,
    );
    expect(result.current.isFolderTrustDialogOpen).toBe(false);
    expect(onTrustChange).toHaveBeenLastCalledWith(true);
  });

  it('should handle DO_NOT_TRUST choice', () => {
    isWorkspaceTrustedSpy.mockReturnValue(undefined);
    const { result } = renderHook(() =>
      useFolderTrust(mockSettings, onTrustChange),
    );

    isWorkspaceTrustedSpy.mockReturnValue(false);
    act(() => {
      result.current.handleFolderTrustSelect(FolderTrustChoice.DO_NOT_TRUST);
    });

    expect(mockTrustedFolders.setValue).toHaveBeenCalledWith(
      '/test/path',
      TrustLevel.DO_NOT_TRUST,
    );
    expect(result.current.isFolderTrustDialogOpen).toBe(false);
    expect(onTrustChange).toHaveBeenLastCalledWith(false);
  });

  it('should do nothing for default choice', () => {
    isWorkspaceTrustedSpy.mockReturnValue(undefined);
    const { result } = renderHook(() =>
      useFolderTrust(mockSettings, onTrustChange),
    );

    act(() => {
      result.current.handleFolderTrustSelect(
        'invalid_choice' as FolderTrustChoice,
      );
    });

    expect(mockTrustedFolders.setValue).not.toHaveBeenCalled();
    expect(mockSettings.setValue).not.toHaveBeenCalled();
    expect(result.current.isFolderTrustDialogOpen).toBe(true);
    expect(onTrustChange).toHaveBeenCalledWith(undefined);
  });
});<|MERGE_RESOLUTION|>--- conflicted
+++ resolved
@@ -7,10 +7,6 @@
 import { vi } from 'vitest';
 import { renderHook, act } from '@testing-library/react';
 import { useFolderTrust } from './useFolderTrust.js';
-<<<<<<< HEAD
-import { type Config } from '@thacio/auditaria-cli-core';
-=======
->>>>>>> 69c55827
 import { LoadedSettings } from '../../config/settings.js';
 import { FolderTrustChoice } from '../components/FolderTrustDialog.js';
 import {
