/**
 * @license
 * Copyright 2025 Google LLC
 * SPDX-License-Identifier: Apache-2.0
 */

import yargs from 'yargs/yargs';
import { hideBin } from 'yargs/helpers';
import process from 'node:process';
import { mcpCommand } from '../commands/mcp.js';
import type { OutputFormat } from '@thacio/auditaria-cli-core';
import { extensionsCommand } from '../commands/extensions.js';
import {
  Config,
  setGeminiMdFilename as setServerGeminiMdFilename,
  getCurrentGeminiMdFilename,
  ApprovalMode,
  DEFAULT_GEMINI_MODEL,
  DEFAULT_GEMINI_MODEL_AUTO,
  DEFAULT_GEMINI_EMBEDDING_MODEL,
  DEFAULT_FILE_FILTERING_OPTIONS,
  DEFAULT_MEMORY_FILE_FILTERING_OPTIONS,
  FileDiscoveryService,
  WRITE_FILE_TOOL_NAME,
  t,
  SHELL_TOOL_NAMES,
  SHELL_TOOL_NAME,
  resolveTelemetrySettings,
  FatalConfigError,
  getPty,
  EDIT_TOOL_NAME,
  debugLogger,
  loadServerHierarchicalMemory,
} from '@thacio/auditaria-cli-core';
import type { Settings } from './settings.js';

import { getCliVersion } from '../utils/version.js';
import { loadSandboxConfig } from './sandboxConfig.js';
import { resolvePath } from '../utils/resolvePath.js';
import { appEvents } from '../utils/events.js';

import { isWorkspaceTrusted } from './trustedFolders.js';
import { createPolicyEngineConfig } from './policy.js';
import { ExtensionManager } from './extension-manager.js';
import type { ExtensionEvents } from '@thacio/auditaria-cli-core/src/utils/extensionLoader.js';
import { requestConsentNonInteractive } from './extensions/consent.js';
import { promptForSetting } from './extensions/extensionSettings.js';
import type { EventEmitter } from 'node:stream';

export interface CliArgs {
  query: string | undefined;
  model: string | undefined;
  sandbox: boolean | string | undefined;
  debug: boolean | undefined;
  prompt: string | undefined;
  promptInteractive: string | undefined;

  yolo: boolean | undefined;
  approvalMode: string | undefined;
  allowedMcpServerNames: string[] | undefined;
  allowedTools: string[] | undefined;
  experimentalAcp: boolean | undefined;
  extensions: string[] | undefined;
  listExtensions: boolean | undefined;
<<<<<<< HEAD
  // WEB_INTERFACE_START: Web interface flag
  web: boolean | string | undefined;
  port: number | undefined;
  // WEB_INTERFACE_END
=======
  resume: string | 'latest' | undefined;
  listSessions: boolean | undefined;
  deleteSession: string | undefined;
>>>>>>> 6893d274
  includeDirectories: string[] | undefined;
  screenReader: boolean | undefined;
  useSmartEdit: boolean | undefined;
  useWriteTodos: boolean | undefined;
  outputFormat: string | undefined;
  fakeResponses: string | undefined;
  recordResponses: string | undefined;
}

export async function parseArguments(settings: Settings): Promise<CliArgs> {
  const rawArgv = hideBin(process.argv);
  const yargsInstance = yargs(rawArgv)
    .locale('en')
    .scriptName('gemini')
    .usage(
      'Usage: gemini [options] [command]\n\nGemini CLI - Launch an interactive CLI, use -p/--prompt for non-interactive mode',
    )

    .option('debug', {
      alias: 'd',
      type: 'boolean',
      description: 'Run in debug mode?',
      default: false,
    })
    .command('$0 [query..]', 'Launch Gemini CLI', (yargsInstance) =>
      yargsInstance
        .positional('query', {
          description:
            'Positional prompt. Defaults to one-shot; use -i/--prompt-interactive for interactive.',
        })
        .option('model', {
          alias: 'm',
          type: 'string',
          nargs: 1,
          description: `Model`,
        })
        .option('prompt', {
          alias: 'p',
          type: 'string',
          nargs: 1,
          description: 'Prompt. Appended to input on stdin (if any).',
        })
        .option('prompt-interactive', {
          alias: 'i',
          type: 'string',
          nargs: 1,
          description:
            'Execute the provided prompt and continue in interactive mode',
        })
        .option('sandbox', {
          alias: 's',
          type: 'boolean',
          description: 'Run in sandbox?',
        })

        .option('yolo', {
          alias: 'y',
          type: 'boolean',
          description:
            'Automatically accept all actions (aka YOLO mode, see https://www.youtube.com/watch?v=xvFZjo5PgG0 for more details)?',
          default: false,
        })
        .option('approval-mode', {
          type: 'string',
          nargs: 1,
          choices: ['default', 'auto_edit', 'yolo'],
          description:
            'Set the approval mode: default (prompt for approval), auto_edit (auto-approve edit tools), yolo (auto-approve all tools)',
        })
        .option('experimental-acp', {
          type: 'boolean',
          description: 'Starts the agent in ACP mode',
        })
        .option('allowed-mcp-server-names', {
          type: 'array',
          string: true,
          nargs: 1,
          description: 'Allowed MCP server names',
          coerce: (mcpServerNames: string[]) =>
            // Handle comma-separated values
            mcpServerNames.flatMap((mcpServerName) =>
              mcpServerName.split(',').map((m) => m.trim()),
            ),
        })
        .option('allowed-tools', {
          type: 'array',
          string: true,
          nargs: 1,
          description: 'Tools that are allowed to run without confirmation',
          coerce: (tools: string[]) =>
            // Handle comma-separated values
            tools.flatMap((tool) => tool.split(',').map((t) => t.trim())),
        })
        .option('extensions', {
          alias: 'e',
          type: 'array',
          string: true,
          nargs: 1,
          description:
            'A list of extensions to use. If not provided, all extensions are used.',
          coerce: (extensions: string[]) =>
            // Handle comma-separated values
            extensions.flatMap((extension) =>
              extension.split(',').map((e) => e.trim()),
            ),
        })
        .option('list-extensions', {
          alias: 'l',
          type: 'boolean',
          description: 'List all available extensions and exit.',
        })
<<<<<<< HEAD
        // WEB_INTERFACE_START: Web interface command-line option
        .option('web', {
          alias: 'w',
          type: 'string',
          description:
            'Start with web interface enabled. Use "no-browser" to disable auto browser opening.',
          coerce: (value) => {
            // Handle --web (no value) as true, --web no-browser as 'no-browser'
            if (value === true || value === '') return true;
            return value;
          },
        })
        .option('port', {
          type: 'number',
          description: 'Port number for the web interface (default: 8629)',
        })
        // WEB_INTERFACE_END
=======
        .option('resume', {
          alias: 'r',
          type: 'string',
          // `skipValidation` so that we can distinguish between it being passed with a value, without
          // one, and not being passed at all.
          skipValidation: true,
          description:
            'Resume a previous session. Use "latest" for most recent or index number (e.g. --resume 5)',
          coerce: (value: string): string => {
            // When --resume passed with a value (`gemini --resume 123`): value = "123" (string)
            // When --resume passed without a value (`gemini --resume`): value = "" (string)
            // When --resume not passed at all: this `coerce` function is not called at all, and
            //   `yargsInstance.argv.resume` is undefined.
            if (value === '') {
              return 'latest';
            }
            return value;
          },
        })
        .option('list-sessions', {
          type: 'boolean',
          description:
            'List available sessions for the current project and exit.',
        })
        .option('delete-session', {
          type: 'string',
          description:
            'Delete a session by index number (use --list-sessions to see available sessions).',
        })
>>>>>>> 6893d274
        .option('include-directories', {
          type: 'array',
          string: true,
          nargs: 1,
          description:
            'Additional directories to include in the workspace (comma-separated or multiple --include-directories)',
          coerce: (dirs: string[]) =>
            // Handle comma-separated values
            dirs.flatMap((dir) => dir.split(',').map((d) => d.trim())),
        })
        .option('screen-reader', {
          type: 'boolean',
          description: 'Enable screen reader mode for accessibility.',
        })
        .option('output-format', {
          alias: 'o',
          type: 'string',
          nargs: 1,
          description: 'The format of the CLI output.',
          choices: ['text', 'json', 'stream-json'],
        })
        .option('fake-responses', {
          type: 'string',
          description: 'Path to a file with fake model responses for testing.',
          hidden: true,
        })
        .option('record-responses', {
          type: 'string',
          description: 'Path to a file to record model responses for testing.',
          hidden: true,
        })
        .deprecateOption(
          'prompt',
          'Use the positional prompt instead. This flag will be removed in a future version.',
        )
        // Ensure validation flows through .fail() for clean UX
        .fail((msg, err, yargs) => {
          debugLogger.error(msg || err?.message || 'Unknown error');
          yargs.showHelp();
          process.exit(1);
        })
        .check((argv) => {
          // The 'query' positional can be a string (for one arg) or string[] (for multiple).
          // This guard safely checks if any positional argument was provided.
          const query = argv['query'] as string | string[] | undefined;
          const hasPositionalQuery = Array.isArray(query)
            ? query.length > 0
            : !!query;

          if (argv['prompt'] && hasPositionalQuery) {
            return t(
              'cli.errors.prompt_positional_conflict',
              'Cannot use both a positional prompt and the --prompt (-p) flag together',
            );
          }
          if (argv['prompt'] && argv['promptInteractive']) {
            return t(
              'cli.errors.prompt_interactive_conflict',
              'Cannot use both --prompt (-p) and --prompt-interactive (-i) together',
            );
          }
          if (argv.resume && !argv.prompt && !process.stdin.isTTY) {
            throw new Error(
              'When resuming a session, you must provide a message via --prompt (-p) or stdin',
            );
          }
          if (argv.yolo && argv['approvalMode']) {
            return t(
              'cli.errors.yolo_approval_conflict',
              'Cannot use both --yolo (-y) and --approval-mode together. Use --approval-mode=yolo instead.',
            );
          }
          return true;
        }),
    )
    // Register MCP subcommands
    .command(mcpCommand);

  if (settings?.experimental?.extensionManagement ?? true) {
    yargsInstance.command(extensionsCommand);
  }

  yargsInstance
    .version(await getCliVersion()) // This will enable the --version flag based on package.json
    .alias('v', 'version')
    .help()
    .alias('h', 'help')
    .strict()
    .check((argv) => {
      if (argv.prompt && argv.promptInteractive) {
        throw new Error(
          t(
            'cli.errors.prompt_interactive_conflict',
            'Cannot use both --prompt (-p) and --prompt-interactive (-i) together',
          ),
        );
      }
      return true;
    })
    .demandCommand(0, 0); // Allow base command to run with no subcommands

  yargsInstance.wrap(yargsInstance.terminalWidth());
  const result = await yargsInstance.parse();

  // If yargs handled --help/--version it will have exited; nothing to do here.

  // Handle case where MCP subcommands are executed - they should exit the process
  // and not return to main CLI logic
  if (
    result._.length > 0 &&
    (result._[0] === 'mcp' || result._[0] === 'extensions')
  ) {
    // MCP commands handle their own execution and process exit
    process.exit(0);
  }

  // Normalize query args: handle both quoted "@path file" and unquoted @path file
  const queryArg = (result as { query?: string | string[] | undefined }).query;
  const q: string | undefined = Array.isArray(queryArg)
    ? queryArg.join(' ')
    : queryArg;

  // Route positional args: explicit -i flag -> interactive; else -> one-shot (even for @commands)
  if (q && !result['prompt']) {
    const hasExplicitInteractive =
      result['promptInteractive'] === '' || !!result['promptInteractive'];
    if (hasExplicitInteractive) {
      result['promptInteractive'] = q;
    } else {
      result['prompt'] = q;
    }
  }

  // Keep CliArgs.query as a string for downstream typing
  (result as Record<string, unknown>)['query'] = q || undefined;

  // The import format is now only controlled by settings.memoryImportFormat
  // We no longer accept it as a CLI argument
  return result as unknown as CliArgs;
}

/**
 * Creates a filter function to determine if a tool should be excluded.
 *
 * In non-interactive mode, we want to disable tools that require user
 * interaction to prevent the CLI from hanging. This function creates a predicate
 * that returns `true` if a tool should be excluded.
 *
 * A tool is excluded if it's not in the `allowedToolsSet`. The shell tool
 * has a special case: it's not excluded if any of its subcommands
 * are in the `allowedTools` list.
 *
 * @param allowedTools A list of explicitly allowed tool names.
 * @param allowedToolsSet A set of explicitly allowed tool names for quick lookups.
 * @returns A function that takes a tool name and returns `true` if it should be excluded.
 */
function createToolExclusionFilter(
  allowedTools: string[],
  allowedToolsSet: Set<string>,
) {
  return (tool: string): boolean => {
    if (tool === SHELL_TOOL_NAME) {
      // If any of the allowed tools is ShellTool (even with subcommands), don't exclude it.
      return !allowedTools.some((allowed) =>
        SHELL_TOOL_NAMES.some((shellName) => allowed.startsWith(shellName)),
      );
    }
    return !allowedToolsSet.has(tool);
  };
}

export function isDebugMode(argv: CliArgs): boolean {
  return (
    argv.debug ||
    [process.env['DEBUG'], process.env['DEBUG_MODE']].some(
      (v) => v === 'true' || v === '1',
    )
  );
}

export async function loadCliConfig(
  settings: Settings,
  sessionId: string,
  argv: CliArgs,
  cwd: string = process.cwd(),
): Promise<Config> {
  const debugMode = isDebugMode(argv);

  if (argv.sandbox) {
    process.env['GEMINI_SANDBOX'] = 'true';
  }

  const memoryImportFormat = settings.context?.importFormat || 'tree';

  const ideMode = settings.ide?.enabled ?? false;

  const folderTrust = settings.security?.folderTrust?.enabled ?? false;
  const trustedFolder = isWorkspaceTrusted(settings)?.isTrusted ?? true;

  // Set the context filename in the server's memoryTool module BEFORE loading memory
  // TODO(b/343434939): This is a bit of a hack. The contextFileName should ideally be passed
  // directly to the Config constructor in core, and have core handle setGeminiMdFilename.
  // However, loadHierarchicalGeminiMemory is called *before* createServerConfig.
  if (settings.context?.fileName) {
    setServerGeminiMdFilename(settings.context.fileName);
  } else {
    // Reset to default if not provided in settings.
    setServerGeminiMdFilename(getCurrentGeminiMdFilename());
  }

  const fileService = new FileDiscoveryService(cwd);

  const memoryFileFiltering = {
    ...DEFAULT_MEMORY_FILE_FILTERING_OPTIONS,
    ...settings.context?.fileFiltering,
  };

  const fileFiltering = {
    ...DEFAULT_FILE_FILTERING_OPTIONS,
    ...settings.context?.fileFiltering,
  };

  const includeDirectories = (settings.context?.includeDirectories || [])
    .map(resolvePath)
    .concat((argv.includeDirectories || []).map(resolvePath));

  const extensionManager = new ExtensionManager({
    settings,
    requestConsent: requestConsentNonInteractive,
    requestSetting: promptForSetting,
    workspaceDir: cwd,
    enabledExtensionOverrides: argv.extensions,
    eventEmitter: appEvents as EventEmitter<ExtensionEvents>,
  });
  await extensionManager.loadExtensions();

  // Call the (now wrapper) loadHierarchicalGeminiMemory which calls the server's version
  const { memoryContent, fileCount, filePaths } =
    await loadServerHierarchicalMemory(
      cwd,
      settings.context?.loadMemoryFromIncludeDirectories
        ? includeDirectories
        : [],
      debugMode,
      fileService,
      extensionManager,
      trustedFolder,
      memoryImportFormat,
      memoryFileFiltering,
      settings.context?.discoveryMaxDirs,
    );

  const question = argv.promptInteractive || argv.prompt || '';

  // Determine approval mode with backward compatibility
  let approvalMode: ApprovalMode;
  if (argv.approvalMode) {
    // New --approval-mode flag takes precedence
    switch (argv.approvalMode) {
      case 'yolo':
        approvalMode = ApprovalMode.YOLO;
        break;
      case 'auto_edit':
        approvalMode = ApprovalMode.AUTO_EDIT;
        break;
      case 'default':
        approvalMode = ApprovalMode.DEFAULT;
        break;
      default:
        throw new Error(
          t(
            'cli.errors.invalid_approval_mode',
            `Invalid approval mode: ${argv.approvalMode}. Valid values are: yolo, auto_edit, default`,
            { mode: argv.approvalMode },
          ),
        );
    }
  } else {
    // Fallback to legacy --yolo flag behavior
    approvalMode =
      argv.yolo || false ? ApprovalMode.YOLO : ApprovalMode.DEFAULT;
  }

  // Override approval mode if disableYoloMode is set.
  if (settings.security?.disableYoloMode) {
    if (approvalMode === ApprovalMode.YOLO) {
      debugLogger.error('YOLO mode is disabled by the "disableYolo" setting.');
      throw new FatalConfigError(
        t(
          'cli.errors.yolo_disabled',
          'Cannot start in YOLO mode when it is disabled by settings',
        ),
      );
    }
    approvalMode = ApprovalMode.DEFAULT;
  } else if (approvalMode === ApprovalMode.YOLO) {
    debugLogger.warn(
      'YOLO mode is enabled. All tool calls will be automatically approved.',
    );
  }

  // Force approval mode to default if the folder is not trusted.
  if (!trustedFolder && approvalMode !== ApprovalMode.DEFAULT) {
    debugLogger.warn(
      t(
        'trusted_folders.approval_mode_overridden',
        'Approval mode overridden to "default" because the current folder is not trusted.',
      ),
    );
    approvalMode = ApprovalMode.DEFAULT;
  }

  let telemetrySettings;
  try {
    telemetrySettings = await resolveTelemetrySettings({
      env: process.env as unknown as Record<string, string | undefined>,
      settings: settings.telemetry,
    });
  } catch (err) {
    if (err instanceof FatalConfigError) {
      throw new FatalConfigError(
        `Invalid telemetry configuration: ${err.message}.`,
      );
    }
    throw err;
  }

  const policyEngineConfig = await createPolicyEngineConfig(
    settings,
    approvalMode,
  );

  const enableMessageBusIntegration =
    settings.tools?.enableMessageBusIntegration ?? false;

  const allowedTools = argv.allowedTools || settings.tools?.allowed || [];
  const allowedToolsSet = new Set(allowedTools);

  // Interactive mode: explicit -i flag or (TTY + no args + no -p flag)
  const hasQuery = !!argv.query;
  const interactive =
    !!argv.promptInteractive ||
    (process.stdin.isTTY && !hasQuery && !argv.prompt);
  // In non-interactive mode, exclude tools that require a prompt.
  const extraExcludes: string[] = [];
  if (!interactive && !argv.experimentalAcp) {
    const defaultExcludes = [
      SHELL_TOOL_NAME,
      EDIT_TOOL_NAME,
      WRITE_FILE_TOOL_NAME,
    ];
    const autoEditExcludes = [SHELL_TOOL_NAME];

    const toolExclusionFilter = createToolExclusionFilter(
      allowedTools,
      allowedToolsSet,
    );

    switch (approvalMode) {
      case ApprovalMode.DEFAULT:
        // In default non-interactive mode, all tools that require approval are excluded.
        extraExcludes.push(...defaultExcludes.filter(toolExclusionFilter));
        break;
      case ApprovalMode.AUTO_EDIT:
        // In auto-edit non-interactive mode, only tools that still require a prompt are excluded.
        extraExcludes.push(...autoEditExcludes.filter(toolExclusionFilter));
        break;
      case ApprovalMode.YOLO:
        // No extra excludes for YOLO mode.
        break;
      default:
        // This should never happen due to validation earlier, but satisfies the linter
        break;
    }
  }

  const excludeTools = mergeExcludeTools(
    settings,
    extraExcludes.length > 0 ? extraExcludes : undefined,
  );

  const useModelRouter = settings.experimental?.useModelRouter ?? true;
  const defaultModel = useModelRouter
    ? DEFAULT_GEMINI_MODEL_AUTO
    : DEFAULT_GEMINI_MODEL;
  const resolvedModel: string =
    argv.model ||
    process.env['GEMINI_MODEL'] ||
    settings.model?.name ||
    defaultModel;

  const sandboxConfig = await loadSandboxConfig(settings, argv);
  const screenReader =
    argv.screenReader !== undefined
      ? argv.screenReader
      : (settings.ui?.accessibility?.screenReader ?? false);

  const ptyInfo = await getPty();

  return new Config({
    sessionId,
    embeddingModel: DEFAULT_GEMINI_EMBEDDING_MODEL,
    sandbox: sandboxConfig,
    targetDir: cwd,
    includeDirectories,
    loadMemoryFromIncludeDirectories:
      settings.context?.loadMemoryFromIncludeDirectories || false,
    debugMode,
    question,

    coreTools: settings.tools?.core || undefined,
    allowedTools: allowedTools.length > 0 ? allowedTools : undefined,
    policyEngineConfig,
    excludeTools,
    toolDiscoveryCommand: settings.tools?.discoveryCommand,
    toolCallCommand: settings.tools?.callCommand,
    mcpServerCommand: settings.mcp?.serverCommand,
    mcpServers: settings.mcpServers,
    allowedMcpServers: argv.allowedMcpServerNames ?? settings.mcp?.allowed,
    blockedMcpServers: argv.allowedMcpServerNames
      ? [] // explicitly allowed servers overrides everything
      : settings.mcp?.excluded,
    userMemory: memoryContent,
    geminiMdFileCount: fileCount,
    geminiMdFilePaths: filePaths,
    approvalMode,
    disableYoloMode: settings.security?.disableYoloMode,
    showMemoryUsage: settings.ui?.showMemoryUsage || false,
    accessibility: {
      ...settings.ui?.accessibility,
      screenReader,
    },
    telemetry: telemetrySettings,
    usageStatisticsEnabled: settings.privacy?.usageStatisticsEnabled ?? true,
    fileFiltering,
    checkpointing: settings.general?.checkpointing?.enabled,
    proxy:
      process.env['HTTPS_PROXY'] ||
      process.env['https_proxy'] ||
      process.env['HTTP_PROXY'] ||
      process.env['http_proxy'],
    cwd,
    fileDiscoveryService: fileService,
    bugCommand: settings.advanced?.bugCommand,
    model: resolvedModel,
    maxSessionTurns: settings.model?.maxSessionTurns ?? -1,
    experimentalZedIntegration: argv.experimentalAcp || false,
    listExtensions: argv.listExtensions || false,
    listSessions: argv.listSessions || false,
    deleteSession: argv.deleteSession,
    enabledExtensions: argv.extensions,
    extensionLoader: extensionManager,
    enableExtensionReloading: settings.experimental?.extensionReloading,
    noBrowser: !!process.env['NO_BROWSER'],
    summarizeToolOutput: settings.model?.summarizeToolOutput,
    ideMode,
    compressionThreshold: settings.model?.compressionThreshold,
    folderTrust,
    interactive,
    trustedFolder,
    useRipgrep: settings.tools?.useRipgrep,
    enableInteractiveShell:
      settings.tools?.shell?.enableInteractiveShell ?? true,
    skipNextSpeakerCheck: settings.model?.skipNextSpeakerCheck,
    enablePromptCompletion: settings.general?.enablePromptCompletion ?? false,
    truncateToolOutputThreshold: settings.tools?.truncateToolOutputThreshold,
    truncateToolOutputLines: settings.tools?.truncateToolOutputLines,
    enableToolOutputTruncation: settings.tools?.enableToolOutputTruncation,
    eventEmitter: appEvents,
    useSmartEdit: argv.useSmartEdit ?? settings.useSmartEdit,
    useWriteTodos: argv.useWriteTodos ?? settings.useWriteTodos,
    output: {
      format: (argv.outputFormat ?? settings.output?.format) as OutputFormat,
    },
    useModelRouter,
    enableMessageBusIntegration,
    codebaseInvestigatorSettings:
      settings.experimental?.codebaseInvestigatorSettings,
    fakeResponses: argv.fakeResponses,
    recordResponses: argv.recordResponses,
    retryFetchErrors: settings.general?.retryFetchErrors ?? false,
    ptyInfo: ptyInfo?.name,
    modelConfigServiceConfig: settings.modelConfigs,
    // TODO: loading of hooks based on workspace trust
    enableHooks: settings.tools?.enableHooks ?? false,
    hooks: settings.hooks || {},
  });
}

function mergeExcludeTools(
  settings: Settings,
  extraExcludes?: string[] | undefined,
): string[] {
  const allExcludeTools = new Set([
    ...(settings.tools?.exclude || []),
    ...(extraExcludes || []),
  ]);
  return [...allExcludeTools];
}<|MERGE_RESOLUTION|>--- conflicted
+++ resolved
@@ -62,16 +62,13 @@
   experimentalAcp: boolean | undefined;
   extensions: string[] | undefined;
   listExtensions: boolean | undefined;
-<<<<<<< HEAD
   // WEB_INTERFACE_START: Web interface flag
   web: boolean | string | undefined;
   port: number | undefined;
   // WEB_INTERFACE_END
-=======
   resume: string | 'latest' | undefined;
   listSessions: boolean | undefined;
   deleteSession: string | undefined;
->>>>>>> 6893d274
   includeDirectories: string[] | undefined;
   screenReader: boolean | undefined;
   useSmartEdit: boolean | undefined;
@@ -183,7 +180,6 @@
           type: 'boolean',
           description: 'List all available extensions and exit.',
         })
-<<<<<<< HEAD
         // WEB_INTERFACE_START: Web interface command-line option
         .option('web', {
           alias: 'w',
@@ -201,7 +197,6 @@
           description: 'Port number for the web interface (default: 8629)',
         })
         // WEB_INTERFACE_END
-=======
         .option('resume', {
           alias: 'r',
           type: 'string',
@@ -231,7 +226,6 @@
           description:
             'Delete a session by index number (use --list-sessions to see available sessions).',
         })
->>>>>>> 6893d274
         .option('include-directories', {
           type: 'array',
           string: true,
