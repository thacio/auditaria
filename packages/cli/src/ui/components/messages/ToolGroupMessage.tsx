/**
 * @license
 * Copyright 2025 Google LLC
 * SPDX-License-Identifier: Apache-2.0
 */

import type React from 'react';
import { useMemo } from 'react';
import { Box, Text } from 'ink';
import type { IndividualToolCallDisplay } from '../../types.js';
import { ToolCallStatus } from '../../types.js';
import { ToolMessage } from './ToolMessage.js';
import { ShellToolMessage } from './ShellToolMessage.js';
import { ToolConfirmationMessage } from './ToolConfirmationMessage.js';
import { theme } from '../../semantic-colors.js';
<<<<<<< HEAD
=======
import { t , SHELL_TOOL_NAME } from '@google/gemini-cli-core';
>>>>>>> 3f388ee1
import { SHELL_COMMAND_NAME, SHELL_NAME } from '../../constants.js';
import { useConfig } from '../../contexts/ConfigContext.js';

interface ToolGroupMessageProps {
  groupId: number;
  toolCalls: IndividualToolCallDisplay[];
  availableTerminalHeight?: number;
  terminalWidth: number;
  isFocused?: boolean;
  activeShellPtyId?: number | null;
  embeddedShellFocused?: boolean;
  onShellInputSubmit?: (input: string) => void;
}

// Main component renders the border and maps the tools using ToolMessage
export const ToolGroupMessage: React.FC<ToolGroupMessageProps> = ({
  toolCalls,
  availableTerminalHeight,
  terminalWidth,
  isFocused = true,
  activeShellPtyId,
  embeddedShellFocused,
}) => {
  const isEmbeddedShellFocused =
    embeddedShellFocused &&
    toolCalls.some(
      (t) =>
        t.ptyId === activeShellPtyId && t.status === ToolCallStatus.Executing,
    );

  const hasPending = !toolCalls.every(
    (t) => t.status === ToolCallStatus.Success,
  );

  const config = useConfig();
  const isShellCommand = toolCalls.some(
    (t) => t.name === SHELL_COMMAND_NAME || t.name === SHELL_NAME,
  );
  const borderColor =
    (isShellCommand && hasPending) || isEmbeddedShellFocused
      ? theme.ui.symbol
      : hasPending
        ? theme.status.warning
        : theme.border.default;

  const borderDimColor =
    hasPending && (!isShellCommand || !isEmbeddedShellFocused);

  const staticHeight = /* border */ 2 + /* marginBottom */ 1;

  // only prompt for tool approval on the first 'confirming' tool in the list
  // note, after the CTA, this automatically moves over to the next 'confirming' tool
  const toolAwaitingApproval = useMemo(
    () => toolCalls.find((tc) => tc.status === ToolCallStatus.Confirming),
    [toolCalls],
  );

  let countToolCallsWithResults = 0;
  for (const tool of toolCalls) {
    if (tool.resultDisplay !== undefined && tool.resultDisplay !== '') {
      countToolCallsWithResults++;
    }
  }
  const countOneLineToolCalls = toolCalls.length - countToolCallsWithResults;
  const availableTerminalHeightPerToolMessage = availableTerminalHeight
    ? Math.max(
        Math.floor(
          (availableTerminalHeight - staticHeight - countOneLineToolCalls) /
            Math.max(1, countToolCallsWithResults),
        ),
        1,
      )
    : undefined;

  return (
    // This box doesn't have a border even though it conceptually does because
    // we need to allow the sticky headers to render the borders themselves so
    // that the top border can be sticky.
    <Box
      flexDirection="column"
      /*
        This width constraint is highly important and protects us from an Ink rendering bug.
        Since the ToolGroup can typically change rendering states frequently, it can cause
        Ink to render the border of the box incorrectly and span multiple lines and even
        cause tearing.
      */
      width={terminalWidth}
    >
      {toolCalls.map((tool, index) => {
        const isConfirming = toolAwaitingApproval?.callId === tool.callId;
        const isFirst = index === 0;
        const isShellTool =
          tool.name === SHELL_COMMAND_NAME ||
          tool.name === SHELL_NAME ||
          tool.name === SHELL_TOOL_NAME;

        const commonProps = {
          ...tool,
          availableTerminalHeight: availableTerminalHeightPerToolMessage,
          terminalWidth,
          emphasis: isConfirming
            ? ('high' as const)
            : toolAwaitingApproval
              ? ('low' as const)
              : ('medium' as const),
          isFirst,
          borderColor,
          borderDimColor,
        };

        return (
          <Box
            key={tool.callId}
            flexDirection="column"
            minHeight={1}
            width={terminalWidth}
          >
            {isShellTool ? (
              <ShellToolMessage
                {...commonProps}
                activeShellPtyId={activeShellPtyId}
                embeddedShellFocused={embeddedShellFocused}
                config={config}
              />
            ) : (
              <ToolMessage {...commonProps} />
            )}
            <Box
              borderLeft={true}
              borderRight={true}
              borderTop={false}
              borderBottom={false}
              borderColor={borderColor}
              borderDimColor={borderDimColor}
              flexDirection="column"
              borderStyle="round"
              paddingLeft={1}
              paddingRight={1}
            >
              {tool.status === ToolCallStatus.Confirming &&
                isConfirming &&
                tool.confirmationDetails && (
                  <ToolConfirmationMessage
                    confirmationDetails={tool.confirmationDetails}
                    config={config}
                    isFocused={isFocused}
                    availableTerminalHeight={
                      availableTerminalHeightPerToolMessage
                    }
                    terminalWidth={terminalWidth - 4}
                  />
                )}
              {tool.outputFile && (
                <Box>
                  <Text color={theme.text.primary}>
                    Output too long and was saved to: {tool.outputFile}
                  </Text>
                </Box>
              )}
            </Box>
          </Box>
        );
      })}
      {
        /*
              We have to keep the bottom border separate so it doesn't get
              drawn over by the sticky header directly inside it.
             */
        toolCalls.length > 0 && (
          <Box
            height={0}
            width={terminalWidth}
            borderLeft={true}
            borderRight={true}
            borderTop={false}
            borderBottom={true}
            borderColor={borderColor}
            borderDimColor={borderDimColor}
            borderStyle="round"
          />
        )
      }
    </Box>
  );
};<|MERGE_RESOLUTION|>--- conflicted
+++ resolved
@@ -13,10 +13,7 @@
 import { ShellToolMessage } from './ShellToolMessage.js';
 import { ToolConfirmationMessage } from './ToolConfirmationMessage.js';
 import { theme } from '../../semantic-colors.js';
-<<<<<<< HEAD
-=======
 import { t , SHELL_TOOL_NAME } from '@google/gemini-cli-core';
->>>>>>> 3f388ee1
 import { SHELL_COMMAND_NAME, SHELL_NAME } from '../../constants.js';
 import { useConfig } from '../../contexts/ConfigContext.js';
 
@@ -172,7 +169,11 @@
               {tool.outputFile && (
                 <Box>
                   <Text color={theme.text.primary}>
-                    Output too long and was saved to: {tool.outputFile}
+                    {t(
+                      'ui.tool_output.output_saved',
+                      'Output too long and was saved to: {outputFile}',
+                      { outputFile: tool.outputFile },
+                    )}
                   </Text>
                 </Box>
               )}
