/**
 * @license
 * Copyright 2025 Google LLC
 * SPDX-License-Identifier: Apache-2.0
 */

import {
  detectIde,
  DetectedIde,
  getIdeDisplayName,
} from '../ide/detect-ide.js';
import { ideContext, IdeContextNotificationSchema } from '../ide/ideContext.js';
import { Client } from '@modelcontextprotocol/sdk/client/index.js';
import { StreamableHTTPClientTransport } from '@modelcontextprotocol/sdk/client/streamableHttp.js';
import { t } from '../i18n/index.js';

const logger = {
  // eslint-disable-next-line @typescript-eslint/no-explicit-any
  debug: (...args: any[]) => console.debug('[DEBUG] [IDEClient]', ...args),
};

export type IDEConnectionState = {
  status: IDEConnectionStatus;
  details?: string; // User-facing
};

export enum IDEConnectionStatus {
  Connected = 'connected',
  Disconnected = 'disconnected',
  Connecting = 'connecting',
}

/**
 * Manages the connection to and interaction with the IDE server.
 */
export class IdeClient {
  private static instance: IdeClient;
  private client: Client | undefined = undefined;
  private state: IDEConnectionState = {
    status: IDEConnectionStatus.Disconnected,
    details:
      'IDE integration is currently disabled. To enable it, run /ide enable.',
  };
  private readonly currentIde: DetectedIde | undefined;
  private readonly currentIdeDisplayName: string | undefined;

  private constructor() {
    this.currentIde = detectIde();
    if (this.currentIde) {
      this.currentIdeDisplayName = getIdeDisplayName(this.currentIde);
    }
  }

  static getInstance(): IdeClient {
    if (!IdeClient.instance) {
      IdeClient.instance = new IdeClient();
    }
    return IdeClient.instance;
  }

  async connect(): Promise<void> {
    this.setState(IDEConnectionStatus.Connecting);

    if (!this.currentIde || !this.currentIdeDisplayName) {
      this.setState(IDEConnectionStatus.Disconnected);
      return;
    }

    if (!this.validateWorkspacePath()) {
      return;
    }

    const port = this.getPortFromEnv();
    if (!port) {
      return;
    }

    await this.establishConnection(port);
  }

  disconnect() {
    this.setState(
      IDEConnectionStatus.Disconnected,
      'IDE integration disabled. To enable it again, run /ide enable.',
    );
    this.client?.close();
  }

  getCurrentIde(): DetectedIde | undefined {
    return this.currentIde;
  }

  getConnectionStatus(): IDEConnectionState {
    return this.state;
  }

  getDetectedIdeDisplayName(): string | undefined {
    return this.currentIdeDisplayName;
  }

  private setState(status: IDEConnectionStatus, details?: string) {
    const isAlreadyDisconnected =
      this.state.status === IDEConnectionStatus.Disconnected &&
      status === IDEConnectionStatus.Disconnected;

    // Only update details if the state wasn't already disconnected, so that
    // the first detail message is preserved.
    if (!isAlreadyDisconnected) {
      this.state = { status, details };
    }

    if (status === IDEConnectionStatus.Disconnected) {
      logger.debug('IDE integration disconnected:', details);
      ideContext.clearIdeContext();
    }
  }

  private validateWorkspacePath(): boolean {
    const ideWorkspacePath = process.env['GEMINI_CLI_IDE_WORKSPACE_PATH'];
    if (ideWorkspacePath === undefined) {
      this.setState(
        IDEConnectionStatus.Disconnected,
<<<<<<< HEAD
        t('ide.errors.extension_not_found', 'Gemini CLI Companion extension not found. Install via /ide install and restart the CLI in a fresh terminal window.'),
=======
        `Failed to connect to IDE companion extension for ${this.currentIdeDisplayName}. Please ensure the extension is running and try refreshing your terminal. To install the extension, run /ide install.`,
>>>>>>> 26862746
      );
      return false;
    }
    if (ideWorkspacePath === '') {
      this.setState(
        IDEConnectionStatus.Disconnected,
<<<<<<< HEAD
        t('ide.errors.single_workspace_required', 'IDE integration requires a single workspace folder to be open in the IDE. Please ensure one folder is open and try again.'),
=======
        `To use this feature, please open a single workspace folder in ${this.currentIdeDisplayName} and try again.`,
>>>>>>> 26862746
      );
      return false;
    }
    if (ideWorkspacePath !== process.cwd()) {
      this.setState(
        IDEConnectionStatus.Disconnected,
<<<<<<< HEAD
        t('ide.errors.directory_mismatch', 'Gemini CLI is running in a different directory ({currentDir}) from the IDE\'s open workspace ({workspaceDir}). Please run Gemini CLI in the same directory.', {
          currentDir: process.cwd(),
          workspaceDir: ideWorkspacePath
        }),
=======
        `Directory mismatch. Gemini CLI is running in a different location than the open workspace in ${this.currentIdeDisplayName}. Please run the CLI from the same directory as your project's root folder.`,
>>>>>>> 26862746
      );
      return false;
    }
    return true;
  }

  private getPortFromEnv(): string | undefined {
    const port = process.env['GEMINI_CLI_IDE_SERVER_PORT'];
    if (!port) {
      this.setState(
        IDEConnectionStatus.Disconnected,
        `Failed to connect to IDE companion extension for ${this.currentIdeDisplayName}. Please ensure the extension is running and try refreshing your terminal. To install the extension, run /ide install.`,
      );
      return undefined;
    }
    return port;
  }

  private registerClientHandlers() {
    if (!this.client) {
      return;
    }

    this.client.setNotificationHandler(
      IdeContextNotificationSchema,
      (notification) => {
        ideContext.setIdeContext(notification.params);
      },
    );
    this.client.onerror = (_error) => {
<<<<<<< HEAD
      this.setState(IDEConnectionStatus.Disconnected, t('ide.errors.client_error', 'Client error.'));
=======
      this.setState(
        IDEConnectionStatus.Disconnected,
        `IDE connection error. The connection was lost unexpectedly. Please try reconnecting by running /ide enable`,
      );
>>>>>>> 26862746
    };
    this.client.onclose = () => {
<<<<<<< HEAD
      this.setState(IDEConnectionStatus.Disconnected, t('ide.errors.connection_closed', 'Connection closed.'));
=======
      this.setState(
        IDEConnectionStatus.Disconnected,
        `IDE connection error. The connection was lost unexpectedly. Please try reconnecting by running /ide enable`,
      );
>>>>>>> 26862746
    };
  }

  private async establishConnection(port: string) {
    let transport: StreamableHTTPClientTransport | undefined;
    try {
      this.client = new Client({
        name: 'streamable-http-client',
        // TODO(#3487): use the CLI version here.
        version: '1.0.0',
      });
      transport = new StreamableHTTPClientTransport(
        new URL(`http://localhost:${port}/mcp`),
      );
      await this.client.connect(transport);
      this.registerClientHandlers();
      this.setState(IDEConnectionStatus.Connected);
    } catch (_error) {
      this.setState(
        IDEConnectionStatus.Disconnected,
<<<<<<< HEAD
        t('ide.errors.connection_failed', 'Failed to connect to IDE server: {error}', { error: String(error) }),
=======
        `Failed to connect to IDE companion extension for ${this.currentIdeDisplayName}. Please ensure the extension is running and try refreshing your terminal. To install the extension, run /ide install.`,
>>>>>>> 26862746
      );
      if (transport) {
        try {
          await transport.close();
        } catch (closeError) {
          logger.debug('Failed to close transport:', closeError);
        }
      }
    }
  }
}<|MERGE_RESOLUTION|>--- conflicted
+++ resolved
@@ -38,8 +38,10 @@
   private client: Client | undefined = undefined;
   private state: IDEConnectionState = {
     status: IDEConnectionStatus.Disconnected,
-    details:
-      'IDE integration is currently disabled. To enable it, run /ide enable.',
+    details: t(
+      'ide.errors.integration_disabled',
+      'IDE integration is currently disabled. To enable it, run /ide enable.'
+    ),
   };
   private readonly currentIde: DetectedIde | undefined;
   private readonly currentIdeDisplayName: string | undefined;
@@ -81,7 +83,10 @@
   disconnect() {
     this.setState(
       IDEConnectionStatus.Disconnected,
-      'IDE integration disabled. To enable it again, run /ide enable.',
+      t(
+        'ide.errors.integration_disabled_reenable',
+        'IDE integration disabled. To enable it again, run /ide enable.'
+      )
     );
     this.client?.close();
   }
@@ -120,36 +125,33 @@
     if (ideWorkspacePath === undefined) {
       this.setState(
         IDEConnectionStatus.Disconnected,
-<<<<<<< HEAD
-        t('ide.errors.extension_not_found', 'Gemini CLI Companion extension not found. Install via /ide install and restart the CLI in a fresh terminal window.'),
-=======
-        `Failed to connect to IDE companion extension for ${this.currentIdeDisplayName}. Please ensure the extension is running and try refreshing your terminal. To install the extension, run /ide install.`,
->>>>>>> 26862746
+        t(
+          'ide.errors.extension_connection_failed',
+          `Failed to connect to IDE companion extension for {ide}. Please ensure the extension is running and try refreshing your terminal. To install the extension, run /ide install.`,
+          { ide: this.currentIdeDisplayName }
+        )
       );
       return false;
     }
     if (ideWorkspacePath === '') {
       this.setState(
         IDEConnectionStatus.Disconnected,
-<<<<<<< HEAD
-        t('ide.errors.single_workspace_required', 'IDE integration requires a single workspace folder to be open in the IDE. Please ensure one folder is open and try again.'),
-=======
-        `To use this feature, please open a single workspace folder in ${this.currentIdeDisplayName} and try again.`,
->>>>>>> 26862746
+        t(
+          'ide.errors.single_workspace_required',
+          `To use this feature, please open a single workspace folder in {ide} and try again.`,
+          { ide: this.currentIdeDisplayName }
+        )
       );
       return false;
     }
     if (ideWorkspacePath !== process.cwd()) {
       this.setState(
         IDEConnectionStatus.Disconnected,
-<<<<<<< HEAD
-        t('ide.errors.directory_mismatch', 'Gemini CLI is running in a different directory ({currentDir}) from the IDE\'s open workspace ({workspaceDir}). Please run Gemini CLI in the same directory.', {
-          currentDir: process.cwd(),
-          workspaceDir: ideWorkspacePath
-        }),
-=======
-        `Directory mismatch. Gemini CLI is running in a different location than the open workspace in ${this.currentIdeDisplayName}. Please run the CLI from the same directory as your project's root folder.`,
->>>>>>> 26862746
+        t(
+          'ide.errors.directory_mismatch',
+          `Directory mismatch. Gemini CLI is running in a different location than the open workspace in {ide}. Please run the CLI from the same directory as your project's root folder.`,
+          { ide: this.currentIdeDisplayName }
+        )
       );
       return false;
     }
@@ -161,7 +163,11 @@
     if (!port) {
       this.setState(
         IDEConnectionStatus.Disconnected,
-        `Failed to connect to IDE companion extension for ${this.currentIdeDisplayName}. Please ensure the extension is running and try refreshing your terminal. To install the extension, run /ide install.`,
+        t(
+          'ide.errors.extension_connection_failed',
+          `Failed to connect to IDE companion extension for {ide}. Please ensure the extension is running and try refreshing your terminal. To install the extension, run /ide install.`,
+          { ide: this.currentIdeDisplayName }
+        )
       );
       return undefined;
     }
@@ -180,24 +186,22 @@
       },
     );
     this.client.onerror = (_error) => {
-<<<<<<< HEAD
-      this.setState(IDEConnectionStatus.Disconnected, t('ide.errors.client_error', 'Client error.'));
-=======
-      this.setState(
-        IDEConnectionStatus.Disconnected,
-        `IDE connection error. The connection was lost unexpectedly. Please try reconnecting by running /ide enable`,
-      );
->>>>>>> 26862746
+      this.setState(
+        IDEConnectionStatus.Disconnected,
+        t(
+          'ide.errors.connection_lost',
+          'IDE connection error. The connection was lost unexpectedly. Please try reconnecting by running /ide enable'
+        )
+      );
     };
     this.client.onclose = () => {
-<<<<<<< HEAD
-      this.setState(IDEConnectionStatus.Disconnected, t('ide.errors.connection_closed', 'Connection closed.'));
-=======
-      this.setState(
-        IDEConnectionStatus.Disconnected,
-        `IDE connection error. The connection was lost unexpectedly. Please try reconnecting by running /ide enable`,
-      );
->>>>>>> 26862746
+      this.setState(
+        IDEConnectionStatus.Disconnected,
+        t(
+          'ide.errors.connection_lost',
+          'IDE connection error. The connection was lost unexpectedly. Please try reconnecting by running /ide enable'
+        )
+      );
     };
   }
 
@@ -218,11 +222,11 @@
     } catch (_error) {
       this.setState(
         IDEConnectionStatus.Disconnected,
-<<<<<<< HEAD
-        t('ide.errors.connection_failed', 'Failed to connect to IDE server: {error}', { error: String(error) }),
-=======
-        `Failed to connect to IDE companion extension for ${this.currentIdeDisplayName}. Please ensure the extension is running and try refreshing your terminal. To install the extension, run /ide install.`,
->>>>>>> 26862746
+        t(
+          'ide.errors.extension_connection_failed',
+          `Failed to connect to IDE companion extension for {ide}. Please ensure the extension is running and try refreshing your terminal. To install the extension, run /ide install.`,
+          { ide: this.currentIdeDisplayName }
+        )
       );
       if (transport) {
         try {
