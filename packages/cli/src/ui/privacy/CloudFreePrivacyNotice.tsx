--- conflicted
+++ resolved
@@ -4,11 +4,8 @@
  * SPDX-License-Identifier: Apache-2.0
  */
 
-<<<<<<< HEAD
-=======
 import { t } from '@google/gemini-cli-core';
 
->>>>>>> 3f388ee1
 import { Box, Newline, Text } from 'ink';
 import { RadioButtonSelect } from '../components/shared/RadioButtonSelect.js';
 import { usePrivacySettings } from '../hooks/usePrivacySettings.js';
@@ -42,16 +39,26 @@
   );
 
   if (privacyState.isLoading) {
-    return <Text color={theme.text.secondary}>Loading...</Text>;
+    return (
+      <Text color={theme.text.secondary}>
+        {t('privacy.loading', 'Loading...')}
+      </Text>
+    );
   }
 
   if (privacyState.error) {
     return (
       <Box flexDirection="column" marginY={1}>
         <Text color={theme.status.error}>
-          Error loading Opt-in settings: {privacyState.error}
+          {t(
+            'privacy.error_loading_optin',
+            'Error loading Opt-in settings: {error}',
+            { error: privacyState.error },
+          )}
         </Text>
-        <Text color={theme.text.secondary}>Press Esc to exit.</Text>
+        <Text color={theme.text.secondary}>
+          {t('privacy.press_esc_exit', 'Press Esc to exit.')}
+        </Text>
       </Box>
     );
   }
@@ -60,58 +67,66 @@
     return (
       <Box flexDirection="column" marginY={1}>
         <Text bold color={theme.text.accent}>
-          Gemini Code Assist Privacy Notice
+          {t(
+            'privacy.auditaria_privacy_notice_title',
+            'Auditaria CLI Privacy Notice',
+          )}
         </Text>
         <Newline />
         <Text>
           https://developers.google.com/gemini-code-assist/resources/privacy-notices
         </Text>
         <Newline />
-        <Text color={theme.text.secondary}>Press Esc to exit.</Text>
+        <Text color={theme.text.secondary}>
+          {t('privacy.press_esc_exit', 'Press Esc to exit.')}
+        </Text>
       </Box>
     );
   }
 
   const items = [
-    { label: 'Yes', value: true, key: 'true' },
-    { label: 'No', value: false, key: 'false' },
+    { label: t('privacy.yes', 'Yes'), value: true, key: 'true' },
+    { label: t('privacy.no', 'No'), value: false, key: 'false' },
   ];
 
   return (
     <Box flexDirection="column" marginY={1}>
       <Text bold color={theme.text.accent}>
-        Gemini Code Assist for Individuals Privacy Notice
+        {t(
+          'privacy.gemini_code_assist_notice_title',
+          'Gemini Code Assist for Individuals Privacy Notice',
+        )}
       </Text>
       <Newline />
       <Text color={theme.text.primary}>
-        This notice and our Privacy Policy
-        <Text color={theme.text.link}>[1]</Text> describe how Gemini Code Assist
-        handles your data. Please read them carefully.
+        {t('privacy.notice_intro', 'This notice and our Privacy Policy')}
+        <Text color={theme.text.link}>[1]</Text>{' '}
+        {t(
+          'privacy.notice_intro_cont',
+          'describe how Gemini Code Assist handles your data. Please read them carefully.',
+        )}
       </Text>
       <Newline />
       <Text color={theme.text.primary}>
-        When you use Gemini Code Assist for individuals with Gemini CLI, Google
-        collects your prompts, related code, generated output, code edits,
-        related feature usage information, and your feedback to provide,
-        improve, and develop Google products and services and machine learning
-        technologies.
+        {t(
+          'privacy.data_collection_description',
+          'When you use Gemini Code Assist for individuals with Gemini CLI, Google collects your prompts, related code, generated output, code edits, related feature usage information, and your feedback to provide, improve, and develop Google products and services and machine learning technologies.',
+        )}
       </Text>
       <Newline />
       <Text color={theme.text.primary}>
-        To help with quality and improve our products (such as generative
-        machine-learning models), human reviewers may read, annotate, and
-        process the data collected above. We take steps to protect your privacy
-        as part of this process. This includes disconnecting the data from your
-        Google Account before reviewers see or annotate it, and storing those
-        disconnected copies for up to 18 months. Please don&apos;t submit
-        confidential information or any data you wouldn&apos;t want a reviewer
-        to see or Google to use to improve our products, services and
-        machine-learning technologies.
+        {t(
+          'privacy.human_review_description',
+          "To help with quality and improve our products (such as generative machine-learning models), human reviewers may read, annotate, and process the data collected above. We take steps to protect your privacy as part of this process. This includes disconnecting the data from your Google Account before reviewers see or annotate it, and storing those disconnected copies for up to 18 months. Please don't submit confidential information or any data you wouldn't want a reviewer to see or Google to use to improve our products, services and machine-learning technologies.",
+        )}
       </Text>
       <Newline />
       <Box flexDirection="column">
         <Text color={theme.text.primary}>
-          Allow Google to use this data to develop and improve our products?
+          {t(
+            'privacy.allow_data_usage_question',
+            'Allow Google to use this data to develop and improve our products?',
+          )}
         </Text>
         <RadioButtonSelect
           items={items}
@@ -132,7 +147,10 @@
       </Text>
       <Newline />
       <Text color={theme.text.secondary}>
-        Press Enter to choose an option and exit.
+        {t(
+          'privacy.press_enter_choose_exit',
+          'Press Enter to choose an option and exit.',
+        )}
       </Text>
     </Box>
   );
