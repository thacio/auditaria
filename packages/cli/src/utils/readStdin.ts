/**
 * @license
 * Copyright 2025 Google LLC
 * SPDX-License-Identifier: Apache-2.0
 */
import { t } from '@thacio/auditaria-cli-core';

export async function readStdin(): Promise<string> {
  const MAX_STDIN_SIZE = 8 * 1024 * 1024; // 8MB
  return new Promise((resolve, reject) => {
    let data = '';
    let totalSize = 0;
    process.stdin.setEncoding('utf8');

<<<<<<< HEAD
    function cleanup() {
      clearTimeout(timeout);
      process.stdin.removeListener('readable', onReadable);
      process.stdin.removeListener('end', onEnd);
      process.stdin.removeListener('error', onError);
    }

    function processChunk(chunk: string): boolean {
      hasReceivedData = true;
      if (totalSize + chunk.length > MAX_STDIN_SIZE) {
        const remainingSize = MAX_STDIN_SIZE - totalSize;
        data += chunk.slice(0, remainingSize);
        console.warn(
          t('stdin.truncated_warning', 'Warning: stdin input truncated to {size} bytes.', {
            size: MAX_STDIN_SIZE
          })
        );
        process.stdin.destroy();
        return true; // Indicates truncation occurred
      } else {
        data += chunk;
        totalSize += chunk.length;
        return false;
      }
    }

    function checkInitialState(): boolean {
      if (process.stdin.destroyed || process.stdin.readableEnded) {
        cleanup();
        resolve('');
        return true;
      }

      const chunk = process.stdin.read();
      if (chunk !== null) {
        processChunk(chunk);
        return false;
      }
=======
    const pipedInputShouldBeAvailableInMs = 500;
    let pipedInputTimerId: null | NodeJS.Timeout = setTimeout(() => {
      // stop reading if input is not available yet, this is needed
      // in terminals where stdin is never TTY and nothing's piped
      // which causes the program to get stuck expecting data from stdin
      onEnd();
    }, pipedInputShouldBeAvailableInMs);
>>>>>>> d89f7ea9

    const onReadable = () => {
      let chunk;
      while ((chunk = process.stdin.read()) !== null) {
        if (pipedInputTimerId) {
          clearTimeout(pipedInputTimerId);
          pipedInputTimerId = null;
        }

        if (totalSize + chunk.length > MAX_STDIN_SIZE) {
          const remainingSize = MAX_STDIN_SIZE - totalSize;
          data += chunk.slice(0, remainingSize);
          console.warn(
            `Warning: stdin input truncated to ${MAX_STDIN_SIZE} bytes.`,
          );
          process.stdin.destroy(); // Stop reading further
          break;
        }
        data += chunk;
        totalSize += chunk.length;
      }
    };

    const onEnd = () => {
      cleanup();
      resolve(data);
    };

    const onError = (err: Error) => {
      cleanup();
      reject(err);
    };

    const cleanup = () => {
      if (pipedInputTimerId) {
        clearTimeout(pipedInputTimerId);
        pipedInputTimerId = null;
      }
      process.stdin.removeListener('readable', onReadable);
      process.stdin.removeListener('end', onEnd);
      process.stdin.removeListener('error', onError);
    };

    process.stdin.on('readable', onReadable);
    process.stdin.on('end', onEnd);
    process.stdin.on('error', onError);
  });
}<|MERGE_RESOLUTION|>--- conflicted
+++ resolved
@@ -12,46 +12,6 @@
     let totalSize = 0;
     process.stdin.setEncoding('utf8');
 
-<<<<<<< HEAD
-    function cleanup() {
-      clearTimeout(timeout);
-      process.stdin.removeListener('readable', onReadable);
-      process.stdin.removeListener('end', onEnd);
-      process.stdin.removeListener('error', onError);
-    }
-
-    function processChunk(chunk: string): boolean {
-      hasReceivedData = true;
-      if (totalSize + chunk.length > MAX_STDIN_SIZE) {
-        const remainingSize = MAX_STDIN_SIZE - totalSize;
-        data += chunk.slice(0, remainingSize);
-        console.warn(
-          t('stdin.truncated_warning', 'Warning: stdin input truncated to {size} bytes.', {
-            size: MAX_STDIN_SIZE
-          })
-        );
-        process.stdin.destroy();
-        return true; // Indicates truncation occurred
-      } else {
-        data += chunk;
-        totalSize += chunk.length;
-        return false;
-      }
-    }
-
-    function checkInitialState(): boolean {
-      if (process.stdin.destroyed || process.stdin.readableEnded) {
-        cleanup();
-        resolve('');
-        return true;
-      }
-
-      const chunk = process.stdin.read();
-      if (chunk !== null) {
-        processChunk(chunk);
-        return false;
-      }
-=======
     const pipedInputShouldBeAvailableInMs = 500;
     let pipedInputTimerId: null | NodeJS.Timeout = setTimeout(() => {
       // stop reading if input is not available yet, this is needed
@@ -59,7 +19,6 @@
       // which causes the program to get stuck expecting data from stdin
       onEnd();
     }, pipedInputShouldBeAvailableInMs);
->>>>>>> d89f7ea9
 
     const onReadable = () => {
       let chunk;
@@ -73,7 +32,9 @@
           const remainingSize = MAX_STDIN_SIZE - totalSize;
           data += chunk.slice(0, remainingSize);
           console.warn(
-            `Warning: stdin input truncated to ${MAX_STDIN_SIZE} bytes.`,
+            t('stdin.truncated_warning', 'Warning: stdin input truncated to {size} bytes.', {
+              size: MAX_STDIN_SIZE
+            })
           );
           process.stdin.destroy(); // Stop reading further
           break;
