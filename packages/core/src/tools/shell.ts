--- conflicted
+++ resolved
@@ -335,35 +335,20 @@
       if (this.config.getDebugMode()) {
         returnDisplayMessage = llmContent;
       } else {
-<<<<<<< HEAD
-        // Output is empty, let's provide a reason if the command failed or was cancelled
-        if (signal.aborted) {
-          returnDisplayMessage = t('tools.shell.command_cancelled_user', 'Command cancelled by user.');
-        } else if (processSignal) {
-          returnDisplayMessage = t('tools.shell.command_terminated_signal', 'Command terminated by signal: {signal}', { signal: processSignal });
-        } else if (error) {
-          // If error is not null, it's an Error object (or other truthy value)
-          returnDisplayMessage = t('tools.shell.command_failed', 'Command failed: {error}', { error: getErrorMessage(error) });
-        } else if (code !== null && code !== 0) {
-          returnDisplayMessage = t('tools.shell.command_exit_code', 'Command exited with code: {code}', { code });
-=======
         if (result.output.trim()) {
           returnDisplayMessage = result.output;
         } else {
           if (result.aborted) {
-            returnDisplayMessage = 'Command cancelled by user.';
+            returnDisplayMessage = t('tools.shell.command_cancelled_user', 'Command cancelled by user.');
           } else if (result.signal) {
-            returnDisplayMessage = `Command terminated by signal: ${result.signal}`;
+            returnDisplayMessage = t('tools.shell.command_terminated_signal', 'Command terminated by signal: {signal}', { signal: result.signal });
           } else if (result.error) {
-            returnDisplayMessage = `Command failed: ${getErrorMessage(
-              result.error,
-            )}`;
+            returnDisplayMessage = t('tools.shell.command_failed', 'Command failed: {error}', { error: getErrorMessage(result.error) });
           } else if (result.exitCode !== null && result.exitCode !== 0) {
-            returnDisplayMessage = `Command exited with code: ${result.exitCode}`;
+            returnDisplayMessage = t('tools.shell.command_exit_code', 'Command exited with code: {code}', { code: result.exitCode });
           }
           // If output is empty and command succeeded (code 0, no error/signal/abort),
           // returnDisplayMessage will remain empty, which is fine.
->>>>>>> ca5dd28a
         }
       }
 
