/**
 * @license
 * Copyright 2025 Google LLC
 * SPDX-License-Identifier: Apache-2.0
 */

<<<<<<< HEAD
import { debugLogger } from '@thacio/auditaria-cli-core';
=======
import { debugLogger } from '@google/gemini-cli-core';
import tinygradient from 'tinygradient';
>>>>>>> d7243fb8

// Mapping from common CSS color names (lowercase) to hex codes (lowercase)
// Excludes names directly supported by Ink
export const CSS_NAME_TO_HEX_MAP: Readonly<Record<string, string>> = {
  aliceblue: '#f0f8ff',
  antiquewhite: '#faebd7',
  aqua: '#00ffff',
  aquamarine: '#7fffd4',
  azure: '#f0ffff',
  beige: '#f5f5dc',
  bisque: '#ffe4c4',
  blanchedalmond: '#ffebcd',
  blueviolet: '#8a2be2',
  brown: '#a52a2a',
  burlywood: '#deb887',
  cadetblue: '#5f9ea0',
  chartreuse: '#7fff00',
  chocolate: '#d2691e',
  coral: '#ff7f50',
  cornflowerblue: '#6495ed',
  cornsilk: '#fff8dc',
  crimson: '#dc143c',
  darkblue: '#00008b',
  darkcyan: '#008b8b',
  darkgoldenrod: '#b8860b',
  darkgray: '#a9a9a9',
  darkgrey: '#a9a9a9',
  darkgreen: '#006400',
  darkkhaki: '#bdb76b',
  darkmagenta: '#8b008b',
  darkolivegreen: '#556b2f',
  darkorange: '#ff8c00',
  darkorchid: '#9932cc',
  darkred: '#8b0000',
  darksalmon: '#e9967a',
  darkseagreen: '#8fbc8f',
  darkslateblue: '#483d8b',
  darkslategray: '#2f4f4f',
  darkslategrey: '#2f4f4f',
  darkturquoise: '#00ced1',
  darkviolet: '#9400d3',
  deeppink: '#ff1493',
  deepskyblue: '#00bfff',
  dimgray: '#696969',
  dimgrey: '#696969',
  dodgerblue: '#1e90ff',
  firebrick: '#b22222',
  floralwhite: '#fffaf0',
  forestgreen: '#228b22',
  fuchsia: '#ff00ff',
  gainsboro: '#dcdcdc',
  ghostwhite: '#f8f8ff',
  gold: '#ffd700',
  goldenrod: '#daa520',
  greenyellow: '#adff2f',
  honeydew: '#f0fff0',
  hotpink: '#ff69b4',
  indianred: '#cd5c5c',
  indigo: '#4b0082',
  ivory: '#fffff0',
  khaki: '#f0e68c',
  lavender: '#e6e6fa',
  lavenderblush: '#fff0f5',
  lawngreen: '#7cfc00',
  lemonchiffon: '#fffacd',
  lightblue: '#add8e6',
  lightcoral: '#f08080',
  lightcyan: '#e0ffff',
  lightgoldenrodyellow: '#fafad2',
  lightgray: '#d3d3d3',
  lightgrey: '#d3d3d3',
  lightgreen: '#90ee90',
  lightpink: '#ffb6c1',
  lightsalmon: '#ffa07a',
  lightseagreen: '#20b2aa',
  lightskyblue: '#87cefa',
  lightslategray: '#778899',
  lightslategrey: '#778899',
  lightsteelblue: '#b0c4de',
  lightyellow: '#ffffe0',
  lime: '#00ff00',
  limegreen: '#32cd32',
  linen: '#faf0e6',
  maroon: '#800000',
  mediumaquamarine: '#66cdaa',
  mediumblue: '#0000cd',
  mediumorchid: '#ba55d3',
  mediumpurple: '#9370db',
  mediumseagreen: '#3cb371',
  mediumslateblue: '#7b68ee',
  mediumspringgreen: '#00fa9a',
  mediumturquoise: '#48d1cc',
  mediumvioletred: '#c71585',
  midnightblue: '#191970',
  mintcream: '#f5fffa',
  mistyrose: '#ffe4e1',
  moccasin: '#ffe4b5',
  navajowhite: '#ffdead',
  navy: '#000080',
  oldlace: '#fdf5e6',
  olive: '#808000',
  olivedrab: '#6b8e23',
  orange: '#ffa500',
  orangered: '#ff4500',
  orchid: '#da70d6',
  palegoldenrod: '#eee8aa',
  palegreen: '#98fb98',
  paleturquoise: '#afeeee',
  palevioletred: '#db7093',
  papayawhip: '#ffefd5',
  peachpuff: '#ffdab9',
  peru: '#cd853f',
  pink: '#ffc0cb',
  plum: '#dda0dd',
  powderblue: '#b0e0e6',
  purple: '#800080',
  rebeccapurple: '#663399',
  rosybrown: '#bc8f8f',
  royalblue: '#4169e1',
  saddlebrown: '#8b4513',
  salmon: '#fa8072',
  sandybrown: '#f4a460',
  seagreen: '#2e8b57',
  seashell: '#fff5ee',
  sienna: '#a0522d',
  silver: '#c0c0c0',
  skyblue: '#87ceeb',
  slateblue: '#6a5acd',
  slategray: '#708090',
  slategrey: '#708090',
  snow: '#fffafa',
  springgreen: '#00ff7f',
  steelblue: '#4682b4',
  tan: '#d2b48c',
  teal: '#008080',
  thistle: '#d8bfd8',
  tomato: '#ff6347',
  turquoise: '#40e0d0',
  violet: '#ee82ee',
  wheat: '#f5deb3',
  whitesmoke: '#f5f5f5',
  yellowgreen: '#9acd32',
};

// Define the set of Ink's named colors for quick lookup
export const INK_SUPPORTED_NAMES = new Set([
  'black',
  'red',
  'green',
  'yellow',
  'blue',
  'cyan',
  'magenta',
  'white',
  'gray',
  'grey',
  'blackbright',
  'redbright',
  'greenbright',
  'yellowbright',
  'bluebright',
  'cyanbright',
  'magentabright',
  'whitebright',
]);

/**
 * Checks if a color string is valid (hex, Ink-supported color name, or CSS color name).
 * This function uses the same validation logic as the Theme class's _resolveColor method
 * to ensure consistency between validation and resolution.
 * @param color The color string to validate.
 * @returns True if the color is valid.
 */
export function isValidColor(color: string): boolean {
  const lowerColor = color.toLowerCase();

  // 1. Check if it's a hex code
  if (lowerColor.startsWith('#')) {
    return /^#[0-9A-Fa-f]{3}([0-9A-Fa-f]{3})?$/.test(color);
  }

  // 2. Check if it's an Ink supported name
  if (INK_SUPPORTED_NAMES.has(lowerColor)) {
    return true;
  }

  // 3. Check if it's a known CSS name we can map to hex
  if (CSS_NAME_TO_HEX_MAP[lowerColor]) {
    return true;
  }

  // 4. Not a valid color
  return false;
}

/**
 * Resolves a CSS color value (name or hex) into an Ink-compatible color string.
 * @param colorValue The raw color string (e.g., 'blue', '#ff0000', 'darkkhaki').
 * @returns An Ink-compatible color string (hex or name), or undefined if not resolvable.
 */
export function resolveColor(colorValue: string): string | undefined {
  const lowerColor = colorValue.toLowerCase();

  // 1. Check if it's already a hex code and valid
  if (lowerColor.startsWith('#')) {
    if (/^#[0-9A-Fa-f]{3}([0-9A-Fa-f]{3})?$/.test(colorValue)) {
      return lowerColor;
    } else {
      return undefined;
    }
  }
  // 2. Check if it's an Ink supported name (lowercase)
  else if (INK_SUPPORTED_NAMES.has(lowerColor)) {
    return lowerColor; // Use Ink name directly
  }
  // 3. Check if it's a known CSS name we can map to hex
  else if (CSS_NAME_TO_HEX_MAP[lowerColor]) {
    return CSS_NAME_TO_HEX_MAP[lowerColor]; // Use mapped hex
  }

  // 4. Could not resolve
  debugLogger.warn(
    `[ColorUtils] Could not resolve color "${colorValue}" to an Ink-compatible format.`,
  );
  return undefined;
}

export function interpolateColor(
  color1: string,
  color2: string,
  factor: number,
) {
  const gradient = tinygradient(color1, color2);
  const color = gradient.rgbAt(factor);
  return color.toHexString();
}<|MERGE_RESOLUTION|>--- conflicted
+++ resolved
@@ -4,12 +4,8 @@
  * SPDX-License-Identifier: Apache-2.0
  */
 
-<<<<<<< HEAD
 import { debugLogger } from '@thacio/auditaria-cli-core';
-=======
-import { debugLogger } from '@google/gemini-cli-core';
 import tinygradient from 'tinygradient';
->>>>>>> d7243fb8
 
 // Mapping from common CSS color names (lowercase) to hex codes (lowercase)
 // Excludes names directly supported by Ink
