/**
 * @license
 * Copyright 2025 Google LLC
 * SPDX-License-Identifier: Apache-2.0
 */

import { t, isEditorAvailable } from '@thacio/auditaria-cli-core';

import type React from 'react';
import { useState } from 'react';
import { Box, Text } from 'ink';
import { theme } from '../semantic-colors.js';
import {
  editorSettingsManager,
  type EditorDisplay,
} from '../editors/editorSettingsManager.js';
import { RadioButtonSelect } from './shared/RadioButtonSelect.js';
import type {
  LoadableSettingScope,
  LoadedSettings,
} from '../../config/settings.js';
import { SettingScope } from '../../config/settings.js';
<<<<<<< HEAD
import type { EditorType } from '@thacio/auditaria-cli-core';
=======
import {
  type EditorType,
  isEditorAvailable,
  EDITOR_DISPLAY_NAMES,
} from '@google/gemini-cli-core';
>>>>>>> 86828bb5
import { useKeypress } from '../hooks/useKeypress.js';

interface EditorDialogProps {
  onSelect: (
    editorType: EditorType | undefined,
    scope: LoadableSettingScope,
  ) => void;
  settings: LoadedSettings;
  onExit: () => void;
}

export function EditorSettingsDialog({
  onSelect,
  settings,
  onExit,
}: EditorDialogProps): React.JSX.Element {
  const [selectedScope, setSelectedScope] = useState<LoadableSettingScope>(
    SettingScope.User,
  );
  const [focusedSection, setFocusedSection] = useState<'editor' | 'scope'>(
    'editor',
  );
  useKeypress(
    (key) => {
      if (key.name === 'tab') {
        setFocusedSection((prev) => (prev === 'editor' ? 'scope' : 'editor'));
      }
      if (key.name === 'escape') {
        onExit();
      }
    },
    { isActive: true },
  );

  const editorItems: EditorDisplay[] =
    editorSettingsManager.getAvailableEditorDisplays();

  const currentPreference =
    settings.forScope(selectedScope).settings.general?.preferredEditor;
  let editorIndex = currentPreference
    ? editorItems.findIndex(
        (item: EditorDisplay) => item.type === currentPreference,
      )
    : 0;
  if (editorIndex === -1) {
    console.error(`Editor is not supported: ${currentPreference}`);
    editorIndex = 0;
  }

  const scopeItems: Array<{
    label: string;
    value: LoadableSettingScope;
    key: string;
  }> = [
    {
      label: t('editor_dialog.scope_options.user_settings', 'User Settings'),
      value: SettingScope.User,
      key: SettingScope.User,
    },
    {
      label: t(
        'editor_dialog.scope_options.workspace_settings',
        'Workspace Settings',
      ),
      value: SettingScope.Workspace,
      key: SettingScope.Workspace,
    },
  ];

  const handleEditorSelect = (editorType: EditorType | 'not_set') => {
    if (editorType === 'not_set') {
      onSelect(undefined, selectedScope);
      return;
    }
    onSelect(editorType, selectedScope);
  };

  const handleScopeSelect = (scope: LoadableSettingScope) => {
    setSelectedScope(scope);
    setFocusedSection('editor');
  };

  let otherScopeModifiedMessage = '';
  const otherScope =
    selectedScope === SettingScope.User
      ? SettingScope.Workspace
      : SettingScope.User;
  if (
    settings.forScope(otherScope).settings.general?.preferredEditor !==
    undefined
  ) {
    otherScopeModifiedMessage =
      settings.forScope(selectedScope).settings.general?.preferredEditor !==
      undefined
        ? t(
            'editor_dialog.messages.also_modified_in',
            '(Also modified in {scope})',
            { scope: otherScope },
          )
        : t('editor_dialog.messages.modified_in', '(Modified in {scope})', {
            scope: otherScope,
          });
  }

  let mergedEditorName = t('editor_dialog.messages.none', 'None');
  if (
    settings.merged.general?.preferredEditor &&
    isEditorAvailable(settings.merged.general?.preferredEditor)
  ) {
    mergedEditorName =
      EDITOR_DISPLAY_NAMES[
        settings.merged.general?.preferredEditor as EditorType
      ];
  }

  return (
    <Box
      borderStyle="round"
      borderColor={theme.border.default}
      flexDirection="row"
      padding={1}
      width="100%"
    >
      <Box flexDirection="column" width="45%" paddingRight={2}>
        <Text bold={focusedSection === 'editor'}>
          {focusedSection === 'editor' ? '> ' : '  '}
          {t('editor_dialog.title', 'Select Editor')}{' '}
          <Text color={theme.text.secondary}>{otherScopeModifiedMessage}</Text>
        </Text>
        <RadioButtonSelect
          items={editorItems.map((item) => ({
            label: item.name,
            value: item.type,
            disabled: item.disabled,
            key: item.type,
          }))}
          initialIndex={editorIndex}
          onSelect={handleEditorSelect}
          isFocused={focusedSection === 'editor'}
          key={selectedScope}
        />

        <Box marginTop={1} flexDirection="column">
          <Text bold={focusedSection === 'scope'}>
            {focusedSection === 'scope' ? '> ' : '  '}
            {t('editor_dialog.apply_to', 'Apply To')}
          </Text>
          <RadioButtonSelect
            items={scopeItems}
            initialIndex={0}
            onSelect={handleScopeSelect}
            isFocused={focusedSection === 'scope'}
          />
        </Box>

        <Box marginTop={1}>
          <Text color={theme.text.secondary}>
            {t(
              'editor_dialog.messages.use_enter_tab',
              '(Use Enter to select, Tab to change focus, Esc to close)',
            )}
          </Text>
        </Box>
      </Box>

      <Box flexDirection="column" width="55%" paddingLeft={2}>
        <Text bold color={theme.text.primary}>
          {t('editor_dialog.editor_preference', 'Editor Preference')}
        </Text>
        <Box flexDirection="column" gap={1} marginTop={1}>
          <Text color={theme.text.secondary}>
            {t(
              'editor_dialog.messages.supported_editors',
              'These editors are currently supported. Please note that some editors cannot be used in sandbox mode.',
            )}
          </Text>
          <Text color={theme.text.secondary}>
            {t(
              'editor_dialog.messages.preferred_editor',
              'Your preferred editor is:',
            )}{' '}
            <Text
              color={
                mergedEditorName === t('editor_dialog.messages.none', 'None')
                  ? theme.status.error
                  : theme.text.link
              }
              bold
            >
              {mergedEditorName}
            </Text>
            .
          </Text>
        </Box>
      </Box>
    </Box>
  );
}<|MERGE_RESOLUTION|>--- conflicted
+++ resolved
@@ -3,8 +3,6 @@
  * Copyright 2025 Google LLC
  * SPDX-License-Identifier: Apache-2.0
  */
-
-import { t, isEditorAvailable } from '@thacio/auditaria-cli-core';
 
 import type React from 'react';
 import { useState } from 'react';
@@ -20,15 +18,11 @@
   LoadedSettings,
 } from '../../config/settings.js';
 import { SettingScope } from '../../config/settings.js';
-<<<<<<< HEAD
-import type { EditorType } from '@thacio/auditaria-cli-core';
-=======
 import {
   type EditorType,
   isEditorAvailable,
   EDITOR_DISPLAY_NAMES,
-} from '@google/gemini-cli-core';
->>>>>>> 86828bb5
+} from '@thacio/auditaria-cli-core';
 import { useKeypress } from '../hooks/useKeypress.js';
 
 interface EditorDialogProps {
@@ -84,15 +78,12 @@
     key: string;
   }> = [
     {
-      label: t('editor_dialog.scope_options.user_settings', 'User Settings'),
+      label: 'User Settings',
       value: SettingScope.User,
       key: SettingScope.User,
     },
     {
-      label: t(
-        'editor_dialog.scope_options.workspace_settings',
-        'Workspace Settings',
-      ),
+      label: 'Workspace Settings',
       value: SettingScope.Workspace,
       key: SettingScope.Workspace,
     },
@@ -123,17 +114,11 @@
     otherScopeModifiedMessage =
       settings.forScope(selectedScope).settings.general?.preferredEditor !==
       undefined
-        ? t(
-            'editor_dialog.messages.also_modified_in',
-            '(Also modified in {scope})',
-            { scope: otherScope },
-          )
-        : t('editor_dialog.messages.modified_in', '(Modified in {scope})', {
-            scope: otherScope,
-          });
+        ? `(Also modified in ${otherScope})`
+        : `(Modified in ${otherScope})`;
   }
 
-  let mergedEditorName = t('editor_dialog.messages.none', 'None');
+  let mergedEditorName = 'None';
   if (
     settings.merged.general?.preferredEditor &&
     isEditorAvailable(settings.merged.general?.preferredEditor)
@@ -154,8 +139,7 @@
     >
       <Box flexDirection="column" width="45%" paddingRight={2}>
         <Text bold={focusedSection === 'editor'}>
-          {focusedSection === 'editor' ? '> ' : '  '}
-          {t('editor_dialog.title', 'Select Editor')}{' '}
+          {focusedSection === 'editor' ? '> ' : '  '}Select Editor{' '}
           <Text color={theme.text.secondary}>{otherScopeModifiedMessage}</Text>
         </Text>
         <RadioButtonSelect
@@ -173,8 +157,7 @@
 
         <Box marginTop={1} flexDirection="column">
           <Text bold={focusedSection === 'scope'}>
-            {focusedSection === 'scope' ? '> ' : '  '}
-            {t('editor_dialog.apply_to', 'Apply To')}
+            {focusedSection === 'scope' ? '> ' : '  '}Apply To
           </Text>
           <RadioButtonSelect
             items={scopeItems}
@@ -186,33 +169,25 @@
 
         <Box marginTop={1}>
           <Text color={theme.text.secondary}>
-            {t(
-              'editor_dialog.messages.use_enter_tab',
-              '(Use Enter to select, Tab to change focus, Esc to close)',
-            )}
+            (Use Enter to select, Tab to change focus, Esc to close)
           </Text>
         </Box>
       </Box>
 
       <Box flexDirection="column" width="55%" paddingLeft={2}>
         <Text bold color={theme.text.primary}>
-          {t('editor_dialog.editor_preference', 'Editor Preference')}
+          Editor Preference
         </Text>
         <Box flexDirection="column" gap={1} marginTop={1}>
           <Text color={theme.text.secondary}>
-            {t(
-              'editor_dialog.messages.supported_editors',
-              'These editors are currently supported. Please note that some editors cannot be used in sandbox mode.',
-            )}
+            These editors are currently supported. Please note that some editors
+            cannot be used in sandbox mode.
           </Text>
           <Text color={theme.text.secondary}>
-            {t(
-              'editor_dialog.messages.preferred_editor',
-              'Your preferred editor is:',
-            )}{' '}
+            Your preferred editor is:{' '}
             <Text
               color={
-                mergedEditorName === t('editor_dialog.messages.none', 'None')
+                mergedEditorName === 'None'
                   ? theme.status.error
                   : theme.text.link
               }
