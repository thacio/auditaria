/**
 * @license
 * Copyright 2025 Google LLC
 * SPDX-License-Identifier: Apache-2.0
 */

import * as path from 'node:path';
import { inspect } from 'node:util';
import process from 'node:process';
import { t } from '../i18n/index.js';
import type {
  ContentGenerator,
  ContentGeneratorConfig,
} from '../core/contentGenerator.js';
import {
  AuthType,
  createContentGenerator,
  createContentGeneratorConfig,
} from '../core/contentGenerator.js';
import { PromptRegistry } from '../prompts/prompt-registry.js';
import { ToolRegistry } from '../tools/tool-registry.js';
import { LSTool } from '../tools/ls.js';
import { ReadFileTool } from '../tools/read-file.js';
import { GrepTool } from '../tools/grep.js';
import { canUseRipgrep, RipGrepTool } from '../tools/ripGrep.js';
import { GlobTool } from '../tools/glob.js';
import { EditTool } from '../tools/edit.js';
import { SmartEditTool } from '../tools/smart-edit.js';
import { ShellTool } from '../tools/shell.js';
import { WriteFileTool } from '../tools/write-file.js';
import { WebFetchTool } from '../tools/web-fetch.js';
import { ReadManyFilesTool } from '../tools/read-many-files.js';
import { MemoryTool, setGeminiMdFilename } from '../tools/memoryTool.js';
import { TodoTool } from '../tools/todoTool.js';
import { WebSearchTool } from '../tools/web-search.js';
import { GeminiClient } from '../core/client.js';
import { BaseLlmClient } from '../core/baseLlmClient.js';
import type { HookDefinition, HookEventName } from '../hooks/types.js';
import { FileDiscoveryService } from '../services/fileDiscoveryService.js';
import { GitService } from '../services/gitService.js';
import type { TelemetryTarget } from '../telemetry/index.js';
import {
  initializeTelemetry,
  DEFAULT_TELEMETRY_TARGET,
  DEFAULT_OTLP_ENDPOINT,
  uiTelemetryService,
} from '../telemetry/index.js';
import { coreEvents } from '../utils/events.js';
import { tokenLimit } from '../core/tokenLimits.js';
import {
  DEFAULT_GEMINI_EMBEDDING_MODEL,
  DEFAULT_GEMINI_FLASH_MODEL,
  DEFAULT_GEMINI_MODEL,
  DEFAULT_GEMINI_MODEL_AUTO,
  DEFAULT_THINKING_MODE,
} from './models.js';
import { shouldAttemptBrowserLaunch } from '../utils/browser.js';
import type { MCPOAuthConfig } from '../mcp/oauth-provider.js';
import { ideContextStore } from '../ide/ideContext.js';
import { WriteTodosTool } from '../tools/write-todos.js';
import {
  ContextInspectTool,
  ContextForgetTool,
  ContextRestoreTool,
} from '../tools/context-management.js'; // Custom Auditaria Feature: context.management.ts tool
import type { FileSystemService } from '../services/fileSystemService.js';
import { StandardFileSystemService } from '../services/fileSystemService.js';
import { logRipgrepFallback } from '../telemetry/loggers.js';
import { RipgrepFallbackEvent } from '../telemetry/types.js';
import type { FallbackModelHandler } from '../fallback/types.js';
import { ModelRouterService } from '../routing/modelRouterService.js';
import { OutputFormat } from '../output/types.js';
import type { ModelConfigServiceConfig } from '../services/modelConfigService.js';
import { ModelConfigService } from '../services/modelConfigService.js';
import { DEFAULT_MODEL_CONFIGS } from './defaultModelConfigs.js';

// Re-export OAuth config type
export type { MCPOAuthConfig, AnyToolInvocation };
import type { AnyToolInvocation } from '../tools/tools.js';
import { WorkspaceContext } from '../utils/workspaceContext.js';
import { Storage } from './storage.js';
import type { ShellExecutionConfig } from '../services/shellExecutionService.js';
import { FileExclusions } from '../utils/ignorePatterns.js';
import type { EventEmitter } from 'node:events';
import { MessageBus } from '../confirmation-bus/message-bus.js';
import { PolicyEngine } from '../policy/policy-engine.js';
import type { PolicyEngineConfig } from '../policy/types.js';
import type { UserTierId } from '../code_assist/types.js';
import { getCodeAssistServer } from '../code_assist/codeAssist.js';
import type { Experiments } from '../code_assist/experiments/experiments.js';
import { AgentRegistry } from '../agents/registry.js';
import { setGlobalProxy } from '../utils/fetch.js';
import { SubagentToolWrapper } from '../agents/subagent-tool-wrapper.js';
import { getExperiments } from '../code_assist/experiments/experiments.js';
import { ExperimentFlags } from '../code_assist/experiments/flagNames.js';
import { debugLogger } from '../utils/debugLogger.js';

import { ApprovalMode } from '../policy/types.js';

export interface AccessibilitySettings {
  disableLoadingPhrases?: boolean;
  screenReader?: boolean;
}

export interface BugCommandSettings {
  urlTemplate: string;
}

export interface SummarizeToolOutputSettings {
  tokenBudget?: number;
}

export interface TelemetrySettings {
  enabled?: boolean;
  target?: TelemetryTarget;
  otlpEndpoint?: string;
  otlpProtocol?: 'grpc' | 'http';
  logPrompts?: boolean;
  outfile?: string;
  useCollector?: boolean;
}

export interface OutputSettings {
  format?: OutputFormat;
}

export interface CodebaseInvestigatorSettings {
  enabled?: boolean;
  maxNumTurns?: number;
  maxTimeMinutes?: number;
  thinkingBudget?: number;
  model?: string;
}

/**
 * All information required in CLI to handle an extension. Defined in Core so
 * that the collection of loaded, active, and inactive extensions can be passed
 * around on the config object though Core does not use this information
 * directly.
 */
export interface GeminiCLIExtension {
  name: string;
  version: string;
  isActive: boolean;
  path: string;
  installMetadata?: ExtensionInstallMetadata;
  mcpServers?: Record<string, MCPServerConfig>;
  contextFiles: string[];
  excludeTools?: string[];
  id: string;
  hooks?: { [K in HookEventName]?: HookDefinition[] };
}

export interface ExtensionInstallMetadata {
  source: string;
  type: 'git' | 'local' | 'link' | 'github-release';
  releaseTag?: string; // Only present for github-release installs.
  ref?: string;
  autoUpdate?: boolean;
  allowPreRelease?: boolean;
}

import type { FileFilteringOptions } from './constants.js';
import {
  DEFAULT_FILE_FILTERING_OPTIONS,
  DEFAULT_MEMORY_FILE_FILTERING_OPTIONS,
} from './constants.js';

import {
  type ExtensionLoader,
  SimpleExtensionLoader,
} from '../utils/extensionLoader.js';
import { McpClientManager } from '../tools/mcp-client-manager.js';
import { READ_MANY_FILES_TOOL_NAME } from '../tools/tool-names.js';

export type { FileFilteringOptions };
export {
  DEFAULT_FILE_FILTERING_OPTIONS,
  DEFAULT_MEMORY_FILE_FILTERING_OPTIONS,
};

export const DEFAULT_TRUNCATE_TOOL_OUTPUT_THRESHOLD = 4_000_000;
export const DEFAULT_TRUNCATE_TOOL_OUTPUT_LINES = 1000;

export class MCPServerConfig {
  constructor(
    // For stdio transport
    readonly command?: string,
    readonly args?: string[],
    readonly env?: Record<string, string>,
    readonly cwd?: string,
    // For sse transport
    readonly url?: string,
    // For streamable http transport
    readonly httpUrl?: string,
    readonly headers?: Record<string, string>,
    // For websocket transport
    readonly tcp?: string,
    // Common
    readonly timeout?: number,
    readonly trust?: boolean,
    // Metadata
    readonly description?: string,
    readonly includeTools?: string[],
    readonly excludeTools?: string[],
    readonly extension?: GeminiCLIExtension,
    // OAuth configuration
    readonly oauth?: MCPOAuthConfig,
    readonly authProviderType?: AuthProviderType,
    // Service Account Configuration
    /* targetAudience format: CLIENT_ID.apps.googleusercontent.com */
    readonly targetAudience?: string,
    /* targetServiceAccount format: <service-account-name>@<project-num>.iam.gserviceaccount.com */
    readonly targetServiceAccount?: string,
  ) {}
}

export enum AuthProviderType {
  DYNAMIC_DISCOVERY = 'dynamic_discovery',
  GOOGLE_CREDENTIALS = 'google_credentials',
  SERVICE_ACCOUNT_IMPERSONATION = 'service_account_impersonation',
}

export interface SandboxConfig {
  command: 'docker' | 'podman' | 'sandbox-exec';
  image: string;
}

export interface ConfigParameters {
  sessionId: string;
  embeddingModel?: string;
  sandbox?: SandboxConfig;
  targetDir: string;
  includeDirectories?: string[];
  debugMode: boolean;
  question?: string;

  coreTools?: string[];
  allowedTools?: string[];
  excludeTools?: string[];
  toolDiscoveryCommand?: string;
  toolCallCommand?: string;
  mcpServerCommand?: string;
  mcpServers?: Record<string, MCPServerConfig>;
  userMemory?: string;
  geminiMdFileCount?: number;
  geminiMdFilePaths?: string[];
  approvalMode?: ApprovalMode;
  showMemoryUsage?: boolean;
  contextFileName?: string | string[];
  accessibility?: AccessibilitySettings;
  telemetry?: TelemetrySettings;
  usageStatisticsEnabled?: boolean;
  fileFiltering?: {
    respectGitIgnore?: boolean;
    respectGeminiIgnore?: boolean;
    enableRecursiveFileSearch?: boolean;
    disableFuzzySearch?: boolean;
  };
  checkpointing?: boolean;
  proxy?: string;
  cwd: string;
  fileDiscoveryService?: FileDiscoveryService;
  bugCommand?: BugCommandSettings;
  model: string;
  useImprovedFallbackStrategy?: boolean;
  maxSessionTurns?: number;
  experimentalZedIntegration?: boolean;
  listSessions?: boolean;
  deleteSession?: string;
  listExtensions?: boolean;
  extensionLoader?: ExtensionLoader;
  enabledExtensions?: string[];
  enableExtensionReloading?: boolean;
  allowedMcpServers?: string[];
  blockedMcpServers?: string[];
  noBrowser?: boolean;
  summarizeToolOutput?: Record<string, SummarizeToolOutputSettings>;
  folderTrust?: boolean;
  ideMode?: boolean;
  loadMemoryFromIncludeDirectories?: boolean;
  importFormat?: 'tree' | 'flat';
  discoveryMaxDirs?: number;
  compressionThreshold?: number;
  interactive?: boolean;
  trustedFolder?: boolean;
  useRipgrep?: boolean;
  enableInteractiveShell?: boolean;
  skipNextSpeakerCheck?: boolean;
  shellExecutionConfig?: ShellExecutionConfig;
  extensionManagement?: boolean;
  enablePromptCompletion?: boolean;
  truncateToolOutputThreshold?: number;
  truncateToolOutputLines?: number;
  enableToolOutputTruncation?: boolean;
  eventEmitter?: EventEmitter;
  useSmartEdit?: boolean;
  useWriteTodos?: boolean;
  policyEngineConfig?: PolicyEngineConfig;
  output?: OutputSettings;
  useModelRouter?: boolean;
  enableMessageBusIntegration?: boolean;
  disableModelRouterForAuth?: AuthType[];
  codebaseInvestigatorSettings?: CodebaseInvestigatorSettings;
  continueOnFailedApiCall?: boolean;
  retryFetchErrors?: boolean;
  enableShellOutputEfficiency?: boolean;
  fakeResponses?: string;
  recordResponses?: string;
  ptyInfo?: string;
  disableYoloMode?: boolean;
  modelConfigServiceConfig?: ModelConfigServiceConfig;
  enableHooks?: boolean;
  experiments?: Experiments;
  hooks?: {
    [K in HookEventName]?: HookDefinition[];
  };
}

export class Config {
  private toolRegistry!: ToolRegistry;
  private mcpClientManager?: McpClientManager;
  private allowedMcpServers: string[];
  private blockedMcpServers: string[];
  private promptRegistry!: PromptRegistry;
  private agentRegistry!: AgentRegistry;
  private sessionId: string;
  private fileSystemService: FileSystemService;
  private contentGeneratorConfig!: ContentGeneratorConfig;
  private contentGenerator!: ContentGenerator;
  readonly modelConfigService: ModelConfigService;
  private readonly embeddingModel: string;
  private readonly sandbox: SandboxConfig | undefined;
  private readonly targetDir: string;
  private workspaceContext: WorkspaceContext;
  private readonly debugMode: boolean;
  private readonly question: string | undefined;

  private readonly coreTools: string[] | undefined;
  private readonly allowedTools: string[] | undefined;
  private readonly excludeTools: string[] | undefined;
  private readonly toolDiscoveryCommand: string | undefined;
  private readonly toolCallCommand: string | undefined;
  private readonly mcpServerCommand: string | undefined;
  private mcpServers: Record<string, MCPServerConfig> | undefined;
  private userMemory: string;
  private geminiMdFileCount: number;
  private geminiMdFilePaths: string[];
  private approvalMode: ApprovalMode;
  private readonly showMemoryUsage: boolean;
  private readonly accessibility: AccessibilitySettings;
  private readonly telemetrySettings: TelemetrySettings;
  private readonly usageStatisticsEnabled: boolean;
  private geminiClient!: GeminiClient;
  private baseLlmClient!: BaseLlmClient;
  private modelRouterService: ModelRouterService;
  private readonly fileFiltering: {
    respectGitIgnore: boolean;
    respectGeminiIgnore: boolean;
    enableRecursiveFileSearch: boolean;
    disableFuzzySearch: boolean;
  };
  private fileDiscoveryService: FileDiscoveryService | null = null;
  private gitService: GitService | undefined = undefined;
  private readonly checkpointing: boolean;
  private readonly proxy: string | undefined;
  private readonly cwd: string;
  private readonly bugCommand: BugCommandSettings | undefined;
  private model: string;
  private readonly noBrowser: boolean;
  private readonly folderTrust: boolean;
  private ideMode: boolean;
  private modelSwitchedDuringSession: boolean = false;
  private useImprovedFallbackStrategy: boolean;
  private disableFallbackForSession: boolean = false;
  private inFallbackMode = false;
  private readonly maxSessionTurns: number;
  private readonly listSessions: boolean;
  private readonly deleteSession: string | undefined;
  private readonly listExtensions: boolean;
  private readonly _extensionLoader: ExtensionLoader;
  private readonly _enabledExtensions: string[];
  private readonly enableExtensionReloading: boolean;
  fallbackModelHandler?: FallbackModelHandler;
  private quotaErrorOccurred: boolean = false;
  private readonly summarizeToolOutput:
    | Record<string, SummarizeToolOutputSettings>
    | undefined;
  private readonly experimentalZedIntegration: boolean = false;
  private readonly loadMemoryFromIncludeDirectories: boolean = false;
  private readonly importFormat: 'tree' | 'flat';
  private readonly discoveryMaxDirs: number;
  private readonly compressionThreshold: number | undefined;
  private readonly interactive: boolean;
  private readonly ptyInfo: string;
  private readonly trustedFolder: boolean | undefined;
  private readonly useRipgrep: boolean;
  private readonly enableInteractiveShell: boolean;
  private readonly skipNextSpeakerCheck: boolean;
  private shellExecutionConfig: ShellExecutionConfig;
  private readonly extensionManagement: boolean = true;
  private readonly enablePromptCompletion: boolean = false;
  private readonly truncateToolOutputThreshold: number;
  private readonly truncateToolOutputLines: number;
  private readonly enableToolOutputTruncation: boolean;
  private initialized: boolean = false;
  readonly storage: Storage;
  private readonly fileExclusions: FileExclusions;
  private readonly eventEmitter?: EventEmitter;
  private readonly useSmartEdit: boolean;
  private readonly useWriteTodos: boolean;
  private readonly messageBus: MessageBus;
  private readonly policyEngine: PolicyEngine;
  private readonly outputSettings: OutputSettings;
  private useModelRouter: boolean;
  private readonly initialUseModelRouter: boolean;
  private readonly disableModelRouterForAuth?: AuthType[];
  private readonly enableMessageBusIntegration: boolean;
  private readonly codebaseInvestigatorSettings: CodebaseInvestigatorSettings;
  private readonly continueOnFailedApiCall: boolean;
  private readonly retryFetchErrors: boolean;
  private readonly enableShellOutputEfficiency: boolean;
  readonly fakeResponses?: string;
  readonly recordResponses?: string;
  private readonly disableYoloMode: boolean;
  private readonly enableHooks: boolean;
  private readonly hooks:
    | { [K in HookEventName]?: HookDefinition[] }
    | undefined;
  private experiments: Experiments | undefined;
  private experimentsPromise: Promise<void> | undefined;

  constructor(params: ConfigParameters) {
    this.sessionId = params.sessionId;
    this.embeddingModel =
      params.embeddingModel ?? DEFAULT_GEMINI_EMBEDDING_MODEL;
    this.fileSystemService = new StandardFileSystemService();
    this.sandbox = params.sandbox;
    this.targetDir = path.resolve(params.targetDir);
    this.workspaceContext = new WorkspaceContext(
      this.targetDir,
      params.includeDirectories ?? [],
    );
    this.debugMode = params.debugMode;
    this.question = params.question;

    this.coreTools = params.coreTools;
    this.allowedTools = params.allowedTools;
    this.excludeTools = params.excludeTools;
    this.toolDiscoveryCommand = params.toolDiscoveryCommand;
    this.toolCallCommand = params.toolCallCommand;
    this.mcpServerCommand = params.mcpServerCommand;
    this.mcpServers = params.mcpServers;
    this.allowedMcpServers = params.allowedMcpServers ?? [];
    this.blockedMcpServers = params.blockedMcpServers ?? [];
    this.userMemory = params.userMemory ?? '';
    this.geminiMdFileCount = params.geminiMdFileCount ?? 0;
    this.geminiMdFilePaths = params.geminiMdFilePaths ?? [];
    this.approvalMode = params.approvalMode ?? ApprovalMode.DEFAULT;
    this.showMemoryUsage = params.showMemoryUsage ?? false;
    this.accessibility = params.accessibility ?? {};
    this.telemetrySettings = {
      enabled: params.telemetry?.enabled ?? false,
      target: params.telemetry?.target ?? DEFAULT_TELEMETRY_TARGET,
      otlpEndpoint: params.telemetry?.otlpEndpoint ?? DEFAULT_OTLP_ENDPOINT,
      otlpProtocol: params.telemetry?.otlpProtocol,
      logPrompts: params.telemetry?.logPrompts ?? true,
      outfile: params.telemetry?.outfile,
      useCollector: params.telemetry?.useCollector,
    };
    this.usageStatisticsEnabled = params.usageStatisticsEnabled ?? true;

    this.fileFiltering = {
      respectGitIgnore:
        params.fileFiltering?.respectGitIgnore ??
        DEFAULT_FILE_FILTERING_OPTIONS.respectGitIgnore,
      respectGeminiIgnore:
        params.fileFiltering?.respectGeminiIgnore ??
        DEFAULT_FILE_FILTERING_OPTIONS.respectGeminiIgnore,
      enableRecursiveFileSearch:
        params.fileFiltering?.enableRecursiveFileSearch ?? true,
      disableFuzzySearch: params.fileFiltering?.disableFuzzySearch ?? false,
    };
    this.checkpointing = params.checkpointing ?? false;
    this.proxy = params.proxy;
    this.cwd = params.cwd ?? process.cwd();
    this.fileDiscoveryService = params.fileDiscoveryService ?? null;
    this.bugCommand = params.bugCommand;
    this.model = params.model;
    this.useImprovedFallbackStrategy =
      params.useImprovedFallbackStrategy ?? true;
    this.maxSessionTurns = params.maxSessionTurns ?? -1;
    this.experimentalZedIntegration =
      params.experimentalZedIntegration ?? false;
    this.listSessions = params.listSessions ?? false;
    this.deleteSession = params.deleteSession;
    this.listExtensions = params.listExtensions ?? false;
    this._extensionLoader =
      params.extensionLoader ?? new SimpleExtensionLoader([]);
    this._enabledExtensions = params.enabledExtensions ?? [];
    this.noBrowser = params.noBrowser ?? false;
    this.summarizeToolOutput = params.summarizeToolOutput;
    this.folderTrust = params.folderTrust ?? false;
    this.ideMode = params.ideMode ?? false;
    this.loadMemoryFromIncludeDirectories =
      params.loadMemoryFromIncludeDirectories ?? false;
    this.importFormat = params.importFormat ?? 'tree';
    this.discoveryMaxDirs = params.discoveryMaxDirs ?? 200;
    this.compressionThreshold = params.compressionThreshold;
    this.interactive = params.interactive ?? false;
    this.ptyInfo = params.ptyInfo ?? 'child_process';
    this.trustedFolder = params.trustedFolder;
    this.useRipgrep = params.useRipgrep ?? true;
    this.enableInteractiveShell = params.enableInteractiveShell ?? false;
    this.skipNextSpeakerCheck = params.skipNextSpeakerCheck ?? true;
    this.shellExecutionConfig = {
      terminalWidth: params.shellExecutionConfig?.terminalWidth ?? 80,
      terminalHeight: params.shellExecutionConfig?.terminalHeight ?? 24,
      showColor: params.shellExecutionConfig?.showColor ?? false,
      pager: params.shellExecutionConfig?.pager ?? 'cat',
    };
    this.truncateToolOutputThreshold =
      params.truncateToolOutputThreshold ??
      DEFAULT_TRUNCATE_TOOL_OUTPUT_THRESHOLD;
    this.truncateToolOutputLines =
      params.truncateToolOutputLines ?? DEFAULT_TRUNCATE_TOOL_OUTPUT_LINES;
    this.enableToolOutputTruncation = params.enableToolOutputTruncation ?? true;
    this.useSmartEdit = params.useSmartEdit ?? true;
    this.useWriteTodos = params.useWriteTodos ?? false;
    this.initialUseModelRouter = params.useModelRouter ?? false;
    this.useModelRouter = this.initialUseModelRouter;
    this.disableModelRouterForAuth = params.disableModelRouterForAuth ?? [];
    this.enableHooks = params.enableHooks ?? false;

    // Enable MessageBus integration if:
    // 1. Explicitly enabled via setting, OR
    // 2. Hooks are enabled and hooks are configured
    const hasHooks = params.hooks && Object.keys(params.hooks).length > 0;
    const hooksNeedMessageBus = this.enableHooks && hasHooks;
    this.enableMessageBusIntegration =
      params.enableMessageBusIntegration ??
      (hooksNeedMessageBus ? true : false);
    this.codebaseInvestigatorSettings = {
      enabled: params.codebaseInvestigatorSettings?.enabled ?? true,
      maxNumTurns: params.codebaseInvestigatorSettings?.maxNumTurns ?? 10,
      maxTimeMinutes: params.codebaseInvestigatorSettings?.maxTimeMinutes ?? 3,
      thinkingBudget:
        params.codebaseInvestigatorSettings?.thinkingBudget ??
        DEFAULT_THINKING_MODE,
      model: params.codebaseInvestigatorSettings?.model ?? DEFAULT_GEMINI_MODEL,
    };
    this.continueOnFailedApiCall = params.continueOnFailedApiCall ?? true;
    this.enableShellOutputEfficiency =
      params.enableShellOutputEfficiency ?? true;
    this.extensionManagement = params.extensionManagement ?? true;
    this.enableExtensionReloading = params.enableExtensionReloading ?? false;
    this.storage = new Storage(this.targetDir);
    this.fakeResponses = params.fakeResponses;
    this.recordResponses = params.recordResponses;
    this.enablePromptCompletion = params.enablePromptCompletion ?? false;
    this.fileExclusions = new FileExclusions(this);
    this.eventEmitter = params.eventEmitter;
    this.policyEngine = new PolicyEngine(params.policyEngineConfig);
    this.messageBus = new MessageBus(this.policyEngine, this.debugMode);
    this.outputSettings = {
      format: params.output?.format ?? OutputFormat.TEXT,
    };
    this.retryFetchErrors = params.retryFetchErrors ?? false;
    this.disableYoloMode = params.disableYoloMode ?? false;
    this.hooks = params.hooks;
    this.experiments = params.experiments;

    if (params.contextFileName) {
      setGeminiMdFilename(params.contextFileName);
    }

    if (this.telemetrySettings.enabled) {
      initializeTelemetry(this);
    }

    const proxy = this.getProxy();
    if (proxy) {
      try {
        setGlobalProxy(proxy);
      } catch (error) {
        coreEvents.emitFeedback(
          'error',
          t(
            'utils.proxy.invalid_configuration',
            'Invalid proxy configuration detected. Check debug drawer for more details (F12)',
          ),
          error,
        );
      }
    }
    this.geminiClient = new GeminiClient(this);
    this.modelRouterService = new ModelRouterService(this);

    // HACK: The settings loading logic doesn't currently merge the default
    // generation config with the user's settings. This means if a user provides
    // any `generation` settings (e.g., just `overrides`), the default `aliases`
    // are lost. This hack manually merges the default aliases back in if they
    // are missing from the user's config.
    // TODO(12593): Fix the settings loading logic to properly merge defaults and
    // remove this hack.
    let modelConfigServiceConfig = params.modelConfigServiceConfig;
    if (modelConfigServiceConfig && !modelConfigServiceConfig.aliases) {
      modelConfigServiceConfig = {
        ...modelConfigServiceConfig,
        aliases: DEFAULT_MODEL_CONFIGS.aliases,
      };
    }

    this.modelConfigService = new ModelConfigService(
      modelConfigServiceConfig ?? DEFAULT_MODEL_CONFIGS,
    );
  }

  /**
   * Must only be called once, throws if called again.
   */
  async initialize(): Promise<void> {
    if (this.initialized) {
      throw Error('Config was already initialized');
    }
    this.initialized = true;

    // Initialize centralized FileDiscoveryService
    this.getFileService();
    if (this.getCheckpointingEnabled()) {
      await this.getGitService();
    }
    this.promptRegistry = new PromptRegistry();

    this.agentRegistry = new AgentRegistry(this);
    await this.agentRegistry.initialize();

    this.toolRegistry = await this.createToolRegistry();
    this.mcpClientManager = new McpClientManager(
      this.toolRegistry,
      this,
      this.eventEmitter,
    );
    await Promise.all([
      await this.mcpClientManager.startConfiguredMcpServers(),
      await this.getExtensionLoader().start(this),
    ]);

    await this.geminiClient.initialize();

    this.checkDeprecatedTools();
  }

  private checkDeprecatedTools(): void {
    const deprecatedTools = [
      {
        name: READ_MANY_FILES_TOOL_NAME,
        alternateName: 'ReadManyFilesTool',
      },
    ];

    const checkList = (list: string[] | undefined, listName: string) => {
      if (!list) return;
      for (const tool of deprecatedTools) {
        if (list.includes(tool.name) || list.includes(tool.alternateName)) {
          coreEvents.emitFeedback(
            'warning',
<<<<<<< HEAD
            t(
              'config.tools.deprecated_warning',
              `The tool '${tool.name}' (or '${tool.alternateName}') specified in '${listName}' is deprecated and will be removed in v0.14.0.`,
              {
                toolName: tool.name,
                alternateName: tool.alternateName,
                listName,
              },
            ),
=======
            `The tool '${tool.name}' (or '${tool.alternateName}') specified in '${listName}' is deprecated and will be removed in v0.16.0.`,
>>>>>>> 540f6069
          );
        }
      }
    };

    checkList(this.coreTools, 'tools.core');
    checkList(this.allowedTools, 'tools.allowed');
  }

  getContentGenerator(): ContentGenerator {
    return this.contentGenerator;
  }

  async refreshAuth(authMethod: AuthType) {
    this.useModelRouter = this.initialUseModelRouter;
    if (this.disableModelRouterForAuth?.includes(authMethod)) {
      this.useModelRouter = false;
      if (this.model === DEFAULT_GEMINI_MODEL_AUTO) {
        this.model = DEFAULT_GEMINI_MODEL;
      }
    }

    // Vertex and Genai have incompatible encryption and sending history with
    // thoughtSignature from Genai to Vertex will fail, we need to strip them
    if (
      this.contentGeneratorConfig?.authType === AuthType.USE_GEMINI &&
      authMethod === AuthType.LOGIN_WITH_GOOGLE
    ) {
      // Restore the conversation history to the new client
      this.geminiClient.stripThoughtsFromHistory();
    }

    const newContentGeneratorConfig = await createContentGeneratorConfig(
      this,
      authMethod,
    );
    this.contentGenerator = await createContentGenerator(
      newContentGeneratorConfig,
      this,
      this.getSessionId(),
    );
    // Only assign to instance properties after successful initialization
    this.contentGeneratorConfig = newContentGeneratorConfig;

    // Initialize BaseLlmClient now that the ContentGenerator is available
    this.baseLlmClient = new BaseLlmClient(this.contentGenerator, this);

    const codeAssistServer = getCodeAssistServer(this);
    if (codeAssistServer) {
      this.experimentsPromise = getExperiments(codeAssistServer)
        .then((experiments) => {
          this.setExperiments(experiments);
        })
        .catch((e) => {
          debugLogger.error('Failed to fetch experiments', e);
        });
    } else {
      this.experiments = undefined;
      this.experimentsPromise = undefined;
    }

    // Reset the session flags since we're explicitly changing auth and using default model
    this.inFallbackMode = false;
    this.modelSwitchedDuringSession = false;
  }

  getUserTier(): UserTierId | undefined {
    return this.contentGenerator?.userTier;
  }

  /**
   * Provides access to the BaseLlmClient for stateless LLM operations.
   */
  getBaseLlmClient(): BaseLlmClient {
    if (!this.baseLlmClient) {
      // Handle cases where initialization might be deferred or authentication failed
      if (this.contentGenerator) {
        this.baseLlmClient = new BaseLlmClient(
          this.getContentGenerator(),
          this,
        );
      } else {
        throw new Error(
          'BaseLlmClient not initialized. Ensure authentication has occurred and ContentGenerator is ready.',
        );
      }
    }
    return this.baseLlmClient;
  }

  getSessionId(): string {
    return this.sessionId;
  }

  setSessionId(sessionId: string): void {
    this.sessionId = sessionId;
  }

  shouldLoadMemoryFromIncludeDirectories(): boolean {
    return this.loadMemoryFromIncludeDirectories;
  }

  getImportFormat(): 'tree' | 'flat' {
    return this.importFormat;
  }

  getDiscoveryMaxDirs(): number {
    return this.discoveryMaxDirs;
  }

  getContentGeneratorConfig(): ContentGeneratorConfig {
    return this.contentGeneratorConfig;
  }

  getModel(): string {
    return this.model;
  }

  setModel(newModel: string): void {
    this.setFallbackMode(false);

    if (this.model !== newModel) {
      this.model = newModel;
      coreEvents.emitModelChanged(newModel);
    }
  }

  isInFallbackMode(): boolean {
    return this.inFallbackMode;
  }

  setFallbackMode(active: boolean): void {
    this.inFallbackMode = active;
  }

  isModelSwitchedDuringSession(): boolean {
    return this.modelSwitchedDuringSession;
  }

  resetModelToDefault(): void {
    this.modelSwitchedDuringSession = false;
  }

  setFallbackModelHandler(handler: FallbackModelHandler): void {
    this.fallbackModelHandler = handler;
  }

  getMaxSessionTurns(): number {
    return this.maxSessionTurns;
  }

  setQuotaErrorOccurred(value: boolean): void {
    this.quotaErrorOccurred = value;
  }

  getQuotaErrorOccurred(): boolean {
    return this.quotaErrorOccurred;
  }

  getEmbeddingModel(): string {
    return this.embeddingModel;
  }

  getSandbox(): SandboxConfig | undefined {
    return this.sandbox;
  }

  isRestrictiveSandbox(): boolean {
    const sandboxConfig = this.getSandbox();
    const seatbeltProfile = process.env['SEATBELT_PROFILE'];
    return (
      !!sandboxConfig &&
      sandboxConfig.command === 'sandbox-exec' &&
      !!seatbeltProfile &&
      seatbeltProfile.startsWith('restrictive-')
    );
  }

  getTargetDir(): string {
    return this.targetDir;
  }

  getProjectRoot(): string {
    return this.targetDir;
  }

  getWorkspaceContext(): WorkspaceContext {
    return this.workspaceContext;
  }

  getAgentRegistry(): AgentRegistry {
    return this.agentRegistry;
  }

  getToolRegistry(): ToolRegistry {
    return this.toolRegistry;
  }

  getPromptRegistry(): PromptRegistry {
    return this.promptRegistry;
  }

  getDebugMode(): boolean {
    return this.debugMode;
  }
  getQuestion(): string | undefined {
    return this.question;
  }

  getCoreTools(): string[] | undefined {
    return this.coreTools;
  }

  getAllowedTools(): string[] | undefined {
    return this.allowedTools;
  }

  /**
   * All the excluded tools from static configuration, loaded extensions, or
   * other sources.
   *
   * May change over time.
   */
  getExcludeTools(): Set<string> | undefined {
    const excludeToolsSet = new Set([...(this.excludeTools ?? [])]);
    for (const extension of this.getExtensionLoader().getExtensions()) {
      if (!extension.isActive) {
        continue;
      }
      for (const tool of extension.excludeTools || []) {
        excludeToolsSet.add(tool);
      }
    }
    return excludeToolsSet;
  }

  getToolDiscoveryCommand(): string | undefined {
    return this.toolDiscoveryCommand;
  }

  getToolCallCommand(): string | undefined {
    return this.toolCallCommand;
  }

  getMcpServerCommand(): string | undefined {
    return this.mcpServerCommand;
  }

  /**
   * The user configured MCP servers (via gemini settings files).
   *
   * Does NOT include mcp servers configured by extensions.
   */
  getMcpServers(): Record<string, MCPServerConfig> | undefined {
    return this.mcpServers;
  }

  getMcpClientManager(): McpClientManager | undefined {
    return this.mcpClientManager;
  }

  getAllowedMcpServers(): string[] | undefined {
    return this.allowedMcpServers;
  }

  getBlockedMcpServers(): string[] | undefined {
    return this.blockedMcpServers;
  }

  setMcpServers(mcpServers: Record<string, MCPServerConfig>): void {
    this.mcpServers = mcpServers;
  }

  getUserMemory(): string {
    return this.userMemory;
  }

  setUserMemory(newUserMemory: string): void {
    this.userMemory = newUserMemory;
  }

  getGeminiMdFileCount(): number {
    return this.geminiMdFileCount;
  }

  setGeminiMdFileCount(count: number): void {
    this.geminiMdFileCount = count;
  }

  getGeminiMdFilePaths(): string[] {
    return this.geminiMdFilePaths;
  }

  setGeminiMdFilePaths(paths: string[]): void {
    this.geminiMdFilePaths = paths;
  }

  getApprovalMode(): ApprovalMode {
    return this.approvalMode;
  }

  setApprovalMode(mode: ApprovalMode): void {
    if (!this.isTrustedFolder() && mode !== ApprovalMode.DEFAULT) {
      throw new Error(
        t(
          'trusted_folders.cannot_enable_privileged_modes',
          'Cannot enable privileged approval modes in an untrusted folder.',
        ),
      );
    }
    this.approvalMode = mode;
  }

  isYoloModeDisabled(): boolean {
    return this.disableYoloMode || !this.isTrustedFolder();
  }

  getShowMemoryUsage(): boolean {
    return this.showMemoryUsage;
  }

  getAccessibility(): AccessibilitySettings {
    return this.accessibility;
  }

  getTelemetryEnabled(): boolean {
    return this.telemetrySettings.enabled ?? false;
  }

  getTelemetryLogPromptsEnabled(): boolean {
    return this.telemetrySettings.logPrompts ?? true;
  }

  getTelemetryOtlpEndpoint(): string {
    return this.telemetrySettings.otlpEndpoint ?? DEFAULT_OTLP_ENDPOINT;
  }

  getTelemetryOtlpProtocol(): 'grpc' | 'http' {
    return this.telemetrySettings.otlpProtocol ?? 'grpc';
  }

  getTelemetryTarget(): TelemetryTarget {
    return this.telemetrySettings.target ?? DEFAULT_TELEMETRY_TARGET;
  }

  getTelemetryOutfile(): string | undefined {
    return this.telemetrySettings.outfile;
  }

  getTelemetryUseCollector(): boolean {
    return this.telemetrySettings.useCollector ?? false;
  }

  getGeminiClient(): GeminiClient {
    return this.geminiClient;
  }

  getModelRouterService(): ModelRouterService {
    return this.modelRouterService;
  }

  getEnableRecursiveFileSearch(): boolean {
    return this.fileFiltering.enableRecursiveFileSearch;
  }

  getFileFilteringDisableFuzzySearch(): boolean {
    return this.fileFiltering.disableFuzzySearch;
  }

  getFileFilteringRespectGitIgnore(): boolean {
    return this.fileFiltering.respectGitIgnore;
  }
  getFileFilteringRespectGeminiIgnore(): boolean {
    return this.fileFiltering.respectGeminiIgnore;
  }

  getFileFilteringOptions(): FileFilteringOptions {
    return {
      respectGitIgnore: this.fileFiltering.respectGitIgnore,
      respectGeminiIgnore: this.fileFiltering.respectGeminiIgnore,
    };
  }

  /**
   * Gets custom file exclusion patterns from configuration.
   * TODO: This is a placeholder implementation. In the future, this could
   * read from settings files, CLI arguments, or environment variables.
   */
  getCustomExcludes(): string[] {
    // Placeholder implementation - returns empty array for now
    // Future implementation could read from:
    // - User settings file
    // - Project-specific configuration
    // - Environment variables
    // - CLI arguments
    return [];
  }

  getCheckpointingEnabled(): boolean {
    return this.checkpointing;
  }

  getProxy(): string | undefined {
    return this.proxy;
  }

  getWorkingDir(): string {
    return this.cwd;
  }

  getBugCommand(): BugCommandSettings | undefined {
    return this.bugCommand;
  }

  getFileService(): FileDiscoveryService {
    if (!this.fileDiscoveryService) {
      this.fileDiscoveryService = new FileDiscoveryService(this.targetDir);
    }
    return this.fileDiscoveryService;
  }

  getUsageStatisticsEnabled(): boolean {
    return this.usageStatisticsEnabled;
  }

  getUseImprovedFallbackStrategy(): boolean {
    return this.useImprovedFallbackStrategy;
  }

  setUseImprovedFallbackStrategy(enabled: boolean): void {
    this.useImprovedFallbackStrategy = enabled;
  }

  getDisableFallbackForSession(): boolean {
    return this.disableFallbackForSession;
  }

  setDisableFallbackForSession(disabled: boolean): void {
    this.disableFallbackForSession = disabled;
  }

  getExperimentalZedIntegration(): boolean {
    return this.experimentalZedIntegration;
  }

  getListExtensions(): boolean {
    return this.listExtensions;
  }

  getListSessions(): boolean {
    return this.listSessions;
  }

  getDeleteSession(): string | undefined {
    return this.deleteSession;
  }

  getExtensionManagement(): boolean {
    return this.extensionManagement;
  }

  getExtensions(): GeminiCLIExtension[] {
    return this._extensionLoader.getExtensions();
  }

  getExtensionLoader(): ExtensionLoader {
    return this._extensionLoader;
  }

  // The list of explicitly enabled extensions, if any were given, may contain
  // the string "none".
  getEnabledExtensions(): string[] {
    return this._enabledExtensions;
  }

  getEnableExtensionReloading(): boolean {
    return this.enableExtensionReloading;
  }

  getNoBrowser(): boolean {
    return this.noBrowser;
  }

  isBrowserLaunchSuppressed(): boolean {
    return this.getNoBrowser() || !shouldAttemptBrowserLaunch();
  }

  getSummarizeToolOutputConfig():
    | Record<string, SummarizeToolOutputSettings>
    | undefined {
    return this.summarizeToolOutput;
  }

  getIdeMode(): boolean {
    return this.ideMode;
  }

  /**
   * Returns 'true' if the folder trust feature is enabled.
   */
  getFolderTrust(): boolean {
    return this.folderTrust;
  }

  /**
   * Returns 'true' if the workspace is considered "trusted".
   * 'false' for untrusted.
   */
  isTrustedFolder(): boolean {
    // isWorkspaceTrusted in cli/src/config/trustedFolder.js returns undefined
    // when the file based trust value is unavailable, since it is mainly used
    // in the initialization for trust dialogs, etc. Here we return true since
    // config.isTrustedFolder() is used for the main business logic of blocking
    // tool calls etc in the rest of the application.
    //
    // Default value is true since we load with trusted settings to avoid
    // restarts in the more common path. If the user chooses to mark the folder
    // as untrusted, the CLI will restart and we will have the trust value
    // reloaded.
    const context = ideContextStore.get();
    if (context?.workspaceState?.isTrusted !== undefined) {
      return context.workspaceState.isTrusted;
    }

    return this.trustedFolder ?? true;
  }

  setIdeMode(value: boolean): void {
    this.ideMode = value;
  }

  /**
   * Get the current FileSystemService
   */
  getFileSystemService(): FileSystemService {
    return this.fileSystemService;
  }

  /**
   * Set a custom FileSystemService
   */
  setFileSystemService(fileSystemService: FileSystemService): void {
    this.fileSystemService = fileSystemService;
  }

  async getCompressionThreshold(): Promise<number | undefined> {
    if (this.compressionThreshold) {
      return this.compressionThreshold;
    }

    await this.ensureExperimentsLoaded();

    const remoteThreshold =
      this.experiments?.flags[ExperimentFlags.CONTEXT_COMPRESSION_THRESHOLD]
        ?.floatValue;
    if (remoteThreshold === 0) {
      return undefined;
    }
    return remoteThreshold;
  }

  async getUserCaching(): Promise<boolean | undefined> {
    await this.ensureExperimentsLoaded();

    return this.experiments?.flags[ExperimentFlags.USER_CACHING]?.boolValue;
  }

  private async ensureExperimentsLoaded(): Promise<void> {
    if (!this.experimentsPromise) {
      return;
    }
    try {
      await this.experimentsPromise;
    } catch (e) {
      debugLogger.debug('Failed to fetch experiments', e);
    }
  }

  isInteractiveShellEnabled(): boolean {
    return (
      this.interactive &&
      this.ptyInfo !== 'child_process' &&
      this.enableInteractiveShell
    );
  }

  isInteractive(): boolean {
    return this.interactive;
  }

  getUseRipgrep(): boolean {
    return this.useRipgrep;
  }

  getEnableInteractiveShell(): boolean {
    return this.enableInteractiveShell;
  }

  getSkipNextSpeakerCheck(): boolean {
    return this.skipNextSpeakerCheck;
  }

  getContinueOnFailedApiCall(): boolean {
    return this.continueOnFailedApiCall;
  }

  getRetryFetchErrors(): boolean {
    return this.retryFetchErrors;
  }

  getEnableShellOutputEfficiency(): boolean {
    return this.enableShellOutputEfficiency;
  }

  getShellExecutionConfig(): ShellExecutionConfig {
    return this.shellExecutionConfig;
  }

  setShellExecutionConfig(config: ShellExecutionConfig): void {
    this.shellExecutionConfig = {
      terminalWidth:
        config.terminalWidth ?? this.shellExecutionConfig.terminalWidth,
      terminalHeight:
        config.terminalHeight ?? this.shellExecutionConfig.terminalHeight,
      showColor: config.showColor ?? this.shellExecutionConfig.showColor,
      pager: config.pager ?? this.shellExecutionConfig.pager,
    };
  }
  getScreenReader(): boolean {
    return this.accessibility.screenReader ?? false;
  }

  getEnablePromptCompletion(): boolean {
    return this.enablePromptCompletion;
  }

  getEnableToolOutputTruncation(): boolean {
    return this.enableToolOutputTruncation;
  }

  getTruncateToolOutputThreshold(): number {
    return Math.min(
      // Estimate remaining context window in characters (1 token ~= 4 chars).
      4 *
        (tokenLimit(this.model) - uiTelemetryService.getLastPromptTokenCount()),
      this.truncateToolOutputThreshold,
    );
  }

  getTruncateToolOutputLines(): number {
    return this.truncateToolOutputLines;
  }

  getUseSmartEdit(): boolean {
    return this.useSmartEdit;
  }

  getUseWriteTodos(): boolean {
    return this.useWriteTodos;
  }

  getOutputFormat(): OutputFormat {
    return this.outputSettings?.format
      ? this.outputSettings.format
      : OutputFormat.TEXT;
  }

  getUseModelRouter(): boolean {
    return this.useModelRouter;
  }

  async getGitService(): Promise<GitService> {
    if (!this.gitService) {
      this.gitService = new GitService(this.targetDir, this.storage);
      await this.gitService.initialize();
    }
    return this.gitService;
  }

  getFileExclusions(): FileExclusions {
    return this.fileExclusions;
  }

  getMessageBus(): MessageBus {
    return this.messageBus;
  }

  getPolicyEngine(): PolicyEngine {
    return this.policyEngine;
  }

  getEnableMessageBusIntegration(): boolean {
    return this.enableMessageBusIntegration;
  }

  getEnableHooks(): boolean {
    return this.enableHooks;
  }

  getCodebaseInvestigatorSettings(): CodebaseInvestigatorSettings {
    return this.codebaseInvestigatorSettings;
  }

  async createToolRegistry(): Promise<ToolRegistry> {
    const registry = new ToolRegistry(this);

    // Set message bus on tool registry before discovery so MCP tools can access it
    if (this.getEnableMessageBusIntegration()) {
      registry.setMessageBus(this.messageBus);
    }

    // helper to create & register core tools that are enabled
    // eslint-disable-next-line @typescript-eslint/no-explicit-any
    const registerCoreTool = (ToolClass: any, ...args: unknown[]) => {
      const className = ToolClass.name;
      const toolName = ToolClass.Name || className;
      const coreTools = this.getCoreTools();
      // On some platforms, the className can be minified to _ClassName.
      const normalizedClassName = className.replace(/^_+/, '');

      let isEnabled = true; // Enabled by default if coreTools is not set.
      if (coreTools) {
        isEnabled = coreTools.some(
          (tool) =>
            tool === toolName ||
            tool === normalizedClassName ||
            tool.startsWith(`${toolName}(`) ||
            tool.startsWith(`${normalizedClassName}(`),
        );
      }

      if (isEnabled) {
        // Pass message bus to tools when feature flag is enabled
        // This first implementation is only focused on the general case of
        // the tool registry.
        const messageBusEnabled = this.getEnableMessageBusIntegration();

        const toolArgs = messageBusEnabled
          ? [...args, this.getMessageBus()]
          : args;

        registry.registerTool(new ToolClass(...toolArgs));
      }
    };

    registerCoreTool(LSTool, this);
    registerCoreTool(ReadFileTool, this);

    if (this.getUseRipgrep()) {
      let useRipgrep = false;
      let errorString: undefined | string = undefined;
      try {
        useRipgrep = await canUseRipgrep();
      } catch (error: unknown) {
        errorString = String(error);
      }
      if (useRipgrep) {
        registerCoreTool(RipGrepTool, this);
      } else {
        logRipgrepFallback(this, new RipgrepFallbackEvent(errorString));
        registerCoreTool(GrepTool, this);
      }
    } else {
      registerCoreTool(GrepTool, this);
    }

    registerCoreTool(GlobTool, this);
    if (this.getUseSmartEdit()) {
      registerCoreTool(SmartEditTool, this);
    } else {
      registerCoreTool(EditTool, this);
    }
    registerCoreTool(WriteFileTool, this);
    registerCoreTool(WebFetchTool, this);
    registerCoreTool(ReadManyFilesTool, this);
    registerCoreTool(ShellTool, this);
    registerCoreTool(MemoryTool);
    registerCoreTool(TodoTool);
    registerCoreTool(WebSearchTool, this);
    if (this.getUseWriteTodos()) {
      registerCoreTool(WriteTodosTool, this);
    }

    // Register context management tools
    registerCoreTool(ContextInspectTool, this); // Custom Auditaria Feature: context.management.ts tool
    registerCoreTool(ContextForgetTool, this); // Custom Auditaria Feature: context.management.ts tool
    registerCoreTool(ContextRestoreTool, this); // Custom Auditaria Feature: context.management.ts tool

    // Register Subagents as Tools
    if (this.getCodebaseInvestigatorSettings().enabled) {
      const definition = this.agentRegistry.getDefinition(
        'codebase_investigator',
      );
      if (definition) {
        // We must respect the main allowed/exclude lists for agents too.
        const allowedTools = this.getAllowedTools();

        const isAllowed =
          !allowedTools || allowedTools.includes(definition.name);

        if (isAllowed) {
          const messageBusEnabled = this.getEnableMessageBusIntegration();
          const wrapper = new SubagentToolWrapper(
            definition,
            this,
            messageBusEnabled ? this.getMessageBus() : undefined,
          );
          registry.registerTool(wrapper);
        }
      }
    }

    await registry.discoverAllTools();
    registry.sortTools();
    return registry;
  }

  /**
   * Get hooks configuration
   */
  getHooks(): { [K in HookEventName]?: HookDefinition[] } | undefined {
    return this.hooks;
  }

  /**
   * Get experiments configuration
   */
  getExperiments(): Experiments | undefined {
    return this.experiments;
  }

  /**
   * Set experiments configuration
   */
  setExperiments(experiments: Experiments): void {
    this.experiments = experiments;
    const flagSummaries = Object.entries(experiments.flags ?? {})
      .sort(([a], [b]) => a.localeCompare(b))
      .map(([name, flag]) => {
        const summary: Record<string, unknown> = { name };
        if (flag.boolValue !== undefined) {
          summary['boolValue'] = flag.boolValue;
        }
        if (flag.floatValue !== undefined) {
          summary['floatValue'] = flag.floatValue;
        }
        if (flag.intValue !== undefined) {
          summary['intValue'] = flag.intValue;
        }
        if (flag.stringValue !== undefined) {
          summary['stringValue'] = flag.stringValue;
        }
        const int32Length = flag.int32ListValue?.values?.length ?? 0;
        if (int32Length > 0) {
          summary['int32ListLength'] = int32Length;
        }
        const stringListLength = flag.stringListValue?.values?.length ?? 0;
        if (stringListLength > 0) {
          summary['stringListLength'] = stringListLength;
        }
        return summary;
      });
    const summary = {
      experimentIds: experiments.experimentIds ?? [],
      flags: flagSummaries,
    };
    const summaryString = inspect(summary, {
      depth: null,
      maxArrayLength: null,
      maxStringLength: null,
      breakLength: 80,
      compact: false,
    });
    debugLogger.debug('Experiments loaded', summaryString);
  }
}
// Export model constants for use in CLI
export { DEFAULT_GEMINI_FLASH_MODEL };<|MERGE_RESOLUTION|>--- conflicted
+++ resolved
@@ -665,19 +665,15 @@
         if (list.includes(tool.name) || list.includes(tool.alternateName)) {
           coreEvents.emitFeedback(
             'warning',
-<<<<<<< HEAD
             t(
               'config.tools.deprecated_warning',
-              `The tool '${tool.name}' (or '${tool.alternateName}') specified in '${listName}' is deprecated and will be removed in v0.14.0.`,
+              `The tool '${tool.name}' (or '${tool.alternateName}') specified in '${listName}' is deprecated and will be removed in v0.16.0.`,
               {
                 toolName: tool.name,
                 alternateName: tool.alternateName,
                 listName,
               },
             ),
-=======
-            `The tool '${tool.name}' (or '${tool.alternateName}') specified in '${listName}' is deprecated and will be removed in v0.16.0.`,
->>>>>>> 540f6069
           );
         }
       }
