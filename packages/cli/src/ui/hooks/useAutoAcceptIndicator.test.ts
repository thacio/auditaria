/**
 * @license
 * Copyright 2025 Google LLC
 * SPDX-License-Identifier: Apache-2.0
 */

import {
  describe,
  it,
  expect,
  vi,
  beforeEach,
  type MockedFunction,
  type Mock,
} from 'vitest';
import { renderHook, act } from '@testing-library/react';
import { useAutoAcceptIndicator } from './useAutoAcceptIndicator.js';

import {
  Config,
  Config as ActualConfigType,
  ApprovalMode,
<<<<<<< HEAD
} from '@thacio/auditaria-cli-core';
import { useInput, type Key as InkKey } from 'ink';
=======
} from '@google/gemini-cli-core';
import { useKeypress, Key } from './useKeypress.js';
>>>>>>> d219f901

vi.mock('./useKeypress.js');

vi.mock('@thacio/auditaria-cli-core', async () => {
  const actualServerModule = (await vi.importActual(
    '@thacio/auditaria-cli-core',
  )) as Record<string, unknown>;
  return {
    ...actualServerModule,
    Config: vi.fn(),
  };
});

interface MockConfigInstanceShape {
  getApprovalMode: Mock<() => ApprovalMode>;
  setApprovalMode: Mock<(value: ApprovalMode) => void>;
  getCoreTools: Mock<() => string[]>;
  getToolDiscoveryCommand: Mock<() => string | undefined>;
  getTargetDir: Mock<() => string>;
  getApiKey: Mock<() => string>;
  getModel: Mock<() => string>;
  getSandbox: Mock<() => boolean | string>;
  getDebugMode: Mock<() => boolean>;
  getQuestion: Mock<() => string | undefined>;
  getFullContext: Mock<() => boolean>;
  getUserAgent: Mock<() => string>;
  getUserMemory: Mock<() => string>;
  getGeminiMdFileCount: Mock<() => number>;
  getToolRegistry: Mock<() => { discoverTools: Mock<() => void> }>;
}

type UseKeypressHandler = (key: Key) => void;

describe('useAutoAcceptIndicator', () => {
  let mockConfigInstance: MockConfigInstanceShape;
  let capturedUseKeypressHandler: UseKeypressHandler;
  let mockedUseKeypress: MockedFunction<typeof useKeypress>;

  beforeEach(() => {
    vi.resetAllMocks();

    (
      Config as unknown as MockedFunction<() => MockConfigInstanceShape>
    ).mockImplementation(() => {
      const instanceGetApprovalModeMock = vi.fn();
      const instanceSetApprovalModeMock = vi.fn();

      const instance: MockConfigInstanceShape = {
        getApprovalMode: instanceGetApprovalModeMock as Mock<
          () => ApprovalMode
        >,
        setApprovalMode: instanceSetApprovalModeMock as Mock<
          (value: ApprovalMode) => void
        >,
        getCoreTools: vi.fn().mockReturnValue([]) as Mock<() => string[]>,
        getToolDiscoveryCommand: vi.fn().mockReturnValue(undefined) as Mock<
          () => string | undefined
        >,
        getTargetDir: vi.fn().mockReturnValue('.') as Mock<() => string>,
        getApiKey: vi.fn().mockReturnValue('test-api-key') as Mock<
          () => string
        >,
        getModel: vi.fn().mockReturnValue('test-model') as Mock<() => string>,
        getSandbox: vi.fn().mockReturnValue(false) as Mock<
          () => boolean | string
        >,
        getDebugMode: vi.fn().mockReturnValue(false) as Mock<() => boolean>,
        getQuestion: vi.fn().mockReturnValue(undefined) as Mock<
          () => string | undefined
        >,
        getFullContext: vi.fn().mockReturnValue(false) as Mock<() => boolean>,
        getUserAgent: vi.fn().mockReturnValue('test-user-agent') as Mock<
          () => string
        >,
        getUserMemory: vi.fn().mockReturnValue('') as Mock<() => string>,
        getGeminiMdFileCount: vi.fn().mockReturnValue(0) as Mock<() => number>,
        getToolRegistry: vi
          .fn()
          .mockReturnValue({ discoverTools: vi.fn() }) as Mock<
          () => { discoverTools: Mock<() => void> }
        >,
      };
      instanceSetApprovalModeMock.mockImplementation((value: ApprovalMode) => {
        instanceGetApprovalModeMock.mockReturnValue(value);
      });
      return instance;
    });

    mockedUseKeypress = useKeypress as MockedFunction<typeof useKeypress>;
    mockedUseKeypress.mockImplementation(
      (handler: UseKeypressHandler, _options) => {
        capturedUseKeypressHandler = handler;
      },
    );

    // eslint-disable-next-line @typescript-eslint/no-explicit-any
    mockConfigInstance = new (Config as any)() as MockConfigInstanceShape;
  });

  it('should initialize with ApprovalMode.AUTO_EDIT if config.getApprovalMode returns ApprovalMode.AUTO_EDIT', () => {
    mockConfigInstance.getApprovalMode.mockReturnValue(ApprovalMode.AUTO_EDIT);
    const { result } = renderHook(() =>
      useAutoAcceptIndicator({
        config: mockConfigInstance as unknown as ActualConfigType,
      }),
    );
    expect(result.current).toBe(ApprovalMode.AUTO_EDIT);
    expect(mockConfigInstance.getApprovalMode).toHaveBeenCalledTimes(1);
  });

  it('should initialize with ApprovalMode.DEFAULT if config.getApprovalMode returns ApprovalMode.DEFAULT', () => {
    mockConfigInstance.getApprovalMode.mockReturnValue(ApprovalMode.DEFAULT);
    const { result } = renderHook(() =>
      useAutoAcceptIndicator({
        config: mockConfigInstance as unknown as ActualConfigType,
      }),
    );
    expect(result.current).toBe(ApprovalMode.DEFAULT);
    expect(mockConfigInstance.getApprovalMode).toHaveBeenCalledTimes(1);
  });

  it('should initialize with ApprovalMode.YOLO if config.getApprovalMode returns ApprovalMode.YOLO', () => {
    mockConfigInstance.getApprovalMode.mockReturnValue(ApprovalMode.YOLO);
    const { result } = renderHook(() =>
      useAutoAcceptIndicator({
        config: mockConfigInstance as unknown as ActualConfigType,
      }),
    );
    expect(result.current).toBe(ApprovalMode.YOLO);
    expect(mockConfigInstance.getApprovalMode).toHaveBeenCalledTimes(1);
  });

  it('should toggle the indicator and update config when Shift+Tab or Ctrl+Y is pressed', () => {
    mockConfigInstance.getApprovalMode.mockReturnValue(ApprovalMode.DEFAULT);
    const { result } = renderHook(() =>
      useAutoAcceptIndicator({
        config: mockConfigInstance as unknown as ActualConfigType,
      }),
    );
    expect(result.current).toBe(ApprovalMode.DEFAULT);

    act(() => {
      capturedUseKeypressHandler({
        name: 'tab',
        shift: true,
      } as Key);
    });
    expect(mockConfigInstance.setApprovalMode).toHaveBeenCalledWith(
      ApprovalMode.AUTO_EDIT,
    );
    expect(result.current).toBe(ApprovalMode.AUTO_EDIT);

    act(() => {
      capturedUseKeypressHandler({ name: 'y', ctrl: true } as Key);
    });
    expect(mockConfigInstance.setApprovalMode).toHaveBeenCalledWith(
      ApprovalMode.YOLO,
    );
    expect(result.current).toBe(ApprovalMode.YOLO);

    act(() => {
      capturedUseKeypressHandler({ name: 'y', ctrl: true } as Key);
    });
    expect(mockConfigInstance.setApprovalMode).toHaveBeenCalledWith(
      ApprovalMode.DEFAULT,
    );
    expect(result.current).toBe(ApprovalMode.DEFAULT);

    act(() => {
      capturedUseKeypressHandler({ name: 'y', ctrl: true } as Key);
    });
    expect(mockConfigInstance.setApprovalMode).toHaveBeenCalledWith(
      ApprovalMode.YOLO,
    );
    expect(result.current).toBe(ApprovalMode.YOLO);

    act(() => {
      capturedUseKeypressHandler({
        name: 'tab',
        shift: true,
      } as Key);
    });
    expect(mockConfigInstance.setApprovalMode).toHaveBeenCalledWith(
      ApprovalMode.AUTO_EDIT,
    );
    expect(result.current).toBe(ApprovalMode.AUTO_EDIT);

    act(() => {
      capturedUseKeypressHandler({
        name: 'tab',
        shift: true,
      } as Key);
    });
    expect(mockConfigInstance.setApprovalMode).toHaveBeenCalledWith(
      ApprovalMode.DEFAULT,
    );
    expect(result.current).toBe(ApprovalMode.DEFAULT);
  });

  it('should not toggle if only one key or other keys combinations are pressed', () => {
    mockConfigInstance.getApprovalMode.mockReturnValue(ApprovalMode.DEFAULT);
    renderHook(() =>
      useAutoAcceptIndicator({
        config: mockConfigInstance as unknown as ActualConfigType,
      }),
    );

    act(() => {
      capturedUseKeypressHandler({
        name: 'tab',
        shift: false,
      } as Key);
    });
    expect(mockConfigInstance.setApprovalMode).not.toHaveBeenCalled();

    act(() => {
      capturedUseKeypressHandler({
        name: 'unknown',
        shift: true,
      } as Key);
    });
    expect(mockConfigInstance.setApprovalMode).not.toHaveBeenCalled();

    act(() => {
      capturedUseKeypressHandler({
        name: 'a',
        shift: false,
        ctrl: false,
      } as Key);
    });
    expect(mockConfigInstance.setApprovalMode).not.toHaveBeenCalled();

    act(() => {
      capturedUseKeypressHandler({ name: 'y', ctrl: false } as Key);
    });
    expect(mockConfigInstance.setApprovalMode).not.toHaveBeenCalled();

    act(() => {
      capturedUseKeypressHandler({ name: 'a', ctrl: true } as Key);
    });
    expect(mockConfigInstance.setApprovalMode).not.toHaveBeenCalled();

    act(() => {
      capturedUseKeypressHandler({ name: 'y', shift: true } as Key);
    });
    expect(mockConfigInstance.setApprovalMode).not.toHaveBeenCalled();

    act(() => {
      capturedUseKeypressHandler({
        name: 'a',
        ctrl: true,
        shift: true,
      } as Key);
    });
    expect(mockConfigInstance.setApprovalMode).not.toHaveBeenCalled();
  });

  it('should update indicator when config value changes externally (useEffect dependency)', () => {
    mockConfigInstance.getApprovalMode.mockReturnValue(ApprovalMode.DEFAULT);
    const { result, rerender } = renderHook(
      (props: { config: ActualConfigType }) => useAutoAcceptIndicator(props),
      {
        initialProps: {
          config: mockConfigInstance as unknown as ActualConfigType,
        },
      },
    );
    expect(result.current).toBe(ApprovalMode.DEFAULT);

    mockConfigInstance.getApprovalMode.mockReturnValue(ApprovalMode.AUTO_EDIT);

    rerender({ config: mockConfigInstance as unknown as ActualConfigType });
    expect(result.current).toBe(ApprovalMode.AUTO_EDIT);
    expect(mockConfigInstance.getApprovalMode).toHaveBeenCalledTimes(3);
  });
});<|MERGE_RESOLUTION|>--- conflicted
+++ resolved
@@ -20,13 +20,8 @@
   Config,
   Config as ActualConfigType,
   ApprovalMode,
-<<<<<<< HEAD
 } from '@thacio/auditaria-cli-core';
-import { useInput, type Key as InkKey } from 'ink';
-=======
-} from '@google/gemini-cli-core';
 import { useKeypress, Key } from './useKeypress.js';
->>>>>>> d219f901
 
 vi.mock('./useKeypress.js');
 
