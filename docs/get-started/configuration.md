<<<<<<< HEAD
# Auditaria CLI Configuration
=======
# Gemini CLI configuration
>>>>>>> 26f050ff

> **Note on configuration format, 9/17/25:** The format of the `settings.json`
> file has been updated to a new, more organized structure.
>
> - The new format will be supported in the stable release starting
>   **[09/10/25]**.
> - Automatic migration from the old format to the new format will begin on
>   **[09/17/25]**.
>
> For details on the previous format, please see the
> [v1 Configuration documentation](./configuration-v1.md).

Auditaria CLI offers several ways to configure its behavior, including
environment variables, command-line arguments, and settings files. This document
outlines the different configuration methods and available settings.

## Configuration layers

Configuration is applied in the following order of precedence (lower numbers are
overridden by higher numbers):

1.  **Default values:** Hardcoded defaults within the application.
2.  **System defaults file:** System-wide default settings that can be
    overridden by other settings files.
3.  **User settings file:** Global settings for the current user.
4.  **Project settings file:** Project-specific settings.
5.  **System settings file:** System-wide settings that override all other
    settings files.
6.  **Environment variables:** System-wide or session-specific variables,
    potentially loaded from `.env` files.
7.  **Command-line arguments:** Values passed when launching the CLI.

## Settings files

Auditaria CLI uses JSON settings files for persistent configuration. There are
four locations for these files:

> **Tip:** JSON-aware editors can use autocomplete and validation by pointing to
> the generated schema at `schemas/settings.schema.json` in this repository.
> When working outside the repo, reference the hosted schema at
> `https://raw.githubusercontent.com/google-gemini/gemini-cli/main/schemas/settings.schema.json`.

- **System defaults file:**
  - **Location:** `/etc/gemini-cli/system-defaults.json` (Linux),
    `C:\ProgramData\gemini-cli\system-defaults.json` (Windows) or
    `/Library/Application Support/GeminiCli/system-defaults.json` (macOS). The
    path can be overridden using the `GEMINI_CLI_SYSTEM_DEFAULTS_PATH`
    environment variable.
  - **Scope:** Provides a base layer of system-wide default settings. These
    settings have the lowest precedence and are intended to be overridden by
    user, project, or system override settings.
- **User settings file:**
  - **Location:** `~/.gemini/settings.json` (where `~` is your home directory).
  - **Scope:** Applies to all Auditaria CLI sessions for the current user. User
    settings override system defaults.
- **Project settings file:**
  - **Location:** `.gemini/settings.json` within your project's root directory.
  - **Scope:** Applies only when running Auditaria CLI from that specific
    project. Project settings override user settings and system defaults.
- **System settings file:**
  - **Location:** `/etc/gemini-cli/settings.json` (Linux),
    `C:\ProgramData\gemini-cli\settings.json` (Windows) or
    `/Library/Application Support/GeminiCli/settings.json` (macOS). The path can
    be overridden using the `GEMINI_CLI_SYSTEM_SETTINGS_PATH` environment
    variable.
  - **Scope:** Applies to all Auditaria CLI sessions on the system, for all
    users. System settings act as overrides, taking precedence over all other
    settings files. May be useful for system administrators at enterprises to
    have controls over users' Auditaria CLI setups.

**Note on environment variables in settings:** String values within your
`settings.json` and `gemini-extension.json` files can reference environment
variables using either `$VAR_NAME` or `${VAR_NAME}` syntax. These variables will
be automatically resolved when the settings are loaded. For example, if you have
an environment variable `MY_API_TOKEN`, you could use it in `settings.json` like
this: `"apiKey": "$MY_API_TOKEN"`. Additionally, each extension can have its own
`.env` file in its directory, which will be loaded automatically.

> **Note for Enterprise Users:** For guidance on deploying and managing Gemini
> CLI in a corporate environment, please see the
> [Enterprise Configuration](../cli/enterprise.md) documentation.

### The `.gemini` directory in your project

In addition to a project settings file, a project's `.gemini` directory can
contain other project-specific files related to Auditaria CLI's operation, such
as:

- [Custom sandbox profiles](#sandboxing) (e.g.,
  `.gemini/sandbox-macos-custom.sb`, `.gemini/sandbox.Dockerfile`).

### Available settings in `settings.json`

Settings are organized into categories. All settings should be placed within
their corresponding top-level category object in your `settings.json` file.

<!-- SETTINGS-AUTOGEN:START -->

#### `general`

- **`general.previewFeatures`** (boolean):
  - **Description:** Enable preview features (e.g., preview models).
  - **Default:** `false`

- **`general.preferredEditor`** (string):
  - **Description:** The preferred editor to open files in.
  - **Default:** `undefined`

- **`general.vimMode`** (boolean):
  - **Description:** Enable Vim keybindings
  - **Default:** `false`

- **`general.disableAutoUpdate`** (boolean):
  - **Description:** Disable automatic updates
  - **Default:** `false`

- **`general.disableUpdateNag`** (boolean):
  - **Description:** Disable update notification prompts.
  - **Default:** `false`

- **`general.checkpointing.enabled`** (boolean):
  - **Description:** Enable session checkpointing for recovery
  - **Default:** `false`
  - **Requires restart:** Yes

- **`general.enablePromptCompletion`** (boolean):
  - **Description:** Enable AI-powered prompt completion suggestions while
    typing.
  - **Default:** `false`
  - **Requires restart:** Yes

- **`general.retryFetchErrors`** (boolean):
  - **Description:** Retry on "exception TypeError: fetch failed sending
    request" errors.
  - **Default:** `false`

- **`general.debugKeystrokeLogging`** (boolean):
  - **Description:** Enable debug logging of keystrokes to the console.
  - **Default:** `false`

- **`general.sessionRetention.enabled`** (boolean):
  - **Description:** Enable automatic session cleanup
  - **Default:** `false`

- **`general.sessionRetention.maxAge`** (string):
  - **Description:** Maximum age of sessions to keep (e.g., "30d", "7d", "24h",
    "1w")
  - **Default:** `undefined`

- **`general.sessionRetention.maxCount`** (number):
  - **Description:** Alternative: Maximum number of sessions to keep (most
    recent)
  - **Default:** `undefined`

- **`general.sessionRetention.minRetention`** (string):
  - **Description:** Minimum retention period (safety limit, defaults to "1d")
  - **Default:** `"1d"`

#### `output`

- **`output.format`** (enum):
  - **Description:** The format of the CLI output.
  - **Default:** `"text"`
  - **Values:** `"text"`, `"json"`

#### `ui`

- **`ui.theme`** (string):
  - **Description:** The color theme for the UI. See the CLI themes guide for
    available options.
  - **Default:** `undefined`

- **`ui.customThemes`** (object):
  - **Description:** Custom theme definitions.
  - **Default:** `{}`

- **`ui.hideWindowTitle`** (boolean):
  - **Description:** Hide the window title bar
  - **Default:** `false`
  - **Requires restart:** Yes

- **`ui.showStatusInTitle`** (boolean):
  - **Description:** Show Auditaria CLI status and thoughts in the terminal
    window title
  - **Default:** `false`

- **`ui.hideTips`** (boolean):
  - **Description:** Hide helpful tips in the UI
  - **Default:** `false`

- **`ui.hideBanner`** (boolean):
  - **Description:** Hide the application banner
  - **Default:** `false`

- **`ui.hideContextSummary`** (boolean):
  - **Description:** Hide the context summary (GEMINI.md, MCP servers) above the
    input.
  - **Default:** `false`

- **`ui.footer.hideCWD`** (boolean):
  - **Description:** Hide the current working directory path in the footer.
  - **Default:** `false`

- **`ui.footer.hideSandboxStatus`** (boolean):
  - **Description:** Hide the sandbox status indicator in the footer.
  - **Default:** `false`

- **`ui.footer.hideModelInfo`** (boolean):
  - **Description:** Hide the model name and context usage in the footer.
  - **Default:** `false`

- **`ui.footer.hideContextPercentage`** (boolean):
  - **Description:** Hides the context window remaining percentage.
  - **Default:** `true`

- **`ui.hideFooter`** (boolean):
  - **Description:** Hide the footer from the UI
  - **Default:** `false`

- **`ui.showMemoryUsage`** (boolean):
  - **Description:** Display memory usage information in the UI
  - **Default:** `false`

- **`ui.showLineNumbers`** (boolean):
  - **Description:** Show line numbers in the chat.
  - **Default:** `true`

- **`ui.showCitations`** (boolean):
  - **Description:** Show citations for generated text in the chat.
  - **Default:** `false`

- **`ui.showModelInfoInChat`** (boolean):
  - **Description:** Show the model name in the chat for each model turn.
  - **Default:** `false`

- **`ui.useFullWidth`** (boolean):
  - **Description:** Use the entire width of the terminal for output.
  - **Default:** `true`

- **`ui.useAlternateBuffer`** (boolean):
  - **Description:** Use an alternate screen buffer for the UI, preserving shell
    history.
  - **Default:** `false`
  - **Requires restart:** Yes

- **`ui.incrementalRendering`** (boolean):
  - **Description:** Enable incremental rendering for the UI. This option will
    reduce flickering but may cause rendering artifacts. Only supported when
    useAlternateBuffer is enabled.
  - **Default:** `true`
  - **Requires restart:** Yes

- **`ui.customWittyPhrases`** (array):
  - **Description:** Custom witty phrases to display during loading. When
    provided, the CLI cycles through these instead of the defaults.
  - **Default:** `[]`

- **`ui.accessibility.disableLoadingPhrases`** (boolean):
  - **Description:** Disable loading phrases for accessibility
  - **Default:** `false`
  - **Requires restart:** Yes

- **`ui.accessibility.screenReader`** (boolean):
  - **Description:** Render output in plain-text to be more screen reader
    accessible
  - **Default:** `false`
  - **Requires restart:** Yes

#### `ide`

- **`ide.enabled`** (boolean):
  - **Description:** Enable IDE integration mode
  - **Default:** `false`
  - **Requires restart:** Yes

- **`ide.hasSeenNudge`** (boolean):
  - **Description:** Whether the user has seen the IDE integration nudge.
  - **Default:** `false`

#### `privacy`

- **`privacy.usageStatisticsEnabled`** (boolean):
  - **Description:** Enable collection of usage statistics
  - **Default:** `true`
  - **Requires restart:** Yes

#### `model`

- **`model.name`** (string):
  - **Description:** The Gemini model to use for conversations.
  - **Default:** `undefined`

- **`model.maxSessionTurns`** (number):
  - **Description:** Maximum number of user/model/tool turns to keep in a
    session. -1 means unlimited.
  - **Default:** `-1`

- **`model.summarizeToolOutput`** (object):
  - **Description:** Enables or disables summarization of tool output. Configure
    per-tool token budgets (for example {"run_shell_command": {"tokenBudget":
    2000}}). Currently only the run_shell_command tool supports summarization.
  - **Default:** `undefined`

- **`model.compressionThreshold`** (number):
  - **Description:** The fraction of context usage at which to trigger context
    compression (e.g. 0.2, 0.3).
  - **Default:** `0.5`
  - **Requires restart:** Yes

- **`model.skipNextSpeakerCheck`** (boolean):
  - **Description:** Skip the next speaker check.
  - **Default:** `true`

#### `modelConfigs`

- **`modelConfigs.aliases`** (object):
  - **Description:** Named presets for model configs. Can be used in place of a
    model name and can inherit from other aliases using an `extends` property.
  - **Default:**

    ```json
    {
      "base": {
        "modelConfig": {
          "generateContentConfig": {
            "temperature": 0,
            "topP": 1
          }
        }
      },
      "chat-base": {
        "extends": "base",
        "modelConfig": {
          "generateContentConfig": {
            "thinkingConfig": {
              "includeThoughts": true
            },
            "temperature": 1,
            "topP": 0.95,
            "topK": 64
          }
        }
      },
      "chat-base-2.5": {
        "extends": "chat-base",
        "modelConfig": {
          "generateContentConfig": {
            "thinkingConfig": {
              "thinkingBudget": 8192
            }
          }
        }
      },
      "chat-base-3": {
        "extends": "chat-base",
        "modelConfig": {
          "generateContentConfig": {
            "thinkingConfig": {
              "thinkingLevel": "HIGH"
            }
          }
        }
      },
      "gemini-3-pro-preview": {
        "extends": "chat-base-3",
        "modelConfig": {
          "model": "gemini-3-pro-preview"
        }
      },
      "gemini-2.5-pro": {
        "extends": "chat-base-2.5",
        "modelConfig": {
          "model": "gemini-2.5-pro"
        }
      },
      "gemini-2.5-flash": {
        "extends": "chat-base-2.5",
        "modelConfig": {
          "model": "gemini-2.5-flash"
        }
      },
      "gemini-2.5-flash-lite": {
        "extends": "chat-base-2.5",
        "modelConfig": {
          "model": "gemini-2.5-flash-lite"
        }
      },
      "gemini-2.5-flash-base": {
        "extends": "base",
        "modelConfig": {
          "model": "gemini-2.5-flash"
        }
      },
      "classifier": {
        "extends": "base",
        "modelConfig": {
          "model": "gemini-2.5-flash-lite",
          "generateContentConfig": {
            "maxOutputTokens": 1024,
            "thinkingConfig": {
              "thinkingBudget": 512
            }
          }
        }
      },
      "prompt-completion": {
        "extends": "base",
        "modelConfig": {
          "model": "gemini-2.5-flash-lite",
          "generateContentConfig": {
            "temperature": 0.3,
            "maxOutputTokens": 16000,
            "thinkingConfig": {
              "thinkingBudget": 0
            }
          }
        }
      },
      "edit-corrector": {
        "extends": "base",
        "modelConfig": {
          "model": "gemini-2.5-flash-lite",
          "generateContentConfig": {
            "thinkingConfig": {
              "thinkingBudget": 0
            }
          }
        }
      },
      "summarizer-default": {
        "extends": "base",
        "modelConfig": {
          "model": "gemini-2.5-flash-lite",
          "generateContentConfig": {
            "maxOutputTokens": 2000
          }
        }
      },
      "summarizer-shell": {
        "extends": "base",
        "modelConfig": {
          "model": "gemini-2.5-flash-lite",
          "generateContentConfig": {
            "maxOutputTokens": 2000
          }
        }
      },
      "web-search": {
        "extends": "gemini-2.5-flash-base",
        "modelConfig": {
          "generateContentConfig": {
            "tools": [
              {
                "googleSearch": {}
              }
            ]
          }
        }
      },
      "web-fetch": {
        "extends": "gemini-2.5-flash-base",
        "modelConfig": {
          "generateContentConfig": {
            "tools": [
              {
                "urlContext": {}
              }
            ]
          }
        }
      },
      "web-fetch-fallback": {
        "extends": "gemini-2.5-flash-base",
        "modelConfig": {}
      },
      "loop-detection": {
        "extends": "gemini-2.5-flash-base",
        "modelConfig": {}
      },
      "loop-detection-double-check": {
        "extends": "base",
        "modelConfig": {
          "model": "gemini-2.5-pro"
        }
      },
      "llm-edit-fixer": {
        "extends": "gemini-2.5-flash-base",
        "modelConfig": {}
      },
      "next-speaker-checker": {
        "extends": "gemini-2.5-flash-base",
        "modelConfig": {}
      },
      "chat-compression-3-pro": {
        "modelConfig": {
          "model": "gemini-3-pro-preview"
        }
      },
      "chat-compression-2.5-pro": {
        "modelConfig": {
          "model": "gemini-2.5-pro"
        }
      },
      "chat-compression-2.5-flash": {
        "modelConfig": {
          "model": "gemini-2.5-flash"
        }
      },
      "chat-compression-2.5-flash-lite": {
        "modelConfig": {
          "model": "gemini-2.5-flash-lite"
        }
      },
      "chat-compression-default": {
        "modelConfig": {
          "model": "gemini-2.5-pro"
        }
      }
    }
    ```

- **`modelConfigs.customAliases`** (object):
  - **Description:** Custom named presets for model configs. These are merged
    with (and override) the built-in aliases.
  - **Default:** `{}`

- **`modelConfigs.overrides`** (array):
  - **Description:** Apply specific configuration overrides based on matches,
    with a primary key of model (or alias). The most specific match will be
    used.
  - **Default:** `[]`

#### `context`

- **`context.fileName`** (string | string[]):
  - **Description:** The name of the context file or files to load into memory.
    Accepts either a single string or an array of strings.
  - **Default:** `undefined`

- **`context.importFormat`** (string):
  - **Description:** The format to use when importing memory.
  - **Default:** `undefined`

- **`context.discoveryMaxDirs`** (number):
  - **Description:** Maximum number of directories to search for memory.
  - **Default:** `200`

- **`context.includeDirectories`** (array):
  - **Description:** Additional directories to include in the workspace context.
    Missing directories will be skipped with a warning.
  - **Default:** `[]`

- **`context.loadMemoryFromIncludeDirectories`** (boolean):
  - **Description:** Controls how /memory refresh loads GEMINI.md files. When
    true, include directories are scanned; when false, only the current
    directory is used.
  - **Default:** `false`

- **`context.fileFiltering.respectGitIgnore`** (boolean):
  - **Description:** Respect .gitignore files when searching
  - **Default:** `true`
  - **Requires restart:** Yes

- **`context.fileFiltering.respectGeminiIgnore`** (boolean):
  - **Description:** Respect .geminiignore files when searching
  - **Default:** `true`
  - **Requires restart:** Yes

- **`context.fileFiltering.enableRecursiveFileSearch`** (boolean):
  - **Description:** Enable recursive file search functionality when completing
    @ references in the prompt.
  - **Default:** `true`
  - **Requires restart:** Yes

- **`context.fileFiltering.disableFuzzySearch`** (boolean):
  - **Description:** Disable fuzzy search when searching for files.
  - **Default:** `false`
  - **Requires restart:** Yes

#### `tools`

- **`tools.sandbox`** (boolean | string):
  - **Description:** Sandbox execution environment. Set to a boolean to enable
    or disable the sandbox, or provide a string path to a sandbox profile.
  - **Default:** `undefined`
  - **Requires restart:** Yes

- **`tools.shell.enableInteractiveShell`** (boolean):
  - **Description:** Use node-pty for an interactive shell experience. Fallback
    to child_process still applies.
  - **Default:** `true`
  - **Requires restart:** Yes

- **`tools.shell.pager`** (string):
  - **Description:** The pager command to use for shell output. Defaults to
    `cat`.
  - **Default:** `"cat"`

- **`tools.shell.showColor`** (boolean):
  - **Description:** Show color in shell output.
  - **Default:** `false`

- **`tools.shell.inactivityTimeout`** (number):
  - **Description:** The maximum time in seconds allowed without output from the
    shell command. Defaults to 5 minutes.
  - **Default:** `300`

- **`tools.autoAccept`** (boolean):
  - **Description:** Automatically accept and execute tool calls that are
    considered safe (e.g., read-only operations).
  - **Default:** `false`

- **`tools.core`** (array):
  - **Description:** Restrict the set of built-in tools with an allowlist. Match
    semantics mirror tools.allowed; see the built-in tools documentation for
    available names.
  - **Default:** `undefined`
  - **Requires restart:** Yes

- **`tools.allowed`** (array):
  - **Description:** Tool names that bypass the confirmation dialog. Useful for
    trusted commands (for example ["run_shell_command(git)",
    "run_shell_command(npm test)"]). See shell tool command restrictions for
    matching details.
  - **Default:** `undefined`
  - **Requires restart:** Yes

- **`tools.exclude`** (array):
  - **Description:** Tool names to exclude from discovery.
  - **Default:** `undefined`
  - **Requires restart:** Yes

- **`tools.discoveryCommand`** (string):
  - **Description:** Command to run for tool discovery.
  - **Default:** `undefined`
  - **Requires restart:** Yes

- **`tools.callCommand`** (string):
  - **Description:** Defines a custom shell command for invoking discovered
    tools. The command must take the tool name as the first argument, read JSON
    arguments from stdin, and emit JSON results on stdout.
  - **Default:** `undefined`
  - **Requires restart:** Yes

- **`tools.useRipgrep`** (boolean):
  - **Description:** Use ripgrep for file content search instead of the fallback
    implementation. Provides faster search performance.
  - **Default:** `true`

- **`tools.enableToolOutputTruncation`** (boolean):
  - **Description:** Enable truncation of large tool outputs.
  - **Default:** `true`
  - **Requires restart:** Yes

- **`tools.truncateToolOutputThreshold`** (number):
  - **Description:** Truncate tool output if it is larger than this many
    characters. Set to -1 to disable.
  - **Default:** `4000000`
  - **Requires restart:** Yes

- **`tools.truncateToolOutputLines`** (number):
  - **Description:** The number of lines to keep when truncating tool output.
  - **Default:** `1000`
  - **Requires restart:** Yes

- **`tools.enableMessageBusIntegration`** (boolean):
  - **Description:** Enable policy-based tool confirmation via message bus
    integration. When enabled, tools automatically respect policy engine
    decisions (ALLOW/DENY/ASK_USER) without requiring individual tool
    implementations.
  - **Default:** `false`
  - **Requires restart:** Yes

- **`tools.enableHooks`** (boolean):
  - **Description:** Enable the hooks system for intercepting and customizing
    Auditaria CLI behavior. When enabled, hooks configured in settings will
    execute at appropriate lifecycle events (BeforeTool, AfterTool, BeforeModel,
    etc.). Requires MessageBus integration.
  - **Default:** `false`
  - **Requires restart:** Yes

#### `mcp`

- **`mcp.serverCommand`** (string):
  - **Description:** Command to start an MCP server.
  - **Default:** `undefined`
  - **Requires restart:** Yes

- **`mcp.allowed`** (array):
  - **Description:** A list of MCP servers to allow.
  - **Default:** `undefined`
  - **Requires restart:** Yes

- **`mcp.excluded`** (array):
  - **Description:** A list of MCP servers to exclude.
  - **Default:** `undefined`
  - **Requires restart:** Yes

#### `useSmartEdit`

- **`useSmartEdit`** (boolean):
  - **Description:** Enable the smart-edit tool instead of the replace tool.
  - **Default:** `true`

#### `useWriteTodos`

- **`useWriteTodos`** (boolean):
  - **Description:** Enable the write_todos tool.
  - **Default:** `true`

#### `security`

- **`security.disableYoloMode`** (boolean):
  - **Description:** Disable YOLO mode, even if enabled by a flag.
  - **Default:** `false`
  - **Requires restart:** Yes

- **`security.blockGitExtensions`** (boolean):
  - **Description:** Blocks installing and loading extensions from Git.
  - **Default:** `false`
  - **Requires restart:** Yes

- **`security.folderTrust.enabled`** (boolean):
  - **Description:** Setting to track whether Folder trust is enabled.
  - **Default:** `false`
  - **Requires restart:** Yes

- **`security.auth.selectedType`** (string):
  - **Description:** The currently selected authentication type.
  - **Default:** `undefined`
  - **Requires restart:** Yes

- **`security.auth.enforcedType`** (string):
  - **Description:** The required auth type. If this does not match the selected
    auth type, the user will be prompted to re-authenticate.
  - **Default:** `undefined`
  - **Requires restart:** Yes

- **`security.auth.useExternal`** (boolean):
  - **Description:** Whether to use an external authentication flow.
  - **Default:** `undefined`
  - **Requires restart:** Yes

#### `advanced`

- **`advanced.autoConfigureMemory`** (boolean):
  - **Description:** Automatically configure Node.js memory limits
  - **Default:** `false`
  - **Requires restart:** Yes

- **`advanced.dnsResolutionOrder`** (string):
  - **Description:** The DNS resolution order.
  - **Default:** `undefined`
  - **Requires restart:** Yes

- **`advanced.excludedEnvVars`** (array):
  - **Description:** Environment variables to exclude from project context.
  - **Default:**

    ```json
    ["DEBUG", "DEBUG_MODE"]
    ```

- **`advanced.bugCommand`** (object):
  - **Description:** Configuration for the bug report command.
  - **Default:** `undefined`

#### `experimental`

- **`experimental.extensionManagement`** (boolean):
  - **Description:** Enable extension management features.
  - **Default:** `true`
  - **Requires restart:** Yes

- **`experimental.extensionReloading`** (boolean):
  - **Description:** Enables extension loading/unloading within the CLI session.
  - **Default:** `false`
  - **Requires restart:** Yes

- **`experimental.isModelAvailabilityServiceEnabled`** (boolean):
  - **Description:** Enable model routing using new availability service.
  - **Default:** `false`
  - **Requires restart:** Yes

- **`experimental.codebaseInvestigatorSettings.enabled`** (boolean):
  - **Description:** Enable the Codebase Investigator agent.
  - **Default:** `true`
  - **Requires restart:** Yes

- **`experimental.codebaseInvestigatorSettings.maxNumTurns`** (number):
  - **Description:** Maximum number of turns for the Codebase Investigator
    agent.
  - **Default:** `10`
  - **Requires restart:** Yes

- **`experimental.codebaseInvestigatorSettings.maxTimeMinutes`** (number):
  - **Description:** Maximum time for the Codebase Investigator agent (in
    minutes).
  - **Default:** `3`
  - **Requires restart:** Yes

- **`experimental.codebaseInvestigatorSettings.thinkingBudget`** (number):
  - **Description:** The thinking budget for the Codebase Investigator agent.
  - **Default:** `8192`
  - **Requires restart:** Yes

- **`experimental.codebaseInvestigatorSettings.model`** (string):
  - **Description:** The model to use for the Codebase Investigator agent.
  - **Default:** `"gemini-2.5-pro"`
  - **Requires restart:** Yes

#### `hooks`

- **`hooks`** (object):
  - **Description:** Hook configurations for intercepting and customizing agent
    behavior.
  - **Default:** `{}`
  <!-- SETTINGS-AUTOGEN:END -->

#### `mcpServers`

Configures connections to one or more Model-Context Protocol (MCP) servers for
discovering and using custom tools. Auditaria CLI attempts to connect to each
configured MCP server to discover available tools. If multiple MCP servers
expose a tool with the same name, the tool names will be prefixed with the
server alias you defined in the configuration (e.g.,
`serverAlias__actualToolName`) to avoid conflicts. Note that the system might
strip certain schema properties from MCP tool definitions for compatibility. At
least one of `command`, `url`, or `httpUrl` must be provided. If multiple are
specified, the order of precedence is `httpUrl`, then `url`, then `command`.

- **`mcpServers.<SERVER_NAME>`** (object): The server parameters for the named
  server.
  - `command` (string, optional): The command to execute to start the MCP server
    via standard I/O.
  - `args` (array of strings, optional): Arguments to pass to the command.
  - `env` (object, optional): Environment variables to set for the server
    process.
  - `cwd` (string, optional): The working directory in which to start the
    server.
  - `url` (string, optional): The URL of an MCP server that uses Server-Sent
    Events (SSE) for communication.
  - `httpUrl` (string, optional): The URL of an MCP server that uses streamable
    HTTP for communication.
  - `headers` (object, optional): A map of HTTP headers to send with requests to
    `url` or `httpUrl`.
  - `timeout` (number, optional): Timeout in milliseconds for requests to this
    MCP server.
  - `trust` (boolean, optional): Trust this server and bypass all tool call
    confirmations.
  - `description` (string, optional): A brief description of the server, which
    may be used for display purposes.
  - `includeTools` (array of strings, optional): List of tool names to include
    from this MCP server. When specified, only the tools listed here will be
    available from this server (allowlist behavior). If not specified, all tools
    from the server are enabled by default.
  - `excludeTools` (array of strings, optional): List of tool names to exclude
    from this MCP server. Tools listed here will not be available to the model,
    even if they are exposed by the server. **Note:** `excludeTools` takes
    precedence over `includeTools` - if a tool is in both lists, it will be
    excluded.

#### `telemetry`

Configures logging and metrics collection for Auditaria CLI. For more
information, see [Telemetry](../cli/telemetry.md).

- **Properties:**
  - **`enabled`** (boolean): Whether or not telemetry is enabled.
  - **`target`** (string): The destination for collected telemetry. Supported
    values are `local` and `gcp`.
  - **`otlpEndpoint`** (string): The endpoint for the OTLP Exporter.
  - **`otlpProtocol`** (string): The protocol for the OTLP Exporter (`grpc` or
    `http`).
  - **`logPrompts`** (boolean): Whether or not to include the content of user
    prompts in the logs.
  - **`outfile`** (string): The file to write telemetry to when `target` is
    `local`.
  - **`useCollector`** (boolean): Whether to use an external OTLP collector.

### Example `settings.json`

Here is an example of a `settings.json` file with the nested structure, new as
of v0.3.0:

```json
{
  "general": {
    "vimMode": true,
    "preferredEditor": "code",
    "sessionRetention": {
      "enabled": true,
      "maxAge": "30d",
      "maxCount": 100
    }
  },
  "ui": {
    "theme": "GitHub",
    "hideBanner": true,
    "hideTips": false,
    "customWittyPhrases": [
      "You forget a thousand things every day. Make sure this is one of ’em",
      "Connecting to AGI"
    ]
  },
  "tools": {
    "sandbox": "docker",
    "discoveryCommand": "bin/get_tools",
    "callCommand": "bin/call_tool",
    "exclude": ["write_file"]
  },
  "mcpServers": {
    "mainServer": {
      "command": "bin/mcp_server.py"
    },
    "anotherServer": {
      "command": "node",
      "args": ["mcp_server.js", "--verbose"]
    }
  },
  "telemetry": {
    "enabled": true,
    "target": "local",
    "otlpEndpoint": "http://localhost:4317",
    "logPrompts": true
  },
  "privacy": {
    "usageStatisticsEnabled": true
  },
  "model": {
    "name": "gemini-1.5-pro-latest",
    "maxSessionTurns": 10,
    "summarizeToolOutput": {
      "run_shell_command": {
        "tokenBudget": 100
      }
    }
  },
  "context": {
    "fileName": ["CONTEXT.md", "GEMINI.md"],
    "includeDirectories": ["path/to/dir1", "~/path/to/dir2", "../path/to/dir3"],
    "loadFromIncludeDirectories": true,
    "fileFiltering": {
      "respectGitIgnore": false
    }
  },
  "advanced": {
    "excludedEnvVars": ["DEBUG", "DEBUG_MODE", "NODE_ENV"]
  }
}
```

## Shell history

The CLI keeps a history of shell commands you run. To avoid conflicts between
different projects, this history is stored in a project-specific directory
within your user's home folder.

- **Location:** `~/.gemini/tmp/<project_hash>/shell_history`
  - `<project_hash>` is a unique identifier generated from your project's root
    path.
  - The history is stored in a file named `shell_history`.

## Environment variables and `.env` files

Environment variables are a common way to configure applications, especially for
sensitive information like API keys or for settings that might change between
environments. For authentication setup, see the
[Authentication documentation](./authentication.md) which covers all available
authentication methods.

The CLI automatically loads environment variables from an `.env` file. The
loading order is:

1.  `.env` file in the current working directory.
2.  If not found, it searches upwards in parent directories until it finds an
    `.env` file or reaches the project root (identified by a `.git` folder) or
    the home directory.
3.  If still not found, it looks for `~/.env` (in the user's home directory).

**Environment variable exclusion:** Some environment variables (like `DEBUG` and
`DEBUG_MODE`) are automatically excluded from being loaded from project `.env`
files to prevent interference with gemini-cli behavior. Variables from
`.gemini/.env` files are never excluded. You can customize this behavior using
the `advanced.excludedEnvVars` setting in your `settings.json` file.

- **`GEMINI_API_KEY`**:
  - Your API key for the Gemini API.
  - One of several available [authentication methods](./authentication.md).
  - Set this in your shell profile (e.g., `~/.bashrc`, `~/.zshrc`) or an `.env`
    file.
- **`GEMINI_MODEL`**:
  - Specifies the default Gemini model to use.
  - Overrides the hardcoded default
  - Example: `export GEMINI_MODEL="gemini-2.5-flash"`
- **`GOOGLE_API_KEY`**:
  - Your Google Cloud API key.
  - Required for using Vertex AI in express mode.
  - Ensure you have the necessary permissions.
  - Example: `export GOOGLE_API_KEY="YOUR_GOOGLE_API_KEY"`.
- **`GOOGLE_CLOUD_PROJECT`**:
  - Your Google Cloud Project ID.
  - Required for using Code Assist or Vertex AI.
  - If using Vertex AI, ensure you have the necessary permissions in this
    project.
  - **Cloud Shell note:** When running in a Cloud Shell environment, this
    variable defaults to a special project allocated for Cloud Shell users. If
    you have `GOOGLE_CLOUD_PROJECT` set in your global environment in Cloud
    Shell, it will be overridden by this default. To use a different project in
    Cloud Shell, you must define `GOOGLE_CLOUD_PROJECT` in a `.env` file.
  - Example: `export GOOGLE_CLOUD_PROJECT="YOUR_PROJECT_ID"`.
- **`GOOGLE_APPLICATION_CREDENTIALS`** (string):
  - **Description:** The path to your Google Application Credentials JSON file.
  - **Example:**
    `export GOOGLE_APPLICATION_CREDENTIALS="/path/to/your/credentials.json"`
- **`OTLP_GOOGLE_CLOUD_PROJECT`**:
  - Your Google Cloud Project ID for Telemetry in Google Cloud
  - Example: `export OTLP_GOOGLE_CLOUD_PROJECT="YOUR_PROJECT_ID"`.
- **`GEMINI_TELEMETRY_ENABLED`**:
  - Set to `true` or `1` to enable telemetry. Any other value is treated as
    disabling it.
  - Overrides the `telemetry.enabled` setting.
- **`GEMINI_TELEMETRY_TARGET`**:
  - Sets the telemetry target (`local` or `gcp`).
  - Overrides the `telemetry.target` setting.
- **`GEMINI_TELEMETRY_OTLP_ENDPOINT`**:
  - Sets the OTLP endpoint for telemetry.
  - Overrides the `telemetry.otlpEndpoint` setting.
- **`GEMINI_TELEMETRY_OTLP_PROTOCOL`**:
  - Sets the OTLP protocol (`grpc` or `http`).
  - Overrides the `telemetry.otlpProtocol` setting.
- **`GEMINI_TELEMETRY_LOG_PROMPTS`**:
  - Set to `true` or `1` to enable or disable logging of user prompts. Any other
    value is treated as disabling it.
  - Overrides the `telemetry.logPrompts` setting.
- **`GEMINI_TELEMETRY_OUTFILE`**:
  - Sets the file path to write telemetry to when the target is `local`.
  - Overrides the `telemetry.outfile` setting.
- **`GEMINI_TELEMETRY_USE_COLLECTOR`**:
  - Set to `true` or `1` to enable or disable using an external OTLP collector.
    Any other value is treated as disabling it.
  - Overrides the `telemetry.useCollector` setting.
- **`GOOGLE_CLOUD_LOCATION`**:
  - Your Google Cloud Project Location (e.g., us-central1).
  - Required for using Vertex AI in non-express mode.
  - Example: `export GOOGLE_CLOUD_LOCATION="YOUR_PROJECT_LOCATION"`.
- **`GEMINI_SANDBOX`**:
  - Alternative to the `sandbox` setting in `settings.json`.
  - Accepts `true`, `false`, `docker`, `podman`, or a custom command string.
- **`SEATBELT_PROFILE`** (macOS specific):
  - Switches the Seatbelt (`sandbox-exec`) profile on macOS.
  - `permissive-open`: (Default) Restricts writes to the project folder (and a
    few other folders, see
    `packages/cli/src/utils/sandbox-macos-permissive-open.sb`) but allows other
    operations.
  - `strict`: Uses a strict profile that declines operations by default.
  - `<profile_name>`: Uses a custom profile. To define a custom profile, create
    a file named `sandbox-macos-<profile_name>.sb` in your project's `.gemini/`
    directory (e.g., `my-project/.gemini/sandbox-macos-custom.sb`).
- **`DEBUG` or `DEBUG_MODE`** (often used by underlying libraries or the CLI
  itself):
  - Set to `true` or `1` to enable verbose debug logging, which can be helpful
    for troubleshooting.
  - **Note:** These variables are automatically excluded from project `.env`
    files by default to prevent interference with gemini-cli behavior. Use
    `.gemini/.env` files if you need to set these for gemini-cli specifically.
- **`NO_COLOR`**:
  - Set to any value to disable all color output in the CLI.
- **`CLI_TITLE`**:
  - Set to a string to customize the title of the CLI.
- **`CODE_ASSIST_ENDPOINT`**:
  - Specifies the endpoint for the code assist server.
  - This is useful for development and testing.

## Command-line arguments

Arguments passed directly when running the CLI can override other configurations
for that specific session.

- **`--model <model_name>`** (**`-m <model_name>`**):
  - Specifies the Gemini model to use for this session.
  - Example: `npm start -- --model gemini-1.5-pro-latest`
- **`--prompt <your_prompt>`** (**`-p <your_prompt>`**):
  - Used to pass a prompt directly to the command. This invokes Auditaria CLI in
    a non-interactive mode.
  - For scripting examples, use the `--output-format json` flag to get
    structured output.
- **`--prompt-interactive <your_prompt>`** (**`-i <your_prompt>`**):
  - Starts an interactive session with the provided prompt as the initial input.
  - The prompt is processed within the interactive session, not before it.
  - Cannot be used when piping input from stdin.
  - Example: `auditaria -i "explain this code"`
- **`--output-format <format>`**:
  - **Description:** Specifies the format of the CLI output for non-interactive
    mode.
  - **Values:**
    - `text`: (Default) The standard human-readable output.
    - `json`: A machine-readable JSON output.
    - `stream-json`: A streaming JSON output that emits real-time events.
  - **Note:** For structured output and scripting, use the
    `--output-format json` or `--output-format stream-json` flag.
- **`--sandbox`** (**`-s`**):
  - Enables sandbox mode for this session.
- **`--debug`** (**`-d`**):
  - Enables debug mode for this session, providing more verbose output.

- **`--help`** (or **`-h`**):
  - Displays help information about command-line arguments.
- **`--yolo`**:
  - Enables YOLO mode, which automatically approves all tool calls.
- **`--approval-mode <mode>`**:
  - Sets the approval mode for tool calls. Available modes:
    - `default`: Prompt for approval on each tool call (default behavior)
    - `auto_edit`: Automatically approve edit tools (replace, write_file) while
      prompting for others
    - `yolo`: Automatically approve all tool calls (equivalent to `--yolo`)
  - Cannot be used together with `--yolo`. Use `--approval-mode=yolo` instead of
    `--yolo` for the new unified approach.
  - Example: `auditaria --approval-mode auto_edit`
- **`--allowed-tools <tool1,tool2,...>`**:
  - A comma-separated list of tool names that will bypass the confirmation
    dialog.
  - Example: `auditaria --allowed-tools "ShellTool(git status)"`
- **`--extensions <extension_name ...>`** (**`-e <extension_name ...>`**):
  - Specifies a list of extensions to use for the session. If not provided, all
    available extensions are used.
  - Use the special term `auditaria -e none` to disable all extensions.
  - Example: `auditaria -e my-extension -e my-other-extension`
- **`--list-extensions`** (**`-l`**):
  - Lists all available extensions and exits.
- **`--resume [session_id]`** (**`-r [session_id]`**):
  - Resume a previous chat session. Use "latest" for the most recent session,
    provide a session index number, or provide a full session UUID.
  - If no session_id is provided, defaults to "latest".
  - Example: `gemini --resume 5` or `gemini --resume latest` or
    `gemini --resume a1b2c3d4-e5f6-7890-abcd-ef1234567890` or `gemini --resume`
  - See [Session Management](../cli/session-management.md) for more details.
- **`--list-sessions`**:
  - List all available chat sessions for the current project and exit.
  - Shows session indices, dates, message counts, and preview of first user
    message.
  - Example: `gemini --list-sessions`
- **`--delete-session <identifier>`**:
  - Delete a specific chat session by its index number or full session UUID.
  - Use `--list-sessions` first to see available sessions, their indices, and
    UUIDs.
  - Example: `gemini --delete-session 3` or
    `gemini --delete-session a1b2c3d4-e5f6-7890-abcd-ef1234567890`
- **`--include-directories <dir1,dir2,...>`**:
  - Includes additional directories in the workspace for multi-directory
    support.
  - Can be specified multiple times or as comma-separated values.
  - 5 directories can be added at maximum.
  - Example: `--include-directories /path/to/project1,/path/to/project2` or
    `--include-directories /path/to/project1 --include-directories /path/to/project2`
- **`--screen-reader`**:
  - Enables screen reader mode, which adjusts the TUI for better compatibility
    with screen readers.
- **`--version`**:
  - Displays the version of the CLI.
- **`--experimental-acp`**:
  - Starts the agent in ACP mode.
- **`--allowed-mcp-server-names`**:
  - Allowed MCP server names.
- **`--fake-responses`**:
  - Path to a file with fake model responses for testing.
- **`--record-responses`**:
  - Path to a file to record model responses for testing.

## Context files (hierarchical instructional context)

While not strictly configuration for the CLI's _behavior_, context files
(defaulting to `GEMINI.md` but configurable via the `context.fileName` setting)
are crucial for configuring the _instructional context_ (also referred to as
"memory") provided to the Gemini model. This powerful feature allows you to give
project-specific instructions, coding style guides, or any relevant background
information to the AI, making its responses more tailored and accurate to your
needs. The CLI includes UI elements, such as an indicator in the footer showing
the number of loaded context files, to keep you informed about the active
context.

- **Purpose:** These Markdown files contain instructions, guidelines, or context
  that you want the Gemini model to be aware of during your interactions. The
  system is designed to manage this instructional context hierarchically.

### Example context file content (e.g., `GEMINI.md`)

Here's a conceptual example of what a context file at the root of a TypeScript
project might contain:

```markdown
# Project: My Awesome TypeScript Library

## General Instructions:

- When generating new TypeScript code, please follow the existing coding style.
- Ensure all new functions and classes have JSDoc comments.
- Prefer functional programming paradigms where appropriate.
- All code should be compatible with TypeScript 5.0 and Node.js 20+.

## Coding Style:

- Use 2 spaces for indentation.
- Interface names should be prefixed with `I` (e.g., `IUserService`).
- Private class members should be prefixed with an underscore (`_`).
- Always use strict equality (`===` and `!==`).

## Specific Component: `src/api/client.ts`

- This file handles all outbound API requests.
- When adding new API call functions, ensure they include robust error handling
  and logging.
- Use the existing `fetchWithRetry` utility for all GET requests.

## Regarding Dependencies:

- Avoid introducing new external dependencies unless absolutely necessary.
- If a new dependency is required, please state the reason.
```

This example demonstrates how you can provide general project context, specific
coding conventions, and even notes about particular files or components. The
more relevant and precise your context files are, the better the AI can assist
you. Project-specific context files are highly encouraged to establish
conventions and context.

- **Hierarchical loading and precedence:** The CLI implements a sophisticated
  hierarchical memory system by loading context files (e.g., `GEMINI.md`) from
  several locations. Content from files lower in this list (more specific)
  typically overrides or supplements content from files higher up (more
  general). The exact concatenation order and final context can be inspected
  using the `/memory show` command. The typical loading order is:
  1.  **Global context file:**
      - Location: `~/.gemini/<configured-context-filename>` (e.g.,
        `~/.gemini/GEMINI.md` in your user home directory).
      - Scope: Provides default instructions for all your projects.
  2.  **Project root and ancestors context files:**
      - Location: The CLI searches for the configured context file in the
        current working directory and then in each parent directory up to either
        the project root (identified by a `.git` folder) or your home directory.
      - Scope: Provides context relevant to the entire project or a significant
        portion of it.
  3.  **Sub-directory context files (contextual/local):**
      - Location: The CLI also scans for the configured context file in
        subdirectories _below_ the current working directory (respecting common
        ignore patterns like `node_modules`, `.git`, etc.). The breadth of this
        search is limited to 200 directories by default, but can be configured
        with the `context.discoveryMaxDirs` setting in your `settings.json`
        file.
      - Scope: Allows for highly specific instructions relevant to a particular
        component, module, or subsection of your project.
- **Concatenation and UI indication:** The contents of all found context files
  are concatenated (with separators indicating their origin and path) and
  provided as part of the system prompt to the Gemini model. The CLI footer
  displays the count of loaded context files, giving you a quick visual cue
  about the active instructional context.
- **Importing content:** You can modularize your context files by importing
  other Markdown files using the `@path/to/file.md` syntax. For more details,
  see the [Memory Import Processor documentation](../core/memport.md).
- **Commands for memory management:**
  - Use `/memory refresh` to force a re-scan and reload of all context files
    from all configured locations. This updates the AI's instructional context.
  - Use `/memory show` to display the combined instructional context currently
    loaded, allowing you to verify the hierarchy and content being used by the
    AI.
  - See the [Commands documentation](../cli/commands.md#memory) for full details
    on the `/memory` command and its sub-commands (`show` and `refresh`).

By understanding and utilizing these configuration layers and the hierarchical
nature of context files, you can effectively manage the AI's memory and tailor
the Auditaria CLI's responses to your specific needs and projects.

## Sandboxing

The Auditaria CLI can execute potentially unsafe operations (like shell commands
and file modifications) within a sandboxed environment to protect your system.

Sandboxing is disabled by default, but you can enable it in a few ways:

- Using `--sandbox` or `-s` flag.
- Setting `GEMINI_SANDBOX` environment variable.
- Sandbox is enabled when using `--yolo` or `--approval-mode=yolo` by default.

By default, it uses a pre-built `gemini-cli-sandbox` Docker image.

For project-specific sandboxing needs, you can create a custom Dockerfile at
`.gemini/sandbox.Dockerfile` in your project's root directory. This Dockerfile
can be based on the base sandbox image:

```dockerfile
FROM gemini-cli-sandbox

# Add your custom dependencies or configurations here
# For example:
# RUN apt-get update && apt-get install -y some-package
# COPY ./my-config /app/my-config
```

When `.gemini/sandbox.Dockerfile` exists, you can use `BUILD_SANDBOX`
environment variable when running Auditaria CLI to automatically build the
custom sandbox image:

```bash
BUILD_SANDBOX=1 auditaria -s
```

## Usage statistics

To help us improve the Auditaria CLI, we collect anonymized usage statistics.
This data helps us understand how the CLI is used, identify common issues, and
prioritize new features.

**What we collect:**

- **Tool calls:** We log the names of the tools that are called, whether they
  succeed or fail, and how long they take to execute. We do not collect the
  arguments passed to the tools or any data returned by them.
- **API requests:** We log the Gemini model used for each request, the duration
  of the request, and whether it was successful. We do not collect the content
  of the prompts or responses.
- **Session information:** We collect information about the configuration of the
  CLI, such as the enabled tools and the approval mode.

**What we DON'T collect:**

- **Personally identifiable information (PII):** We do not collect any personal
  information, such as your name, email address, or API keys.
- **Prompt and response content:** We do not log the content of your prompts or
  the responses from the Gemini model.
- **File content:** We do not log the content of any files that are read or
  written by the CLI.

**How to opt out:**

You can opt out of usage statistics collection at any time by setting the
`usageStatisticsEnabled` property to `false` under the `privacy` category in
your `settings.json` file:

```json
{
  "privacy": {
    "usageStatisticsEnabled": false
  }
}
```<|MERGE_RESOLUTION|>--- conflicted
+++ resolved
@@ -1,8 +1,4 @@
-<<<<<<< HEAD
-# Auditaria CLI Configuration
-=======
-# Gemini CLI configuration
->>>>>>> 26f050ff
+# Auditaria CLI configuration
 
 > **Note on configuration format, 9/17/25:** The format of the `settings.json`
 > file has been updated to a new, more organized structure.
