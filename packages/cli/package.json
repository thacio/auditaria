{
<<<<<<< HEAD
  "name": "@thacio/auditaria-cli",
  "version": "0.3.4",
  "description": "Auditaria CLI",
=======
  "name": "@google/gemini-cli",
  "version": "0.4.0",
  "description": "Gemini CLI",
>>>>>>> 5032b270
  "repository": {
    "type": "git",
    "url": "git+https://github.com/thacio/auditaria.git"
  },
  "type": "module",
  "main": "dist/index.js",
  "bin": {
    "auditaria": "dist/index.js"
  },
  "scripts": {
    "build": "node ../../scripts/build_package.js",
    "start": "node dist/index.js",
    "debug": "node --inspect-brk dist/index.js",
    "lint": "eslint . --ext .ts,.tsx",
    "format": "prettier --write .",
    "test": "vitest run",
    "test:ci": "vitest run --coverage",
    "typecheck": "tsc --noEmit"
  },
  "files": [
    "dist"
  ],
  "config": {
    "sandboxImageUri": "us-docker.pkg.dev/gemini-code-dev/gemini-cli/sandbox:0.4.0"
  },
  "dependencies": {
    "@thacio/auditaria-cli-core": "file:../core",
    "@google/genai": "1.16.0",
    "@iarna/toml": "^2.2.5",
    "@modelcontextprotocol/sdk": "^1.15.1",
    "@types/update-notifier": "^6.0.8",
    "command-exists": "^1.2.9",
    "diff": "^7.0.0",
    "dotenv": "^17.1.0",
    "fzf": "^0.5.2",
    "glob": "^10.4.1",
    "highlight.js": "^11.11.1",
    "ink": "^6.2.3",
    "ink-gradient": "^3.0.0",
    "ink-spinner": "^5.0.0",
    "lowlight": "^3.3.0",
    "open": "^10.1.2",
    "react": "^19.1.0",
    "read-package-up": "^11.0.0",
    "simple-git": "^3.28.0",
    "shell-quote": "^1.8.3",
    "string-width": "^7.1.0",
    "strip-ansi": "^7.1.0",
    "strip-json-comments": "^3.1.1",
    "undici": "^7.10.0",
    "update-notifier": "^7.3.1",
    "yargs": "^17.7.2",
    "zod": "^3.23.8",
    "ws": "^8.18.0",
    "express": "^4.21.2"
  },
    "_webInterfaceMetadata": {
    "_comment": "WEB_INTERFACE_FEATURE: Tracks web interface dependencies",
    "dependencies": ["ws", "express"],
    "devDependencies": ["@types/ws", "@types/express"]
  },
  "devDependencies": {
    "@babel/runtime": "^7.27.6",
    "@google/gemini-cli-test-utils": "file:../test-utils",
    "@testing-library/react": "^16.3.0",
    "@types/command-exists": "^1.2.3",
    "@types/diff": "^7.0.2",
    "@types/dotenv": "^6.1.1",
    "@types/node": "^20.11.24",
    "@types/react": "^19.1.8",
    "@types/react-dom": "^19.1.6",
    "@types/semver": "^7.7.0",
    "@types/shell-quote": "^1.7.5",
    "@types/ws": "^8.5.13",
    "@types/express": "^5.0.0",
    "@types/yargs": "^17.0.32",
    "ink-testing-library": "^4.0.0",
    "jsdom": "^26.1.0",
    "pretty-format": "^30.0.2",
    "react-dom": "^19.1.0",
    "typescript": "^5.3.3",
    "vitest": "^3.1.1",
    "@thacio/auditaria-cli-test-utils": "file:../test-utils"
  },
  "engines": {
    "node": ">=20"
  }
}<|MERGE_RESOLUTION|>--- conflicted
+++ resolved
@@ -1,13 +1,7 @@
 {
-<<<<<<< HEAD
   "name": "@thacio/auditaria-cli",
-  "version": "0.3.4",
+  "version": "0.4.0",
   "description": "Auditaria CLI",
-=======
-  "name": "@google/gemini-cli",
-  "version": "0.4.0",
-  "description": "Gemini CLI",
->>>>>>> 5032b270
   "repository": {
     "type": "git",
     "url": "git+https://github.com/thacio/auditaria.git"
