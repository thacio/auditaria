--- conflicted
+++ resolved
@@ -1,11 +1,6 @@
 {
-<<<<<<< HEAD
   "name": "@thacio/auditaria-cli-test-utils",
-  "version": "0.8.0-nightly.20250925.b1da8c21",
-=======
-  "name": "@google/gemini-cli-test-utils",
   "version": "0.9.0-nightly.20251001.163dba7e",
->>>>>>> f3152fa7
   "private": true,
   "main": "src/index.ts",
   "license": "Apache-2.0",
