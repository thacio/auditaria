/**
 * @license
 * Copyright 2025 Google LLC
 * SPDX-License-Identifier: Apache-2.0
 */

import type { CommandModule } from 'yargs';
<<<<<<< HEAD
import { updateExtension } from '../../config/extension.js';
import { t } from '@thacio/auditaria-cli-core';
=======
import {
  updateExtensionByName,
  updateAllUpdatableExtensions,
  type ExtensionUpdateInfo,
} from '../../config/extension.js';
>>>>>>> af6a792c
import { getErrorMessage } from '../../utils/errors.js';

interface UpdateArgs {
  name?: string;
  all?: boolean;
}

const updateOutput = (info: ExtensionUpdateInfo) =>
  `Extension "${info.name}" successfully updated: ${info.originalVersion} → ${info.updatedVersion}.`;

export async function handleUpdate(args: UpdateArgs) {
<<<<<<< HEAD
  try {
    // TODO(chrstnb): we should list extensions if the requested extension is not installed.
    const updatedExtensionInfo = await updateExtension(args.name);
    if (!updatedExtensionInfo) {
      console.log(t('commands.extensions.update.failed', `Extension "${args.name}" failed to update.`, { name: args.name }));
      return;
    }
    console.log(
      t('commands.extensions.update.success', `Extension "${args.name}" successfully updated: ${updatedExtensionInfo.originalVersion} → ${updatedExtensionInfo.updatedVersion}.`, { name: args.name, originalVersion: updatedExtensionInfo.originalVersion, updatedVersion: updatedExtensionInfo.updatedVersion }),
    );
  } catch (error) {
    console.error(getErrorMessage(error));
    process.exit(1);
=======
  if (args.all) {
    try {
      const updateInfos = await updateAllUpdatableExtensions();
      if (updateInfos.length === 0) {
        console.log('No extensions to update.');
        return;
      }
      console.log(updateInfos.map((info) => updateOutput(info)).join('\n'));
    } catch (error) {
      console.error(getErrorMessage(error));
    }
    return;
>>>>>>> af6a792c
  }
  if (args.name)
    try {
      // TODO(chrstnb): we should list extensions if the requested extension is not installed.
      const updatedExtensionInfo = await updateExtensionByName(args.name);
      console.log(
        `Extension "${args.name}" successfully updated: ${updatedExtensionInfo.originalVersion} → ${updatedExtensionInfo.updatedVersion}.`,
      );
    } catch (error) {
      console.error(getErrorMessage(error));
    }
}

export const updateCommand: CommandModule = {
<<<<<<< HEAD
  command: 'update <name>',
  describe: t('commands.extensions.update.description', 'Updates an extension.'),
=======
  command: 'update [--all] [name]',
  describe:
    'Updates all extensions or a named extension to the latest version.',
>>>>>>> af6a792c
  builder: (yargs) =>
    yargs
      .positional('name', {
        describe: t('commands.extensions.update.name_description', 'The name of the extension to update.'),
        type: 'string',
      })
      .option('all', {
        describe: 'Update all extensions.',
        type: 'boolean',
      })
      .conflicts('name', 'all')
      .check((argv) => {
        if (!argv.all && !argv.name) {
          throw new Error('Either an extension name or --all must be provided');
        }
        return true;
      }),
  handler: async (argv) => {
    await handleUpdate({
      name: argv['name'] as string | undefined,
      all: argv['all'] as boolean | undefined,
    });
  },
};<|MERGE_RESOLUTION|>--- conflicted
+++ resolved
@@ -5,16 +5,12 @@
  */
 
 import type { CommandModule } from 'yargs';
-<<<<<<< HEAD
-import { updateExtension } from '../../config/extension.js';
-import { t } from '@thacio/auditaria-cli-core';
-=======
 import {
   updateExtensionByName,
   updateAllUpdatableExtensions,
   type ExtensionUpdateInfo,
 } from '../../config/extension.js';
->>>>>>> af6a792c
+import { t } from '@thacio/auditaria-cli-core';
 import { getErrorMessage } from '../../utils/errors.js';
 
 interface UpdateArgs {
@@ -23,29 +19,27 @@
 }
 
 const updateOutput = (info: ExtensionUpdateInfo) =>
-  `Extension "${info.name}" successfully updated: ${info.originalVersion} → ${info.updatedVersion}.`;
+  t(
+    'commands.extensions.update.success',
+    `Extension "${info.name}" successfully updated: ${info.originalVersion} → ${info.updatedVersion}.`,
+    {
+      name: info.name,
+      originalVersion: info.originalVersion,
+      updatedVersion: info.updatedVersion,
+    },
+  );
 
 export async function handleUpdate(args: UpdateArgs) {
-<<<<<<< HEAD
-  try {
-    // TODO(chrstnb): we should list extensions if the requested extension is not installed.
-    const updatedExtensionInfo = await updateExtension(args.name);
-    if (!updatedExtensionInfo) {
-      console.log(t('commands.extensions.update.failed', `Extension "${args.name}" failed to update.`, { name: args.name }));
-      return;
-    }
-    console.log(
-      t('commands.extensions.update.success', `Extension "${args.name}" successfully updated: ${updatedExtensionInfo.originalVersion} → ${updatedExtensionInfo.updatedVersion}.`, { name: args.name, originalVersion: updatedExtensionInfo.originalVersion, updatedVersion: updatedExtensionInfo.updatedVersion }),
-    );
-  } catch (error) {
-    console.error(getErrorMessage(error));
-    process.exit(1);
-=======
   if (args.all) {
     try {
       const updateInfos = await updateAllUpdatableExtensions();
       if (updateInfos.length === 0) {
-        console.log('No extensions to update.');
+        console.log(
+          t(
+            'commands.extensions.update.no_extensions',
+            'No extensions to update.',
+          ),
+        );
         return;
       }
       console.log(updateInfos.map((info) => updateOutput(info)).join('\n'));
@@ -53,14 +47,21 @@
       console.error(getErrorMessage(error));
     }
     return;
->>>>>>> af6a792c
   }
   if (args.name)
     try {
       // TODO(chrstnb): we should list extensions if the requested extension is not installed.
       const updatedExtensionInfo = await updateExtensionByName(args.name);
       console.log(
-        `Extension "${args.name}" successfully updated: ${updatedExtensionInfo.originalVersion} → ${updatedExtensionInfo.updatedVersion}.`,
+        t(
+          'commands.extensions.update.success',
+          `Extension "${args.name}" successfully updated: ${updatedExtensionInfo.originalVersion} → ${updatedExtensionInfo.updatedVersion}.`,
+          {
+            name: args.name,
+            originalVersion: updatedExtensionInfo.originalVersion,
+            updatedVersion: updatedExtensionInfo.updatedVersion,
+          },
+        ),
       );
     } catch (error) {
       console.error(getErrorMessage(error));
@@ -68,28 +69,36 @@
 }
 
 export const updateCommand: CommandModule = {
-<<<<<<< HEAD
-  command: 'update <name>',
-  describe: t('commands.extensions.update.description', 'Updates an extension.'),
-=======
   command: 'update [--all] [name]',
-  describe:
+  describe: t(
+    'commands.extensions.update.description',
     'Updates all extensions or a named extension to the latest version.',
->>>>>>> af6a792c
+  ),
   builder: (yargs) =>
     yargs
       .positional('name', {
-        describe: t('commands.extensions.update.name_description', 'The name of the extension to update.'),
+        describe: t(
+          'commands.extensions.update.name_description',
+          'The name of the extension to update.',
+        ),
         type: 'string',
       })
       .option('all', {
-        describe: 'Update all extensions.',
+        describe: t(
+          'commands.extensions.update.all_description',
+          'Update all extensions.',
+        ),
         type: 'boolean',
       })
       .conflicts('name', 'all')
       .check((argv) => {
         if (!argv.all && !argv.name) {
-          throw new Error('Either an extension name or --all must be provided');
+          throw new Error(
+            t(
+              'commands.extensions.update.missing_argument',
+              'Either an extension name or --all must be provided',
+            ),
+          );
         }
         return true;
       }),
