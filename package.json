{
<<<<<<< HEAD
  "name": "@thacio/auditaria-cli",
  "version": "0.3.1",
=======
  "name": "@google/gemini-cli",
  "version": "0.3.3",
>>>>>>> fe15b04f
  "engines": {
    "node": ">=20.0.0"
  },
  "type": "module",
  "workspaces": [
    "packages/*"
  ],
  "private": "true",
  "repository": {
    "type": "git",
    "url": "git+https://github.com/thacio/auditaria.git"
  },
  "config": {
    "sandboxImageUri": "us-docker.pkg.dev/gemini-code-dev/gemini-cli/sandbox:0.3.3"
  },
  "scripts": {
    "start": "node scripts/start.js",
    "start:a2a-server": "CODER_AGENT_PORT=41242 npm run start --workspace @google/gemini-cli-a2a-server",
    "debug": "cross-env DEBUG=1 node --inspect-brk scripts/start.js",
    "auth:npm": "npx google-artifactregistry-auth",
    "auth:docker": "gcloud auth configure-docker us-west1-docker.pkg.dev",
    "auth": "npm run auth:npm && npm run auth:docker",
    "generate": "node scripts/generate-git-commit-info.js",
    "build": "node scripts/build.js",
    "build-and-start": "npm run build && npm run start",
    "build:vscode": "node scripts/build_vscode_companion.js",
    "build:all": "npm run build && npm run build:sandbox && npm run build:vscode",
    "build:packages": "npm run build --workspaces",
    "build:sandbox": "node scripts/build_sandbox.js --skip-npm-install-build",
    "bundle": "npm run generate && node esbuild.config.js && node scripts/copy_bundle_assets.js",
    "test": "npm run test --workspaces --if-present",
    "test:ci": "npm run test:ci --workspaces --if-present && npm run test:scripts",
    "test:scripts": "vitest run --config ./scripts/tests/vitest.config.ts",
    "test:e2e": "cross-env VERBOSE=true KEEP_OUTPUT=true npm run test:integration:sandbox:none",
    "test:integration:all": "npm run test:integration:sandbox:none && npm run test:integration:sandbox:docker && npm run test:integration:sandbox:podman",
    "test:integration:sandbox:none": "cross-env GEMINI_SANDBOX=false vitest run --root ./integration-tests",
    "test:integration:sandbox:docker": "cross-env GEMINI_SANDBOX=docker npm run build:sandbox && cross-env GEMINI_SANDBOX=docker vitest run --root ./integration-tests",
    "test:integration:sandbox:podman": "cross-env GEMINI_SANDBOX=podman vitest run --root ./integration-tests",
    "i18n:compare": "node scripts/compare-i18n.cjs",
    "lint": "eslint . --ext .ts,.tsx && eslint integration-tests",
    "lint:fix": "eslint . --fix && eslint integration-tests --fix",
    "lint:ci": "eslint . --ext .ts,.tsx --max-warnings 0 && eslint integration-tests --max-warnings 0",
    "format": "prettier --experimental-cli --write .",
    "typecheck": "npm run typecheck --workspaces --if-present",
    "preflight": "npm run clean && npm ci && npm run format && npm run lint:ci && npm run build && npm run typecheck && npm run test:ci",
    "prepare": "npm run bundle",
    "prepare:package": "node scripts/prepare-package.js",
    "release:version": "node scripts/version.js",
    "telemetry": "node scripts/telemetry.js",
    "check:lockfile": "node scripts/check-lockfile.js",
    "clean": "node scripts/clean.js"
  },
  "bin": {
    "auditaria": "bundle/gemini.js"
  },
  "files": [
    "bundle/",
    "README.md",
    "LICENSE"
  ],
  "devDependencies": {
    "@types/chardet": "^0.8.3",
    "@types/marked": "^5.0.2",
    "@types/mime-types": "^3.0.1",
    "@types/minimatch": "^5.1.2",
    "@types/mock-fs": "^4.13.4",
    "@types/shell-quote": "^1.7.5",
    "@vitest/coverage-v8": "^3.1.1",
    "@vitest/eslint-plugin": "^1.3.4",
    "cross-env": "^7.0.3",
    "esbuild": "^0.25.0",
    "eslint": "^9.24.0",
    "eslint-config-prettier": "^10.1.2",
    "eslint-plugin-import": "^2.31.0",
    "eslint-plugin-license-header": "^0.8.0",
    "eslint-plugin-react": "^7.37.5",
    "eslint-plugin-react-hooks": "^5.2.0",
    "glob": "^10.4.5",
    "globals": "^16.0.0",
    "json": "^11.0.0",
    "memfs": "^4.17.2",
    "mnemonist": "^0.40.3",
    "mock-fs": "^5.5.0",
    "msw": "^2.10.4",
    "prettier": "^3.5.3",
    "react-devtools-core": "^4.28.5",
    "tsx": "^4.20.3",
    "typescript-eslint": "^8.30.1",
    "vitest": "^3.2.4",
    "yargs": "^17.7.2"
  },
  "dependencies": {
    "ansi-to-html": "^0.7.2",
    "simple-git": "^3.28.0",
    "strip-ansi": "^7.1.0"
  },
  "optionalDependencies": {
    "@lydell/node-pty": "1.1.0",
    "@lydell/node-pty-darwin-arm64": "1.1.0",
    "@lydell/node-pty-darwin-x64": "1.1.0",
    "@lydell/node-pty-linux-x64": "1.1.0",
    "@lydell/node-pty-win32-arm64": "1.1.0",
    "@lydell/node-pty-win32-x64": "1.1.0",
    "node-pty": "^1.0.0"
  }
}<|MERGE_RESOLUTION|>--- conflicted
+++ resolved
@@ -1,11 +1,6 @@
 {
-<<<<<<< HEAD
   "name": "@thacio/auditaria-cli",
-  "version": "0.3.1",
-=======
-  "name": "@google/gemini-cli",
   "version": "0.3.3",
->>>>>>> fe15b04f
   "engines": {
     "node": ">=20.0.0"
   },
