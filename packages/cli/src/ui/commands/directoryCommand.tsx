--- conflicted
+++ resolved
@@ -7,13 +7,9 @@
 import type { SlashCommand, CommandContext } from './types.js';
 import { CommandKind } from './types.js';
 import { MessageType } from '../types.js';
-import { t , loadServerHierarchicalMemory } from '@thacio/auditaria-cli-core';
+import { t, refreshServerHierarchicalMemory } from '@thacio/auditaria-cli-core';
 import * as os from 'node:os';
 import * as path from 'node:path';
-<<<<<<< HEAD
-=======
-import { refreshServerHierarchicalMemory } from '@google/gemini-cli-core';
->>>>>>> 47603ef8
 
 export function expandHomeDir(p: string): string {
   if (!p) {
