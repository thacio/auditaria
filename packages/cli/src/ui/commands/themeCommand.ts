/**
 * @license
 * Copyright 2025 Google LLC
 * SPDX-License-Identifier: Apache-2.0
 */

import type { OpenDialogActionReturn, SlashCommand } from './types.js';
import { CommandKind } from './types.js';
import { t } from '@thacio/auditaria-cli-core';

export const themeCommand: SlashCommand = {
  name: 'theme',
<<<<<<< HEAD
  get description() {
    return t('commands.theme.description', 'change the theme');
  },
=======
  description: 'Change the theme',
>>>>>>> b4a405c6
  kind: CommandKind.BUILT_IN,
  action: (_context, _args): OpenDialogActionReturn => ({
    type: 'dialog',
    dialog: 'theme',
  }),
};<|MERGE_RESOLUTION|>--- conflicted
+++ resolved
@@ -10,13 +10,9 @@
 
 export const themeCommand: SlashCommand = {
   name: 'theme',
-<<<<<<< HEAD
   get description() {
-    return t('commands.theme.description', 'change the theme');
+    return t('commands.theme.description', 'Change the theme');
   },
-=======
-  description: 'Change the theme',
->>>>>>> b4a405c6
   kind: CommandKind.BUILT_IN,
   action: (_context, _args): OpenDialogActionReturn => ({
     type: 'dialog',
