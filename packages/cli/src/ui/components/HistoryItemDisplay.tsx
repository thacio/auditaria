/**
 * @license
 * Copyright 2025 Google LLC
 * SPDX-License-Identifier: Apache-2.0
 */

import type React from 'react';
import type { HistoryItem } from '../types.js';
import { UserMessage } from './messages/UserMessage.js';
import { UserShellMessage } from './messages/UserShellMessage.js';
import { GeminiMessage } from './messages/GeminiMessage.js';
import { InfoMessage } from './messages/InfoMessage.js';
import { ErrorMessage } from './messages/ErrorMessage.js';
import { ToolGroupMessage } from './messages/ToolGroupMessage.js';
import { GeminiMessageContent } from './messages/GeminiMessageContent.js';
import { CompressionMessage } from './messages/CompressionMessage.js';
import { Box } from 'ink';
import { AboutBox } from './AboutBox.js';
import { StatsDisplay } from './StatsDisplay.js';
import { ModelStatsDisplay } from './ModelStatsDisplay.js';
import { ToolStatsDisplay } from './ToolStatsDisplay.js';
import { SessionSummaryDisplay } from './SessionSummaryDisplay.js';
<<<<<<< HEAD
import type { Config } from '@thacio/auditaria-cli-core';
=======
>>>>>>> 885af07d
import { Help } from './Help.js';
import type { SlashCommand } from '../commands/types.js';

interface HistoryItemDisplayProps {
  item: HistoryItem;
  availableTerminalHeight?: number;
  terminalWidth: number;
  isPending: boolean;
  isFocused?: boolean;
  commands?: readonly SlashCommand[];
}

export const HistoryItemDisplay: React.FC<HistoryItemDisplayProps> = ({
  item,
  availableTerminalHeight,
  terminalWidth,
  isPending,
  commands,
  isFocused = true,
}) => (
  <Box flexDirection="column" key={item.id}>
    {/* Render standard message types */}
    {item.type === 'user' && <UserMessage text={item.text} />}
    {item.type === 'user_shell' && <UserShellMessage text={item.text} />}
    {item.type === 'gemini' && (
      <GeminiMessage
        text={item.text}
        isPending={isPending}
        availableTerminalHeight={availableTerminalHeight}
        terminalWidth={terminalWidth}
      />
    )}
    {item.type === 'gemini_content' && (
      <GeminiMessageContent
        text={item.text}
        isPending={isPending}
        availableTerminalHeight={availableTerminalHeight}
        terminalWidth={terminalWidth}
      />
    )}
    {item.type === 'info' && <InfoMessage text={item.text} />}
    {item.type === 'error' && <ErrorMessage text={item.text} />}
    {item.type === 'about' && (
      <AboutBox
        cliVersion={item.cliVersion}
        osVersion={item.osVersion}
        sandboxEnv={item.sandboxEnv}
        modelVersion={item.modelVersion}
        selectedAuthType={item.selectedAuthType}
        gcpProject={item.gcpProject}
        ideClient={item.ideClient}
        userTier={item.userTier}
      />
    )}
    {item.type === 'help' && commands && <Help commands={commands} />}
    {item.type === 'stats' && <StatsDisplay duration={item.duration} />}
    {item.type === 'model_stats' && <ModelStatsDisplay />}
    {item.type === 'tool_stats' && <ToolStatsDisplay />}
    {item.type === 'quit' && <SessionSummaryDisplay duration={item.duration} />}
    {item.type === 'tool_group' && (
      <ToolGroupMessage
        toolCalls={item.tools}
        groupId={item.id}
        availableTerminalHeight={availableTerminalHeight}
        terminalWidth={terminalWidth}
        isFocused={isFocused}
      />
    )}
    {item.type === 'compression' && (
      <CompressionMessage compression={item.compression} />
    )}
  </Box>
);<|MERGE_RESOLUTION|>--- conflicted
+++ resolved
@@ -20,10 +20,6 @@
 import { ModelStatsDisplay } from './ModelStatsDisplay.js';
 import { ToolStatsDisplay } from './ToolStatsDisplay.js';
 import { SessionSummaryDisplay } from './SessionSummaryDisplay.js';
-<<<<<<< HEAD
-import type { Config } from '@thacio/auditaria-cli-core';
-=======
->>>>>>> 885af07d
 import { Help } from './Help.js';
 import type { SlashCommand } from '../commands/types.js';
 
