--- conflicted
+++ resolved
@@ -8,25 +8,17 @@
   Config,
   ToolRegistry,
   ServerGeminiStreamEvent,
-<<<<<<< HEAD
+  SessionMetrics,
 } from '@thacio/auditaria-cli-core';
-=======
-  SessionMetrics,
-} from '@google/gemini-cli-core';
->>>>>>> 514767c8
 import {
   executeToolCall,
   ToolErrorType,
   shutdownTelemetry,
   GeminiEventType,
-<<<<<<< HEAD
-} from '@thacio/auditaria-cli-core';
-=======
   OutputFormat,
   uiTelemetryService,
   FatalInputError,
-} from '@google/gemini-cli-core';
->>>>>>> 514767c8
+} from '@thacio/auditaria-cli-core';
 import type { Part } from '@google/genai';
 import { runNonInteractive } from './nonInteractiveCli.js';
 import { vi } from 'vitest';
