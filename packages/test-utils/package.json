{
<<<<<<< HEAD
  "name": "@thacio/auditaria-cli-test-utils",
  "version": "0.1.21",
=======
  "name": "@google/gemini-cli-test-utils",
  "version": "0.2.1",
>>>>>>> 59cdf593
  "private": true,
  "main": "src/index.ts",
  "license": "Apache-2.0",
  "type": "module",
  "scripts": {
    "build": "node ../../scripts/build_package.js",
    "typecheck": "tsc --noEmit"
  },
  "devDependencies": {
    "typescript": "^5.3.3"
  },
  "engines": {
    "node": ">=20"
  }
}<|MERGE_RESOLUTION|>--- conflicted
+++ resolved
@@ -1,11 +1,6 @@
 {
-<<<<<<< HEAD
   "name": "@thacio/auditaria-cli-test-utils",
-  "version": "0.1.21",
-=======
-  "name": "@google/gemini-cli-test-utils",
   "version": "0.2.1",
->>>>>>> 59cdf593
   "private": true,
   "main": "src/index.ts",
   "license": "Apache-2.0",
