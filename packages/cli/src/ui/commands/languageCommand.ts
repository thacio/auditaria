--- conflicted
+++ resolved
@@ -5,14 +5,13 @@
  */
 
 import { type SlashCommand, CommandKind } from './types.js';
-<<<<<<< HEAD
-=======
 import { t } from '@google/gemini-cli-core';
->>>>>>> 3f388ee1
 
 export const languageCommand: SlashCommand = {
   name: 'language',
-  description: 'change language preference',
+  get description() {
+    return t('commands.language.description', 'change language preference');
+  },
   kind: CommandKind.BUILT_IN,
   action: (_context, _args) => ({
     type: 'dialog',
