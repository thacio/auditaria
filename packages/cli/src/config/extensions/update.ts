--- conflicted
+++ resolved
@@ -18,12 +18,11 @@
   loadExtensionConfig,
 } from '../extension.js';
 import { checkForExtensionUpdate } from './github.js';
-<<<<<<< HEAD
-import type { GeminiCLIExtension } from '@thacio/auditaria-cli-core';
-import { t } from '@thacio/auditaria-cli-core';
-=======
-import { debugLogger, type GeminiCLIExtension } from '@google/gemini-cli-core';
->>>>>>> 995ae717
+import {
+  debugLogger,
+  t,
+  type GeminiCLIExtension,
+} from '@thacio/auditaria-cli-core';
 import * as fs from 'node:fs';
 import { getErrorMessage } from '../../utils/errors.js';
 
@@ -120,17 +119,12 @@
       updatedVersion,
     };
   } catch (e) {
-<<<<<<< HEAD
-    console.error(
+    debugLogger.error(
       t(
         'commands.extensions.update.error_rolling_back',
         `Error updating extension, rolling back. ${getErrorMessage(e)}`,
         { error: getErrorMessage(e) },
       ),
-=======
-    debugLogger.error(
-      `Error updating extension, rolling back. ${getErrorMessage(e)}`,
->>>>>>> 995ae717
     );
     dispatchExtensionStateUpdate({
       type: 'SET_STATE',
