--- conflicted
+++ resolved
@@ -40,7 +40,7 @@
 
 import { correctPath } from '../utils/pathCorrector.js';
 import { EDIT_TOOL_NAME, READ_FILE_TOOL_NAME } from './tool-names.js';
-import { debugLogger } from '../utils/debugLogger.js';
+
 interface ReplacementContext {
   params: EditToolParams;
   currentContent: string;
@@ -640,7 +640,6 @@
         throw error;
       }
       const errorMsg = error instanceof Error ? error.message : String(error);
-<<<<<<< HEAD
       console.log(
         t(
           'tools.replace.error_preparing_edit',
@@ -648,22 +647,15 @@
           { errorMsg },
         ),
       );
-=======
-      debugLogger.log(`Error preparing edit: ${errorMsg}`);
->>>>>>> b364f376
       return false;
     }
 
     if (editData.error) {
-<<<<<<< HEAD
       console.log(
         t('tools.replace.error_display', `Error: ${editData.error.display}`, {
           error: editData.error.display,
         }),
       );
-=======
-      debugLogger.log(`Error: ${editData.error.display}`);
->>>>>>> b364f376
       return false;
     }
 
