/**
 * @license
 * Copyright 2025 Google LLC
 * SPDX-License-Identifier: Apache-2.0
 */

import * as fs from 'node:fs';
import * as path from 'node:path';
import * as Diff from 'diff';
import {
  BaseDeclarativeTool,
  Kind,
  type ToolCallConfirmationDetails,
  ToolConfirmationOutcome,
  type ToolEditConfirmationDetails,
  type ToolInvocation,
  type ToolLocation,
  type ToolResult,
  type ToolResultDisplay,
} from './tools.js';
import { ToolErrorType } from './tool-error.js';
import { makeRelative, shortenPath } from '../utils/paths.js';
import { isNodeError } from '../utils/errors.js';
import { type Config, ApprovalMode } from '../config/config.js';
import { DEFAULT_DIFF_OPTIONS, getDiffStat } from './diffOptions.js';
import { ReadFileTool } from './read-file.js';
import {
  type ModifiableDeclarativeTool,
  type ModifyContext,
} from './modifiable-tool.js';
import { IdeClient } from '../ide/ide-client.js';
import { FixLLMEditWithInstruction } from '../utils/llm-edit-fixer.js';
<<<<<<< HEAD
import { t } from '../i18n/index.js';

export function applyReplacement(
  currentContent: string | null,
  oldString: string,
  newString: string,
  isNewFile: boolean,
): string {
  if (isNewFile) {
    return newString;
  }
  if (currentContent === null) {
    // Should not happen if not a new file, but defensively return empty or newString if oldString is also empty
    return oldString === '' ? newString : '';
  }
  // If oldString is empty and it's not a new file, do not modify the content.
  if (oldString === '' && !isNewFile) {
    return currentContent;
  }
  return currentContent.replaceAll(oldString, newString);
}
=======
import { applyReplacement } from './edit.js';
import { safeLiteralReplace } from '../utils/textUtils.js';
>>>>>>> 73466b62

interface ReplacementContext {
  params: EditToolParams;
  currentContent: string;
  abortSignal: AbortSignal;
}

interface ReplacementResult {
  newContent: string;
  occurrences: number;
  finalOldString: string;
  finalNewString: string;
}

function restoreTrailingNewline(
  originalContent: string,
  modifiedContent: string,
): string {
  const hadTrailingNewline = originalContent.endsWith('\n');
  if (hadTrailingNewline && !modifiedContent.endsWith('\n')) {
    return modifiedContent + '\n';
  } else if (!hadTrailingNewline && modifiedContent.endsWith('\n')) {
    return modifiedContent.replace(/\n$/, '');
  }
  return modifiedContent;
}

async function calculateExactReplacement(
  context: ReplacementContext,
): Promise<ReplacementResult | null> {
  const { currentContent, params } = context;
  const { old_string, new_string } = params;

  const normalizedCode = currentContent;
  const normalizedSearch = old_string.replace(/\r\n/g, '\n');
  const normalizedReplace = new_string.replace(/\r\n/g, '\n');

  const exactOccurrences = normalizedCode.split(normalizedSearch).length - 1;
  if (exactOccurrences > 0) {
    let modifiedCode = safeLiteralReplace(
      normalizedCode,
      normalizedSearch,
      normalizedReplace,
    );
    modifiedCode = restoreTrailingNewline(currentContent, modifiedCode);
    return {
      newContent: modifiedCode,
      occurrences: exactOccurrences,
      finalOldString: normalizedSearch,
      finalNewString: normalizedReplace,
    };
  }

  return null;
}

async function calculateFlexibleReplacement(
  context: ReplacementContext,
): Promise<ReplacementResult | null> {
  const { currentContent, params } = context;
  const { old_string, new_string } = params;

  const normalizedCode = currentContent;
  const normalizedSearch = old_string.replace(/\r\n/g, '\n');
  const normalizedReplace = new_string.replace(/\r\n/g, '\n');

  const sourceLines = normalizedCode.match(/.*(?:\n|$)/g)?.slice(0, -1) ?? [];
  const searchLinesStripped = normalizedSearch
    .split('\n')
    .map((line: string) => line.trim());
  const replaceLines = normalizedReplace.split('\n');

  let flexibleOccurrences = 0;
  let i = 0;
  while (i <= sourceLines.length - searchLinesStripped.length) {
    const window = sourceLines.slice(i, i + searchLinesStripped.length);
    const windowStripped = window.map((line: string) => line.trim());
    const isMatch = windowStripped.every(
      (line: string, index: number) => line === searchLinesStripped[index],
    );

    if (isMatch) {
      flexibleOccurrences++;
      const firstLineInMatch = window[0];
      const indentationMatch = firstLineInMatch.match(/^(\s*)/);
      const indentation = indentationMatch ? indentationMatch[1] : '';
      const newBlockWithIndent = replaceLines.map(
        (line: string) => `${indentation}${line}`,
      );
      sourceLines.splice(
        i,
        searchLinesStripped.length,
        newBlockWithIndent.join('\n'),
      );
      i += replaceLines.length;
    } else {
      i++;
    }
  }

  if (flexibleOccurrences > 0) {
    let modifiedCode = sourceLines.join('');
    modifiedCode = restoreTrailingNewline(currentContent, modifiedCode);
    return {
      newContent: modifiedCode,
      occurrences: flexibleOccurrences,
      finalOldString: normalizedSearch,
      finalNewString: normalizedReplace,
    };
  }

  return null;
}

/**
 * Detects the line ending style of a string.
 * @param content The string content to analyze.
 * @returns '\r\n' for Windows-style, '\n' for Unix-style.
 */
function detectLineEnding(content: string): '\r\n' | '\n' {
  // If a Carriage Return is found, assume Windows-style endings.
  // This is a simple but effective heuristic.
  return content.includes('\r\n') ? '\r\n' : '\n';
}

export async function calculateReplacement(
  context: ReplacementContext,
): Promise<ReplacementResult> {
  const { currentContent, params } = context;
  const { old_string, new_string } = params;
  const normalizedSearch = old_string.replace(/\r\n/g, '\n');
  const normalizedReplace = new_string.replace(/\r\n/g, '\n');

  if (normalizedSearch === '') {
    return {
      newContent: currentContent,
      occurrences: 0,
      finalOldString: normalizedSearch,
      finalNewString: normalizedReplace,
    };
  }

  const exactResult = await calculateExactReplacement(context);
  if (exactResult) {
    return exactResult;
  }

  const flexibleResult = await calculateFlexibleReplacement(context);
  if (flexibleResult) {
    return flexibleResult;
  }

  return {
    newContent: currentContent,
    occurrences: 0,
    finalOldString: normalizedSearch,
    finalNewString: normalizedReplace,
  };
}

export function getErrorReplaceResult(
  params: EditToolParams,
  occurrences: number,
  expectedReplacements: number,
  finalOldString: string,
  finalNewString: string,
) {
  let error: { display: string; raw: string; type: ToolErrorType } | undefined =
    undefined;
  if (occurrences === 0) {
    error = {
      display: t('tools.replace.failed_find_string', 'Failed to edit, could not find the string to replace.'),
      raw: `Failed to edit, 0 occurrences found for old_string (${finalOldString}). Original old_string was (${params.old_string}) in ${params.file_path}. No edits made. The exact text in old_string was not found. Ensure you're not escaping content incorrectly and check whitespace, indentation, and context. Use ${ReadFileTool.Name} tool to verify.`,
      type: ToolErrorType.EDIT_NO_OCCURRENCE_FOUND,
    };
  } else if (occurrences !== expectedReplacements) {
    const occurrenceTerm =
      expectedReplacements === 1 ? 'occurrence' : 'occurrences';

    error = {
      display: t('tools.replace.failed_replacement_count', `Failed to edit, expected ${expectedReplacements} ${occurrenceTerm} but found ${occurrences}.`, { expectedReplacements, occurrenceTerm, occurrences }),
      raw: `Failed to edit, Expected ${expectedReplacements} ${occurrenceTerm} but found ${occurrences} for old_string in file: ${params.file_path}`,
      type: ToolErrorType.EDIT_EXPECTED_OCCURRENCE_MISMATCH,
    };
  } else if (finalOldString === finalNewString) {
    error = {
      display: t('tools.replace.no_changes_identical', 'No changes to apply. The old_string and new_string are identical.'),
      raw: `No changes to apply. The old_string and new_string are identical in file: ${params.file_path}`,
      type: ToolErrorType.EDIT_NO_CHANGE,
    };
  }
  return error;
}

/**
 * Parameters for the Edit tool
 */
export interface EditToolParams {
  /**
   * The absolute path to the file to modify
   */
  file_path: string;

  /**
   * The text to replace
   */
  old_string: string;

  /**
   * The text to replace it with
   */
  new_string: string;

  /**
   * The instruction for what needs to be done.
   */
  instruction: string;

  /**
   * Whether the edit was modified manually by the user.
   */
  modified_by_user?: boolean;

  /**
   * Initially proposed string.
   */
  ai_proposed_string?: string;
}

interface CalculatedEdit {
  currentContent: string | null;
  newContent: string;
  occurrences: number;
  error?: { display: string; raw: string; type: ToolErrorType };
  isNewFile: boolean;
  originalLineEnding: '\r\n' | '\n';
}

class EditToolInvocation implements ToolInvocation<EditToolParams, ToolResult> {
  constructor(
    private readonly config: Config,
    public params: EditToolParams,
  ) {}

  toolLocations(): ToolLocation[] {
    return [{ path: this.params.file_path }];
  }

  private async attemptSelfCorrection(
    params: EditToolParams,
    currentContent: string,
    initialError: { display: string; raw: string; type: ToolErrorType },
    abortSignal: AbortSignal,
    originalLineEnding: '\r\n' | '\n',
  ): Promise<CalculatedEdit> {
    const fixedEdit = await FixLLMEditWithInstruction(
      params.instruction,
      params.old_string,
      params.new_string,
      initialError.raw,
      currentContent,
      this.config.getBaseLlmClient(),
      abortSignal,
    );

    if (fixedEdit.noChangesRequired) {
      return {
        currentContent,
        newContent: currentContent,
        occurrences: 0,
        isNewFile: false,
        error: {
          display: t('tools.replace.no_changes_required', 'No changes required. The file already meets the specified conditions.'),
          raw: `A secondary check determined that no changes were necessary to fulfill the instruction. Explanation: ${fixedEdit.explanation}. Original error with the parameters given: ${initialError.raw}`,
          type: ToolErrorType.EDIT_NO_CHANGE,
        },
        originalLineEnding,
      };
    }

    const secondAttemptResult = await calculateReplacement({
      params: {
        ...params,
        old_string: fixedEdit.search,
        new_string: fixedEdit.replace,
      },
      currentContent,
      abortSignal,
    });

    const secondError = getErrorReplaceResult(
      params,
      secondAttemptResult.occurrences,
      1, // expectedReplacements is always 1 for smart_edit
      secondAttemptResult.finalOldString,
      secondAttemptResult.finalNewString,
    );

    if (secondError) {
      // The fix failed, return the original error
      return {
        currentContent,
        newContent: currentContent,
        occurrences: 0,
        isNewFile: false,
        error: initialError,
        originalLineEnding,
      };
    }

    return {
      currentContent,
      newContent: secondAttemptResult.newContent,
      occurrences: secondAttemptResult.occurrences,
      isNewFile: false,
      error: undefined,
      originalLineEnding,
    };
  }

  /**
   * Calculates the potential outcome of an edit operation.
   * @param params Parameters for the edit operation
   * @returns An object describing the potential edit outcome
   * @throws File system errors if reading the file fails unexpectedly (e.g., permissions)
   */
  private async calculateEdit(
    params: EditToolParams,
    abortSignal: AbortSignal,
  ): Promise<CalculatedEdit> {
    const expectedReplacements = 1;
    let currentContent: string | null = null;
    let fileExists = false;
    let originalLineEnding: '\r\n' | '\n' = '\n'; // Default for new files

    try {
      currentContent = await this.config
        .getFileSystemService()
        .readTextFile(params.file_path);
      originalLineEnding = detectLineEnding(currentContent);
      currentContent = currentContent.replace(/\r\n/g, '\n');
      fileExists = true;
    } catch (err: unknown) {
      if (!isNodeError(err) || err.code !== 'ENOENT') {
        throw err;
      }
      fileExists = false;
    }

    const isNewFile = params.old_string === '' && !fileExists;

    if (isNewFile) {
      return {
        currentContent,
        newContent: params.new_string,
        occurrences: 1,
        isNewFile: true,
        error: undefined,
        originalLineEnding,
      };
    }

    // after this point, it's not a new file/edit
    if (!fileExists) {
      return {
        currentContent,
        newContent: '',
        occurrences: 0,
        isNewFile: false,
        error: {
          display: t('tools.replace.file_not_found_create', 'File not found. Cannot apply edit. Use an empty old_string to create a new file.'),
          raw: `File not found: ${params.file_path}`,
          type: ToolErrorType.FILE_NOT_FOUND,
        },
        originalLineEnding,
      };
    }

    if (currentContent === null) {
      return {
        currentContent,
        newContent: '',
        occurrences: 0,
        isNewFile: false,
        error: {
          display: t('tools.replace.failed_read_file', 'Failed to read content of file.'),
          raw: `Failed to read content of existing file: ${params.file_path}`,
          type: ToolErrorType.READ_CONTENT_FAILURE,
        },
        originalLineEnding,
      };
    }

    if (params.old_string === '') {
      return {
        currentContent,
        newContent: currentContent,
        occurrences: 0,
        isNewFile: false,
        error: {
          display: t('tools.replace.failed_create_exists', 'Failed to edit. Attempted to create a file that already exists.'),
          raw: `File already exists, cannot create: ${params.file_path}`,
          type: ToolErrorType.ATTEMPT_TO_CREATE_EXISTING_FILE,
        },
        originalLineEnding,
      };
    }

    const replacementResult = await calculateReplacement({
      params,
      currentContent,
      abortSignal,
    });

    const initialError = getErrorReplaceResult(
      params,
      replacementResult.occurrences,
      expectedReplacements,
      replacementResult.finalOldString,
      replacementResult.finalNewString,
    );

    if (!initialError) {
      return {
        currentContent,
        newContent: replacementResult.newContent,
        occurrences: replacementResult.occurrences,
        isNewFile: false,
        error: undefined,
        originalLineEnding,
      };
    }

    // If there was an error, try to self-correct.
    return this.attemptSelfCorrection(
      params,
      currentContent,
      initialError,
      abortSignal,
      originalLineEnding,
    );
  }

  /**
   * Handles the confirmation prompt for the Edit tool in the CLI.
   * It needs to calculate the diff to show the user.
   */
  async shouldConfirmExecute(
    abortSignal: AbortSignal,
  ): Promise<ToolCallConfirmationDetails | false> {
    if (this.config.getApprovalMode() === ApprovalMode.AUTO_EDIT) {
      return false;
    }

    let editData: CalculatedEdit;
    try {
      editData = await this.calculateEdit(this.params, abortSignal);
    } catch (error) {
      const errorMsg = error instanceof Error ? error.message : String(error);
      console.log(t('tools.replace.error_preparing_edit', `Error preparing edit: ${errorMsg}`, { errorMsg }));
      return false;
    }

    if (editData.error) {
      console.log(t('tools.replace.error_display', `Error: ${editData.error.display}`, { error: editData.error.display }));
      return false;
    }

    const fileName = path.basename(this.params.file_path);
    const fileDiff = Diff.createPatch(
      fileName,
      editData.currentContent ?? '',
      editData.newContent,
      'Current',
      'Proposed',
      DEFAULT_DIFF_OPTIONS,
    );
    const ideClient = await IdeClient.getInstance();
    const ideConfirmation =
      this.config.getIdeMode() && ideClient.isDiffingEnabled()
        ? ideClient.openDiff(this.params.file_path, editData.newContent)
        : undefined;

    const confirmationDetails: ToolEditConfirmationDetails = {
      type: 'edit',
      title: `Confirm Edit: ${shortenPath(makeRelative(this.params.file_path, this.config.getTargetDir()))}`,
      fileName,
      filePath: this.params.file_path,
      fileDiff,
      originalContent: editData.currentContent,
      newContent: editData.newContent,
      onConfirm: async (outcome: ToolConfirmationOutcome) => {
        if (outcome === ToolConfirmationOutcome.ProceedAlways) {
          this.config.setApprovalMode(ApprovalMode.AUTO_EDIT);
        }

        if (ideConfirmation) {
          const result = await ideConfirmation;
          if (result.status === 'accepted' && result.content) {
            // TODO(chrstn): See https://github.com/google-gemini/gemini-cli/pull/5618#discussion_r2255413084
            // for info on a possible race condition where the file is modified on disk while being edited.
            this.params.old_string = editData.currentContent ?? '';
            this.params.new_string = result.content;
          }
        }
      },
      ideConfirmation,
    };
    return confirmationDetails;
  }

  getDescription(): string {
    const relativePath = makeRelative(
      this.params.file_path,
      this.config.getTargetDir(),
    );
    if (this.params.old_string === '') {
      return `Create ${shortenPath(relativePath)}`;
    }

    const oldStringSnippet =
      this.params.old_string.split('\n')[0].substring(0, 30) +
      (this.params.old_string.length > 30 ? '...' : '');
    const newStringSnippet =
      this.params.new_string.split('\n')[0].substring(0, 30) +
      (this.params.new_string.length > 30 ? '...' : '');

    if (this.params.old_string === this.params.new_string) {
      return `No file changes to ${shortenPath(relativePath)}`;
    }
    return `${shortenPath(relativePath)}: ${oldStringSnippet} => ${newStringSnippet}`;
  }

  /**
   * Executes the edit operation with the given parameters.
   * @param params Parameters for the edit operation
   * @returns Result of the edit operation
   */
  async execute(signal: AbortSignal): Promise<ToolResult> {
    let editData: CalculatedEdit;
    try {
      editData = await this.calculateEdit(this.params, signal);
    } catch (error) {
      const errorMsg = error instanceof Error ? error.message : String(error);
      return {
        llmContent: `Error preparing edit: ${errorMsg}`,
        returnDisplay: `Error preparing edit: ${errorMsg}`,
        error: {
          message: errorMsg,
          type: ToolErrorType.EDIT_PREPARATION_FAILURE,
        },
      };
    }

    if (editData.error) {
      return {
        llmContent: editData.error.raw,
        returnDisplay: `Error: ${editData.error.display}`,
        error: {
          message: editData.error.raw,
          type: editData.error.type,
        },
      };
    }

    try {
      this.ensureParentDirectoriesExist(this.params.file_path);
      let finalContent = editData.newContent;

      // Restore original line endings if they were CRLF
      if (!editData.isNewFile && editData.originalLineEnding === '\r\n') {
        finalContent = finalContent.replace(/\n/g, '\r\n');
      }
      await this.config
        .getFileSystemService()
        .writeTextFile(this.params.file_path, finalContent);

      let displayResult: ToolResultDisplay;
      if (editData.isNewFile) {
        displayResult = t('tools.replace.created_file_short', `Created ${shortenPath(makeRelative(this.params.file_path, this.config.getTargetDir()))}`, { file: shortenPath(makeRelative(this.params.file_path, this.config.getTargetDir())) });
      } else {
        // Generate diff for display, even though core logic doesn't technically need it
        // The CLI wrapper will use this part of the ToolResult
        const fileName = path.basename(this.params.file_path);
        const fileDiff = Diff.createPatch(
          fileName,
          editData.currentContent ?? '', // Should not be null here if not isNewFile
          editData.newContent,
          'Current',
          'Proposed',
          DEFAULT_DIFF_OPTIONS,
        );
        const originallyProposedContent =
          this.params.ai_proposed_string || this.params.new_string;
        const diffStat = getDiffStat(
          fileName,
          editData.currentContent ?? '',
          originallyProposedContent,
          this.params.new_string,
        );
        displayResult = {
          fileDiff,
          fileName,
          originalContent: editData.currentContent,
          newContent: editData.newContent,
          diffStat,
        };
      }

      const llmSuccessMessageParts = [
        editData.isNewFile
          ? t('tools.replace.created_new_file', `Created new file: ${this.params.file_path} with provided content.`, { file: this.params.file_path })
          : t('tools.replace.modified_file', `Successfully modified file: ${this.params.file_path} (${editData.occurrences} replacements).`, { file: this.params.file_path, occurrences: editData.occurrences }),
      ];
      if (this.params.modified_by_user) {
        llmSuccessMessageParts.push(
          `User modified the \`new_string\` content to be: ${this.params.new_string}.`,
        );
      }

      return {
        llmContent: llmSuccessMessageParts.join(' '),
        returnDisplay: displayResult,
      };
    } catch (error) {
      const errorMsg = error instanceof Error ? error.message : String(error);
      return {
        llmContent: `Error executing edit: ${errorMsg}`,
        returnDisplay: `Error writing file: ${errorMsg}`,
        error: {
          message: errorMsg,
          type: ToolErrorType.FILE_WRITE_FAILURE,
        },
      };
    }
  }

  /**
   * Creates parent directories if they don't exist
   */
  private ensureParentDirectoriesExist(filePath: string): void {
    const dirName = path.dirname(filePath);
    if (!fs.existsSync(dirName)) {
      fs.mkdirSync(dirName, { recursive: true });
    }
  }
}

/**
 * Implementation of the Edit tool logic
 */
export class SmartEditTool
  extends BaseDeclarativeTool<EditToolParams, ToolResult>
  implements ModifiableDeclarativeTool<EditToolParams>
{
  static readonly Name = 'replace';

  constructor(private readonly config: Config) {
    super(
      SmartEditTool.Name,
      'Edit',
      `Replaces text within a file. Replaces a single occurrence. This tool requires providing significant context around the change to ensure precise targeting. Always use the ${ReadFileTool.Name} tool to examine the file's current content before attempting a text replacement.
      
      The user has the ability to modify the \`new_string\` content. If modified, this will be stated in the response.
      
      Expectation for required parameters:
      1. \`file_path\` MUST be an absolute path; otherwise an error will be thrown.
      2. \`old_string\` MUST be the exact literal text to replace (including all whitespace, indentation, newlines, and surrounding code etc.).
      3. \`new_string\` MUST be the exact literal text to replace \`old_string\` with (also including all whitespace, indentation, newlines, and surrounding code etc.). Ensure the resulting code is correct and idiomatic and that \`old_string\` and \`new_string\` are different.
      4. \`instruction\` is the detailed instruction of what needs to be changed. It is important to Make it specific and detailed so developers or large language models can understand what needs to be changed and perform the changes on their own if necessary. 
      5. NEVER escape \`old_string\` or \`new_string\`, that would break the exact literal text requirement.
      **Important:** If ANY of the above are not satisfied, the tool will fail. CRITICAL for \`old_string\`: Must uniquely identify the single instance to change. Include at least 3 lines of context BEFORE and AFTER the target text, matching whitespace and indentation precisely. If this string matches multiple locations, or does not match exactly, the tool will fail.
      6. Prefer to break down complex and long changes into multiple smaller atomic calls to this tool. Always check the content of the file after changes or not finding a string to match.
      **Multiple replacements:** If there are multiple and ambiguous occurences of the \`old_string\` in the file, the tool will also fail.`,
      Kind.Edit,
      {
        properties: {
          file_path: {
            description:
              "The absolute path to the file to modify. Must start with '/'.",
            type: 'string',
          },
          instruction: {
            description: `A clear, semantic instruction for the code change, acting as a high-quality prompt for an expert LLM assistant. It must be self-contained and explain the goal of the change.

A good instruction should concisely answer:
1.  WHY is the change needed? (e.g., "To fix a bug where users can be null...")
2.  WHERE should the change happen? (e.g., "...in the 'renderUserProfile' function...")
3.  WHAT is the high-level change? (e.g., "...add a null check for the 'user' object...")
4.  WHAT is the desired outcome? (e.g., "...so that it displays a loading spinner instead of crashing.")

**GOOD Example:** "In the 'calculateTotal' function, correct the sales tax calculation by updating the 'taxRate' constant from 0.05 to 0.075 to reflect the new regional tax laws."

**BAD Examples:**
- "Change the text." (Too vague)
- "Fix the bug." (Doesn't explain the bug or the fix)
- "Replace the line with this new line." (Brittle, just repeats the other parameters)
`,
            type: 'string',
          },
          old_string: {
            description:
              'The exact literal text to replace, preferably unescaped. Include at least 3 lines of context BEFORE and AFTER the target text, matching whitespace and indentation precisely. If this string is not the exact literal text (i.e. you escaped it) or does not match exactly, the tool will fail.',
            type: 'string',
          },
          new_string: {
            description:
              'The exact literal text to replace `old_string` with, preferably unescaped. Provide the EXACT text. Ensure the resulting code is correct and idiomatic.',
            type: 'string',
          },
        },
        required: ['file_path', 'instruction', 'old_string', 'new_string'],
        type: 'object',
      },
    );
  }

  /**
   * Validates the parameters for the Edit tool
   * @param params Parameters to validate
   * @returns Error message string or null if valid
   */
  protected override validateToolParamValues(
    params: EditToolParams,
  ): string | null {
    if (!params.file_path) {
      return "The 'file_path' parameter must be non-empty.";
    }

    if (!path.isAbsolute(params.file_path)) {
      return `File path must be absolute: ${params.file_path}`;
    }

    const workspaceContext = this.config.getWorkspaceContext();
    if (!workspaceContext.isPathWithinWorkspace(params.file_path)) {
      const directories = workspaceContext.getDirectories();
      return `File path must be within one of the workspace directories: ${directories.join(', ')}`;
    }

    return null;
  }

  protected createInvocation(
    params: EditToolParams,
  ): ToolInvocation<EditToolParams, ToolResult> {
    return new EditToolInvocation(this.config, params);
  }

  getModifyContext(_: AbortSignal): ModifyContext<EditToolParams> {
    return {
      getFilePath: (params: EditToolParams) => params.file_path,
      getCurrentContent: async (params: EditToolParams): Promise<string> => {
        try {
          return this.config
            .getFileSystemService()
            .readTextFile(params.file_path);
        } catch (err) {
          if (!isNodeError(err) || err.code !== 'ENOENT') throw err;
          return '';
        }
      },
      getProposedContent: async (params: EditToolParams): Promise<string> => {
        try {
          const currentContent = await this.config
            .getFileSystemService()
            .readTextFile(params.file_path);
          return applyReplacement(
            currentContent,
            params.old_string,
            params.new_string,
            params.old_string === '' && currentContent === '',
          );
        } catch (err) {
          if (!isNodeError(err) || err.code !== 'ENOENT') throw err;
          return '';
        }
      },
      createUpdatedParams: (
        oldContent: string,
        modifiedProposedContent: string,
        originalParams: EditToolParams,
      ): EditToolParams => {
        const content = originalParams.new_string;
        return {
          ...originalParams,
          ai_proposed_string: content,
          old_string: oldContent,
          new_string: modifiedProposedContent,
          modified_by_user: true,
        };
      },
    };
  }
}<|MERGE_RESOLUTION|>--- conflicted
+++ resolved
@@ -30,32 +30,9 @@
 } from './modifiable-tool.js';
 import { IdeClient } from '../ide/ide-client.js';
 import { FixLLMEditWithInstruction } from '../utils/llm-edit-fixer.js';
-<<<<<<< HEAD
 import { t } from '../i18n/index.js';
-
-export function applyReplacement(
-  currentContent: string | null,
-  oldString: string,
-  newString: string,
-  isNewFile: boolean,
-): string {
-  if (isNewFile) {
-    return newString;
-  }
-  if (currentContent === null) {
-    // Should not happen if not a new file, but defensively return empty or newString if oldString is also empty
-    return oldString === '' ? newString : '';
-  }
-  // If oldString is empty and it's not a new file, do not modify the content.
-  if (oldString === '' && !isNewFile) {
-    return currentContent;
-  }
-  return currentContent.replaceAll(oldString, newString);
-}
-=======
 import { applyReplacement } from './edit.js';
 import { safeLiteralReplace } from '../utils/textUtils.js';
->>>>>>> 73466b62
 
 interface ReplacementContext {
   params: EditToolParams;
