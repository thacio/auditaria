--- conflicted
+++ resolved
@@ -199,15 +199,4 @@
             - Windows 10 or later (64-bit)
             - 4GB RAM recommended
         env:
-<<<<<<< HEAD
-          GITHUB_TOKEN: ${{ secrets.GITHUB_TOKEN }}
-=======
-          GITHUB_TOKEN: '${{ secrets.GITHUB_TOKEN }}'
-          RELEASE_TAG: '${{ steps.version.outputs.RELEASE_TAG }} || "N/A"'
-          DETAILS_URL: '${{ github.server_url }}/${{ github.repository }}/actions/runs/${{ github.run_id }}'
-        run: |-
-          gh issue create \
-            --title "Release Failed for ${RELEASE_TAG} on $(date +'%Y-%m-%d')" \
-            --body "The release workflow failed. See the full run for details: ${DETAILS_URL}" \
-            --label "kind/bug,release-failure,priority/p0"
->>>>>>> ef2437ba
+          GITHUB_TOKEN: ${{ secrets.GITHUB_TOKEN }}