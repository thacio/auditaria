/**
 * @license
 * Copyright 2025 Google LLC
 * SPDX-License-Identifier: Apache-2.0
 */

import { render } from 'ink-testing-library';
import { describe, it, expect } from 'vitest';
import { Box } from 'ink';
<<<<<<< HEAD
import { TodoTray, TodoListDisplay } from './Todo.js';
import type { TodoList, TodoStatus } from '@thacio/auditaria-cli-core';
=======
import { TodoTray } from './Todo.js';
import type { Todo } from '@google/gemini-cli-core';
>>>>>>> 35afab31
import type { UIState } from '../../contexts/UIStateContext.js';
import { UIStateContext } from '../../contexts/UIStateContext.js';
import type { HistoryItem } from '../../types.js';
import { ToolCallStatus } from '../../types.js';

const createTodoHistoryItem = (todos: Todo[]): HistoryItem =>
  ({
    type: 'tool_group',
    id: '1',
    tools: [
      {
        name: 'write_todos_list',
        callId: 'tool-1',
        status: ToolCallStatus.Success,
        resultDisplay: {
          todos,
        },
      },
    ],
  }) as unknown as HistoryItem;

describe('<TodoTray />', () => {
  const mockHistoryItem = createTodoHistoryItem([
    { description: 'Pending Task', status: 'pending' },
    { description: 'In Progress Task', status: 'in_progress' },
    { description: 'Completed Task', status: 'completed' },
  ]);

  const renderWithUiState = (uiState: Partial<UIState>) =>
    render(
      <UIStateContext.Provider value={uiState as UIState}>
        <TodoTray />
      </UIStateContext.Provider>,
    );

  it('renders null when no todos are in the history', () => {
    const { lastFrame } = renderWithUiState({ history: [] });
    expect(lastFrame()).toMatchSnapshot();
  });

  it('renders null when todos exist but none are in progress and full view is off', () => {
    const historyWithNoInProgress = createTodoHistoryItem([
      { description: 'Pending Task', status: 'pending' },
      { description: 'In Progress Task', status: 'cancelled' },
      { description: 'Completed Task', status: 'completed' },
    ]);
    const { lastFrame } = renderWithUiState({
      history: [historyWithNoInProgress],
      showFullTodos: false,
    });
    expect(lastFrame()).toMatchSnapshot();
  });

  it('renders an empty todo list when full view is on', () => {
    const emptyTodosHistoryItem = createTodoHistoryItem([]);
    const { lastFrame } = renderWithUiState({
      history: [emptyTodosHistoryItem],
      showFullTodos: true,
    });
    expect(lastFrame()).toMatchSnapshot();
  });

  it('renders a todo list with various statuses when full view is on', () => {
    const variousTodosHistoryItem = createTodoHistoryItem([
      { description: 'Task 1', status: 'pending' },
      { description: 'Task 2', status: 'in_progress' },
      { description: 'Task 3', status: 'completed' },
      { description: 'Task 4', status: 'cancelled' },
    ]);
    const { lastFrame } = renderWithUiState({
      history: [variousTodosHistoryItem],
      showFullTodos: true,
    });
    expect(lastFrame()).toMatchSnapshot();
  });

  it('renders a todo list with long descriptions that wrap when full view is on', () => {
    const longDescriptionTodosHistoryItem = createTodoHistoryItem([
      {
        description:
          'This is a very long description for a pending task that should wrap around multiple lines when the terminal width is constrained.',
        status: 'pending',
      },
      {
        description:
          'Another completed task with an equally verbose description to test wrapping behavior.',
        status: 'completed',
      },
    ]);
    const { lastFrame } = render(
      <Box width="30">
        <UIStateContext.Provider
          value={
            {
              history: [longDescriptionTodosHistoryItem],
              showFullTodos: true,
            } as UIState
          }
        >
          <TodoTray />
        </UIStateContext.Provider>
      </Box>,
    );
    expect(lastFrame()).toMatchSnapshot();
  });

  it('renders a single todo item when full view is on', () => {
    const singleTodoHistoryItem = createTodoHistoryItem([
      { description: 'Single task', status: 'pending' },
    ]);
    const { lastFrame } = renderWithUiState({
      history: [singleTodoHistoryItem],
      showFullTodos: true,
    });
    expect(lastFrame()).toMatchSnapshot();
  });

  it('renders only the in-progress task when full view is off', () => {
    const { lastFrame } = renderWithUiState({
      history: [mockHistoryItem],
      showFullTodos: false,
    });
    expect(lastFrame()).toMatchSnapshot();
  });

  it('renders the full todo list when full view is on', () => {
    const { lastFrame } = renderWithUiState({
      history: [mockHistoryItem],
      showFullTodos: true,
    });
    expect(lastFrame()).toMatchSnapshot();
  });
});<|MERGE_RESOLUTION|>--- conflicted
+++ resolved
@@ -7,13 +7,8 @@
 import { render } from 'ink-testing-library';
 import { describe, it, expect } from 'vitest';
 import { Box } from 'ink';
-<<<<<<< HEAD
-import { TodoTray, TodoListDisplay } from './Todo.js';
-import type { TodoList, TodoStatus } from '@thacio/auditaria-cli-core';
-=======
 import { TodoTray } from './Todo.js';
-import type { Todo } from '@google/gemini-cli-core';
->>>>>>> 35afab31
+import type { Todo } from '@thacio/auditaria-cli-core';
 import type { UIState } from '../../contexts/UIStateContext.js';
 import { UIStateContext } from '../../contexts/UIStateContext.js';
 import type { HistoryItem } from '../../types.js';
