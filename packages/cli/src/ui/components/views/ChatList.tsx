--- conflicted
+++ resolved
@@ -8,10 +8,7 @@
 import { Box, Text } from 'ink';
 import { theme } from '../../semantic-colors.js';
 import type { ChatDetail } from '../../types.js';
-<<<<<<< HEAD
-=======
 import { t } from '@google/gemini-cli-core';
->>>>>>> 3f388ee1
 
 interface ChatListProps {
   chats: readonly ChatDetail[];
@@ -19,12 +16,12 @@
 
 export const ChatList: React.FC<ChatListProps> = ({ chats }) => {
   if (chats.length === 0) {
-    return <Text>No saved conversation checkpoints found.</Text>;
+    return <Text>{t('commands.chat.list.no_checkpoints', 'No saved conversation checkpoints found.')}</Text>;
   }
 
   return (
     <Box flexDirection="column">
-      <Text>List of saved conversations:</Text>
+      <Text>{t('commands.chat.list.header', 'List of saved conversations:')}</Text>
       <Box height={1} />
       {chats.map((chat) => {
         const isoString = chat.mtime;
@@ -33,7 +30,7 @@
         );
         const formattedDate = match
           ? `${match[1]} ${match[2]}`
-          : 'Invalid Date';
+          : t('commands.chat.list.invalid_date', 'Invalid Date');
         return (
           <Box key={chat.name} flexDirection="row">
             <Text>
@@ -44,7 +41,7 @@
         );
       })}
       <Box height={1} />
-      <Text color={theme.text.secondary}>Note: Newest last, oldest first</Text>
+      <Text color={theme.text.secondary}>{t('commands.chat.list.note', 'Note: Newest last, oldest first')}</Text>
     </Box>
   );
 };