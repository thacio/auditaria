--- conflicted
+++ resolved
@@ -1,13 +1,7 @@
 {
-<<<<<<< HEAD
   "name": "@thacio/auditaria-cli",
-  "version": "0.19.0-nightly.20251125.f6d97d448",
+  "version": "0.20.0-nightly.20251126.d2a6cff4d",
   "description": "Auditaria CLI",
-=======
-  "name": "@google/gemini-cli",
-  "version": "0.20.0-nightly.20251126.d2a6cff4d",
-  "description": "Gemini CLI",
->>>>>>> 36a0a3d3
   "repository": {
     "type": "git",
     "url": "git+https://github.com/google-gemini/gemini-cli.git"
