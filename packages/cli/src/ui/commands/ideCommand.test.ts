--- conflicted
+++ resolved
@@ -20,10 +20,7 @@
 
 vi.mock('child_process');
 vi.mock('glob');
-<<<<<<< HEAD
-vi.mock('@thacio/auditaria-cli-core');
-=======
-vi.mock('@google/gemini-cli-core', async (importOriginal) => {
+vi.mock('@thacio/auditaria-cli-core', async (importOriginal) => {
   const original = await importOriginal<typeof core>();
   return {
     ...original,
@@ -31,7 +28,6 @@
     getIdeInstaller: vi.fn(original.getIdeInstaller),
   };
 });
->>>>>>> 21c6480b
 
 describe('ideCommand', () => {
   let mockContext: CommandContext;
