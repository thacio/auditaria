--- conflicted
+++ resolved
@@ -6,22 +6,19 @@
 
 import { isDevelopment } from '../../utils/installationInfo.js';
 import { CommandKind, type SlashCommand } from './types.js';
-<<<<<<< HEAD
-=======
 import { t } from '@google/gemini-cli-core';
->>>>>>> 3f388ee1
 
 export const profileCommand: SlashCommand | null = isDevelopment
   ? {
       name: 'profile',
       kind: CommandKind.BUILT_IN,
-      description: 'Toggle the debug profile display',
+      description: t('commands.profile.description', 'Toggle the debug profile display'),
       action: async (context) => {
         context.ui.toggleDebugProfiler();
         return {
           type: 'message',
           messageType: 'info',
-          content: 'Toggled profile display.',
+          content: t('commands.profile.toggled', 'Toggled profile display.'),
         };
       },
     }
