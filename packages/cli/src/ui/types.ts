/**
 * @license
 * Copyright 2025 Google LLC
 * SPDX-License-Identifier: Apache-2.0
 */

import type {
  CompressionStatus,
  ToolCallConfirmationDetails,
  ToolResultDisplay,
<<<<<<< HEAD
  UserTierId,
} from '@thacio/auditaria-cli-core';
=======
} from '@google/gemini-cli-core';
import type { PartListUnion } from '@google/genai';
>>>>>>> bfdddcbd

// Only defining the state enum needed by the UI
export enum StreamingState {
  Idle = 'idle',
  Responding = 'responding',
  WaitingForConfirmation = 'waiting_for_confirmation',
}

// Copied from server/src/core/turn.ts for CLI usage
export enum GeminiEventType {
  Content = 'content',
  ToolCallRequest = 'tool_call_request',
  // Add other event types if the UI hook needs to handle them
}

export enum ToolCallStatus {
  Pending = 'Pending',
  Canceled = 'Canceled',
  Confirming = 'Confirming',
  Executing = 'Executing',
  Success = 'Success',
  Error = 'Error',
}

export interface ToolCallEvent {
  type: 'tool_call';
  status: ToolCallStatus;
  callId: string;
  name: string;
  args: Record<string, never>;
  resultDisplay: ToolResultDisplay | undefined;
  confirmationDetails: ToolCallConfirmationDetails | undefined;
}

export interface IndividualToolCallDisplay {
  callId: string;
  name: string;
  description: string;
  resultDisplay: ToolResultDisplay | undefined;
  status: ToolCallStatus;
  confirmationDetails: ToolCallConfirmationDetails | undefined;
  renderOutputAsMarkdown?: boolean;
}

export interface CompressionProps {
  isPending: boolean;
  originalTokenCount: number | null;
  newTokenCount: number | null;
  compressionStatus: CompressionStatus | null;
}

export interface HistoryItemBase {
  text?: string; // Text content for user/gemini/info/error messages
}

export type HistoryItemUser = HistoryItemBase & {
  type: 'user';
  text: string;
  // WEB_INTERFACE_START: Add attachments support for multimodal messages
  attachments?: Array<{
    type: string;
    mimeType: string;
    name: string;
    size: number;
    data?: string; // Base64 data
    thumbnail?: string;
    icon?: string;
    displaySize?: string;
  }>;
  // WEB_INTERFACE_END
};

export type HistoryItemGemini = HistoryItemBase & {
  type: 'gemini';
  text: string;
};

export type HistoryItemGeminiContent = HistoryItemBase & {
  type: 'gemini_content';
  text: string;
};

export type HistoryItemInfo = HistoryItemBase & {
  type: 'info';
  text: string;
};

export type HistoryItemError = HistoryItemBase & {
  type: 'error';
  text: string;
};

export type HistoryItemAbout = HistoryItemBase & {
  type: 'about';
  cliVersion: string;
  osVersion: string;
  sandboxEnv: string;
  modelVersion: string;
  selectedAuthType: string;
  gcpProject: string;
  ideClient: string;
  userTier?: UserTierId;
};

export type HistoryItemHelp = HistoryItemBase & {
  type: 'help';
  timestamp: Date;
};

export type HistoryItemStats = HistoryItemBase & {
  type: 'stats';
  duration: string;
};

export type HistoryItemModelStats = HistoryItemBase & {
  type: 'model_stats';
};

export type HistoryItemToolStats = HistoryItemBase & {
  type: 'tool_stats';
};

export type HistoryItemQuit = HistoryItemBase & {
  type: 'quit';
  duration: string;
};

export type HistoryItemToolGroup = HistoryItemBase & {
  type: 'tool_group';
  tools: IndividualToolCallDisplay[];
};

export type HistoryItemUserShell = HistoryItemBase & {
  type: 'user_shell';
  text: string;
};

export type HistoryItemCompression = HistoryItemBase & {
  type: 'compression';
  compression: CompressionProps;
};

// Using Omit<HistoryItem, 'id'> seems to have some issues with typescript's
// type inference e.g. historyItem.type === 'tool_group' isn't auto-inferring that
// 'tools' in historyItem.
// Individually exported types extending HistoryItemBase
export type HistoryItemWithoutId =
  | HistoryItemUser
  | HistoryItemUserShell
  | HistoryItemGemini
  | HistoryItemGeminiContent
  | HistoryItemInfo
  | HistoryItemError
  | HistoryItemAbout
  | HistoryItemHelp
  | HistoryItemToolGroup
  | HistoryItemStats
  | HistoryItemModelStats
  | HistoryItemToolStats
  | HistoryItemQuit
  | HistoryItemCompression;

export type HistoryItem = HistoryItemWithoutId & { id: number };

// Message types used by internal command feedback (subset of HistoryItem types)
export enum MessageType {
  INFO = 'info',
  ERROR = 'error',
  USER = 'user',
  ABOUT = 'about',
  HELP = 'help',
  STATS = 'stats',
  MODEL_STATS = 'model_stats',
  TOOL_STATS = 'tool_stats',
  QUIT = 'quit',
  GEMINI = 'gemini',
  COMPRESSION = 'compression',
}

// Simplified message structure for internal feedback
export type Message =
  | {
      type: MessageType.INFO | MessageType.ERROR | MessageType.USER;
      content: string; // Renamed from text for clarity in this context
      timestamp: Date;
    }
  | {
      type: MessageType.ABOUT;
      timestamp: Date;
      cliVersion: string;
      osVersion: string;
      sandboxEnv: string;
      modelVersion: string;
      selectedAuthType: string;
      gcpProject: string;
      ideClient: string;
      content?: string; // Optional content, not really used for ABOUT
    }
  | {
      type: MessageType.HELP;
      timestamp: Date;
      content?: string; // Optional content, not really used for HELP
    }
  | {
      type: MessageType.STATS;
      timestamp: Date;
      duration: string;
      content?: string;
    }
  | {
      type: MessageType.MODEL_STATS;
      timestamp: Date;
      content?: string;
    }
  | {
      type: MessageType.TOOL_STATS;
      timestamp: Date;
      content?: string;
    }
  | {
      type: MessageType.QUIT;
      timestamp: Date;
      duration: string;
      content?: string;
    }
  | {
      type: MessageType.COMPRESSION;
      compression: CompressionProps;
      timestamp: Date;
    };

export interface ConsoleMessageItem {
  type: 'log' | 'warn' | 'error' | 'debug' | 'info';
  content: string;
  count: number;
}

/**
 * Result type for a slash command that should immediately result in a prompt
 * being submitted to the Gemini model.
 */
export interface SubmitPromptResult {
  type: 'submit_prompt';
  content: PartListUnion;
}

/**
 * Defines the result of the slash command processor for its consumer (useGeminiStream).
 */
export type SlashCommandProcessorResult =
  | {
      type: 'schedule_tool';
      toolName: string;
      toolArgs: Record<string, unknown>;
    }
  | {
      type: 'handled'; // Indicates the command was processed and no further action is needed.
    }
  | SubmitPromptResult;<|MERGE_RESOLUTION|>--- conflicted
+++ resolved
@@ -8,13 +8,9 @@
   CompressionStatus,
   ToolCallConfirmationDetails,
   ToolResultDisplay,
-<<<<<<< HEAD
   UserTierId,
 } from '@thacio/auditaria-cli-core';
-=======
-} from '@google/gemini-cli-core';
 import type { PartListUnion } from '@google/genai';
->>>>>>> bfdddcbd
 
 // Only defining the state enum needed by the UI
 export enum StreamingState {
