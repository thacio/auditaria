/**
 * @license
 * Copyright 2025 Google LLC
 * SPDX-License-Identifier: Apache-2.0
 */

import type { Credentials } from 'google-auth-library';
import {
  OAuth2Client,
  Compute,
  CodeChallengeMethod,
} from 'google-auth-library';
import * as http from 'node:http';
import url from 'node:url';
import crypto from 'node:crypto';
import * as net from 'node:net';
import open from 'open';
import path from 'node:path';
import { promises as fs } from 'node:fs';
import type { Config } from '../config/config.js';
import { getErrorMessage, FatalAuthenticationError } from '../utils/errors.js';
import { UserAccountManager } from '../utils/userAccountManager.js';
import { AuthType } from '../core/contentGenerator.js';
import readline from 'node:readline';
import { Storage } from '../config/storage.js';
<<<<<<< HEAD
import { t } from '../i18n/index.js';
=======
import { OAuthCredentialStorage } from './oauth-credential-storage.js';
import { FORCE_ENCRYPTED_FILE_ENV_VAR } from '../mcp/token-storage/index.js';
>>>>>>> c999b7e3

const userAccountManager = new UserAccountManager();

//  OAuth Client ID used to initiate OAuth2Client class.
const OAUTH_CLIENT_ID =
  '681255809395-oo8ft2oprdrnp9e3aqf6av3hmdib135j.apps.googleusercontent.com';

// OAuth Secret value used to initiate OAuth2Client class.
// Note: It's ok to save this in git because this is an installed application
// as described here: https://developers.google.com/identity/protocols/oauth2#installed
// "The process results in a client ID and, in some cases, a client secret,
// which you embed in the source code of your application. (In this context,
// the client secret is obviously not treated as a secret.)"
const OAUTH_CLIENT_SECRET = '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';

// OAuth Scopes for Cloud Code authorization.
const OAUTH_SCOPE = [
  'https://www.googleapis.com/auth/cloud-platform',
  'https://www.googleapis.com/auth/userinfo.email',
  'https://www.googleapis.com/auth/userinfo.profile',
];

const HTTP_REDIRECT = 301;
const SIGN_IN_SUCCESS_URL =
  'https://developers.google.com/gemini-code-assist/auth_success_gemini';
const SIGN_IN_FAILURE_URL =
  'https://developers.google.com/gemini-code-assist/auth_failure_gemini';

/**
 * An Authentication URL for updating the credentials of a Oauth2Client
 * as well as a promise that will resolve when the credentials have
 * been refreshed (or which throws error when refreshing credentials failed).
 */
export interface OauthWebLogin {
  authUrl: string;
  loginCompletePromise: Promise<void>;
}

const oauthClientPromises = new Map<AuthType, Promise<OAuth2Client>>();

function getUseEncryptedStorageFlag() {
  return process.env[FORCE_ENCRYPTED_FILE_ENV_VAR] === 'true';
}

async function initOauthClient(
  authType: AuthType,
  config: Config,
): Promise<OAuth2Client> {
  const client = new OAuth2Client({
    clientId: OAUTH_CLIENT_ID,
    clientSecret: OAUTH_CLIENT_SECRET,
    transporterOptions: {
      proxy: config.getProxy(),
    },
  });
  const useEncryptedStorage = getUseEncryptedStorageFlag();

  if (
    process.env['GOOGLE_GENAI_USE_GCA'] &&
    process.env['GOOGLE_CLOUD_ACCESS_TOKEN']
  ) {
    client.setCredentials({
      access_token: process.env['GOOGLE_CLOUD_ACCESS_TOKEN'],
    });
    await fetchAndCacheUserInfo(client);
    return client;
  }

  client.on('tokens', async (tokens: Credentials) => {
    if (useEncryptedStorage) {
      await OAuthCredentialStorage.saveCredentials(tokens);
    } else {
      await cacheCredentials(tokens);
    }
  });

  // If there are cached creds on disk, they always take precedence
  if (await loadCachedCredentials(client)) {
    // Found valid cached credentials.
    // Check if we need to retrieve Google Account ID or Email
    if (!userAccountManager.getCachedGoogleAccount()) {
      try {
        await fetchAndCacheUserInfo(client);
      } catch (error) {
        // Non-fatal, continue with existing auth.
        console.warn('Failed to fetch user info:', getErrorMessage(error));
      }
    }
    console.log('Loaded cached credentials.');
    return client;
  }

  // In Google Cloud Shell, we can use Application Default Credentials (ADC)
  // provided via its metadata server to authenticate non-interactively using
  // the identity of the user logged into Cloud Shell.
  if (authType === AuthType.CLOUD_SHELL) {
    try {
      console.log("Attempting to authenticate via Cloud Shell VM's ADC.");
      const computeClient = new Compute({
        // We can leave this empty, since the metadata server will provide
        // the service account email.
      });
      await computeClient.getAccessToken();
      console.log('Authentication successful.');

      // Do not cache creds in this case; note that Compute client will handle its own refresh
      return computeClient;
    } catch (e) {
      throw new Error(
        `Could not authenticate using Cloud Shell credentials. Please select a different authentication method or ensure you are in a properly configured environment. Error: ${getErrorMessage(
          e,
        )}`,
      );
    }
  }

  if (config.isBrowserLaunchSuppressed()) {
    let success = false;
    const maxRetries = 2;
    for (let i = 0; !success && i < maxRetries; i++) {
      success = await authWithUserCode(client);
      if (!success) {
        console.error(
          t('oauth.auth_failed', '\nFailed to authenticate with user code.'),
          i === maxRetries - 1 ? '' : t('oauth.retrying', 'Retrying...\n'),
        );
      }
    }
    if (!success) {
      throw new FatalAuthenticationError(
        t('errors.auth_failed_user_code', 'Failed to authenticate with user code.'),
      );
    }
  } else {
    const webLogin = await authWithWeb(client);

    console.log(
      `\n\nCode Assist login required.\n` +
        `Attempting to open authentication page in your browser.\n` +
        `Otherwise navigate to:\n\n${webLogin.authUrl}\n\n`,
    );
    try {
      // Attempt to open the authentication URL in the default browser.
      // We do not use the `wait` option here because the main script's execution
      // is already paused by `loginCompletePromise`, which awaits the server callback.
      const childProcess = await open(webLogin.authUrl);

      // IMPORTANT: Attach an error handler to the returned child process.
      // Without this, if `open` fails to spawn a process (e.g., `xdg-open` is not found
      // in a minimal Docker container), it will emit an unhandled 'error' event,
      // causing the entire Node.js process to crash.
      childProcess.on('error', (error) => {
        console.error(
          'Failed to open browser automatically. Please try running again with NO_BROWSER=true set.',
        );
        console.error('Browser error details:', getErrorMessage(error));
        throw new FatalAuthenticationError(t('oauth2.browser_failed', 'Failed to open browser: {error}', { error: getErrorMessage(error) }));
      });
    } catch (err) {
      console.error(
        'An unexpected error occurred while trying to open the browser:',
        getErrorMessage(err),
        '\nThis might be due to browser compatibility issues or system configuration.',
        '\nPlease try running again with NO_BROWSER=true set for manual authentication.',
      );
      throw new FatalAuthenticationError(
        `Failed to open browser: ${getErrorMessage(err)}`,
      );
    }
    console.log('Waiting for authentication...');

    // Add timeout to prevent infinite waiting when browser tab gets stuck
    const authTimeout = 5 * 60 * 1000; // 5 minutes timeout
    const timeoutPromise = new Promise<never>((_, reject) => {
      setTimeout(() => {
        reject(
          new FatalAuthenticationError(
            t('oauth2.auth_timeout', 'Authentication timed out after 5 minutes. The browser tab may have gotten stuck in a loading state. Please try again or use NO_BROWSER=true for manual authentication.'),
          ),
        );
      }, authTimeout);
    });

    await Promise.race([webLogin.loginCompletePromise, timeoutPromise]);
  }

  return client;
}

export async function getOauthClient(
  authType: AuthType,
  config: Config,
): Promise<OAuth2Client> {
  if (!oauthClientPromises.has(authType)) {
    oauthClientPromises.set(authType, initOauthClient(authType, config));
  }
  return oauthClientPromises.get(authType)!;
}

async function authWithUserCode(client: OAuth2Client): Promise<boolean> {
  const redirectUri = 'https://codeassist.google.com/authcode';
  const codeVerifier = await client.generateCodeVerifierAsync();
  const state = crypto.randomBytes(32).toString('hex');
  const authUrl: string = client.generateAuthUrl({
    redirect_uri: redirectUri,
    access_type: 'offline',
    scope: OAUTH_SCOPE,
    code_challenge_method: CodeChallengeMethod.S256,
    code_challenge: codeVerifier.codeChallenge,
    state,
  });
  console.log(t('oauth.visit_url', 'Please visit the following URL to authorize the application:'));
  console.log('');
  console.log(authUrl);
  console.log('');

  const code = await new Promise<string>((resolve) => {
    const rl = readline.createInterface({
      input: process.stdin,
      output: process.stdout,
    });
    rl.question(t('oauth.enter_code', 'Enter the authorization code: '), (code) => {
      rl.close();
      resolve(code.trim());
    });
  });

  if (!code) {
    console.error(t('oauth.code_required', 'Authorization code is required.'));
    return false;
  }

  try {
    const { tokens } = await client.getToken({
      code,
      codeVerifier: codeVerifier.codeVerifier,
      redirect_uri: redirectUri,
    });
    client.setCredentials(tokens);
  } catch (error) {
    console.error(
      'Failed to authenticate with authorization code:',
      getErrorMessage(error),
    );
    return false;
  }
  return true;
}

async function authWithWeb(client: OAuth2Client): Promise<OauthWebLogin> {
  const port = await getAvailablePort();
  // The hostname used for the HTTP server binding (e.g., '0.0.0.0' in Docker).
  const host = process.env['OAUTH_CALLBACK_HOST'] || 'localhost';
  // The `redirectUri` sent to Google's authorization server MUST use a loopback IP literal
  // (i.e., 'localhost' or '127.0.0.1'). This is a strict security policy for credentials of
  // type 'Desktop app' or 'Web application' (when using loopback flow) to mitigate
  // authorization code interception attacks.
  const redirectUri = `http://localhost:${port}/oauth2callback`;
  const state = crypto.randomBytes(32).toString('hex');
  const authUrl = client.generateAuthUrl({
    redirect_uri: redirectUri,
    access_type: 'offline',
    scope: OAUTH_SCOPE,
    state,
  });

  const loginCompletePromise = new Promise<void>((resolve, reject) => {
    const server = http.createServer(async (req, res) => {
      try {
        if (req.url!.indexOf('/oauth2callback') === -1) {
          res.writeHead(HTTP_REDIRECT, { Location: SIGN_IN_FAILURE_URL });
          res.end();
          reject(
            new FatalAuthenticationError(
              t('oauth2.oauth_callback_not_received', 'OAuth callback not received. Unexpected request: {url}', { url: req.url || 'unknown' }),
            ),
          );
        }
        // acquire the code from the querystring, and close the web server.
        const qs = new url.URL(req.url!, 'http://localhost:3000').searchParams;
        if (qs.get('error')) {
          res.writeHead(HTTP_REDIRECT, { Location: SIGN_IN_FAILURE_URL });
          res.end();

          const errorCode = qs.get('error') || 'unknown_error';
          const errorDescription =
            qs.get('error_description') || 'No additional details provided';
          reject(
            new FatalAuthenticationError(
              t('oauth2.google_oauth_error', 'Google OAuth error: {error}. {description}', { error: errorCode, description: errorDescription }),
            ),
          );
        } else if (qs.get('state') !== state) {
          res.end('State mismatch. Possible CSRF attack');

          reject(
            new FatalAuthenticationError(
              t('oauth2.oauth_state_mismatch', 'OAuth state mismatch. Possible CSRF attack or browser session issue.'),
            ),
          );
        } else if (qs.get('code')) {
          try {
            const { tokens } = await client.getToken({
              code: qs.get('code')!,
              redirect_uri: redirectUri,
            });
            client.setCredentials(tokens);

            // Retrieve and cache Google Account ID during authentication
            try {
              await fetchAndCacheUserInfo(client);
            } catch (error) {
              console.warn(
                'Failed to retrieve Google Account ID during authentication:',
                getErrorMessage(error),
              );
              // Don't fail the auth flow if Google Account ID retrieval fails
            }

            res.writeHead(HTTP_REDIRECT, { Location: SIGN_IN_SUCCESS_URL });
            res.end();
            resolve();
          } catch (error) {
            res.writeHead(HTTP_REDIRECT, { Location: SIGN_IN_FAILURE_URL });
            res.end();
            reject(
              new FatalAuthenticationError(
                t('oauth2.token_exchange_failed', 'Failed to exchange authorization code for tokens: {error}', { error: getErrorMessage(error) }),
              ),
            );
          }
        } else {
          reject(
            new FatalAuthenticationError(
              t('oauth2.no_auth_code', 'No authorization code received from Google OAuth. Please try authenticating again.'),
            ),
          );
        }
      } catch (e) {
        // Provide more specific error message for unexpected errors during OAuth flow
        if (e instanceof FatalAuthenticationError) {
          reject(e);
        } else {
          reject(
            new FatalAuthenticationError(
              t('oauth2.unexpected_oauth_error', 'Unexpected error during OAuth authentication: {error}', { error: getErrorMessage(e) }),
            ),
          );
        }
      } finally {
        server.close();
      }
    });

    server.listen(port, host, () => {
      // Server started successfully
    });

    server.on('error', (err) => {
      reject(
        new FatalAuthenticationError(
          t('oauth2.oauth_server_error', 'OAuth callback server error: {error}', { error: getErrorMessage(err) }),
        ),
      );
    });
  });

  return {
    authUrl,
    loginCompletePromise,
  };
}

export function getAvailablePort(): Promise<number> {
  return new Promise((resolve, reject) => {
    let port = 0;
    try {
      const portStr = process.env['OAUTH_CALLBACK_PORT'];
      if (portStr) {
        port = parseInt(portStr, 10);
        if (isNaN(port) || port <= 0 || port > 65535) {
          return reject(
            new Error(`Invalid value for OAUTH_CALLBACK_PORT: "${portStr}"`),
          );
        }
        return resolve(port);
      }
      const server = net.createServer();
      server.listen(0, () => {
        const address = server.address()! as net.AddressInfo;
        port = address.port;
      });
      server.on('listening', () => {
        server.close();
        server.unref();
      });
      server.on('error', (e) => reject(e));
      server.on('close', () => resolve(port));
    } catch (e) {
      reject(e);
    }
  });
}

async function loadCachedCredentials(client: OAuth2Client): Promise<boolean> {
  const useEncryptedStorage = getUseEncryptedStorageFlag();
  if (useEncryptedStorage) {
    const credentials = await OAuthCredentialStorage.loadCredentials();
    if (credentials) {
      client.setCredentials(credentials);
      return true;
    }
    return false;
  }

  const pathsToTry = [
    Storage.getOAuthCredsPath(),
    process.env['GOOGLE_APPLICATION_CREDENTIALS'],
  ].filter((p): p is string => !!p);

  for (const keyFile of pathsToTry) {
    try {
      const creds = await fs.readFile(keyFile, 'utf-8');
      client.setCredentials(JSON.parse(creds));

      // This will verify locally that the credentials look good.
      const { token } = await client.getAccessToken();
      if (!token) {
        continue;
      }

      // This will check with the server to see if it hasn't been revoked.
      await client.getTokenInfo(token);

      return true;
    } catch (error) {
      // Log specific error for debugging, but continue trying other paths
      console.debug(
        `Failed to load credentials from ${keyFile}:`,
        getErrorMessage(error),
      );
    }
  }

  return false;
}

async function cacheCredentials(credentials: Credentials) {
  const filePath = Storage.getOAuthCredsPath();
  await fs.mkdir(path.dirname(filePath), { recursive: true });

  const credString = JSON.stringify(credentials, null, 2);
  await fs.writeFile(filePath, credString, { mode: 0o600 });
  try {
    await fs.chmod(filePath, 0o600);
  } catch {
    /* empty */
  }
}

export function clearOauthClientCache() {
  oauthClientPromises.clear();
}

export async function clearCachedCredentialFile() {
  try {
    const useEncryptedStorage = getUseEncryptedStorageFlag();
    if (useEncryptedStorage) {
      await OAuthCredentialStorage.clearCredentials();
    } else {
      await fs.rm(Storage.getOAuthCredsPath(), { force: true });
    }
    // Clear the Google Account ID cache when credentials are cleared
    await userAccountManager.clearCachedGoogleAccount();
    // Clear the in-memory OAuth client cache to force re-authentication
    clearOauthClientCache();
  } catch (e) {
    console.error(t('oauth2.clear_credentials_failed', 'Failed to clear cached credentials: {error}', { error: String(e) }));
  }
}

async function fetchAndCacheUserInfo(client: OAuth2Client): Promise<void> {
  try {
    const { token } = await client.getAccessToken();
    if (!token) {
      return;
    }

    const response = await fetch(
      'https://www.googleapis.com/oauth2/v2/userinfo',
      {
        headers: {
          Authorization: `Bearer ${token}`,
        },
      },
    );

    if (!response.ok) {
      console.error(
        'Failed to fetch user info:',
        response.status,
        response.statusText,
      );
      return;
    }

    const userInfo = await response.json();
    await userAccountManager.cacheGoogleAccount(userInfo.email);
  } catch (error) {
    console.error('Error retrieving user info:', error);
  }
}

// Helper to ensure test isolation
export function resetOauthClientForTesting() {
  oauthClientPromises.clear();
}<|MERGE_RESOLUTION|>--- conflicted
+++ resolved
@@ -23,12 +23,9 @@
 import { AuthType } from '../core/contentGenerator.js';
 import readline from 'node:readline';
 import { Storage } from '../config/storage.js';
-<<<<<<< HEAD
 import { t } from '../i18n/index.js';
-=======
 import { OAuthCredentialStorage } from './oauth-credential-storage.js';
 import { FORCE_ENCRYPTED_FILE_ENV_VAR } from '../mcp/token-storage/index.js';
->>>>>>> c999b7e3
 
 const userAccountManager = new UserAccountManager();
 
