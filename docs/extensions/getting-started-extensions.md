--- conflicted
+++ resolved
@@ -1,20 +1,22 @@
-<<<<<<< HEAD
-# Getting Started with Auditaria CLI Extensions
-=======
-# Getting started with Gemini CLI extensions
->>>>>>> 26f050ff
-
-This guide will walk you through creating your first Auditaria CLI extension. You'll learn how to set up a new extension, add a custom tool via an MCP server, create a custom command, and provide context to the model with a `GEMINI.md` file.
+# Getting started with Auditaria CLI extensions
+
+This guide will walk you through creating your first Auditaria CLI extension.
+You'll learn how to set up a new extension, add a custom tool via an MCP server,
+create a custom command, and provide context to the model with a `GEMINI.md`
+file.
 
 ## Prerequisites
 
-Before you start, make sure you have the Auditaria CLI installed and a basic understanding of Node.js and TypeScript.
+Before you start, make sure you have the Auditaria CLI installed and a basic
+understanding of Node.js and TypeScript.
 
 ## Step 1: Create a new extension
 
-The easiest way to start is by using one of the built-in templates. We'll use the `mcp-server` example as our foundation.
-
-Run the following command to create a new directory called `my-first-extension` with the template files:
+The easiest way to start is by using one of the built-in templates. We'll use
+the `mcp-server` example as our foundation.
+
+Run the following command to create a new directory called `my-first-extension`
+with the template files:
 
 ```bash
 auditaria extensions new my-first-extension mcp-server
@@ -36,7 +38,8 @@
 
 ### `gemini-extension.json`
 
-This is the manifest file for your extension. It tells Auditaria CLI how to load and use your extension.
+This is the manifest file for your extension. It tells Auditaria CLI how to load
+and use your extension.
 
 ```json
 {
@@ -54,12 +57,17 @@
 
 - `name`: The unique name for your extension.
 - `version`: The version of your extension.
-- `mcpServers`: This section defines one or more Model Context Protocol (MCP) servers. MCP servers are how you can add new tools for the model to use.
-  - `command`, `args`, `cwd`: These fields specify how to start your server. Notice the use of the `${extensionPath}` variable, which Auditaria CLI replaces with the absolute path to your extension's installation directory. This allows your extension to work regardless of where it's installed.
+- `mcpServers`: This section defines one or more Model Context Protocol (MCP)
+  servers. MCP servers are how you can add new tools for the model to use.
+  - `command`, `args`, `cwd`: These fields specify how to start your server.
+    Notice the use of the `${extensionPath}` variable, which Auditaria CLI
+    replaces with the absolute path to your extension's installation directory.
+    This allows your extension to work regardless of where it's installed.
 
 ### `example.ts`
 
-This file contains the source code for your MCP server. It's a simple Node.js server that uses the `@modelcontextprotocol/sdk`.
+This file contains the source code for your MCP server. It's a simple Node.js
+server that uses the `@modelcontextprotocol/sdk`.
 
 ```typescript
 /**
@@ -107,15 +115,19 @@
 await server.connect(transport);
 ```
 
-This server defines a single tool called `fetch_posts` that fetches data from a public API.
+This server defines a single tool called `fetch_posts` that fetches data from a
+public API.
 
 ### `package.json` and `tsconfig.json`
 
-These are standard configuration files for a TypeScript project. The `package.json` file defines dependencies and a `build` script, and `tsconfig.json` configures the TypeScript compiler.
+These are standard configuration files for a TypeScript project. The
+`package.json` file defines dependencies and a `build` script, and
+`tsconfig.json` configures the TypeScript compiler.
 
 ## Step 3: Build and link your extension
 
-Before you can use the extension, you need to compile the TypeScript code and link the extension to your Auditaria CLI installation for local development.
+Before you can use the extension, you need to compile the TypeScript code and
+link the extension to your Auditaria CLI installation for local development.
 
 1.  **Install dependencies:**
 
@@ -130,21 +142,26 @@
     npm run build
     ```
 
-    This will compile `example.ts` into `dist/example.js`, which is the file referenced in your `gemini-extension.json`.
+    This will compile `example.ts` into `dist/example.js`, which is the file
+    referenced in your `gemini-extension.json`.
 
 3.  **Link the extension:**
 
-    The `link` command creates a symbolic link from the Auditaria CLI extensions directory to your development directory. This means any changes you make will be reflected immediately without needing to reinstall.
+    The `link` command creates a symbolic link from the Auditaria CLI extensions
+    directory to your development directory. This means any changes you make
+    will be reflected immediately without needing to reinstall.
 
     ```bash
     auditaria extensions link .
     ```
 
-Now, restart your Auditaria CLI session. The new `fetch_posts` tool will be available. You can test it by asking: "fetch posts".
+Now, restart your Auditaria CLI session. The new `fetch_posts` tool will be
+available. You can test it by asking: "fetch posts".
 
 ## Step 4: Add a custom command
 
-Custom commands provide a way to create shortcuts for complex prompts. Let's add a command that searches for a pattern in your code.
+Custom commands provide a way to create shortcuts for complex prompts. Let's add
+a command that searches for a pattern in your code.
 
 1.  Create a `commands` directory and a subdirectory for your command group:
 
@@ -163,20 +180,26 @@
     """
     ```
 
-    This command, `/fs:grep-code`, will take an argument, run the `grep` shell command with it, and pipe the results into a prompt for summarization.
-
-After saving the file, restart the Auditaria CLI. You can now run `/fs:grep-code "some pattern"` to use your new command.
+    This command, `/fs:grep-code`, will take an argument, run the `grep` shell
+    command with it, and pipe the results into a prompt for summarization.
+
+After saving the file, restart the Auditaria CLI. You can now run
+`/fs:grep-code "some pattern"` to use your new command.
 
 ## Step 5: Add a custom `GEMINI.md`
 
-You can provide persistent context to the model by adding a `GEMINI.md` file to your extension. This is useful for giving the model instructions on how to behave or information about your extension's tools. Note that you may not always need this for extensions built to expose commands and prompts.
+You can provide persistent context to the model by adding a `GEMINI.md` file to
+your extension. This is useful for giving the model instructions on how to
+behave or information about your extension's tools. Note that you may not always
+need this for extensions built to expose commands and prompts.
 
 1.  Create a file named `GEMINI.md` in the root of your extension directory:
 
     ```markdown
     # My First Extension Instructions
 
-    You are an expert developer assistant. When the user asks you to fetch posts, use the `fetch_posts` tool. Be concise in your responses.
+    You are an expert developer assistant. When the user asks you to fetch
+    posts, use the `fetch_posts` tool. Be concise in your responses.
     ```
 
 2.  Update your `gemini-extension.json` to tell the CLI to load this file:
@@ -196,13 +219,17 @@
     }
     ```
 
-Restart the CLI again. The model will now have the context from your `GEMINI.md` file in every session where the extension is active.
+Restart the CLI again. The model will now have the context from your `GEMINI.md`
+file in every session where the extension is active.
 
 ## Step 6: Releasing your extension
 
-Once you are happy with your extension, you can share it with others. The two primary ways of releasing extensions are via a Git repository or through GitHub Releases. Using a public Git repository is the simplest method.
-
-For detailed instructions on both methods, please refer to the [Extension Releasing Guide](./extension-releasing.md).
+Once you are happy with your extension, you can share it with others. The two
+primary ways of releasing extensions are via a Git repository or through GitHub
+Releases. Using a public Git repository is the simplest method.
+
+For detailed instructions on both methods, please refer to the
+[Extension Releasing Guide](./extension-releasing.md).
 
 ## Conclusion
 
@@ -214,4 +241,5 @@
 - Provide persistent context to the model.
 - Link your extension for local development.
 
-From here, you can explore more advanced features and build powerful new capabilities into the Auditaria CLI.+From here, you can explore more advanced features and build powerful new
+capabilities into the Auditaria CLI.