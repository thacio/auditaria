--- conflicted
+++ resolved
@@ -4,11 +4,8 @@
  * SPDX-License-Identifier: Apache-2.0
  */
 
-<<<<<<< HEAD
-=======
 import { t } from '@google/gemini-cli-core';
 
->>>>>>> 3f388ee1
 import type React from 'react';
 import { Box, Text } from 'ink';
 import { theme } from '../semantic-colors.js';
@@ -31,8 +28,14 @@
     <Box>
       {errorCount > 0 && (
         <Text color={theme.status.error}>
-          {errorIcon} {errorCount} error{errorCount > 1 ? 's' : ''}{' '}
-          <Text color={theme.text.secondary}>(F12 for details)</Text>
+          {errorIcon}{' '}
+          {t('console_summary.error_count', '{count} error{plural}', {
+            count: errorCount,
+            plural: errorCount > 1 ? 's' : '',
+          })}{' '}
+          <Text color={theme.text.secondary}>
+            {t('console_summary.ctrl_o_details', '(F12 for details)')}
+          </Text>
         </Text>
       )}
     </Box>
