/**
 * @license
 * Copyright 2025 Google LLC
 * SPDX-License-Identifier: Apache-2.0
 */

import {
  allowEditorTypeInSandbox,
  checkHasEditorType,
  type EditorType,
<<<<<<< HEAD
} from '@thacio/auditaria-cli-core';
=======
  EDITOR_DISPLAY_NAMES,
} from '@google/gemini-cli-core';
>>>>>>> 86828bb5

export interface EditorDisplay {
  name: string;
  type: EditorType | 'not_set';
  disabled: boolean;
}

class EditorSettingsManager {
  private readonly availableEditors: EditorDisplay[];

  constructor() {
    const editorTypes = Object.keys(
      EDITOR_DISPLAY_NAMES,
    ).sort() as EditorType[];
    this.availableEditors = [
      {
        name: 'None',
        type: 'not_set',
        disabled: false,
      },
      ...editorTypes.map((type) => {
        const hasEditor = checkHasEditorType(type);
        const isAllowedInSandbox = allowEditorTypeInSandbox(type);

        let labelSuffix = !isAllowedInSandbox
          ? ' (Not available in sandbox)'
          : '';
        labelSuffix = !hasEditor ? ' (Not installed)' : labelSuffix;

        return {
          name: EDITOR_DISPLAY_NAMES[type] + labelSuffix,
          type,
          disabled: !hasEditor || !isAllowedInSandbox,
        };
      }),
    ];
  }

  getAvailableEditorDisplays(): EditorDisplay[] {
    return this.availableEditors;
  }
}

export const editorSettingsManager = new EditorSettingsManager();<|MERGE_RESOLUTION|>--- conflicted
+++ resolved
@@ -8,12 +8,8 @@
   allowEditorTypeInSandbox,
   checkHasEditorType,
   type EditorType,
-<<<<<<< HEAD
+  EDITOR_DISPLAY_NAMES,
 } from '@thacio/auditaria-cli-core';
-=======
-  EDITOR_DISPLAY_NAMES,
-} from '@google/gemini-cli-core';
->>>>>>> 86828bb5
 
 export interface EditorDisplay {
   name: string;
