--- conflicted
+++ resolved
@@ -81,13 +81,8 @@
 
     if (result.error) {
       return {
-<<<<<<< HEAD
-        llmContent,
+        llmContent: result.llmContent,
         returnDisplay: result.returnDisplay || t('tools.read_file.error_reading_file', 'Error reading file'),
-=======
-        llmContent: result.llmContent,
-        returnDisplay: result.returnDisplay || 'Error reading file',
->>>>>>> 0193ce77
         error: {
           message: result.error,
           type: result.errorType,
