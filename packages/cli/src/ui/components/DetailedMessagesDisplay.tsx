/**
 * @license
 * Copyright 2025 Google LLC
 * SPDX-License-Identifier: Apache-2.0
 */

import type React from 'react';
import { Box, Text } from 'ink';
import { theme } from '../semantic-colors.js';
import type { ConsoleMessageItem } from '../types.js';
import { MaxSizedBox } from './shared/MaxSizedBox.js';
import { t } from '@thacio/auditaria-cli-core';

interface DetailedMessagesDisplayProps {
  messages: ConsoleMessageItem[];
  maxHeight: number | undefined;
  width: number;
  // debugMode is not needed here if App.tsx filters debug messages before passing them.
  // If DetailedMessagesDisplay should handle filtering, add debugMode prop.
}

export const DetailedMessagesDisplay: React.FC<
  DetailedMessagesDisplayProps
> = ({ messages, maxHeight, width }) => {
  if (messages.length === 0) {
    return null; // Don't render anything if there are no messages
  }

  const borderAndPadding = 4;
  return (
    <Box
      flexDirection="column"
      marginTop={1}
      borderStyle="round"
      borderColor={theme.border.default}
      paddingX={1}
      width={width}
    >
      <Box marginBottom={1}>
        <Text bold color={theme.text.primary}>
<<<<<<< HEAD
          {t('console_summary.debug_console', 'Debug Console')} <Text color={theme.text.secondary}>({t('console_summary.ctrl_o_close', 'ctrl+o to close')})</Text>
=======
          Debug Console <Text color={theme.text.secondary}>(F12 to close)</Text>
>>>>>>> ab1f1955
        </Text>
      </Box>
      <MaxSizedBox maxHeight={maxHeight} maxWidth={width - borderAndPadding}>
        {messages.map((msg, index) => {
          let textColor = theme.text.primary;
          let icon = '\u2139'; // Information source (ℹ)

          switch (msg.type) {
            case 'warn':
              textColor = theme.status.warning;
              icon = '\u26A0'; // Warning sign (⚠)
              break;
            case 'error':
              textColor = theme.status.error;
              icon = '\u2716'; // Heavy multiplication x (✖)
              break;
            case 'debug':
              textColor = theme.text.secondary; // Or theme.text.secondary
              icon = '\u{1F50D}'; // Left-pointing magnifying glass (🔍)
              break;
            case 'log':
            default:
              // Default textColor and icon are already set
              break;
          }

          return (
            <Box key={index} flexDirection="row">
              <Text color={textColor}>{icon} </Text>
              <Text color={textColor} wrap="wrap">
                {msg.content}
                {msg.count && msg.count > 1 && (
                  <Text color={theme.text.secondary}> (x{msg.count})</Text>
                )}
              </Text>
            </Box>
          );
        })}
      </MaxSizedBox>
    </Box>
  );
};<|MERGE_RESOLUTION|>--- conflicted
+++ resolved
@@ -38,11 +38,10 @@
     >
       <Box marginBottom={1}>
         <Text bold color={theme.text.primary}>
-<<<<<<< HEAD
-          {t('console_summary.debug_console', 'Debug Console')} <Text color={theme.text.secondary}>({t('console_summary.ctrl_o_close', 'ctrl+o to close')})</Text>
-=======
-          Debug Console <Text color={theme.text.secondary}>(F12 to close)</Text>
->>>>>>> ab1f1955
+          {t('console_summary.debug_console', 'Debug Console')}{' '}
+          <Text color={theme.text.secondary}>
+            ({t('console_summary.ctrl_o_close', 'F12 to close')})
+          </Text>
         </Text>
       </Box>
       <MaxSizedBox maxHeight={maxHeight} maxWidth={width - borderAndPadding}>
