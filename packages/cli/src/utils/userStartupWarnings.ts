/**
 * @license
 * Copyright 2025 Google LLC
 * SPDX-License-Identifier: Apache-2.0
 */
<<<<<<< HEAD
=======
import { t } from '@google/gemini-cli-core';
>>>>>>> 3f388ee1

import fs from 'node:fs/promises';
import * as os from 'node:os';
import path from 'node:path';

type WarningCheck = {
  id: string;
  check: (workspaceRoot: string) => Promise<string | null>;
};

// Individual warning checks
const homeDirectoryCheck: WarningCheck = {
  id: 'home-directory',
  check: async (workspaceRoot: string) => {
    try {
      const [workspaceRealPath, homeRealPath] = await Promise.all([
        fs.realpath(workspaceRoot),
        fs.realpath(os.homedir()),
      ]);

      if (workspaceRealPath === homeRealPath) {
        return 'You are running Gemini CLI in your home directory. It is recommended to run in a project-specific directory.';
      }
      return null;
    } catch (_err: unknown) {
      return 'Could not verify the current directory due to a file system error.';
    }
  },
};

const rootDirectoryCheck: WarningCheck = {
  id: 'root-directory',
  check: async (workspaceRoot: string) => {
    try {
      const workspaceRealPath = await fs.realpath(workspaceRoot);
      const errorMessage =
        'Warning: You are running Gemini CLI in the root directory. Your entire folder structure will be used for context. It is strongly recommended to run in a project-specific directory.';

      // Check for Unix root directory
      if (path.dirname(workspaceRealPath) === workspaceRealPath) {
        return errorMessage;
      }

      return null;
    } catch (_err: unknown) {
      return 'Could not verify the current directory due to a file system error.';
    }
  },
};

// All warning checks
const WARNING_CHECKS: readonly WarningCheck[] = [
  homeDirectoryCheck,
  rootDirectoryCheck,
];

export async function getUserStartupWarnings(
  workspaceRoot: string = process.cwd(),
): Promise<string[]> {
  const results = await Promise.all(
    WARNING_CHECKS.map((check) => check.check(workspaceRoot)),
  );
  return results.filter((msg) => msg !== null);
}<|MERGE_RESOLUTION|>--- conflicted
+++ resolved
@@ -3,10 +3,7 @@
  * Copyright 2025 Google LLC
  * SPDX-License-Identifier: Apache-2.0
  */
-<<<<<<< HEAD
-=======
 import { t } from '@google/gemini-cli-core';
->>>>>>> 3f388ee1
 
 import fs from 'node:fs/promises';
 import * as os from 'node:os';
@@ -28,11 +25,11 @@
       ]);
 
       if (workspaceRealPath === homeRealPath) {
-        return 'You are running Gemini CLI in your home directory. It is recommended to run in a project-specific directory.';
+        return t('startup.home_directory_warning', 'You are running Gemini CLI in your home directory. It is recommended to run in a project-specific directory.');
       }
       return null;
     } catch (_err: unknown) {
-      return 'Could not verify the current directory due to a file system error.';
+      return t('startup.directory_verification_error', 'Could not verify the current directory due to a file system error.');
     }
   },
 };
@@ -42,17 +39,15 @@
   check: async (workspaceRoot: string) => {
     try {
       const workspaceRealPath = await fs.realpath(workspaceRoot);
-      const errorMessage =
-        'Warning: You are running Gemini CLI in the root directory. Your entire folder structure will be used for context. It is strongly recommended to run in a project-specific directory.';
 
       // Check for Unix root directory
       if (path.dirname(workspaceRealPath) === workspaceRealPath) {
-        return errorMessage;
+        return t('startup.root_directory_warning', 'Warning: You are running Auditaria CLI in the root directory. Your entire folder structure will be used for context. It is strongly recommended to run in a project-specific directory.');
       }
 
       return null;
     } catch (_err: unknown) {
-      return 'Could not verify the current directory due to a file system error.';
+      return t('startup.directory_verification_error', 'Could not verify the current directory due to a file system error.');
     }
   },
 };
