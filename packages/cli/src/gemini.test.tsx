--- conflicted
+++ resolved
@@ -14,12 +14,8 @@
 import type { SettingsFile } from './config/settings.js';
 import { LoadedSettings, loadSettings } from './config/settings.js';
 import { appEvents, AppEvent } from './utils/events.js';
-<<<<<<< HEAD
 import type { Config } from '@thacio/auditaria-cli-core';
-=======
-import type { Config } from '@google/gemini-cli-core';
-import { FatalConfigError } from '@google/gemini-cli-core';
->>>>>>> 7e315778
+import { FatalConfigError } from '@thacio/auditaria-cli-core';
 
 // Custom error to identify mock process.exit calls
 class MockProcessExitError extends Error {
