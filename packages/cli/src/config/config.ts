--- conflicted
+++ resolved
@@ -252,16 +252,6 @@
           description: 'Enable screen reader mode for accessibility.',
           default: false,
         })
-<<<<<<< HEAD
-        .option('session-summary', {
-          type: 'string',
-          description: t(
-            'cli.options.session_summary',
-            'File to write session summary to.',
-          ),
-        })
-=======
->>>>>>> ebf5437e
         .option('output-format', {
           type: 'string',
           description: 'The format of the CLI output.',
