/**
 * @license
 * Copyright 2025 Google LLC
 * SPDX-License-Identifier: Apache-2.0
 */

import { renderWithProviders } from '../../../test-utils/render.js';
import { describe, it, expect, vi } from 'vitest';
import { Text } from 'ink';
import { ToolGroupMessage } from './ToolGroupMessage.js';
import type { IndividualToolCallDisplay } from '../../types.js';
import { ToolCallStatus } from '../../types.js';
<<<<<<< HEAD
import type {
  Config,
  ToolCallConfirmationDetails,
} from '@thacio/auditaria-cli-core';
=======
import type { ToolCallConfirmationDetails } from '@google/gemini-cli-core';
>>>>>>> cbbf5651
import { TOOL_STATUS } from '../../constants.js';

// Mock child components to isolate ToolGroupMessage behavior
vi.mock('./ToolMessage.js', () => ({
  ToolMessage: function MockToolMessage({
    callId,
    name,
    description,
    status,
    emphasis,
  }: {
    callId: string;
    name: string;
    description: string;
    status: ToolCallStatus;
    emphasis: string;
  }) {
    // Use the same constants as the real component
    const statusSymbolMap: Record<ToolCallStatus, string> = {
      [ToolCallStatus.Success]: TOOL_STATUS.SUCCESS,
      [ToolCallStatus.Pending]: TOOL_STATUS.PENDING,
      [ToolCallStatus.Executing]: TOOL_STATUS.EXECUTING,
      [ToolCallStatus.Confirming]: TOOL_STATUS.CONFIRMING,
      [ToolCallStatus.Canceled]: TOOL_STATUS.CANCELED,
      [ToolCallStatus.Error]: TOOL_STATUS.ERROR,
    };
    const statusSymbol = statusSymbolMap[status] || '?';
    return (
      <Text>
        MockTool[{callId}]: {statusSymbol} {name} - {description} ({emphasis})
      </Text>
    );
  },
}));

vi.mock('./ToolConfirmationMessage.js', () => ({
  ToolConfirmationMessage: function MockToolConfirmationMessage({
    confirmationDetails,
  }: {
    confirmationDetails: ToolCallConfirmationDetails;
  }) {
    const displayText =
      confirmationDetails?.type === 'info'
        ? (confirmationDetails as { prompt: string }).prompt
        : confirmationDetails?.title || 'confirm';
    return <Text>MockConfirmation: {displayText}</Text>;
  },
}));

describe('<ToolGroupMessage />', () => {
  const createToolCall = (
    overrides: Partial<IndividualToolCallDisplay> = {},
  ): IndividualToolCallDisplay => ({
    callId: 'tool-123',
    name: 'test-tool',
    description: 'A tool for testing',
    resultDisplay: 'Test result',
    status: ToolCallStatus.Success,
    confirmationDetails: undefined,
    renderOutputAsMarkdown: false,
    ...overrides,
  });

  const baseProps = {
    groupId: 1,
    terminalWidth: 80,
    isFocused: true,
  };

  describe('Golden Snapshots', () => {
    it('renders single successful tool call', () => {
      const toolCalls = [createToolCall()];
      const { lastFrame, unmount } = renderWithProviders(
        <ToolGroupMessage {...baseProps} toolCalls={toolCalls} />,
      );
      expect(lastFrame()).toMatchSnapshot();
      unmount();
    });

    it('renders multiple tool calls with different statuses', () => {
      const toolCalls = [
        createToolCall({
          callId: 'tool-1',
          name: 'successful-tool',
          description: 'This tool succeeded',
          status: ToolCallStatus.Success,
        }),
        createToolCall({
          callId: 'tool-2',
          name: 'pending-tool',
          description: 'This tool is pending',
          status: ToolCallStatus.Pending,
        }),
        createToolCall({
          callId: 'tool-3',
          name: 'error-tool',
          description: 'This tool failed',
          status: ToolCallStatus.Error,
        }),
      ];
      const { lastFrame, unmount } = renderWithProviders(
        <ToolGroupMessage {...baseProps} toolCalls={toolCalls} />,
      );
      expect(lastFrame()).toMatchSnapshot();
      unmount();
    });

    it('renders tool call awaiting confirmation', () => {
      const toolCalls = [
        createToolCall({
          callId: 'tool-confirm',
          name: 'confirmation-tool',
          description: 'This tool needs confirmation',
          status: ToolCallStatus.Confirming,
          confirmationDetails: {
            type: 'info',
            title: 'Confirm Tool Execution',
            prompt: 'Are you sure you want to proceed?',
            onConfirm: vi.fn(),
          },
        }),
      ];
      const { lastFrame, unmount } = renderWithProviders(
        <ToolGroupMessage {...baseProps} toolCalls={toolCalls} />,
      );
      expect(lastFrame()).toMatchSnapshot();
      unmount();
    });

    it('renders shell command with yellow border', () => {
      const toolCalls = [
        createToolCall({
          callId: 'shell-1',
          name: 'run_shell_command',
          description: 'Execute shell command',
          status: ToolCallStatus.Success,
        }),
      ];
      const { lastFrame, unmount } = renderWithProviders(
        <ToolGroupMessage {...baseProps} toolCalls={toolCalls} />,
      );
      expect(lastFrame()).toMatchSnapshot();
      unmount();
    });

    it('renders mixed tool calls including shell command', () => {
      const toolCalls = [
        createToolCall({
          callId: 'tool-1',
          name: 'read_file',
          description: 'Read a file',
          status: ToolCallStatus.Success,
        }),
        createToolCall({
          callId: 'tool-2',
          name: 'run_shell_command',
          description: 'Run command',
          status: ToolCallStatus.Executing,
        }),
        createToolCall({
          callId: 'tool-3',
          name: 'write_file',
          description: 'Write to file',
          status: ToolCallStatus.Pending,
        }),
      ];
      const { lastFrame, unmount } = renderWithProviders(
        <ToolGroupMessage {...baseProps} toolCalls={toolCalls} />,
      );
      expect(lastFrame()).toMatchSnapshot();
      unmount();
    });

    it('renders with limited terminal height', () => {
      const toolCalls = [
        createToolCall({
          callId: 'tool-1',
          name: 'tool-with-result',
          description: 'Tool with output',
          resultDisplay:
            'This is a long result that might need height constraints',
        }),
        createToolCall({
          callId: 'tool-2',
          name: 'another-tool',
          description: 'Another tool',
          resultDisplay: 'More output here',
        }),
      ];
      const { lastFrame, unmount } = renderWithProviders(
        <ToolGroupMessage
          {...baseProps}
          toolCalls={toolCalls}
          availableTerminalHeight={10}
        />,
      );
      expect(lastFrame()).toMatchSnapshot();
      unmount();
    });

    it('renders when not focused', () => {
      const toolCalls = [createToolCall()];
      const { lastFrame, unmount } = renderWithProviders(
        <ToolGroupMessage
          {...baseProps}
          toolCalls={toolCalls}
          isFocused={false}
        />,
      );
      expect(lastFrame()).toMatchSnapshot();
      unmount();
    });

    it('renders with narrow terminal width', () => {
      const toolCalls = [
        createToolCall({
          name: 'very-long-tool-name-that-might-wrap',
          description:
            'This is a very long description that might cause wrapping issues',
        }),
      ];
      const { lastFrame, unmount } = renderWithProviders(
        <ToolGroupMessage
          {...baseProps}
          toolCalls={toolCalls}
          terminalWidth={40}
        />,
      );
      expect(lastFrame()).toMatchSnapshot();
      unmount();
    });

    it('renders empty tool calls array', () => {
      const { lastFrame, unmount } = renderWithProviders(
        <ToolGroupMessage {...baseProps} toolCalls={[]} />,
      );
      expect(lastFrame()).toMatchSnapshot();
      unmount();
    });
  });

  describe('Border Color Logic', () => {
    it('uses yellow border when tools are pending', () => {
      const toolCalls = [createToolCall({ status: ToolCallStatus.Pending })];
      const { lastFrame, unmount } = renderWithProviders(
        <ToolGroupMessage {...baseProps} toolCalls={toolCalls} />,
      );
      // The snapshot will capture the visual appearance including border color
      expect(lastFrame()).toMatchSnapshot();
      unmount();
    });

    it('uses yellow border for shell commands even when successful', () => {
      const toolCalls = [
        createToolCall({
          name: 'run_shell_command',
          status: ToolCallStatus.Success,
        }),
      ];
      const { lastFrame, unmount } = renderWithProviders(
        <ToolGroupMessage {...baseProps} toolCalls={toolCalls} />,
      );
      expect(lastFrame()).toMatchSnapshot();
      unmount();
    });

    it('uses gray border when all tools are successful and no shell commands', () => {
      const toolCalls = [
        createToolCall({ status: ToolCallStatus.Success }),
        createToolCall({
          callId: 'tool-2',
          name: 'another-tool',
          status: ToolCallStatus.Success,
        }),
      ];
      const { lastFrame, unmount } = renderWithProviders(
        <ToolGroupMessage {...baseProps} toolCalls={toolCalls} />,
      );
      expect(lastFrame()).toMatchSnapshot();
      unmount();
    });
  });

  describe('Height Calculation', () => {
    it('calculates available height correctly with multiple tools with results', () => {
      const toolCalls = [
        createToolCall({
          callId: 'tool-1',
          resultDisplay: 'Result 1',
        }),
        createToolCall({
          callId: 'tool-2',
          resultDisplay: 'Result 2',
        }),
        createToolCall({
          callId: 'tool-3',
          resultDisplay: '', // No result
        }),
      ];
      const { lastFrame, unmount } = renderWithProviders(
        <ToolGroupMessage
          {...baseProps}
          toolCalls={toolCalls}
          availableTerminalHeight={20}
        />,
      );
      expect(lastFrame()).toMatchSnapshot();
      unmount();
    });
  });

  describe('Confirmation Handling', () => {
    it('shows confirmation dialog for first confirming tool only', () => {
      const toolCalls = [
        createToolCall({
          callId: 'tool-1',
          name: 'first-confirm',
          status: ToolCallStatus.Confirming,
          confirmationDetails: {
            type: 'info',
            title: 'Confirm First Tool',
            prompt: 'Confirm first tool',
            onConfirm: vi.fn(),
          },
        }),
        createToolCall({
          callId: 'tool-2',
          name: 'second-confirm',
          status: ToolCallStatus.Confirming,
          confirmationDetails: {
            type: 'info',
            title: 'Confirm Second Tool',
            prompt: 'Confirm second tool',
            onConfirm: vi.fn(),
          },
        }),
      ];
      const { lastFrame, unmount } = renderWithProviders(
        <ToolGroupMessage {...baseProps} toolCalls={toolCalls} />,
      );
      // Should only show confirmation for the first tool
      expect(lastFrame()).toMatchSnapshot();
      unmount();
    });
  });
});<|MERGE_RESOLUTION|>--- conflicted
+++ resolved
@@ -10,14 +10,7 @@
 import { ToolGroupMessage } from './ToolGroupMessage.js';
 import type { IndividualToolCallDisplay } from '../../types.js';
 import { ToolCallStatus } from '../../types.js';
-<<<<<<< HEAD
-import type {
-  Config,
-  ToolCallConfirmationDetails,
-} from '@thacio/auditaria-cli-core';
-=======
-import type { ToolCallConfirmationDetails } from '@google/gemini-cli-core';
->>>>>>> cbbf5651
+import type { ToolCallConfirmationDetails } from '@thacio/auditaria-cli-core';
 import { TOOL_STATUS } from '../../constants.js';
 
 // Mock child components to isolate ToolGroupMessage behavior
