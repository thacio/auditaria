/**
 * @license
 * Copyright 2025 Google LLC
 * SPDX-License-Identifier: Apache-2.0
 */

// File for 'gemini mcp remove' command
import type { CommandModule } from 'yargs';
import { loadSettings, SettingScope } from '../../config/settings.js';
<<<<<<< HEAD
import { debugLogger } from '@thacio/auditaria-cli-core';
=======
>>>>>>> 3f388ee1
import { exitCli } from '../utils.js';

async function removeMcpServer(
  name: string,
  options: {
    scope: string;
  },
) {
  const { scope } = options;
  const settingsScope =
    scope === 'user' ? SettingScope.User : SettingScope.Workspace;
  const settings = loadSettings();

  const existingSettings = settings.forScope(settingsScope).settings;
  const mcpServers = existingSettings.mcpServers || {};

  if (!mcpServers[name]) {
<<<<<<< HEAD
    debugLogger.log(`Server "${name}" not found in ${scope} settings.`);
=======
    console.log(`Server "${name}" not found in ${scope} settings.`);
>>>>>>> 3f388ee1
    return;
  }

  delete mcpServers[name];

  settings.setValue(settingsScope, 'mcpServers', mcpServers);

<<<<<<< HEAD
  debugLogger.log(`Server "${name}" removed from ${scope} settings.`);
=======
  console.log(`Server "${name}" removed from ${scope} settings.`);
>>>>>>> 3f388ee1
}

export const removeCommand: CommandModule = {
  command: 'remove <name>',
  describe: 'Remove a server',
  builder: (yargs) =>
    yargs
<<<<<<< HEAD
      .usage('Usage: gemini mcp remove [options] <name>')
=======
      .usage('Usage: auditaria mcp remove [options] <name>')
>>>>>>> 3f388ee1
      .positional('name', {
        describe: 'Name of the server',
        type: 'string',
        demandOption: true,
      })
      .option('scope', {
        alias: 's',
        describe: 'Configuration scope (user or project)',
        type: 'string',
        default: 'project',
        choices: ['user', 'project'],
      }),
  handler: async (argv) => {
    await removeMcpServer(argv['name'] as string, {
      scope: argv['scope'] as string,
    });
    await exitCli();
  },
};<|MERGE_RESOLUTION|>--- conflicted
+++ resolved
@@ -7,10 +7,6 @@
 // File for 'gemini mcp remove' command
 import type { CommandModule } from 'yargs';
 import { loadSettings, SettingScope } from '../../config/settings.js';
-<<<<<<< HEAD
-import { debugLogger } from '@thacio/auditaria-cli-core';
-=======
->>>>>>> 3f388ee1
 import { exitCli } from '../utils.js';
 
 async function removeMcpServer(
@@ -28,11 +24,7 @@
   const mcpServers = existingSettings.mcpServers || {};
 
   if (!mcpServers[name]) {
-<<<<<<< HEAD
-    debugLogger.log(`Server "${name}" not found in ${scope} settings.`);
-=======
     console.log(`Server "${name}" not found in ${scope} settings.`);
->>>>>>> 3f388ee1
     return;
   }
 
@@ -40,11 +32,7 @@
 
   settings.setValue(settingsScope, 'mcpServers', mcpServers);
 
-<<<<<<< HEAD
-  debugLogger.log(`Server "${name}" removed from ${scope} settings.`);
-=======
   console.log(`Server "${name}" removed from ${scope} settings.`);
->>>>>>> 3f388ee1
 }
 
 export const removeCommand: CommandModule = {
@@ -52,11 +40,7 @@
   describe: 'Remove a server',
   builder: (yargs) =>
     yargs
-<<<<<<< HEAD
-      .usage('Usage: gemini mcp remove [options] <name>')
-=======
       .usage('Usage: auditaria mcp remove [options] <name>')
->>>>>>> 3f388ee1
       .positional('name', {
         describe: 'Name of the server',
         type: 'string',
