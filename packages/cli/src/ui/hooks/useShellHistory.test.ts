/**
 * @license
 * Copyright 2025 Google LLC
 * SPDX-License-Identifier: Apache-2.0
 */

import { renderHook, act, waitFor } from '@testing-library/react';
import { useShellHistory } from './useShellHistory.js';
import * as fs from 'node:fs/promises';
import * as path from 'node:path';
import * as os from 'node:os';
import * as crypto from 'node:crypto';
import { GEMINI_DIR } from '@google/gemini-cli-core';

vi.mock('node:fs/promises', () => ({
  readFile: vi.fn(),
  writeFile: vi.fn(),
  mkdir: vi.fn(),
}));
vi.mock('node:os');
vi.mock('node:crypto');
vi.mock('node:fs', async (importOriginal) => {
  const actualFs = await importOriginal<typeof import('node:fs')>();
  return {
    ...actualFs,
    mkdirSync: vi.fn(),
  };
});
<<<<<<< HEAD
vi.mock('@thacio/auditaria-cli-core', () => {
=======
vi.mock('@google/gemini-cli-core', async (importOriginal) => {
  const actual =
    await importOriginal<typeof import('@google/gemini-cli-core')>();
  const path = await import('node:path');
>>>>>>> 518caae6
  class Storage {
    getProjectTempDir(): string {
      return path.join('/test/home/', actual.GEMINI_DIR, 'tmp', 'mocked_hash');
    }
    getHistoryFilePath(): string {
      return path.join(
        '/test/home/',
        actual.GEMINI_DIR,
        'tmp',
        'mocked_hash',
        'shell_history',
      );
    }
  }
  return {
    ...actual,
    isNodeError: (err: unknown): err is NodeJS.ErrnoException =>
      typeof err === 'object' && err !== null && 'code' in err,
    Storage,
  };
});

const MOCKED_PROJECT_ROOT = '/test/project';
const MOCKED_HOME_DIR = '/test/home';
const MOCKED_PROJECT_HASH = 'mocked_hash';

const MOCKED_HISTORY_DIR = path.join(
  MOCKED_HOME_DIR,
  GEMINI_DIR,
  'tmp',
  MOCKED_PROJECT_HASH,
);
const MOCKED_HISTORY_FILE = path.join(MOCKED_HISTORY_DIR, 'shell_history');

describe('useShellHistory', () => {
  const mockedFs = vi.mocked(fs);
  const mockedOs = vi.mocked(os);
  const mockedCrypto = vi.mocked(crypto);

  beforeEach(() => {
    vi.resetAllMocks();

    mockedFs.readFile.mockResolvedValue('');
    mockedFs.writeFile.mockResolvedValue(undefined);
    mockedFs.mkdir.mockResolvedValue(undefined);
    mockedOs.homedir.mockReturnValue(MOCKED_HOME_DIR);

    const hashMock = {
      update: vi.fn().mockReturnThis(),
      digest: vi.fn().mockReturnValue(MOCKED_PROJECT_HASH),
    };
    mockedCrypto.createHash.mockReturnValue(hashMock as never);
  });

  it('should initialize and read the history file from the correct path', async () => {
    mockedFs.readFile.mockResolvedValue('cmd1\ncmd2');
    const { result } = renderHook(() => useShellHistory(MOCKED_PROJECT_ROOT));

    await waitFor(() => {
      expect(mockedFs.readFile).toHaveBeenCalledWith(
        MOCKED_HISTORY_FILE,
        'utf-8',
      );
    });

    let command: string | null = null;
    act(() => {
      command = result.current.getPreviousCommand();
    });

    // History is loaded newest-first: ['cmd2', 'cmd1']
    expect(command).toBe('cmd2');
  });

  it('should handle a nonexistent history file gracefully', async () => {
    const error = new Error('File not found') as NodeJS.ErrnoException;
    error.code = 'ENOENT';
    mockedFs.readFile.mockRejectedValue(error);

    const { result } = renderHook(() => useShellHistory(MOCKED_PROJECT_ROOT));

    await waitFor(() => {
      expect(mockedFs.readFile).toHaveBeenCalled();
    });

    let command: string | null = null;
    act(() => {
      command = result.current.getPreviousCommand();
    });

    expect(command).toBe(null);
  });

  it('should add a command and write to the history file', async () => {
    const { result } = renderHook(() => useShellHistory(MOCKED_PROJECT_ROOT));

    await waitFor(() => expect(mockedFs.readFile).toHaveBeenCalled());

    act(() => {
      result.current.addCommandToHistory('new_command');
    });

    await waitFor(() => {
      expect(mockedFs.mkdir).toHaveBeenCalledWith(MOCKED_HISTORY_DIR, {
        recursive: true,
      });
      expect(mockedFs.writeFile).toHaveBeenCalledWith(
        MOCKED_HISTORY_FILE,
        'new_command', // Written to file oldest-first.
      );
    });

    let command: string | null = null;
    act(() => {
      command = result.current.getPreviousCommand();
    });
    expect(command).toBe('new_command');
  });

  it('should navigate history correctly with previous/next commands', async () => {
    mockedFs.readFile.mockResolvedValue('cmd1\ncmd2\ncmd3');
    const { result } = renderHook(() => useShellHistory(MOCKED_PROJECT_ROOT));

    // Wait for history to be loaded: ['cmd3', 'cmd2', 'cmd1']
    await waitFor(() => expect(mockedFs.readFile).toHaveBeenCalled());

    let command: string | null = null;

    act(() => {
      command = result.current.getPreviousCommand();
    });
    expect(command).toBe('cmd3');

    act(() => {
      command = result.current.getPreviousCommand();
    });
    expect(command).toBe('cmd2');

    act(() => {
      command = result.current.getPreviousCommand();
    });
    expect(command).toBe('cmd1');

    // Should stay at the oldest command
    act(() => {
      command = result.current.getPreviousCommand();
    });
    expect(command).toBe('cmd1');

    act(() => {
      command = result.current.getNextCommand();
    });
    expect(command).toBe('cmd2');

    act(() => {
      command = result.current.getNextCommand();
    });
    expect(command).toBe('cmd3');

    // Should return to the "new command" line (represented as empty string)
    act(() => {
      command = result.current.getNextCommand();
    });
    expect(command).toBe('');
  });

  it('should not add empty or whitespace-only commands to history', async () => {
    const { result } = renderHook(() => useShellHistory(MOCKED_PROJECT_ROOT));
    await waitFor(() => expect(mockedFs.readFile).toHaveBeenCalled());

    act(() => {
      result.current.addCommandToHistory('   ');
    });

    expect(mockedFs.writeFile).not.toHaveBeenCalled();
  });

  it('should truncate history to MAX_HISTORY_LENGTH (100)', async () => {
    const oldCommands = Array.from({ length: 120 }, (_, i) => `old_cmd_${i}`);
    mockedFs.readFile.mockResolvedValue(oldCommands.join('\n'));

    const { result } = renderHook(() => useShellHistory(MOCKED_PROJECT_ROOT));
    await waitFor(() => expect(mockedFs.readFile).toHaveBeenCalled());

    act(() => {
      result.current.addCommandToHistory('new_cmd');
    });

    // Wait for the async write to happen and then inspect the arguments.
    await waitFor(() => expect(mockedFs.writeFile).toHaveBeenCalled());

    // The hook stores history newest-first.
    // Initial state: ['old_cmd_119', ..., 'old_cmd_0']
    // After adding 'new_cmd': ['new_cmd', 'old_cmd_119', ..., 'old_cmd_21'] (100 items)
    // Written to file (reversed): ['old_cmd_21', ..., 'old_cmd_119', 'new_cmd']
    const writtenContent = mockedFs.writeFile.mock.calls[0][1] as string;
    const writtenLines = writtenContent.split('\n');

    expect(writtenLines.length).toBe(100);
    expect(writtenLines[0]).toBe('old_cmd_21'); // New oldest command
    expect(writtenLines[99]).toBe('new_cmd'); // Newest command
  });

  it('should move an existing command to the top when re-added', async () => {
    mockedFs.readFile.mockResolvedValue('cmd1\ncmd2\ncmd3');
    const { result } = renderHook(() => useShellHistory(MOCKED_PROJECT_ROOT));

    // Initial state: ['cmd3', 'cmd2', 'cmd1']
    await waitFor(() => expect(mockedFs.readFile).toHaveBeenCalled());

    act(() => {
      result.current.addCommandToHistory('cmd1');
    });

    // After re-adding 'cmd1': ['cmd1', 'cmd3', 'cmd2']
    // Written to file (reversed): ['cmd2', 'cmd3', 'cmd1']
    await waitFor(() => expect(mockedFs.writeFile).toHaveBeenCalled());

    const writtenContent = mockedFs.writeFile.mock.calls[0][1] as string;
    const writtenLines = writtenContent.split('\n');

    expect(writtenLines).toEqual(['cmd2', 'cmd3', 'cmd1']);
  });
});<|MERGE_RESOLUTION|>--- conflicted
+++ resolved
@@ -26,14 +26,10 @@
     mkdirSync: vi.fn(),
   };
 });
-<<<<<<< HEAD
-vi.mock('@thacio/auditaria-cli-core', () => {
-=======
-vi.mock('@google/gemini-cli-core', async (importOriginal) => {
+vi.mock('@thacio/auditaria-cli-core', async (importOriginal) => {
   const actual =
-    await importOriginal<typeof import('@google/gemini-cli-core')>();
+    await importOriginal<typeof import('@thacio/auditaria-cli-core')>();
   const path = await import('node:path');
->>>>>>> 518caae6
   class Storage {
     getProjectTempDir(): string {
       return path.join('/test/home/', actual.GEMINI_DIR, 'tmp', 'mocked_hash');
