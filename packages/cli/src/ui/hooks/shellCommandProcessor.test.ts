/**
 * @license
 * Copyright 2025 Google LLC
 * SPDX-License-Identifier: Apache-2.0
 */

import { act, renderHook } from '@testing-library/react';
<<<<<<< HEAD
import { vi } from 'vitest';
import { spawn } from 'child_process';
import type { ChildProcessWithoutNullStreams } from 'child_process';
import { useShellCommandProcessor } from './shellCommandProcessor';
import { Config, GeminiClient } from '@thacio/auditaria-cli-core';
import * as fs from 'fs';
import EventEmitter from 'events';
import { ToolCallStatus } from '../types';

// Mock dependencies
vi.mock('child_process');
vi.mock('fs');
vi.mock('os', () => ({
  default: {
    platform: () => 'linux',
    tmpdir: () => '/tmp',
    homedir: () => '/home/user',
  },
  platform: () => 'linux',
  tmpdir: () => '/tmp',
  homedir: () => '/home/user',
}));
vi.mock('@thacio/auditaria-cli-core');
vi.mock('../utils/textUtils.js', () => ({
  isBinary: vi.fn(),
}));
=======
import {
  vi,
  describe,
  it,
  expect,
  beforeEach,
  afterEach,
  type Mock,
} from 'vitest';

const mockIsBinary = vi.hoisted(() => vi.fn());
const mockShellExecutionService = vi.hoisted(() => vi.fn());
vi.mock('@google/gemini-cli-core', async (importOriginal) => {
  const original =
    await importOriginal<typeof import('@google/gemini-cli-core')>();
  return {
    ...original,
    ShellExecutionService: { execute: mockShellExecutionService },
    isBinary: mockIsBinary,
  };
});
vi.mock('fs');
vi.mock('os');
vi.mock('crypto');
vi.mock('../utils/textUtils.js');

import {
  useShellCommandProcessor,
  OUTPUT_UPDATE_INTERVAL_MS,
} from './shellCommandProcessor.js';
import {
  type Config,
  type GeminiClient,
  type ShellExecutionResult,
  type ShellOutputEvent,
} from '@google/gemini-cli-core';
import * as fs from 'fs';
import * as os from 'os';
import * as path from 'path';
import * as crypto from 'crypto';
import { ToolCallStatus } from '../types.js';
>>>>>>> ca5dd28a

describe('useShellCommandProcessor', () => {
  let addItemToHistoryMock: Mock;
  let setPendingHistoryItemMock: Mock;
  let onExecMock: Mock;
  let onDebugMessageMock: Mock;
  let mockConfig: Config;
  let mockGeminiClient: GeminiClient;

  let mockShellOutputCallback: (event: ShellOutputEvent) => void;
  let resolveExecutionPromise: (result: ShellExecutionResult) => void;

  beforeEach(() => {
    vi.clearAllMocks();

    addItemToHistoryMock = vi.fn();
    setPendingHistoryItemMock = vi.fn();
    onExecMock = vi.fn();
    onDebugMessageMock = vi.fn();
    mockConfig = { getTargetDir: () => '/test/dir' } as Config;
    mockGeminiClient = { addHistory: vi.fn() } as unknown as GeminiClient;

    vi.mocked(os.platform).mockReturnValue('linux');
    vi.mocked(os.tmpdir).mockReturnValue('/tmp');
    (vi.mocked(crypto.randomBytes) as Mock).mockReturnValue(
      Buffer.from('abcdef', 'hex'),
    );
    mockIsBinary.mockReturnValue(false);
    vi.mocked(fs.existsSync).mockReturnValue(false);

    mockShellExecutionService.mockImplementation((_cmd, _cwd, callback) => {
      mockShellOutputCallback = callback;
      return {
        pid: 12345,
        result: new Promise((resolve) => {
          resolveExecutionPromise = resolve;
        }),
      };
    });
  });

  const renderProcessorHook = () =>
    renderHook(() =>
      useShellCommandProcessor(
        addItemToHistoryMock,
        setPendingHistoryItemMock,
        onExecMock,
        onDebugMessageMock,
        mockConfig,
        mockGeminiClient,
      ),
    );

  const createMockServiceResult = (
    overrides: Partial<ShellExecutionResult> = {},
  ): ShellExecutionResult => ({
    rawOutput: Buffer.from(overrides.output || ''),
    output: 'Success',
    stdout: 'Success',
    stderr: '',
    exitCode: 0,
    signal: null,
    error: null,
    aborted: false,
    pid: 12345,
    ...overrides,
  });

  it('should initiate command execution and set pending state', async () => {
    const { result } = renderProcessorHook();

    act(() => {
      result.current.handleShellCommand('ls -l', new AbortController().signal);
    });

    expect(addItemToHistoryMock).toHaveBeenCalledWith(
      { type: 'user_shell', text: 'ls -l' },
      expect.any(Number),
    );
    expect(setPendingHistoryItemMock).toHaveBeenCalledWith({
      type: 'tool_group',
      tools: [
        expect.objectContaining({
          name: 'Shell Command',
          status: ToolCallStatus.Executing,
        }),
      ],
    });
    const tmpFile = path.join(os.tmpdir(), 'shell_pwd_abcdef.tmp');
    const wrappedCommand = `{ ls -l; }; __code=$?; pwd > "${tmpFile}"; exit $__code`;
    expect(mockShellExecutionService).toHaveBeenCalledWith(
      wrappedCommand,
      '/test/dir',
      expect.any(Function),
      expect.any(Object),
    );
    expect(onExecMock).toHaveBeenCalledWith(expect.any(Promise));
  });

  it('should handle successful execution and update history correctly', async () => {
    const { result } = renderProcessorHook();

    act(() => {
      result.current.handleShellCommand(
        'echo "ok"',
        new AbortController().signal,
      );
    });
    const execPromise = onExecMock.mock.calls[0][0];

    act(() => {
      resolveExecutionPromise(createMockServiceResult({ output: 'ok' }));
    });
    await act(async () => await execPromise);

    expect(setPendingHistoryItemMock).toHaveBeenCalledWith(null);
    expect(addItemToHistoryMock).toHaveBeenCalledTimes(2); // Initial + final
    expect(addItemToHistoryMock.mock.calls[1][0]).toEqual(
      expect.objectContaining({
        tools: [
          expect.objectContaining({
            status: ToolCallStatus.Success,
            resultDisplay: 'ok',
          }),
        ],
      }),
    );
    expect(mockGeminiClient.addHistory).toHaveBeenCalled();
  });

  it('should handle command failure and display error status', async () => {
    const { result } = renderProcessorHook();

    act(() => {
      result.current.handleShellCommand(
        'bad-cmd',
        new AbortController().signal,
      );
    });
    const execPromise = onExecMock.mock.calls[0][0];

    act(() => {
      resolveExecutionPromise(
        createMockServiceResult({ exitCode: 127, output: 'not found' }),
      );
    });
    await act(async () => await execPromise);

    const finalHistoryItem = addItemToHistoryMock.mock.calls[1][0];
    expect(finalHistoryItem.tools[0].status).toBe(ToolCallStatus.Error);
    expect(finalHistoryItem.tools[0].resultDisplay).toContain(
      'Command exited with code 127',
    );
    expect(finalHistoryItem.tools[0].resultDisplay).toContain('not found');
  });

  describe('UI Streaming and Throttling', () => {
    beforeEach(() => {
      vi.useFakeTimers({ toFake: ['Date'] });
    });
    afterEach(() => {
      vi.useRealTimers();
    });

    it('should throttle pending UI updates for text streams', async () => {
      const { result } = renderProcessorHook();
      act(() => {
        result.current.handleShellCommand(
          'stream',
          new AbortController().signal,
        );
      });

      // Simulate rapid output
      act(() => {
        mockShellOutputCallback({
          type: 'data',
          stream: 'stdout',
          chunk: 'hello',
        });
      });

      // Should not have updated the UI yet
      expect(setPendingHistoryItemMock).toHaveBeenCalledTimes(1); // Only the initial call

      // Advance time and send another event to trigger the throttled update
      await act(async () => {
        await vi.advanceTimersByTimeAsync(OUTPUT_UPDATE_INTERVAL_MS + 1);
      });
      act(() => {
        mockShellOutputCallback({
          type: 'data',
          stream: 'stdout',
          chunk: ' world',
        });
      });

      // Should now have been called with the cumulative output
      expect(setPendingHistoryItemMock).toHaveBeenCalledTimes(2);
      expect(setPendingHistoryItemMock).toHaveBeenLastCalledWith(
        expect.objectContaining({
          tools: [expect.objectContaining({ resultDisplay: 'hello world' })],
        }),
      );
    });

    it('should show binary progress messages correctly', async () => {
      const { result } = renderProcessorHook();
      act(() => {
        result.current.handleShellCommand(
          'cat img',
          new AbortController().signal,
        );
      });

      // Should immediately show the detection message
      act(() => {
        mockShellOutputCallback({ type: 'binary_detected' });
      });
      await act(async () => {
        await vi.advanceTimersByTimeAsync(OUTPUT_UPDATE_INTERVAL_MS + 1);
      });
      // Send another event to trigger the update
      act(() => {
        mockShellOutputCallback({ type: 'binary_progress', bytesReceived: 0 });
      });

      expect(setPendingHistoryItemMock).toHaveBeenLastCalledWith(
        expect.objectContaining({
          tools: [
            expect.objectContaining({
              resultDisplay: '[Binary output detected. Halting stream...]',
            }),
          ],
        }),
      );

      // Now test progress updates
      await act(async () => {
        await vi.advanceTimersByTimeAsync(OUTPUT_UPDATE_INTERVAL_MS + 1);
      });
      act(() => {
        mockShellOutputCallback({
          type: 'binary_progress',
          bytesReceived: 2048,
        });
      });

      expect(setPendingHistoryItemMock).toHaveBeenLastCalledWith(
        expect.objectContaining({
          tools: [
            expect.objectContaining({
              resultDisplay: '[Receiving binary output... 2.0 KB received]',
            }),
          ],
        }),
      );
    });
  });

  it('should not wrap the command on Windows', async () => {
    vi.mocked(os.platform).mockReturnValue('win32');
    const { result } = renderProcessorHook();

    act(() => {
      result.current.handleShellCommand('dir', new AbortController().signal);
    });

    expect(mockShellExecutionService).toHaveBeenCalledWith(
      'dir',
      '/test/dir',
      expect.any(Function),
      expect.any(Object),
    );
  });

  it('should handle command abort and display cancelled status', async () => {
    const { result } = renderProcessorHook();
    const abortController = new AbortController();

    act(() => {
      result.current.handleShellCommand('sleep 5', abortController.signal);
    });
    const execPromise = onExecMock.mock.calls[0][0];

    act(() => {
      abortController.abort();
      resolveExecutionPromise(
        createMockServiceResult({ aborted: true, output: 'Canceled' }),
      );
    });
    await act(async () => await execPromise);

    const finalHistoryItem = addItemToHistoryMock.mock.calls[1][0];
    expect(finalHistoryItem.tools[0].status).toBe(ToolCallStatus.Canceled);
    expect(finalHistoryItem.tools[0].resultDisplay).toContain(
      'Command was cancelled.',
    );
  });

  it('should handle binary output result correctly', async () => {
    const { result } = renderProcessorHook();
    const binaryBuffer = Buffer.from([0x89, 0x50, 0x4e, 0x47]);
    mockIsBinary.mockReturnValue(true);

    act(() => {
      result.current.handleShellCommand(
        'cat image.png',
        new AbortController().signal,
      );
    });
    const execPromise = onExecMock.mock.calls[0][0];

    act(() => {
      resolveExecutionPromise(
        createMockServiceResult({ rawOutput: binaryBuffer }),
      );
    });
    await act(async () => await execPromise);

    const finalHistoryItem = addItemToHistoryMock.mock.calls[1][0];
    expect(finalHistoryItem.tools[0].status).toBe(ToolCallStatus.Success);
    expect(finalHistoryItem.tools[0].resultDisplay).toBe(
      '[Command produced binary output, which is not shown.]',
    );
  });

  it('should handle promise rejection and show an error', async () => {
    const { result } = renderProcessorHook();
    const testError = new Error('Unexpected failure');
    mockShellExecutionService.mockImplementation(() => ({
      pid: 12345,
      result: Promise.reject(testError),
    }));

    act(() => {
      result.current.handleShellCommand(
        'a-command',
        new AbortController().signal,
      );
    });
    const execPromise = onExecMock.mock.calls[0][0];

    await act(async () => await execPromise);

    expect(setPendingHistoryItemMock).toHaveBeenCalledWith(null);
    expect(addItemToHistoryMock).toHaveBeenCalledTimes(2);
    expect(addItemToHistoryMock.mock.calls[1][0]).toEqual({
      type: 'error',
      text: 'An unexpected error occurred: Unexpected failure',
    });
  });

  it('should handle synchronous errors during execution and clean up resources', async () => {
    const testError = new Error('Synchronous spawn error');
    mockShellExecutionService.mockImplementation(() => {
      throw testError;
    });
    // Mock that the temp file was created before the error was thrown
    vi.mocked(fs.existsSync).mockReturnValue(true);

    const { result } = renderProcessorHook();

    act(() => {
      result.current.handleShellCommand(
        'a-command',
        new AbortController().signal,
      );
    });
    const execPromise = onExecMock.mock.calls[0][0];

    await act(async () => await execPromise);

    expect(setPendingHistoryItemMock).toHaveBeenCalledWith(null);
    expect(addItemToHistoryMock).toHaveBeenCalledTimes(2);
    expect(addItemToHistoryMock.mock.calls[1][0]).toEqual({
      type: 'error',
      text: 'An unexpected error occurred: Synchronous spawn error',
    });
    const tmpFile = path.join(os.tmpdir(), 'shell_pwd_abcdef.tmp');
    // Verify that the temporary file was cleaned up
    expect(vi.mocked(fs.unlinkSync)).toHaveBeenCalledWith(tmpFile);
  });

  describe('Directory Change Warning', () => {
    it('should show a warning if the working directory changes', async () => {
      const tmpFile = path.join(os.tmpdir(), 'shell_pwd_abcdef.tmp');
      vi.mocked(fs.existsSync).mockReturnValue(true);
      vi.mocked(fs.readFileSync).mockReturnValue('/test/dir/new'); // A different directory

      const { result } = renderProcessorHook();
      act(() => {
        result.current.handleShellCommand(
          'cd new',
          new AbortController().signal,
        );
      });
      const execPromise = onExecMock.mock.calls[0][0];

      act(() => {
        resolveExecutionPromise(createMockServiceResult());
      });
      await act(async () => await execPromise);

      const finalHistoryItem = addItemToHistoryMock.mock.calls[1][0];
      expect(finalHistoryItem.tools[0].resultDisplay).toContain(
        "WARNING: shell mode is stateless; the directory change to '/test/dir/new' will not persist.",
      );
      expect(vi.mocked(fs.unlinkSync)).toHaveBeenCalledWith(tmpFile);
    });

    it('should NOT show a warning if the directory does not change', async () => {
      vi.mocked(fs.existsSync).mockReturnValue(true);
      vi.mocked(fs.readFileSync).mockReturnValue('/test/dir'); // The same directory

      const { result } = renderProcessorHook();
      act(() => {
        result.current.handleShellCommand('ls', new AbortController().signal);
      });
      const execPromise = onExecMock.mock.calls[0][0];

      act(() => {
        resolveExecutionPromise(createMockServiceResult());
      });
      await act(async () => await execPromise);

      const finalHistoryItem = addItemToHistoryMock.mock.calls[1][0];
      expect(finalHistoryItem.tools[0].resultDisplay).not.toContain('WARNING');
    });
  });
});<|MERGE_RESOLUTION|>--- conflicted
+++ resolved
@@ -5,34 +5,6 @@
  */
 
 import { act, renderHook } from '@testing-library/react';
-<<<<<<< HEAD
-import { vi } from 'vitest';
-import { spawn } from 'child_process';
-import type { ChildProcessWithoutNullStreams } from 'child_process';
-import { useShellCommandProcessor } from './shellCommandProcessor';
-import { Config, GeminiClient } from '@thacio/auditaria-cli-core';
-import * as fs from 'fs';
-import EventEmitter from 'events';
-import { ToolCallStatus } from '../types';
-
-// Mock dependencies
-vi.mock('child_process');
-vi.mock('fs');
-vi.mock('os', () => ({
-  default: {
-    platform: () => 'linux',
-    tmpdir: () => '/tmp',
-    homedir: () => '/home/user',
-  },
-  platform: () => 'linux',
-  tmpdir: () => '/tmp',
-  homedir: () => '/home/user',
-}));
-vi.mock('@thacio/auditaria-cli-core');
-vi.mock('../utils/textUtils.js', () => ({
-  isBinary: vi.fn(),
-}));
-=======
 import {
   vi,
   describe,
@@ -45,9 +17,9 @@
 
 const mockIsBinary = vi.hoisted(() => vi.fn());
 const mockShellExecutionService = vi.hoisted(() => vi.fn());
-vi.mock('@google/gemini-cli-core', async (importOriginal) => {
+vi.mock('@thacio/auditaria-cli-core', async (importOriginal) => {
   const original =
-    await importOriginal<typeof import('@google/gemini-cli-core')>();
+    await importOriginal<typeof import('@thacio/auditaria-cli-core')>();
   return {
     ...original,
     ShellExecutionService: { execute: mockShellExecutionService },
@@ -68,13 +40,12 @@
   type GeminiClient,
   type ShellExecutionResult,
   type ShellOutputEvent,
-} from '@google/gemini-cli-core';
+} from '@thacio/auditaria-cli-core';
 import * as fs from 'fs';
 import * as os from 'os';
 import * as path from 'path';
 import * as crypto from 'crypto';
 import { ToolCallStatus } from '../types.js';
->>>>>>> ca5dd28a
 
 describe('useShellCommandProcessor', () => {
   let addItemToHistoryMock: Mock;
