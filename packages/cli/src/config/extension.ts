--- conflicted
+++ resolved
@@ -369,21 +369,9 @@
   consentDescription: string,
   addExtensionUpdateConfirmationRequest: (value: ConfirmationRequest) => void,
 ): Promise<boolean> {
-<<<<<<< HEAD
-  addHistoryItem(
-    {
-      type: 'info',
-      text: t(
-        'extension.update_consent_required',
-        'Tried to update an extension but it has some changes that require consent, please use `auditaria extensions update`.',
-      ),
-    },
-    Date.now(),
-=======
   return await promptForConsentInteractive(
-    consentDescription + '\n\nDo you want to continue?',
+    consentDescription + '\n\n' + t('extension.consent_prompt', 'Do you want to continue?'),
     addExtensionUpdateConfirmationRequest,
->>>>>>> cea1a867
   );
 }
 
@@ -587,23 +575,18 @@
 function extensionConsentString(extensionConfig: ExtensionConfig): string {
   const output: string[] = [];
   const mcpServerEntries = Object.entries(extensionConfig.mcpServers || {});
-<<<<<<< HEAD
   output.push(
     t(
-      'extension.unexpected_behavior_warning',
-      'Extensions may introduce unexpected behavior.',
+      'extension.installing_extension',
+      'Installing extension "{name}".',
+      { name: extensionConfig.name },
     ),
   );
   output.push(
     t(
-      'extension.trust_author_warning',
-      'Ensure you have investigated the extension source and trust the author.',
+      'extension.unexpected_behavior_warning_markdown',
+      '**Extensions may introduce unexpected behavior. Ensure you have investigated the extension source and trust the author.**',
     ),
-=======
-  output.push(`Installing extension "${extensionConfig.name}".`);
-  output.push(
-    '**Extensions may introduce unexpected behavior. Ensure you have investigated the extension source and trust the author.**',
->>>>>>> cea1a867
   );
 
   if (mcpServerEntries.length) {
@@ -671,13 +654,13 @@
     }
   }
   if (!(await requestConsent(extensionConsent))) {
-<<<<<<< HEAD
     throw new Error(
-      t('extension.installation_cancelled', 'Installation cancelled.'),
-    );
-=======
-    throw new Error(`Installation cancelled for "${extensionConfig.name}".`);
->>>>>>> cea1a867
+      t(
+        'extension.installation_cancelled_for',
+        'Installation cancelled for "{name}".',
+        { name: extensionConfig.name },
+      ),
+    );
   }
 }
 
