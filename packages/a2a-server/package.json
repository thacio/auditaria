{
<<<<<<< HEAD
  "name": "@thacio/auditaria-cli-a2a-server",
  "version": "0.16.0-nightly.20251112.c961f274",
  "description": "Auditoria CLI A2A Server",
=======
  "name": "@google/gemini-cli-a2a-server",
  "version": "0.16.0-nightly.20251113.ad1f0d99",
  "description": "Gemini CLI A2A Server",
>>>>>>> a05e0ea3
  "repository": {
    "type": "git",
    "url": "git+https://github.com/thacio/auditaria.git",
    "directory": "packages/a2a-server"
  },
  "type": "module",
  "main": "dist/index.js",
  "bin": {
    "auditaria-cli-a2a-server": "dist/a2a-server.mjs"
  },
  "scripts": {
    "build": "node ../../scripts/build_package.js",
    "start": "node dist/src/http/server.js",
    "lint": "eslint . --ext .ts,.tsx",
    "format": "prettier --write .",
    "test": "vitest run",
    "test:ci": "vitest run --coverage",
    "typecheck": "tsc --noEmit"
  },
  "files": [
    "dist"
  ],
  "dependencies": {
    "@a2a-js/sdk": "^0.3.2",
    "@google-cloud/storage": "^7.16.0",
    "@thacio/auditaria-cli-core": "file:../core",
    "express": "^5.1.0",
    "fs-extra": "^11.3.0",
    "tar": "^7.5.2",
    "uuid": "^11.1.0",
    "winston": "^3.17.0"
  },
  "devDependencies": {
    "@types/express": "^5.0.3",
    "@types/fs-extra": "^11.0.4",
    "@types/supertest": "^6.0.3",
    "@types/tar": "^6.1.13",
    "dotenv": "^16.4.5",
    "supertest": "^7.1.4",
    "typescript": "^5.3.3",
    "vitest": "^3.1.1"
  },
  "engines": {
    "node": ">=20"
  }
}<|MERGE_RESOLUTION|>--- conflicted
+++ resolved
@@ -1,13 +1,7 @@
 {
-<<<<<<< HEAD
   "name": "@thacio/auditaria-cli-a2a-server",
-  "version": "0.16.0-nightly.20251112.c961f274",
+  "version": "0.16.0-nightly.20251113.ad1f0d99",
   "description": "Auditoria CLI A2A Server",
-=======
-  "name": "@google/gemini-cli-a2a-server",
-  "version": "0.16.0-nightly.20251113.ad1f0d99",
-  "description": "Gemini CLI A2A Server",
->>>>>>> a05e0ea3
   "repository": {
     "type": "git",
     "url": "git+https://github.com/thacio/auditaria.git",
