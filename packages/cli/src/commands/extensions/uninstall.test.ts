/**
 * @license
 * Copyright 2025 Google LLC
 * SPDX-License-Identifier: Apache-2.0
 */

import {
  vi,
  describe,
  it,
  expect,
  beforeEach,
  afterEach,
  type Mock,
} from 'vitest';
import { type CommandModule, type Argv } from 'yargs';
import { handleUninstall, uninstallCommand } from './uninstall.js';
import { ExtensionManager } from '../../config/extension-manager.js';
import { loadSettings, type LoadedSettings } from '../../config/settings.js';
import { getErrorMessage } from '../../utils/errors.js';

// NOTE: This file uses vi.hoisted() mocks to enable testing of sequential
// mock behaviors (mockResolvedValueOnce/mockRejectedValueOnce chaining).
// The hoisted mocks persist across vi.clearAllMocks() calls, which is necessary
// for testing partial failure scenarios in the multiple extension uninstall feature.

// Hoisted mocks - these survive vi.clearAllMocks()
const mockUninstallExtension = vi.hoisted(() => vi.fn());
const mockLoadExtensions = vi.hoisted(() => vi.fn());

// Mock dependencies with hoisted functions
vi.mock('../../config/extension-manager.js', async (importOriginal) => {
  const actual =
    await importOriginal<typeof import('../../config/extension-manager.js')>();
  return {
    ...actual,
    ExtensionManager: vi.fn().mockImplementation(() => ({
      uninstallExtension: mockUninstallExtension,
      loadExtensions: mockLoadExtensions,
      setRequestConsent: vi.fn(),
      setRequestSetting: vi.fn(),
    })),
  };
});

vi.mock('../../config/settings.js');
vi.mock('../../utils/errors.js');
vi.mock('@thacio/auditaria-cli-core', async (importOriginal) => {
  const actual =
    await importOriginal<typeof import('@thacio/auditaria-cli-core')>();
  return {
    ...actual,
    debugLogger: {
      log: vi.fn(),
      error: vi.fn(),
    },
  };
});
vi.mock('../../config/extensions/consent.js', () => ({
  requestConsentNonInteractive: vi.fn(),
}));
vi.mock('../../config/extensions/extensionSettings.js', () => ({
  promptForSetting: vi.fn(),
}));

describe('extensions uninstall command', () => {
  const mockLoadSettings = vi.mocked(loadSettings);
  const mockGetErrorMessage = vi.mocked(getErrorMessage);
  const mockExtensionManager = vi.mocked(ExtensionManager);
  interface MockDebugLogger {
    log: Mock;
    error: Mock;
  }
  let mockDebugLogger: MockDebugLogger;

  beforeEach(async () => {
<<<<<<< HEAD
    vi.clearAllMocks();
    mockDebugLogger = (await import('@thacio/auditaria-cli-core'))
=======
    mockDebugLogger = (await import('@google/gemini-cli-core'))
>>>>>>> 7d33baab
      .debugLogger as unknown as MockDebugLogger;
    mockLoadSettings.mockReturnValue({
      merged: {},
    } as unknown as LoadedSettings);
  });

  afterEach(() => {
    mockLoadExtensions.mockClear();
    mockUninstallExtension.mockClear();
    vi.clearAllMocks();
  });

  describe('handleUninstall', () => {
    it('should uninstall a single extension', async () => {
      mockLoadExtensions.mockResolvedValue(undefined);
      mockUninstallExtension.mockResolvedValue(undefined);
      const mockCwd = vi.spyOn(process, 'cwd').mockReturnValue('/test/dir');
      await handleUninstall({ names: ['my-extension'] });

      expect(mockExtensionManager).toHaveBeenCalledWith(
        expect.objectContaining({
          workspaceDir: '/test/dir',
        }),
      );
      expect(mockLoadExtensions).toHaveBeenCalled();
      expect(mockUninstallExtension).toHaveBeenCalledWith(
        'my-extension',
        false,
      );
      expect(mockDebugLogger.log).toHaveBeenCalledWith(
        'Extension "my-extension" successfully uninstalled.',
      );
      mockCwd.mockRestore();
    });

    it('should uninstall multiple extensions', async () => {
      mockLoadExtensions.mockResolvedValue(undefined);
      mockUninstallExtension.mockResolvedValue(undefined);
      const mockCwd = vi.spyOn(process, 'cwd').mockReturnValue('/test/dir');
      await handleUninstall({ names: ['ext1', 'ext2', 'ext3'] });

      expect(mockUninstallExtension).toHaveBeenCalledTimes(3);
      expect(mockUninstallExtension).toHaveBeenCalledWith('ext1', false);
      expect(mockUninstallExtension).toHaveBeenCalledWith('ext2', false);
      expect(mockUninstallExtension).toHaveBeenCalledWith('ext3', false);
      expect(mockDebugLogger.log).toHaveBeenCalledWith(
        'Extension "ext1" successfully uninstalled.',
      );
      expect(mockDebugLogger.log).toHaveBeenCalledWith(
        'Extension "ext2" successfully uninstalled.',
      );
      expect(mockDebugLogger.log).toHaveBeenCalledWith(
        'Extension "ext3" successfully uninstalled.',
      );
      mockCwd.mockRestore();
    });

    it('should report errors for failed uninstalls but continue with others', async () => {
      mockLoadExtensions.mockResolvedValue(undefined);
      const mockCwd = vi.spyOn(process, 'cwd').mockReturnValue('/test/dir');
      const mockProcessExit = vi
        .spyOn(process, 'exit')
        .mockImplementation((() => {}) as (
          code?: string | number | null | undefined,
        ) => never);

      const error = new Error('Extension not found');
      // Chain sequential mock behaviors - this works with hoisted mocks
      mockUninstallExtension
        .mockResolvedValueOnce(undefined)
        .mockRejectedValueOnce(error)
        .mockResolvedValueOnce(undefined);
      mockGetErrorMessage.mockReturnValue('Extension not found');

      await handleUninstall({ names: ['ext1', 'ext2', 'ext3'] });

      expect(mockUninstallExtension).toHaveBeenCalledTimes(3);
      expect(mockDebugLogger.log).toHaveBeenCalledWith(
        'Extension "ext1" successfully uninstalled.',
      );
      expect(mockDebugLogger.error).toHaveBeenCalledWith(
        'Failed to uninstall "ext2": Extension not found',
      );
      expect(mockDebugLogger.log).toHaveBeenCalledWith(
        'Extension "ext3" successfully uninstalled.',
      );
      expect(mockProcessExit).toHaveBeenCalledWith(1);
      mockProcessExit.mockRestore();
      mockCwd.mockRestore();
    });

    it('should exit with error code if all uninstalls fail', async () => {
      mockLoadExtensions.mockResolvedValue(undefined);
      const mockCwd = vi.spyOn(process, 'cwd').mockReturnValue('/test/dir');
      const mockProcessExit = vi
        .spyOn(process, 'exit')
        .mockImplementation((() => {}) as (
          code?: string | number | null | undefined,
        ) => never);
      const error = new Error('Extension not found');
      mockUninstallExtension.mockRejectedValue(error);
      mockGetErrorMessage.mockReturnValue('Extension not found');

      await handleUninstall({ names: ['ext1', 'ext2'] });

      expect(mockDebugLogger.error).toHaveBeenCalledWith(
        'Failed to uninstall "ext1": Extension not found',
      );
      expect(mockDebugLogger.error).toHaveBeenCalledWith(
        'Failed to uninstall "ext2": Extension not found',
      );
      expect(mockProcessExit).toHaveBeenCalledWith(1);
      mockProcessExit.mockRestore();
      mockCwd.mockRestore();
    });

    it('should log an error message and exit with code 1 when initialization fails', async () => {
      const mockCwd = vi.spyOn(process, 'cwd').mockReturnValue('/test/dir');
      const mockProcessExit = vi
        .spyOn(process, 'exit')
        .mockImplementation((() => {}) as (
          code?: string | number | null | undefined,
        ) => never);
      const error = new Error('Initialization failed');
      mockLoadExtensions.mockRejectedValue(error);
      mockGetErrorMessage.mockReturnValue('Initialization failed message');

      await handleUninstall({ names: ['my-extension'] });

      expect(mockDebugLogger.error).toHaveBeenCalledWith(
        'Initialization failed message',
      );
      expect(mockProcessExit).toHaveBeenCalledWith(1);
      mockProcessExit.mockRestore();
      mockCwd.mockRestore();
    });
  });

  describe('uninstallCommand', () => {
    const command = uninstallCommand as CommandModule;

    it('should have correct command and describe', () => {
      expect(command.command).toBe('uninstall <names..>');
      expect(command.describe).toBe('Uninstalls one or more extensions.');
    });

    describe('builder', () => {
      interface MockYargs {
        positional: Mock;
        check: Mock;
      }

      let yargsMock: MockYargs;
      beforeEach(() => {
        yargsMock = {
          positional: vi.fn().mockReturnThis(),
          check: vi.fn().mockReturnThis(),
        };
      });

      it('should configure positional argument', () => {
        (command.builder as (yargs: Argv) => Argv)(
          yargsMock as unknown as Argv,
        );
        expect(yargsMock.positional).toHaveBeenCalledWith('names', {
          describe:
            'The name(s) or source path(s) of the extension(s) to uninstall.',
          type: 'string',
          array: true,
        });
        expect(yargsMock.check).toHaveBeenCalled();
      });

      it('check function should throw for missing names', () => {
        (command.builder as (yargs: Argv) => Argv)(
          yargsMock as unknown as Argv,
        );
        const checkCallback = yargsMock.check.mock.calls[0][0];
        expect(() => checkCallback({ names: [] })).toThrow(
          'Please include at least one extension name to uninstall as a positional argument.',
        );
      });
    });

    it('handler should call handleUninstall', async () => {
      mockLoadExtensions.mockResolvedValue(undefined);
      mockUninstallExtension.mockResolvedValue(undefined);
      const mockCwd = vi.spyOn(process, 'cwd').mockReturnValue('/test/dir');
      interface TestArgv {
        names: string[];
        [key: string]: unknown;
      }
      const argv: TestArgv = { names: ['my-extension'], _: [], $0: '' };
      await (command.handler as unknown as (args: TestArgv) => void)(argv);

      expect(mockUninstallExtension).toHaveBeenCalledWith(
        'my-extension',
        false,
      );
      mockCwd.mockRestore();
    });
  });
});<|MERGE_RESOLUTION|>--- conflicted
+++ resolved
@@ -74,12 +74,7 @@
   let mockDebugLogger: MockDebugLogger;
 
   beforeEach(async () => {
-<<<<<<< HEAD
-    vi.clearAllMocks();
     mockDebugLogger = (await import('@thacio/auditaria-cli-core'))
-=======
-    mockDebugLogger = (await import('@google/gemini-cli-core'))
->>>>>>> 7d33baab
       .debugLogger as unknown as MockDebugLogger;
     mockLoadSettings.mockReturnValue({
       merged: {},
