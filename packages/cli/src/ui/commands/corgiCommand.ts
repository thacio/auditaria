/**
 * @license
 * Copyright 2025 Google LLC
 * SPDX-License-Identifier: Apache-2.0
 */

import { CommandKind, type SlashCommand } from './types.js';
<<<<<<< HEAD
=======
import { t } from '@google/gemini-cli-core';
>>>>>>> 3f388ee1

export const corgiCommand: SlashCommand = {
  name: 'corgi',
  description: 'Toggles corgi mode',
  hidden: true,
  kind: CommandKind.BUILT_IN,
  action: (context, _args) => {
    context.ui.toggleCorgiMode();
  },
};<|MERGE_RESOLUTION|>--- conflicted
+++ resolved
@@ -5,14 +5,13 @@
  */
 
 import { CommandKind, type SlashCommand } from './types.js';
-<<<<<<< HEAD
-=======
 import { t } from '@google/gemini-cli-core';
->>>>>>> 3f388ee1
 
 export const corgiCommand: SlashCommand = {
   name: 'corgi',
-  description: 'Toggles corgi mode',
+  get description() {
+    return t('commands.corgi.description', 'Toggles corgi mode');
+  },
   hidden: true,
   kind: CommandKind.BUILT_IN,
   action: (context, _args) => {
