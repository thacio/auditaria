{
<<<<<<< HEAD
  "name": "@thacio/auditaria-cli",
  "version": "0.21.0-nightly.20251204.3da4fd5f7",
=======
  "name": "@google/gemini-cli",
  "version": "0.21.0-nightly.20251207.025e450ac",
>>>>>>> 7a720375
  "engines": {
    "node": ">=20.0.0"
  },
  "type": "module",
  "workspaces": [
    "packages/*"
  ],
  "private": "true",
  "repository": {
    "type": "git",
    "url": "git+https://github.com/thacio/auditaria.git"
  },
  "config": {
    "sandboxImageUri": "us-docker.pkg.dev/gemini-code-dev/gemini-cli/sandbox:0.21.0-nightly.20251207.025e450ac"
  },
  "scripts": {
    "start": "cross-env NODE_ENV=development node scripts/start.js",
    "start:a2a-server": "CODER_AGENT_PORT=41242 npm run start --workspace @thacio/auditaria-cli-a2a-server",
    "debug": "cross-env DEBUG=1 node --inspect-brk scripts/start.js",
    "deflake": "node scripts/deflake.js",
    "deflake:test:integration:sandbox:none": "npm run deflake -- --command=\"npm run test:integration:sandbox:none -- --retry=0\"",
    "deflake:test:integration:sandbox:docker": "npm run deflake -- --command=\"npm run test:integration:sandbox:docker -- --retry=0\"",
    "auth:npm": "npx google-artifactregistry-auth",
    "auth:docker": "gcloud auth configure-docker us-west1-docker.pkg.dev",
    "auth": "npm run auth:npm && npm run auth:docker",
    "generate": "node scripts/generate-git-commit-info.js",
    "predocs:settings": "npm run build --workspace @google/gemini-cli-core",
    "schema:settings": "tsx ./scripts/generate-settings-schema.ts",
    "docs:settings": "tsx ./scripts/generate-settings-doc.ts",
    "docs:keybindings": "tsx ./scripts/generate-keybindings-doc.ts",
    "build": "node scripts/build.js",
    "build-and-start": "npm run build && npm run start",
    "build:vscode": "node scripts/build_vscode_companion.js",
    "build:all": "npm run build && npm run build:sandbox && npm run build:vscode",
    "build:packages": "npm run build --workspaces",
    "build:sandbox": "node scripts/build_sandbox.js",
    "bundle": "npm run generate && node esbuild.config.js && node scripts/copy_bundle_assets.js",
    "test": "npm run test --workspaces --if-present",
    "test:ci": "npm run test:ci --workspaces --if-present && npm run test:scripts",
    "test:scripts": "vitest run --config ./scripts/tests/vitest.config.ts",
    "test:e2e": "cross-env VERBOSE=true KEEP_OUTPUT=true npm run test:integration:sandbox:none",
    "test:integration:all": "npm run test:integration:sandbox:none && npm run test:integration:sandbox:docker && npm run test:integration:sandbox:podman",
    "test:integration:sandbox:none": "cross-env GEMINI_SANDBOX=false vitest run --root ./integration-tests",
    "test:integration:sandbox:docker": "cross-env GEMINI_SANDBOX=docker npm run build:sandbox && cross-env GEMINI_SANDBOX=docker vitest run --root ./integration-tests",
    "test:integration:sandbox:podman": "cross-env GEMINI_SANDBOX=podman vitest run --root ./integration-tests",
    "lint": "eslint . --ext .ts,.tsx && eslint integration-tests && eslint scripts",
    "lint:fix": "eslint . --fix --ext .ts,.tsx && eslint integration-tests --fix && eslint scripts --fix && npm run format",
    "lint:ci": "npm run lint:all",
    "lint:all": "node scripts/lint.js",
    "format": "prettier --experimental-cli --write .",
    "typecheck": "npm run typecheck --workspaces --if-present",
    "preflight": "npm run clean && npm ci && npm run format && npm run lint:ci && npm run build && npm run typecheck && npm run test:ci",
    "prepare": "husky && npm run bundle",
    "prepare:package": "node scripts/prepare-package.js",
    "release:version": "node scripts/version.js",
    "telemetry": "node scripts/telemetry.js",
    "check:lockfile": "node scripts/check-lockfile.js",
    "clean": "node scripts/clean.js",
    "pre-commit": "node scripts/pre-commit.js"
  },
  "overrides": {
    "ink": "npm:@jrichman/ink@6.4.6",
    "wrap-ansi": "9.0.2",
    "cliui": {
      "wrap-ansi": "7.0.0"
    },
    "zod": "^3.25.76"
  },
  "bin": {
    "auditaria": "bundle/gemini.js"
  },
  "files": [
    "bundle/",
    "README.md",
    "LICENSE"
  ],
  "devDependencies": {
    "@babel/generator": "^7.28.5",
    "@babel/parser": "^7.28.5",
    "@babel/traverse": "^7.28.5",
    "@babel/types": "^7.28.5",
    "@octokit/rest": "^22.0.0",
    "@types/js-yaml": "^4.0.9",
    "@types/marked": "^5.0.2",
    "@types/mime-types": "^3.0.1",
    "@types/minimatch": "^5.1.2",
    "@types/mock-fs": "^4.13.4",
    "@types/prompts": "^2.4.9",
    "@types/react": "^19.2.0",
    "@types/react-dom": "^19.2.0",
    "@types/shell-quote": "^1.7.5",
    "@vitest/coverage-v8": "^3.1.1",
    "@vitest/eslint-plugin": "^1.3.4",
    "cross-env": "^7.0.3",
    "esbuild": "^0.25.0",
    "esbuild-plugin-wasm": "^1.1.0",
    "eslint": "^9.24.0",
    "eslint-config-prettier": "^10.1.2",
    "eslint-plugin-import": "^2.31.0",
    "eslint-plugin-license-header": "^0.8.0",
    "eslint-plugin-react": "^7.37.5",
    "eslint-plugin-react-hooks": "^5.2.0",
    "glob": "^12.0.0",
    "globals": "^16.0.0",
    "google-artifactregistry-auth": "^3.4.0",
    "husky": "^9.1.7",
    "ink-testing-library": "^4.0.0",
    "json": "^11.0.0",
    "lint-staged": "^16.1.6",
    "memfs": "^4.42.0",
    "minimatch": "^10.1.1",
    "mnemonist": "^0.40.3",
    "mock-fs": "^5.5.0",
    "msw": "^2.10.4",
    "npm-run-all": "^4.1.5",
    "patch-package": "^8.0.1",
    "prettier": "^3.5.3",
    "react-devtools-core": "^6.1.2",
    "semver": "^7.7.2",
    "strip-ansi": "^7.1.2",
    "tsx": "^4.20.3",
    "typescript-eslint": "^8.30.1",
    "vitest": "^3.2.4",
    "yargs": "^17.7.2"
  },
  "dependencies": {
    "@google/genai": "^1.30.0",
    "@vscode/codicons": "^0.0.43",
    "ansi-to-html": "^0.7.2",
    "ink": "npm:@jrichman/ink@6.4.6",
    "latest-version": "^9.0.0",
    "simple-git": "^3.28.0",
    "strip-ansi": "^7.1.0",
    "vscode-material-icons": "^0.1.1"
  },
  "optionalDependencies": {
    "@lydell/node-pty": "1.1.0",
    "@lydell/node-pty-darwin-arm64": "1.1.0",
    "@lydell/node-pty-darwin-x64": "1.1.0",
    "@lydell/node-pty-linux-x64": "1.1.0",
    "@lydell/node-pty-win32-arm64": "1.1.0",
    "@lydell/node-pty-win32-x64": "1.1.0",
    "node-pty": "^1.0.0"
  },
  "lint-staged": {
    "*.{js,jsx,ts,tsx}": [
      "prettier --write",
      "eslint --fix --max-warnings 0 --no-warn-ignored"
    ],
    "eslint.config.js": [
      "prettier --write"
    ],
    "*.{json,md}": [
      "prettier --write"
    ]
  }
}<|MERGE_RESOLUTION|>--- conflicted
+++ resolved
@@ -1,11 +1,6 @@
 {
-<<<<<<< HEAD
   "name": "@thacio/auditaria-cli",
-  "version": "0.21.0-nightly.20251204.3da4fd5f7",
-=======
-  "name": "@google/gemini-cli",
   "version": "0.21.0-nightly.20251207.025e450ac",
->>>>>>> 7a720375
   "engines": {
     "node": ">=20.0.0"
   },
