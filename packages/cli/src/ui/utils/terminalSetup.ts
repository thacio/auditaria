--- conflicted
+++ resolved
@@ -29,13 +29,8 @@
 import { exec } from 'node:child_process';
 import { promisify } from 'node:util';
 import { isKittyProtocolEnabled } from './kittyProtocolDetector.js';
-<<<<<<< HEAD
-import { VSCODE_SHIFT_ENTER_SEQUENCE } from './platformConstants.js';
+
 import { debugLogger, t } from '@thacio/auditaria-cli-core';
-=======
-
-import { debugLogger } from '@google/gemini-cli-core';
->>>>>>> 9e4ae214
 
 export const VSCODE_SHIFT_ENTER_SEQUENCE = '\\\r\n';
 
