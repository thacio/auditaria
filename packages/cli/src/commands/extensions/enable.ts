/**
 * @license
 * Copyright 2025 Google LLC
 * SPDX-License-Identifier: Apache-2.0
 */

import { type CommandModule } from 'yargs';
<<<<<<< HEAD
import { FatalConfigError, getErrorMessage, t } from '@thacio/auditaria-cli-core';
=======
import {
  debugLogger,
  FatalConfigError,
  getErrorMessage,
} from '@google/gemini-cli-core';
>>>>>>> b364f376
import { enableExtension } from '../../config/extension.js';
import { SettingScope } from '../../config/settings.js';
import { ExtensionEnablementManager } from '../../config/extensions/extensionEnablement.js';

interface EnableArgs {
  name: string;
  scope?: string;
}

export function handleEnable(args: EnableArgs) {
  const extensionEnablementManager = new ExtensionEnablementManager();
  try {
    if (args.scope?.toLowerCase() === 'workspace') {
      enableExtension(
        args.name,
        SettingScope.Workspace,
        extensionEnablementManager,
      );
    } else {
      enableExtension(args.name, SettingScope.User, extensionEnablementManager);
    }
    if (args.scope) {
<<<<<<< HEAD
      console.log(
        t('commands.extensions.enable.success_with_scope', `Extension "${args.name}" successfully enabled for scope "${args.scope}".`, {
          name: args.name,
          scope: args.scope,
        }),
      );
    } else {
      console.log(
        t('commands.extensions.enable.success_all_scopes', `Extension "${args.name}" successfully enabled in all scopes.`, {
          name: args.name,
        }),
=======
      debugLogger.log(
        `Extension "${args.name}" successfully enabled for scope "${args.scope}".`,
      );
    } else {
      debugLogger.log(
        `Extension "${args.name}" successfully enabled in all scopes.`,
>>>>>>> b364f376
      );
    }
  } catch (error) {
    throw new FatalConfigError(getErrorMessage(error));
  }
}

export const enableCommand: CommandModule = {
  command: 'enable [--scope] <name>',
  describe: t('commands.extensions.enable.description', 'Enables an extension.'),
  builder: (yargs) =>
    yargs
      .positional('name', {
        describe: t('commands.extensions.enable.name_description', 'The name of the extension to enable.'),
        type: 'string',
      })
      .option('scope', {
        describe: t('commands.extensions.enable.scope_description', 'The scope to enable the extension in. If not set, will be enabled in all scopes.'),
        type: 'string',
      })
      .check((argv) => {
        if (
          argv.scope &&
          !Object.values(SettingScope)
            .map((s) => s.toLowerCase())
            .includes((argv.scope as string).toLowerCase())
        ) {
          throw new Error(
            `Invalid scope: ${argv.scope}. Please use one of ${Object.values(
              SettingScope,
            )
              .map((s) => s.toLowerCase())
              .join(', ')}.`,
          );
        }
        return true;
      }),
  handler: (argv) => {
    handleEnable({
      name: argv['name'] as string,
      scope: argv['scope'] as string,
    });
  },
};<|MERGE_RESOLUTION|>--- conflicted
+++ resolved
@@ -5,15 +5,11 @@
  */
 
 import { type CommandModule } from 'yargs';
-<<<<<<< HEAD
-import { FatalConfigError, getErrorMessage, t } from '@thacio/auditaria-cli-core';
-=======
 import {
-  debugLogger,
   FatalConfigError,
   getErrorMessage,
-} from '@google/gemini-cli-core';
->>>>>>> b364f376
+  t,
+} from '@thacio/auditaria-cli-core';
 import { enableExtension } from '../../config/extension.js';
 import { SettingScope } from '../../config/settings.js';
 import { ExtensionEnablementManager } from '../../config/extensions/extensionEnablement.js';
@@ -36,26 +32,25 @@
       enableExtension(args.name, SettingScope.User, extensionEnablementManager);
     }
     if (args.scope) {
-<<<<<<< HEAD
       console.log(
-        t('commands.extensions.enable.success_with_scope', `Extension "${args.name}" successfully enabled for scope "${args.scope}".`, {
-          name: args.name,
-          scope: args.scope,
-        }),
+        t(
+          'commands.extensions.enable.success_with_scope',
+          `Extension "${args.name}" successfully enabled for scope "${args.scope}".`,
+          {
+            name: args.name,
+            scope: args.scope,
+          },
+        ),
       );
     } else {
       console.log(
-        t('commands.extensions.enable.success_all_scopes', `Extension "${args.name}" successfully enabled in all scopes.`, {
-          name: args.name,
-        }),
-=======
-      debugLogger.log(
-        `Extension "${args.name}" successfully enabled for scope "${args.scope}".`,
-      );
-    } else {
-      debugLogger.log(
-        `Extension "${args.name}" successfully enabled in all scopes.`,
->>>>>>> b364f376
+        t(
+          'commands.extensions.enable.success_all_scopes',
+          `Extension "${args.name}" successfully enabled in all scopes.`,
+          {
+            name: args.name,
+          },
+        ),
       );
     }
   } catch (error) {
@@ -65,15 +60,24 @@
 
 export const enableCommand: CommandModule = {
   command: 'enable [--scope] <name>',
-  describe: t('commands.extensions.enable.description', 'Enables an extension.'),
+  describe: t(
+    'commands.extensions.enable.description',
+    'Enables an extension.',
+  ),
   builder: (yargs) =>
     yargs
       .positional('name', {
-        describe: t('commands.extensions.enable.name_description', 'The name of the extension to enable.'),
+        describe: t(
+          'commands.extensions.enable.name_description',
+          'The name of the extension to enable.',
+        ),
         type: 'string',
       })
       .option('scope', {
-        describe: t('commands.extensions.enable.scope_description', 'The scope to enable the extension in. If not set, will be enabled in all scopes.'),
+        describe: t(
+          'commands.extensions.enable.scope_description',
+          'The scope to enable the extension in. If not set, will be enabled in all scopes.',
+        ),
         type: 'string',
       })
       .check((argv) => {
