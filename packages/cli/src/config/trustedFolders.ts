/**
 * @license
 * Copyright 2025 Google LLC
 * SPDX-License-Identifier: Apache-2.0
 */

import * as fs from 'node:fs';
import * as path from 'node:path';
import { homedir } from 'node:os';
<<<<<<< HEAD
import { getErrorMessage, isWithinRoot, t } from '@thacio/auditaria-cli-core';
=======
import {
  getErrorMessage,
  isWithinRoot,
  getIdeTrust,
} from '@google/gemini-cli-core';
>>>>>>> 7c667e10
import type { Settings } from './settings.js';
import stripJsonComments from 'strip-json-comments';

export const TRUSTED_FOLDERS_FILENAME = 'trustedFolders.json';
export const SETTINGS_DIRECTORY_NAME = '.auditaria';
export const USER_SETTINGS_DIR = path.join(homedir(), SETTINGS_DIRECTORY_NAME);
export const USER_TRUSTED_FOLDERS_PATH = path.join(
  USER_SETTINGS_DIR,
  TRUSTED_FOLDERS_FILENAME,
);

export enum TrustLevel {
  TRUST_FOLDER = 'TRUST_FOLDER',
  TRUST_PARENT = 'TRUST_PARENT',
  DO_NOT_TRUST = 'DO_NOT_TRUST',
}

export interface TrustRule {
  path: string;
  trustLevel: TrustLevel;
}

export interface TrustedFoldersError {
  message: string;
  path: string;
}

export interface TrustedFoldersFile {
  config: Record<string, TrustLevel>;
  path: string;
}

export class LoadedTrustedFolders {
  constructor(
    readonly user: TrustedFoldersFile,
    readonly errors: TrustedFoldersError[],
  ) {}

  get rules(): TrustRule[] {
    return Object.entries(this.user.config).map(([path, trustLevel]) => ({
      path,
      trustLevel,
    }));
  }

  /**
   * Returns true or false if the path should be "trusted". This function
   * should only be invoked when the folder trust setting is active.
   *
   * @param location path
   * @returns
   */
  isPathTrusted(location: string): boolean | undefined {
    const trustedPaths: string[] = [];
    const untrustedPaths: string[] = [];

    for (const rule of this.rules) {
      switch (rule.trustLevel) {
        case TrustLevel.TRUST_FOLDER:
          trustedPaths.push(rule.path);
          break;
        case TrustLevel.TRUST_PARENT:
          trustedPaths.push(path.dirname(rule.path));
          break;
        case TrustLevel.DO_NOT_TRUST:
          untrustedPaths.push(rule.path);
          break;
        default:
          // Do nothing for unknown trust levels.
          break;
      }
    }

    for (const trustedPath of trustedPaths) {
      if (isWithinRoot(location, trustedPath)) {
        return true;
      }
    }

    for (const untrustedPath of untrustedPaths) {
      if (path.normalize(location) === path.normalize(untrustedPath)) {
        return false;
      }
    }

    return undefined;
  }

  setValue(path: string, trustLevel: TrustLevel): void {
    this.user.config[path] = trustLevel;
    saveTrustedFolders(this.user);
  }
}

export function loadTrustedFolders(): LoadedTrustedFolders {
  const errors: TrustedFoldersError[] = [];
  const userConfig: Record<string, TrustLevel> = {};

  const userPath = USER_TRUSTED_FOLDERS_PATH;

  // Load user trusted folders
  try {
    if (fs.existsSync(userPath)) {
      const content = fs.readFileSync(userPath, 'utf-8');
      const parsed = JSON.parse(stripJsonComments(content)) as Record<
        string,
        TrustLevel
      >;
      if (parsed) {
        Object.assign(userConfig, parsed);
      }
    }
  } catch (error: unknown) {
    errors.push({
      message: getErrorMessage(error),
      path: userPath,
    });
  }

  return new LoadedTrustedFolders(
    { path: userPath, config: userConfig },
    errors,
  );
}

export function saveTrustedFolders(
  trustedFoldersFile: TrustedFoldersFile,
): void {
  try {
    // Ensure the directory exists
    const dirPath = path.dirname(trustedFoldersFile.path);
    if (!fs.existsSync(dirPath)) {
      fs.mkdirSync(dirPath, { recursive: true });
    }

    fs.writeFileSync(
      trustedFoldersFile.path,
      JSON.stringify(trustedFoldersFile.config, null, 2),
      'utf-8',
    );
  } catch (error) {
    console.error(t('trusted_folders.error_saving', 'Error saving trusted folders file: {error}', { error: String(error) }));
  }
}

/** Is folder trust feature enabled per the current applied settings */
export function isFolderTrustEnabled(settings: Settings): boolean {
  const folderTrustSetting = settings.security?.folderTrust?.enabled ?? false;
  return folderTrustSetting;
}

function getWorkspaceTrustFromLocalConfig(): boolean | undefined {
  const folders = loadTrustedFolders();

  if (folders.errors.length > 0) {
    for (const error of folders.errors) {
      console.error(
        t('trusted_folders.error_loading', 'Error loading trusted folders config from {path}: {message}', {
          path: error.path,
          message: error.message
        })
      );
    }
  }

  return folders.isPathTrusted(process.cwd());
}

export function isWorkspaceTrusted(settings: Settings): boolean | undefined {
  if (!isFolderTrustEnabled(settings)) {
    return true;
  }

  const ideTrust = getIdeTrust();
  if (ideTrust !== undefined) {
    return ideTrust;
  }

  // Fall back to the local user configuration
  return getWorkspaceTrustFromLocalConfig();
}<|MERGE_RESOLUTION|>--- conflicted
+++ resolved
@@ -7,15 +7,12 @@
 import * as fs from 'node:fs';
 import * as path from 'node:path';
 import { homedir } from 'node:os';
-<<<<<<< HEAD
-import { getErrorMessage, isWithinRoot, t } from '@thacio/auditaria-cli-core';
-=======
 import {
   getErrorMessage,
   isWithinRoot,
   getIdeTrust,
-} from '@google/gemini-cli-core';
->>>>>>> 7c667e10
+  t,
+} from '@thacio/auditaria-cli-core';
 import type { Settings } from './settings.js';
 import stripJsonComments from 'strip-json-comments';
 
