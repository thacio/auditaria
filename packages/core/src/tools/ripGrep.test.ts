--- conflicted
+++ resolved
@@ -25,12 +25,6 @@
 import { downloadRipGrep } from '@joshua.litt/get-ripgrep';
 import { fileExists } from '../utils/fileUtils.js';
 
-<<<<<<< HEAD
-// Mock @lvce-editor/ripgrep for testing (commented out due to corporate firewall restrictions)
-// vi.mock('@lvce-editor/ripgrep', () => ({
-//   rgPath: '/mock/rg/path',
-// }));
-=======
 // Mock dependencies for canUseRipgrep
 vi.mock('@joshua.litt/get-ripgrep', () => ({
   downloadRipGrep: vi.fn(),
@@ -47,7 +41,6 @@
     getGlobalBinDir: vi.fn().mockReturnValue('/mock/bin/dir'),
   },
 }));
->>>>>>> f0bbfe5f
 
 // Mock child_process for ripgrep calls
 vi.mock('child_process', () => ({
