/**
 * @license
 * Copyright 2025 Google LLC
 * SPDX-License-Identifier: Apache-2.0
 */

/* eslint-disable @typescript-eslint/no-explicit-any */
import { describe, it, expect, vi, beforeEach, afterEach, Mock } from 'vitest';
import { renderHook, act } from '@testing-library/react';
import {
  useReactToolScheduler,
  mapToDisplay,
} from './useReactToolScheduler.js';
import { PartUnion, FunctionResponse } from '@google/genai';
import {
  Config,
  ToolCallRequestInfo,
  Tool,
  ToolRegistry,
  ToolResult,
  ToolCallConfirmationDetails,
  ToolConfirmationOutcome,
  ToolCallResponseInfo,
  ToolCall, // Import from core
  Status as ToolCallStatusType,
<<<<<<< HEAD
  ApprovalMode, // Import from core
} from '@thacio/auditaria-cli-core';
=======
  ApprovalMode,
  Icon,
} from '@google/gemini-cli-core';
>>>>>>> 761ffc63
import {
  HistoryItemWithoutId,
  ToolCallStatus,
  HistoryItemToolGroup,
} from '../types.js';

// Mocks
vi.mock('@thacio/auditaria-cli-core', async () => {
  const actual = await vi.importActual('@thacio/auditaria-cli-core');
  return {
    ...actual,
    ToolRegistry: vi.fn(),
    Config: vi.fn(),
  };
});

const mockToolRegistry = {
  getTool: vi.fn(),
};

const mockConfig = {
  getToolRegistry: vi.fn(() => mockToolRegistry as unknown as ToolRegistry),
  getApprovalMode: vi.fn(() => ApprovalMode.DEFAULT),
  getUsageStatisticsEnabled: () => true,
  getDebugMode: () => false,
};

const mockTool: Tool = {
  name: 'mockTool',
  displayName: 'Mock Tool',
  description: 'A mock tool for testing',
  icon: Icon.Hammer,
  toolLocations: vi.fn(),
  isOutputMarkdown: false,
  canUpdateOutput: false,
  schema: {},
  validateToolParams: vi.fn(),
  execute: vi.fn(),
  shouldConfirmExecute: vi.fn(),
  getDescription: vi.fn((args) => `Description for ${JSON.stringify(args)}`),
};

const mockToolWithLiveOutput: Tool = {
  ...mockTool,
  name: 'mockToolWithLiveOutput',
  displayName: 'Mock Tool With Live Output',
  canUpdateOutput: true,
};

let mockOnUserConfirmForToolConfirmation: Mock;

const mockToolRequiresConfirmation: Tool = {
  ...mockTool,
  name: 'mockToolRequiresConfirmation',
  displayName: 'Mock Tool Requires Confirmation',
  shouldConfirmExecute: vi.fn(
    async (): Promise<ToolCallConfirmationDetails | false> => ({
      type: 'edit',
      title: 'Mock Tool Requires Confirmation',
      onConfirm: mockOnUserConfirmForToolConfirmation,
      fileName: 'mockToolRequiresConfirmation.ts',
      fileDiff: 'Mock tool requires confirmation',
      originalContent: 'Original content',
      newContent: 'New content',
    }),
  ),
};

describe('useReactToolScheduler in YOLO Mode', () => {
  let onComplete: Mock;
  let setPendingHistoryItem: Mock;

  beforeEach(() => {
    onComplete = vi.fn();
    setPendingHistoryItem = vi.fn();
    mockToolRegistry.getTool.mockClear();
    (mockToolRequiresConfirmation.execute as Mock).mockClear();
    (mockToolRequiresConfirmation.shouldConfirmExecute as Mock).mockClear();

    // IMPORTANT: Enable YOLO mode for this test suite
    (mockConfig.getApprovalMode as Mock).mockReturnValue(ApprovalMode.YOLO);

    vi.useFakeTimers();
  });

  afterEach(() => {
    vi.clearAllTimers();
    vi.useRealTimers();
    // IMPORTANT: Disable YOLO mode after this test suite
    (mockConfig.getApprovalMode as Mock).mockReturnValue(ApprovalMode.DEFAULT);
  });

  const renderSchedulerInYoloMode = () =>
    renderHook(() =>
      useReactToolScheduler(
        onComplete,
        mockConfig as unknown as Config,
        setPendingHistoryItem,
      ),
    );

  it('should skip confirmation and execute tool directly when yoloMode is true', async () => {
    mockToolRegistry.getTool.mockReturnValue(mockToolRequiresConfirmation);
    const expectedOutput = 'YOLO Confirmed output';
    (mockToolRequiresConfirmation.execute as Mock).mockResolvedValue({
      llmContent: expectedOutput,
      returnDisplay: 'YOLO Formatted tool output',
      summary: 'YOLO summary',
    } as ToolResult);

    const { result } = renderSchedulerInYoloMode();
    const schedule = result.current[1];
    const request: ToolCallRequestInfo = {
      callId: 'yoloCall',
      name: 'mockToolRequiresConfirmation',
      args: { data: 'any data' },
    };

    act(() => {
      schedule(request, new AbortController().signal);
    });

    await act(async () => {
      await vi.runAllTimersAsync(); // Process validation
    });
    await act(async () => {
      await vi.runAllTimersAsync(); // Process scheduling
    });
    await act(async () => {
      await vi.runAllTimersAsync(); // Process execution
    });

    // Check that shouldConfirmExecute was NOT called
    expect(
      mockToolRequiresConfirmation.shouldConfirmExecute,
    ).not.toHaveBeenCalled();

    // Check that execute WAS called
    expect(mockToolRequiresConfirmation.execute).toHaveBeenCalledWith(
      request.args,
      expect.any(AbortSignal),
      undefined,
    );

    // Check that onComplete was called with success
    expect(onComplete).toHaveBeenCalledWith([
      expect.objectContaining({
        status: 'success',
        request,
        response: expect.objectContaining({
          resultDisplay: 'YOLO Formatted tool output',
          responseParts: {
            functionResponse: {
              id: 'yoloCall',
              name: 'mockToolRequiresConfirmation',
              response: { output: expectedOutput },
            },
          },
        }),
      }),
    ]);

    // Ensure no confirmation UI was triggered (setPendingHistoryItem should not have been called with confirmation details)
    const setPendingHistoryItemCalls = setPendingHistoryItem.mock.calls;
    const confirmationCall = setPendingHistoryItemCalls.find((call) => {
      const item = typeof call[0] === 'function' ? call[0]({}) : call[0];
      return item?.tools?.[0]?.confirmationDetails;
    });
    expect(confirmationCall).toBeUndefined();
  });
});

describe('useReactToolScheduler', () => {
  // TODO(ntaylormullen): The following tests are skipped due to difficulties in
  // reliably testing the asynchronous state updates and interactions with timers.
  // These tests involve complex sequences of events, including confirmations,
  // live output updates, and cancellations, which are challenging to assert
  // correctly with the current testing setup. Further investigation is needed
  // to find a robust way to test these scenarios.
  let onComplete: Mock;
  let setPendingHistoryItem: Mock;
  let capturedOnConfirmForTest:
    | ((outcome: ToolConfirmationOutcome) => void | Promise<void>)
    | undefined;

  beforeEach(() => {
    onComplete = vi.fn();
    capturedOnConfirmForTest = undefined;
    setPendingHistoryItem = vi.fn((updaterOrValue) => {
      let pendingItem: HistoryItemWithoutId | null = null;
      if (typeof updaterOrValue === 'function') {
        // Loosen the type for prevState to allow for more flexible updates in tests
        const prevState: Partial<HistoryItemToolGroup> = {
          type: 'tool_group', // Still default to tool_group for most cases
          tools: [],
        };

        pendingItem = updaterOrValue(prevState as any); // Allow any for more flexibility
      } else {
        pendingItem = updaterOrValue;
      }
      // Capture onConfirm if it exists, regardless of the exact type of pendingItem
      // This is a common pattern in these tests.
      if (
        (pendingItem as HistoryItemToolGroup)?.tools?.[0]?.confirmationDetails
          ?.onConfirm
      ) {
        capturedOnConfirmForTest = (pendingItem as HistoryItemToolGroup)
          .tools[0].confirmationDetails?.onConfirm;
      }
    });

    mockToolRegistry.getTool.mockClear();
    (mockTool.execute as Mock).mockClear();
    (mockTool.shouldConfirmExecute as Mock).mockClear();
    (mockToolWithLiveOutput.execute as Mock).mockClear();
    (mockToolWithLiveOutput.shouldConfirmExecute as Mock).mockClear();
    (mockToolRequiresConfirmation.execute as Mock).mockClear();
    (mockToolRequiresConfirmation.shouldConfirmExecute as Mock).mockClear();

    mockOnUserConfirmForToolConfirmation = vi.fn();
    (
      mockToolRequiresConfirmation.shouldConfirmExecute as Mock
    ).mockImplementation(
      async (): Promise<ToolCallConfirmationDetails | null> => ({
        onConfirm: mockOnUserConfirmForToolConfirmation,
        fileName: 'mockToolRequiresConfirmation.ts',
        fileDiff: 'Mock tool requires confirmation',
        type: 'edit',
        title: 'Mock Tool Requires Confirmation',
      }),
    );

    vi.useFakeTimers();
  });

  afterEach(() => {
    vi.clearAllTimers();
    vi.useRealTimers();
  });

  const renderScheduler = () =>
    renderHook(() =>
      useReactToolScheduler(
        onComplete,
        mockConfig as unknown as Config,
        setPendingHistoryItem,
      ),
    );

  it('initial state should be empty', () => {
    const { result } = renderScheduler();
    expect(result.current[0]).toEqual([]);
  });

  it('should schedule and execute a tool call successfully', async () => {
    mockToolRegistry.getTool.mockReturnValue(mockTool);
    (mockTool.execute as Mock).mockResolvedValue({
      llmContent: 'Tool output',
      returnDisplay: 'Formatted tool output',
      summary: 'Formatted summary',
    } as ToolResult);
    (mockTool.shouldConfirmExecute as Mock).mockResolvedValue(null);

    const { result } = renderScheduler();
    const schedule = result.current[1];
    const request: ToolCallRequestInfo = {
      callId: 'call1',
      name: 'mockTool',
      args: { param: 'value' },
    };

    act(() => {
      schedule(request, new AbortController().signal);
    });
    await act(async () => {
      await vi.runAllTimersAsync();
    });
    await act(async () => {
      await vi.runAllTimersAsync();
    });
    await act(async () => {
      await vi.runAllTimersAsync();
    });

    expect(mockTool.execute).toHaveBeenCalledWith(
      request.args,
      expect.any(AbortSignal),
      undefined,
    );
    expect(onComplete).toHaveBeenCalledWith([
      expect.objectContaining({
        status: 'success',
        request,
        response: expect.objectContaining({
          resultDisplay: 'Formatted tool output',
          responseParts: {
            functionResponse: {
              id: 'call1',
              name: 'mockTool',
              response: { output: 'Tool output' },
            },
          },
        }),
      }),
    ]);
    expect(result.current[0]).toEqual([]);
  });

  it('should handle tool not found', async () => {
    mockToolRegistry.getTool.mockReturnValue(undefined);
    const { result } = renderScheduler();
    const schedule = result.current[1];
    const request: ToolCallRequestInfo = {
      callId: 'call1',
      name: 'nonExistentTool',
      args: {},
    };

    act(() => {
      schedule(request, new AbortController().signal);
    });
    await act(async () => {
      await vi.runAllTimersAsync();
    });
    await act(async () => {
      await vi.runAllTimersAsync();
    });

    expect(onComplete).toHaveBeenCalledWith([
      expect.objectContaining({
        status: 'error',
        request,
        response: expect.objectContaining({
          error: expect.objectContaining({
            message: 'Tool "nonExistentTool" not found in registry.',
          }),
        }),
      }),
    ]);
    expect(result.current[0]).toEqual([]);
  });

  it('should handle error during shouldConfirmExecute', async () => {
    mockToolRegistry.getTool.mockReturnValue(mockTool);
    const confirmError = new Error('Confirmation check failed');
    (mockTool.shouldConfirmExecute as Mock).mockRejectedValue(confirmError);

    const { result } = renderScheduler();
    const schedule = result.current[1];
    const request: ToolCallRequestInfo = {
      callId: 'call1',
      name: 'mockTool',
      args: {},
    };

    act(() => {
      schedule(request, new AbortController().signal);
    });
    await act(async () => {
      await vi.runAllTimersAsync();
    });
    await act(async () => {
      await vi.runAllTimersAsync();
    });

    expect(onComplete).toHaveBeenCalledWith([
      expect.objectContaining({
        status: 'error',
        request,
        response: expect.objectContaining({
          error: confirmError,
        }),
      }),
    ]);
    expect(result.current[0]).toEqual([]);
  });

  it('should handle error during execute', async () => {
    mockToolRegistry.getTool.mockReturnValue(mockTool);
    (mockTool.shouldConfirmExecute as Mock).mockResolvedValue(null);
    const execError = new Error('Execution failed');
    (mockTool.execute as Mock).mockRejectedValue(execError);

    const { result } = renderScheduler();
    const schedule = result.current[1];
    const request: ToolCallRequestInfo = {
      callId: 'call1',
      name: 'mockTool',
      args: {},
    };

    act(() => {
      schedule(request, new AbortController().signal);
    });
    await act(async () => {
      await vi.runAllTimersAsync();
    });
    await act(async () => {
      await vi.runAllTimersAsync();
    });
    await act(async () => {
      await vi.runAllTimersAsync();
    });

    expect(onComplete).toHaveBeenCalledWith([
      expect.objectContaining({
        status: 'error',
        request,
        response: expect.objectContaining({
          error: execError,
        }),
      }),
    ]);
    expect(result.current[0]).toEqual([]);
  });

  it.skip('should handle tool requiring confirmation - approved', async () => {
    mockToolRegistry.getTool.mockReturnValue(mockToolRequiresConfirmation);
    const expectedOutput = 'Confirmed output';
    (mockToolRequiresConfirmation.execute as Mock).mockResolvedValue({
      llmContent: expectedOutput,
      returnDisplay: 'Confirmed display',
      summary: 'Confirmed summary',
    } as ToolResult);

    const { result } = renderScheduler();
    const schedule = result.current[1];
    const request: ToolCallRequestInfo = {
      callId: 'callConfirm',
      name: 'mockToolRequiresConfirmation',
      args: { data: 'sensitive' },
    };

    act(() => {
      schedule(request, new AbortController().signal);
    });
    await act(async () => {
      await vi.runAllTimersAsync();
    });

    expect(setPendingHistoryItem).toHaveBeenCalled();
    expect(capturedOnConfirmForTest).toBeDefined();

    await act(async () => {
      await capturedOnConfirmForTest?.(ToolConfirmationOutcome.ProceedOnce);
    });

    await act(async () => {
      await vi.runAllTimersAsync();
    });
    await act(async () => {
      await vi.runAllTimersAsync();
    });
    await act(async () => {
      await vi.runAllTimersAsync();
    });

    expect(mockOnUserConfirmForToolConfirmation).toHaveBeenCalledWith(
      ToolConfirmationOutcome.ProceedOnce,
    );
    expect(mockToolRequiresConfirmation.execute).toHaveBeenCalled();
    expect(onComplete).toHaveBeenCalledWith([
      expect.objectContaining({
        status: 'success',
        request,
        response: expect.objectContaining({
          resultDisplay: 'Confirmed display',
          responseParts: expect.arrayContaining([
            expect.objectContaining({
              functionResponse: expect.objectContaining({
                response: { output: expectedOutput },
              }),
            }),
          ]),
        }),
      }),
    ]);
  });

  it.skip('should handle tool requiring confirmation - cancelled by user', async () => {
    mockToolRegistry.getTool.mockReturnValue(mockToolRequiresConfirmation);
    const { result } = renderScheduler();
    const schedule = result.current[1];
    const request: ToolCallRequestInfo = {
      callId: 'callConfirmCancel',
      name: 'mockToolRequiresConfirmation',
      args: {},
    };

    act(() => {
      schedule(request, new AbortController().signal);
    });
    await act(async () => {
      await vi.runAllTimersAsync();
    });

    expect(setPendingHistoryItem).toHaveBeenCalled();
    expect(capturedOnConfirmForTest).toBeDefined();

    await act(async () => {
      await capturedOnConfirmForTest?.(ToolConfirmationOutcome.Cancel);
    });
    await act(async () => {
      await vi.runAllTimersAsync();
    });
    await act(async () => {
      await vi.runAllTimersAsync();
    });

    expect(mockOnUserConfirmForToolConfirmation).toHaveBeenCalledWith(
      ToolConfirmationOutcome.Cancel,
    );
    expect(onComplete).toHaveBeenCalledWith([
      expect.objectContaining({
        status: 'cancelled',
        request,
        response: expect.objectContaining({
          responseParts: expect.arrayContaining([
            expect.objectContaining({
              functionResponse: expect.objectContaining({
                response: expect.objectContaining({
                  error: `User did not allow tool call ${request.name}. Reason: User cancelled.`,
                }),
              }),
            }),
          ]),
        }),
      }),
    ]);
  });

  it.skip('should handle live output updates', async () => {
    mockToolRegistry.getTool.mockReturnValue(mockToolWithLiveOutput);
    let liveUpdateFn: ((output: string) => void) | undefined;
    let resolveExecutePromise: (value: ToolResult) => void;
    const executePromise = new Promise<ToolResult>((resolve) => {
      resolveExecutePromise = resolve;
    });

    (mockToolWithLiveOutput.execute as Mock).mockImplementation(
      async (
        _args: Record<string, unknown>,
        _signal: AbortSignal,
        updateFn: ((output: string) => void) | undefined,
      ) => {
        liveUpdateFn = updateFn;
        return executePromise;
      },
    );
    (mockToolWithLiveOutput.shouldConfirmExecute as Mock).mockResolvedValue(
      null,
    );

    const { result } = renderScheduler();
    const schedule = result.current[1];
    const request: ToolCallRequestInfo = {
      callId: 'liveCall',
      name: 'mockToolWithLiveOutput',
      args: {},
    };

    act(() => {
      schedule(request, new AbortController().signal);
    });
    await act(async () => {
      await vi.runAllTimersAsync();
    });

    expect(liveUpdateFn).toBeDefined();
    expect(setPendingHistoryItem).toHaveBeenCalled();

    await act(async () => {
      liveUpdateFn?.('Live output 1');
    });
    await act(async () => {
      await vi.runAllTimersAsync();
    });

    await act(async () => {
      liveUpdateFn?.('Live output 2');
    });
    await act(async () => {
      await vi.runAllTimersAsync();
    });

    act(() => {
      resolveExecutePromise({
        llmContent: 'Final output',
        returnDisplay: 'Final display',
        summary: 'Final summary',
      } as ToolResult);
    });
    await act(async () => {
      await vi.runAllTimersAsync();
    });
    await act(async () => {
      await vi.runAllTimersAsync();
    });

    expect(onComplete).toHaveBeenCalledWith([
      expect.objectContaining({
        status: 'success',
        request,
        response: expect.objectContaining({
          resultDisplay: 'Final display',
          responseParts: expect.arrayContaining([
            expect.objectContaining({
              functionResponse: expect.objectContaining({
                response: { output: 'Final output' },
              }),
            }),
          ]),
        }),
      }),
    ]);
    expect(result.current[0]).toEqual([]);
  });

  it('should schedule and execute multiple tool calls', async () => {
    const tool1 = {
      ...mockTool,
      name: 'tool1',
      displayName: 'Tool 1',
      execute: vi.fn().mockResolvedValue({
        llmContent: 'Output 1',
        returnDisplay: 'Display 1',
        summary: 'Summary 1',
      } as ToolResult),
      shouldConfirmExecute: vi.fn().mockResolvedValue(null),
    };
    const tool2 = {
      ...mockTool,
      name: 'tool2',
      displayName: 'Tool 2',
      execute: vi.fn().mockResolvedValue({
        llmContent: 'Output 2',
        returnDisplay: 'Display 2',
        summary: 'Summary 2',
      } as ToolResult),
      shouldConfirmExecute: vi.fn().mockResolvedValue(null),
    };

    mockToolRegistry.getTool.mockImplementation((name) => {
      if (name === 'tool1') return tool1;
      if (name === 'tool2') return tool2;
      return undefined;
    });

    const { result } = renderScheduler();
    const schedule = result.current[1];
    const requests: ToolCallRequestInfo[] = [
      { callId: 'multi1', name: 'tool1', args: { p: 1 } },
      { callId: 'multi2', name: 'tool2', args: { p: 2 } },
    ];

    act(() => {
      schedule(requests, new AbortController().signal);
    });
    await act(async () => {
      await vi.runAllTimersAsync();
    });
    await act(async () => {
      await vi.runAllTimersAsync();
    });
    await act(async () => {
      await vi.runAllTimersAsync();
    });
    await act(async () => {
      await vi.runAllTimersAsync();
    });

    expect(onComplete).toHaveBeenCalledTimes(1);
    const completedCalls = onComplete.mock.calls[0][0] as ToolCall[];
    expect(completedCalls.length).toBe(2);

    const call1Result = completedCalls.find(
      (c) => c.request.callId === 'multi1',
    );
    const call2Result = completedCalls.find(
      (c) => c.request.callId === 'multi2',
    );

    expect(call1Result).toMatchObject({
      status: 'success',
      request: requests[0],
      response: expect.objectContaining({
        resultDisplay: 'Display 1',
        responseParts: {
          functionResponse: {
            id: 'multi1',
            name: 'tool1',
            response: { output: 'Output 1' },
          },
        },
      }),
    });
    expect(call2Result).toMatchObject({
      status: 'success',
      request: requests[1],
      response: expect.objectContaining({
        resultDisplay: 'Display 2',
        responseParts: {
          functionResponse: {
            id: 'multi2',
            name: 'tool2',
            response: { output: 'Output 2' },
          },
        },
      }),
    });
    expect(result.current[0]).toEqual([]);
  });

  it.skip('should throw error if scheduling while already running', async () => {
    mockToolRegistry.getTool.mockReturnValue(mockTool);
    const longExecutePromise = new Promise<ToolResult>((resolve) =>
      setTimeout(
        () =>
          resolve({
            llmContent: 'done',
            returnDisplay: 'done display',
            summary: 'done summary',
          }),
        50,
      ),
    );
    (mockTool.execute as Mock).mockReturnValue(longExecutePromise);
    (mockTool.shouldConfirmExecute as Mock).mockResolvedValue(null);

    const { result } = renderScheduler();
    const schedule = result.current[1];
    const request1: ToolCallRequestInfo = {
      callId: 'run1',
      name: 'mockTool',
      args: {},
    };
    const request2: ToolCallRequestInfo = {
      callId: 'run2',
      name: 'mockTool',
      args: {},
    };

    act(() => {
      schedule(request1, new AbortController().signal);
    });
    await act(async () => {
      await vi.runAllTimersAsync();
    });

    expect(() => schedule(request2, new AbortController().signal)).toThrow(
      'Cannot schedule tool calls while other tool calls are running',
    );

    await act(async () => {
      await vi.advanceTimersByTimeAsync(50);
      await vi.runAllTimersAsync();
      await act(async () => {
        await vi.runAllTimersAsync();
      });
    });
    expect(onComplete).toHaveBeenCalledWith([
      expect.objectContaining({
        status: 'success',
        request: request1,
        response: expect.objectContaining({ resultDisplay: 'done display' }),
      }),
    ]);
    expect(result.current[0]).toEqual([]);
  });
});

describe('mapToDisplay', () => {
  const baseRequest: ToolCallRequestInfo = {
    callId: 'testCallId',
    name: 'testTool',
    args: { foo: 'bar' },
  };

  const baseTool: Tool = {
    name: 'testTool',
    displayName: 'Test Tool Display',
    description: 'Test Description',
    isOutputMarkdown: false,
    canUpdateOutput: false,
    schema: {},
    icon: Icon.Hammer,
    toolLocations: vi.fn(),
    validateToolParams: vi.fn(),
    execute: vi.fn(),
    shouldConfirmExecute: vi.fn(),
    getDescription: vi.fn((args) => `Desc: ${JSON.stringify(args)}`),
  };

  const baseResponse: ToolCallResponseInfo = {
    callId: 'testCallId',
    responseParts: [
      {
        functionResponse: {
          name: 'testTool',
          id: 'testCallId',
          response: { output: 'Test output' },
        } as FunctionResponse,
      } as PartUnion,
    ],
    resultDisplay: 'Test display output',
    summary: 'Test summary',
    error: undefined,
  };

  // Define a more specific type for extraProps for these tests
  // This helps ensure that tool and confirmationDetails are only accessed when they are expected to exist.
  type MapToDisplayExtraProps =
    | {
        tool?: Tool;
        liveOutput?: string;
        response?: ToolCallResponseInfo;
        confirmationDetails?: ToolCallConfirmationDetails;
      }
    | {
        tool: Tool;
        response?: ToolCallResponseInfo;
        confirmationDetails?: ToolCallConfirmationDetails;
      }
    | {
        response: ToolCallResponseInfo;
        tool?: undefined;
        confirmationDetails?: ToolCallConfirmationDetails;
      }
    | {
        confirmationDetails: ToolCallConfirmationDetails;
        tool?: Tool;
        response?: ToolCallResponseInfo;
      };

  const testCases: Array<{
    name: string;
    status: ToolCallStatusType;
    extraProps?: MapToDisplayExtraProps;
    expectedStatus: ToolCallStatus;
    expectedResultDisplay?: string;
    expectedName?: string;
    expectedDescription?: string;
  }> = [
    {
      name: 'validating',
      status: 'validating',
      extraProps: { tool: baseTool },
      expectedStatus: ToolCallStatus.Executing,
      expectedName: baseTool.displayName,
      expectedDescription: baseTool.getDescription(baseRequest.args),
    },
    {
      name: 'awaiting_approval',
      status: 'awaiting_approval',
      extraProps: {
        tool: baseTool,
        confirmationDetails: {
          onConfirm: vi.fn(),
          type: 'edit',
          title: 'Test Tool Display',
          serverName: 'testTool',
          toolName: 'testTool',
          toolDisplayName: 'Test Tool Display',
          fileName: 'test.ts',
          fileDiff: 'Test diff',
          originalContent: 'Original content',
          newContent: 'New content',
        } as ToolCallConfirmationDetails,
      },
      expectedStatus: ToolCallStatus.Confirming,
      expectedName: baseTool.displayName,
      expectedDescription: baseTool.getDescription(baseRequest.args),
    },
    {
      name: 'scheduled',
      status: 'scheduled',
      extraProps: { tool: baseTool },
      expectedStatus: ToolCallStatus.Pending,
      expectedName: baseTool.displayName,
      expectedDescription: baseTool.getDescription(baseRequest.args),
    },
    {
      name: 'executing no live output',
      status: 'executing',
      extraProps: { tool: baseTool },
      expectedStatus: ToolCallStatus.Executing,
      expectedName: baseTool.displayName,
      expectedDescription: baseTool.getDescription(baseRequest.args),
    },
    {
      name: 'executing with live output',
      status: 'executing',
      extraProps: { tool: baseTool, liveOutput: 'Live test output' },
      expectedStatus: ToolCallStatus.Executing,
      expectedResultDisplay: 'Live test output',
      expectedName: baseTool.displayName,
      expectedDescription: baseTool.getDescription(baseRequest.args),
    },
    {
      name: 'success',
      status: 'success',
      extraProps: { tool: baseTool, response: baseResponse },
      expectedStatus: ToolCallStatus.Success,
      expectedResultDisplay: baseResponse.resultDisplay as any,
      expectedName: baseTool.displayName,
      expectedDescription: baseTool.getDescription(baseRequest.args),
    },
    {
      name: 'error tool not found',
      status: 'error',
      extraProps: {
        response: {
          ...baseResponse,
          error: new Error('Test error tool not found'),
          resultDisplay: 'Error display tool not found',
        },
      },
      expectedStatus: ToolCallStatus.Error,
      expectedResultDisplay: 'Error display tool not found',
      expectedName: baseRequest.name,
      expectedDescription: JSON.stringify(baseRequest.args),
    },
    {
      name: 'error tool execution failed',
      status: 'error',
      extraProps: {
        tool: baseTool,
        response: {
          ...baseResponse,
          error: new Error('Tool execution failed'),
          resultDisplay: 'Execution failed display',
        },
      },
      expectedStatus: ToolCallStatus.Error,
      expectedResultDisplay: 'Execution failed display',
      expectedName: baseTool.displayName, // Changed from baseTool.name
      expectedDescription: baseTool.getDescription(baseRequest.args),
    },
    {
      name: 'cancelled',
      status: 'cancelled',
      extraProps: {
        tool: baseTool,
        response: {
          ...baseResponse,
          resultDisplay: 'Cancelled display',
        },
      },
      expectedStatus: ToolCallStatus.Canceled,
      expectedResultDisplay: 'Cancelled display',
      expectedName: baseTool.displayName,
      expectedDescription: baseTool.getDescription(baseRequest.args),
    },
  ];

  testCases.forEach(
    ({
      name: testName,
      status,
      extraProps,
      expectedStatus,
      expectedResultDisplay,
      expectedName,
      expectedDescription,
    }) => {
      it(`should map ToolCall with status '${status}' (${testName}) correctly`, () => {
        const toolCall: ToolCall = {
          request: baseRequest,
          status,
          ...(extraProps || {}),
        } as ToolCall;

        const display = mapToDisplay(toolCall);
        expect(display.type).toBe('tool_group');
        expect(display.tools.length).toBe(1);
        const toolDisplay = display.tools[0];

        expect(toolDisplay.callId).toBe(baseRequest.callId);
        expect(toolDisplay.status).toBe(expectedStatus);
        expect(toolDisplay.resultDisplay).toBe(expectedResultDisplay);

        expect(toolDisplay.name).toBe(expectedName);
        expect(toolDisplay.description).toBe(expectedDescription);

        expect(toolDisplay.renderOutputAsMarkdown).toBe(
          extraProps?.tool?.isOutputMarkdown ?? false,
        );
        if (status === 'awaiting_approval') {
          expect(toolDisplay.confirmationDetails).toBe(
            extraProps!.confirmationDetails,
          );
        } else {
          expect(toolDisplay.confirmationDetails).toBeUndefined();
        }
      });
    },
  );

  it('should map an array of ToolCalls correctly', () => {
    const toolCall1: ToolCall = {
      request: { ...baseRequest, callId: 'call1' },
      status: 'success',
      tool: baseTool,
      response: { ...baseResponse, callId: 'call1' },
    } as ToolCall;
    const toolCall2: ToolCall = {
      request: { ...baseRequest, callId: 'call2' },
      status: 'executing',
      tool: { ...baseTool, isOutputMarkdown: true },
      liveOutput: 'markdown output',
    } as ToolCall;

    const display = mapToDisplay([toolCall1, toolCall2]);
    expect(display.tools.length).toBe(2);
    expect(display.tools[0].callId).toBe('call1');
    expect(display.tools[0].status).toBe(ToolCallStatus.Success);
    expect(display.tools[0].renderOutputAsMarkdown).toBe(false);
    expect(display.tools[1].callId).toBe('call2');
    expect(display.tools[1].status).toBe(ToolCallStatus.Executing);
    expect(display.tools[1].resultDisplay).toBe('markdown output');
    expect(display.tools[1].renderOutputAsMarkdown).toBe(true);
  });
});<|MERGE_RESOLUTION|>--- conflicted
+++ resolved
@@ -23,14 +23,9 @@
   ToolCallResponseInfo,
   ToolCall, // Import from core
   Status as ToolCallStatusType,
-<<<<<<< HEAD
-  ApprovalMode, // Import from core
-} from '@thacio/auditaria-cli-core';
-=======
   ApprovalMode,
   Icon,
-} from '@google/gemini-cli-core';
->>>>>>> 761ffc63
+} from '@thacio/auditaria-cli-core';
 import {
   HistoryItemWithoutId,
   ToolCallStatus,
