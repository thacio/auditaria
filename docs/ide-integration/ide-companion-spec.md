<<<<<<< HEAD
# Auditaria CLI Companion Plugin: Interface Specification
=======
# Gemini CLI companion plugin: Interface specification
>>>>>>> 26f050ff

> Last Updated: September 15, 2025

This document defines the contract for building a companion plugin to enable Auditaria CLI's IDE mode. For VS Code, these features (native diffing, context awareness) are provided by the official extension ([marketplace](https://marketplace.visualstudio.com/items?itemName=Google.gemini-cli-vscode-ide-companion)). This specification is for contributors who wish to bring similar functionality to other editors like JetBrains IDEs, Sublime Text, etc.

## I. The communication interface

Auditaria CLI and the IDE plugin communicate through a local communication channel.

### 1. Transport layer: MCP over HTTP

The plugin **MUST** run a local HTTP server that implements the **Model Context Protocol (MCP)**.

- **Protocol:** The server must be a valid MCP server. We recommend using an existing MCP SDK for your language of choice if available.
- **Endpoint:** The server should expose a single endpoint (e.g., `/mcp`) for all MCP communication.
- **Port:** The server **MUST** listen on a dynamically assigned port (i.e., listen on port `0`).

### 2. Discovery mechanism: The port file

<<<<<<< HEAD
For Gemini CLI to connect, it needs to discover which IDE instance it's running in and what port your server is using. The plugin **MUST** facilitate this by creating a "discovery file."

- **How the CLI Finds the File:** The CLI determines the Process ID (PID) of the IDE it's running in by traversing the process tree. It then looks for a discovery file that contains this PID in its name.
- **File Location:** The file must be created in a specific directory: `os.tmpdir()/gemini/ide/`. Your plugin must create this directory if it doesn't exist.
- **File Naming Convention:** The filename is critical and **MUST** follow the pattern:
  `gemini-ide-server-${PID}-${PORT}.json`
  - `${PID}`: The process ID of the parent IDE process. Your plugin must determine this PID and include it in the filename.
  - `${PORT}`: The port your MCP server is listening on.
- **File Content & Workspace Validation:** The file **MUST** contain a JSON object with the following structure:
=======
For Gemini CLI to connect, it needs to discover which IDE instance it's running
in and what port your server is using. The plugin **MUST** facilitate this by
creating a "discovery file."

- **How the CLI finds the file:** The CLI determines the Process ID (PID) of the
  IDE it's running in by traversing the process tree. It then looks for a
  discovery file that contains this PID in its name.
- **File location:** The file must be created in a specific directory:
  `os.tmpdir()/gemini/ide/`. Your plugin must create this directory if it
  doesn't exist.
- **File naming convention:** The filename is critical and **MUST** follow the
  pattern: `gemini-ide-server-${PID}-${PORT}.json`
  - `${PID}`: The process ID of the parent IDE process. Your plugin must
    determine this PID and include it in the filename.
  - `${PORT}`: The port your MCP server is listening on.
- **File content and workspace validation:** The file **MUST** contain a JSON
  object with the following structure:
>>>>>>> 26f050ff

  ```json
  {
    "port": 12345,
    "workspacePath": "/path/to/project1:/path/to/project2",
    "authToken": "a-very-secret-token",
    "ideInfo": {
      "name": "vscode",
      "displayName": "VS Code"
    }
  }
  ```
  - `port` (number, required): The port of the MCP server.
  - `workspacePath` (string, required): A list of all open workspace root paths, delimited by the OS-specific path separator (`:` for Linux/macOS, `;` for Windows). The CLI uses this path to ensure it's running in the same project folder that's open in the IDE. If the CLI's current working directory is not a sub-directory of `workspacePath`, the connection will be rejected. Your plugin **MUST** provide the correct, absolute path(s) to the root of the open workspace(s).
  - `authToken` (string, required): A secret token for securing the connection. The CLI will include this token in an `Authorization: Bearer <token>` header on all requests.
  - `ideInfo` (object, required): Information about the IDE.
<<<<<<< HEAD
    - `name` (string, required): A short, lowercase identifier for the IDE (e.g., `vscode`, `jetbrains`).
    - `displayName` (string, required): A user-friendly name for the IDE (e.g., `VS Code`, `JetBrains IDE`).

- **Authentication:** To secure the connection, the plugin **MUST** generate a unique, secret token and include it in the discovery file. The CLI will then include this token in the `Authorization` header for all requests to the MCP server (e.g., `Authorization: Bearer a-very-secret-token`). Your server **MUST** validate this token on every request and reject any that are unauthorized.
- **Tie-Breaking with Environment Variables (Recommended):** For the most reliable experience, your plugin **SHOULD** both create the discovery file and set the `GEMINI_CLI_IDE_SERVER_PORT` environment variable in the integrated terminal. The file serves as the primary discovery mechanism, but the environment variable is crucial for tie-breaking. If a user has multiple IDE windows open for the same workspace, the CLI uses the `GEMINI_CLI_IDE_SERVER_PORT` variable to identify and connect to the correct window's server.
=======
    - `name` (string, required): A short, lowercase identifier for the IDE
      (e.g., `vscode`, `jetbrains`).
    - `displayName` (string, required): A user-friendly name for the IDE (e.g.,
      `VS Code`, `JetBrains IDE`).

- **Authentication:** To secure the connection, the plugin **MUST** generate a
  unique, secret token and include it in the discovery file. The CLI will then
  include this token in the `Authorization` header for all requests to the MCP
  server (e.g., `Authorization: Bearer a-very-secret-token`). Your server
  **MUST** validate this token on every request and reject any that are
  unauthorized.
- **Tie-breaking with environment variables (recommended):** For the most
  reliable experience, your plugin **SHOULD** both create the discovery file and
  set the `GEMINI_CLI_IDE_SERVER_PORT` environment variable in the integrated
  terminal. The file serves as the primary discovery mechanism, but the
  environment variable is crucial for tie-breaking. If a user has multiple IDE
  windows open for the same workspace, the CLI uses the
  `GEMINI_CLI_IDE_SERVER_PORT` variable to identify and connect to the correct
  window's server.
>>>>>>> 26f050ff

## II. The context interface

To enable context awareness, the plugin **MAY** provide the CLI with real-time information about the user's activity in the IDE.

### `ide/contextUpdate` notification

The plugin **MAY** send an `ide/contextUpdate` [notification](https://modelcontextprotocol.io/specification/2025-06-18/basic/index#notifications) to the CLI whenever the user's context changes.

<<<<<<< HEAD
- **Triggering Events:** This notification should be sent (with a recommended debounce of 50ms) when:
=======
- **Triggering events:** This notification should be sent (with a recommended
  debounce of 50ms) when:
>>>>>>> 26f050ff
  - A file is opened, closed, or focused.
  - The user's cursor position or text selection changes in the active file.
- **Payload (`IdeContext`):** The notification parameters **MUST** be an `IdeContext` object:

  ```typescript
  interface IdeContext {
    workspaceState?: {
      openFiles?: File[];
      isTrusted?: boolean;
    };
  }

  interface File {
    // Absolute path to the file
    path: string;
    // Last focused Unix timestamp (for ordering)
    timestamp: number;
    // True if this is the currently focused file
    isActive?: boolean;
    cursor?: {
      // 1-based line number
      line: number;
      // 1-based character number
      character: number;
    };
    // The text currently selected by the user
    selectedText?: string;
  }
  ```

  **Note:** The `openFiles` list should only include files that exist on disk. Virtual files (e.g., unsaved files without a path, editor settings pages) **MUST** be excluded.

### How the CLI uses this context

After receiving the `IdeContext` object, the CLI performs several normalization and truncation steps before sending the information to the model.

<<<<<<< HEAD
- **File Ordering:** The CLI uses the `timestamp` field to determine the most recently used files. It sorts the `openFiles` list based on this value. Therefore, your plugin **MUST** provide an accurate Unix timestamp for when a file was last focused.
- **Active File:** The CLI considers only the most recent file (after sorting) to be the "active" file. It will ignore the `isActive` flag on all other files and clear their `cursor` and `selectedText` fields. Your plugin should focus on setting `isActive: true` and providing cursor/selection details only for the currently focused file.
- **Truncation:** To manage token limits, the CLI truncates both the file list (to 10 files) and the `selectedText` (to 16KB).
=======
- **File ordering:** The CLI uses the `timestamp` field to determine the most
  recently used files. It sorts the `openFiles` list based on this value.
  Therefore, your plugin **MUST** provide an accurate Unix timestamp for when a
  file was last focused.
- **Active file:** The CLI considers only the most recent file (after sorting)
  to be the "active" file. It will ignore the `isActive` flag on all other files
  and clear their `cursor` and `selectedText` fields. Your plugin should focus
  on setting `isActive: true` and providing cursor/selection details only for
  the currently focused file.
- **Truncation:** To manage token limits, the CLI truncates both the file list
  (to 10 files) and the `selectedText` (to 16KB).
>>>>>>> 26f050ff

While the CLI handles the final truncation, it is highly recommended that your plugin also limits the amount of context it sends.

## III. The diffing interface

To enable interactive code modifications, the plugin **MAY** expose a diffing interface. This allows the CLI to request that the IDE open a diff view, showing proposed changes to a file. The user can then review, edit, and ultimately accept or reject these changes directly within the IDE.

### `openDiff` tool

The plugin **MUST** register an `openDiff` tool on its MCP server.

- **Description:** This tool instructs the IDE to open a modifiable diff view for a specific file.
- **Request (`OpenDiffRequest`):** The tool is invoked via a `tools/call` request. The `arguments` field within the request's `params` **MUST** be an `OpenDiffRequest` object.

  ```typescript
  interface OpenDiffRequest {
    // The absolute path to the file to be diffed.
    filePath: string;
    // The proposed new content for the file.
    newContent: string;
  }
  ```

- **Response (`CallToolResult`):** The tool **MUST** immediately return a `CallToolResult` to acknowledge the request and report whether the diff view was successfully opened.
  - On Success: If the diff view was opened successfully, the response **MUST** contain empty content (i.e., `content: []`).
  - On Failure: If an error prevented the diff view from opening, the response **MUST** have `isError: true` and include a `TextContent` block in the `content` array describing the error.

  The actual outcome of the diff (acceptance or rejection) is communicated asynchronously via notifications.

### `closeDiff` tool

The plugin **MUST** register a `closeDiff` tool on its MCP server.

- **Description:** This tool instructs the IDE to close an open diff view for a specific file.
- **Request (`CloseDiffRequest`):** The tool is invoked via a `tools/call` request. The `arguments` field within the request's `params` **MUST** be an `CloseDiffRequest` object.

  ```typescript
  interface CloseDiffRequest {
    // The absolute path to the file whose diff view should be closed.
    filePath: string;
  }
  ```

- **Response (`CallToolResult`):** The tool **MUST** return a `CallToolResult`.
  - On Success: If the diff view was closed successfully, the response **MUST** include a single **TextContent** block in the content array containing the file's final content before closing.
  - On Failure: If an error prevented the diff view from closing, the response **MUST** have `isError: true` and include a `TextContent` block in the `content` array describing the error.

### `ide/diffAccepted` notification

When the user accepts the changes in a diff view (e.g., by clicking an "Apply" or "Save" button), the plugin **MUST** send an `ide/diffAccepted` notification to the CLI.

- **Payload:** The notification parameters **MUST** include the file path and the final content of the file. The content may differ from the original `newContent` if the user made manual edits in the diff view.

  ```typescript
  {
    // The absolute path to the file that was diffed.
    filePath: string;
    // The full content of the file after acceptance.
    content: string;
  }
  ```

### `ide/diffRejected` notification

When the user rejects the changes (e.g., by closing the diff view without accepting), the plugin **MUST** send an `ide/diffRejected` notification to the CLI.

- **Payload:** The notification parameters **MUST** include the file path of the rejected diff.

  ```typescript
  {
    // The absolute path to the file that was diffed.
    filePath: string;
  }
  ```

## IV. The lifecycle interface

The plugin **MUST** manage its resources and the discovery file correctly based on the IDE's lifecycle.

- **On activation (IDE startup/plugin enabled):**
  1.  Start the MCP server.
  2.  Create the discovery file.
- **On deactivation (IDE shutdown/plugin disabled):**
  1.  Stop the MCP server.
  2.  Delete the discovery file.<|MERGE_RESOLUTION|>--- conflicted
+++ resolved
@@ -1,38 +1,33 @@
-<<<<<<< HEAD
-# Auditaria CLI Companion Plugin: Interface Specification
-=======
-# Gemini CLI companion plugin: Interface specification
->>>>>>> 26f050ff
+# Auditaria CLI companion plugin: Interface specification
 
 > Last Updated: September 15, 2025
 
-This document defines the contract for building a companion plugin to enable Auditaria CLI's IDE mode. For VS Code, these features (native diffing, context awareness) are provided by the official extension ([marketplace](https://marketplace.visualstudio.com/items?itemName=Google.gemini-cli-vscode-ide-companion)). This specification is for contributors who wish to bring similar functionality to other editors like JetBrains IDEs, Sublime Text, etc.
+This document defines the contract for building a companion plugin to enable
+Auditaria CLI's IDE mode. For VS Code, these features (native diffing, context
+awareness) are provided by the official extension
+([marketplace](https://marketplace.visualstudio.com/items?itemName=Google.gemini-cli-vscode-ide-companion)).
+This specification is for contributors who wish to bring similar functionality
+to other editors like JetBrains IDEs, Sublime Text, etc.
 
 ## I. The communication interface
 
-Auditaria CLI and the IDE plugin communicate through a local communication channel.
+Auditaria CLI and the IDE plugin communicate through a local communication
+channel.
 
 ### 1. Transport layer: MCP over HTTP
 
-The plugin **MUST** run a local HTTP server that implements the **Model Context Protocol (MCP)**.
-
-- **Protocol:** The server must be a valid MCP server. We recommend using an existing MCP SDK for your language of choice if available.
-- **Endpoint:** The server should expose a single endpoint (e.g., `/mcp`) for all MCP communication.
-- **Port:** The server **MUST** listen on a dynamically assigned port (i.e., listen on port `0`).
+The plugin **MUST** run a local HTTP server that implements the **Model Context
+Protocol (MCP)**.
+
+- **Protocol:** The server must be a valid MCP server. We recommend using an
+  existing MCP SDK for your language of choice if available.
+- **Endpoint:** The server should expose a single endpoint (e.g., `/mcp`) for
+  all MCP communication.
+- **Port:** The server **MUST** listen on a dynamically assigned port (i.e.,
+  listen on port `0`).
 
 ### 2. Discovery mechanism: The port file
 
-<<<<<<< HEAD
-For Gemini CLI to connect, it needs to discover which IDE instance it's running in and what port your server is using. The plugin **MUST** facilitate this by creating a "discovery file."
-
-- **How the CLI Finds the File:** The CLI determines the Process ID (PID) of the IDE it's running in by traversing the process tree. It then looks for a discovery file that contains this PID in its name.
-- **File Location:** The file must be created in a specific directory: `os.tmpdir()/gemini/ide/`. Your plugin must create this directory if it doesn't exist.
-- **File Naming Convention:** The filename is critical and **MUST** follow the pattern:
-  `gemini-ide-server-${PID}-${PORT}.json`
-  - `${PID}`: The process ID of the parent IDE process. Your plugin must determine this PID and include it in the filename.
-  - `${PORT}`: The port your MCP server is listening on.
-- **File Content & Workspace Validation:** The file **MUST** contain a JSON object with the following structure:
-=======
 For Gemini CLI to connect, it needs to discover which IDE instance it's running
 in and what port your server is using. The plugin **MUST** facilitate this by
 creating a "discovery file."
@@ -50,7 +45,6 @@
   - `${PORT}`: The port your MCP server is listening on.
 - **File content and workspace validation:** The file **MUST** contain a JSON
   object with the following structure:
->>>>>>> 26f050ff
 
   ```json
   {
@@ -64,16 +58,17 @@
   }
   ```
   - `port` (number, required): The port of the MCP server.
-  - `workspacePath` (string, required): A list of all open workspace root paths, delimited by the OS-specific path separator (`:` for Linux/macOS, `;` for Windows). The CLI uses this path to ensure it's running in the same project folder that's open in the IDE. If the CLI's current working directory is not a sub-directory of `workspacePath`, the connection will be rejected. Your plugin **MUST** provide the correct, absolute path(s) to the root of the open workspace(s).
-  - `authToken` (string, required): A secret token for securing the connection. The CLI will include this token in an `Authorization: Bearer <token>` header on all requests.
+  - `workspacePath` (string, required): A list of all open workspace root paths,
+    delimited by the OS-specific path separator (`:` for Linux/macOS, `;` for
+    Windows). The CLI uses this path to ensure it's running in the same project
+    folder that's open in the IDE. If the CLI's current working directory is not
+    a sub-directory of `workspacePath`, the connection will be rejected. Your
+    plugin **MUST** provide the correct, absolute path(s) to the root of the
+    open workspace(s).
+  - `authToken` (string, required): A secret token for securing the connection.
+    The CLI will include this token in an `Authorization: Bearer <token>` header
+    on all requests.
   - `ideInfo` (object, required): Information about the IDE.
-<<<<<<< HEAD
-    - `name` (string, required): A short, lowercase identifier for the IDE (e.g., `vscode`, `jetbrains`).
-    - `displayName` (string, required): A user-friendly name for the IDE (e.g., `VS Code`, `JetBrains IDE`).
-
-- **Authentication:** To secure the connection, the plugin **MUST** generate a unique, secret token and include it in the discovery file. The CLI will then include this token in the `Authorization` header for all requests to the MCP server (e.g., `Authorization: Bearer a-very-secret-token`). Your server **MUST** validate this token on every request and reject any that are unauthorized.
-- **Tie-Breaking with Environment Variables (Recommended):** For the most reliable experience, your plugin **SHOULD** both create the discovery file and set the `GEMINI_CLI_IDE_SERVER_PORT` environment variable in the integrated terminal. The file serves as the primary discovery mechanism, but the environment variable is crucial for tie-breaking. If a user has multiple IDE windows open for the same workspace, the CLI uses the `GEMINI_CLI_IDE_SERVER_PORT` variable to identify and connect to the correct window's server.
-=======
     - `name` (string, required): A short, lowercase identifier for the IDE
       (e.g., `vscode`, `jetbrains`).
     - `displayName` (string, required): A user-friendly name for the IDE (e.g.,
@@ -93,25 +88,24 @@
   windows open for the same workspace, the CLI uses the
   `GEMINI_CLI_IDE_SERVER_PORT` variable to identify and connect to the correct
   window's server.
->>>>>>> 26f050ff
 
 ## II. The context interface
 
-To enable context awareness, the plugin **MAY** provide the CLI with real-time information about the user's activity in the IDE.
+To enable context awareness, the plugin **MAY** provide the CLI with real-time
+information about the user's activity in the IDE.
 
 ### `ide/contextUpdate` notification
 
-The plugin **MAY** send an `ide/contextUpdate` [notification](https://modelcontextprotocol.io/specification/2025-06-18/basic/index#notifications) to the CLI whenever the user's context changes.
-
-<<<<<<< HEAD
-- **Triggering Events:** This notification should be sent (with a recommended debounce of 50ms) when:
-=======
+The plugin **MAY** send an `ide/contextUpdate`
+[notification](https://modelcontextprotocol.io/specification/2025-06-18/basic/index#notifications)
+to the CLI whenever the user's context changes.
+
 - **Triggering events:** This notification should be sent (with a recommended
   debounce of 50ms) when:
->>>>>>> 26f050ff
   - A file is opened, closed, or focused.
   - The user's cursor position or text selection changes in the active file.
-- **Payload (`IdeContext`):** The notification parameters **MUST** be an `IdeContext` object:
+- **Payload (`IdeContext`):** The notification parameters **MUST** be an
+  `IdeContext` object:
 
   ```typescript
   interface IdeContext {
@@ -139,17 +133,15 @@
   }
   ```
 
-  **Note:** The `openFiles` list should only include files that exist on disk. Virtual files (e.g., unsaved files without a path, editor settings pages) **MUST** be excluded.
+  **Note:** The `openFiles` list should only include files that exist on disk.
+  Virtual files (e.g., unsaved files without a path, editor settings pages)
+  **MUST** be excluded.
 
 ### How the CLI uses this context
 
-After receiving the `IdeContext` object, the CLI performs several normalization and truncation steps before sending the information to the model.
-
-<<<<<<< HEAD
-- **File Ordering:** The CLI uses the `timestamp` field to determine the most recently used files. It sorts the `openFiles` list based on this value. Therefore, your plugin **MUST** provide an accurate Unix timestamp for when a file was last focused.
-- **Active File:** The CLI considers only the most recent file (after sorting) to be the "active" file. It will ignore the `isActive` flag on all other files and clear their `cursor` and `selectedText` fields. Your plugin should focus on setting `isActive: true` and providing cursor/selection details only for the currently focused file.
-- **Truncation:** To manage token limits, the CLI truncates both the file list (to 10 files) and the `selectedText` (to 16KB).
-=======
+After receiving the `IdeContext` object, the CLI performs several normalization
+and truncation steps before sending the information to the model.
+
 - **File ordering:** The CLI uses the `timestamp` field to determine the most
   recently used files. It sorts the `openFiles` list based on this value.
   Therefore, your plugin **MUST** provide an accurate Unix timestamp for when a
@@ -161,20 +153,26 @@
   the currently focused file.
 - **Truncation:** To manage token limits, the CLI truncates both the file list
   (to 10 files) and the `selectedText` (to 16KB).
->>>>>>> 26f050ff
-
-While the CLI handles the final truncation, it is highly recommended that your plugin also limits the amount of context it sends.
+
+While the CLI handles the final truncation, it is highly recommended that your
+plugin also limits the amount of context it sends.
 
 ## III. The diffing interface
 
-To enable interactive code modifications, the plugin **MAY** expose a diffing interface. This allows the CLI to request that the IDE open a diff view, showing proposed changes to a file. The user can then review, edit, and ultimately accept or reject these changes directly within the IDE.
+To enable interactive code modifications, the plugin **MAY** expose a diffing
+interface. This allows the CLI to request that the IDE open a diff view, showing
+proposed changes to a file. The user can then review, edit, and ultimately
+accept or reject these changes directly within the IDE.
 
 ### `openDiff` tool
 
 The plugin **MUST** register an `openDiff` tool on its MCP server.
 
-- **Description:** This tool instructs the IDE to open a modifiable diff view for a specific file.
-- **Request (`OpenDiffRequest`):** The tool is invoked via a `tools/call` request. The `arguments` field within the request's `params` **MUST** be an `OpenDiffRequest` object.
+- **Description:** This tool instructs the IDE to open a modifiable diff view
+  for a specific file.
+- **Request (`OpenDiffRequest`):** The tool is invoked via a `tools/call`
+  request. The `arguments` field within the request's `params` **MUST** be an
+  `OpenDiffRequest` object.
 
   ```typescript
   interface OpenDiffRequest {
@@ -185,18 +183,27 @@
   }
   ```
 
-- **Response (`CallToolResult`):** The tool **MUST** immediately return a `CallToolResult` to acknowledge the request and report whether the diff view was successfully opened.
-  - On Success: If the diff view was opened successfully, the response **MUST** contain empty content (i.e., `content: []`).
-  - On Failure: If an error prevented the diff view from opening, the response **MUST** have `isError: true` and include a `TextContent` block in the `content` array describing the error.
-
-  The actual outcome of the diff (acceptance or rejection) is communicated asynchronously via notifications.
+- **Response (`CallToolResult`):** The tool **MUST** immediately return a
+  `CallToolResult` to acknowledge the request and report whether the diff view
+  was successfully opened.
+  - On Success: If the diff view was opened successfully, the response **MUST**
+    contain empty content (i.e., `content: []`).
+  - On Failure: If an error prevented the diff view from opening, the response
+    **MUST** have `isError: true` and include a `TextContent` block in the
+    `content` array describing the error.
+
+  The actual outcome of the diff (acceptance or rejection) is communicated
+  asynchronously via notifications.
 
 ### `closeDiff` tool
 
 The plugin **MUST** register a `closeDiff` tool on its MCP server.
 
-- **Description:** This tool instructs the IDE to close an open diff view for a specific file.
-- **Request (`CloseDiffRequest`):** The tool is invoked via a `tools/call` request. The `arguments` field within the request's `params` **MUST** be an `CloseDiffRequest` object.
+- **Description:** This tool instructs the IDE to close an open diff view for a
+  specific file.
+- **Request (`CloseDiffRequest`):** The tool is invoked via a `tools/call`
+  request. The `arguments` field within the request's `params` **MUST** be an
+  `CloseDiffRequest` object.
 
   ```typescript
   interface CloseDiffRequest {
@@ -206,14 +213,22 @@
   ```
 
 - **Response (`CallToolResult`):** The tool **MUST** return a `CallToolResult`.
-  - On Success: If the diff view was closed successfully, the response **MUST** include a single **TextContent** block in the content array containing the file's final content before closing.
-  - On Failure: If an error prevented the diff view from closing, the response **MUST** have `isError: true` and include a `TextContent` block in the `content` array describing the error.
+  - On Success: If the diff view was closed successfully, the response **MUST**
+    include a single **TextContent** block in the content array containing the
+    file's final content before closing.
+  - On Failure: If an error prevented the diff view from closing, the response
+    **MUST** have `isError: true` and include a `TextContent` block in the
+    `content` array describing the error.
 
 ### `ide/diffAccepted` notification
 
-When the user accepts the changes in a diff view (e.g., by clicking an "Apply" or "Save" button), the plugin **MUST** send an `ide/diffAccepted` notification to the CLI.
-
-- **Payload:** The notification parameters **MUST** include the file path and the final content of the file. The content may differ from the original `newContent` if the user made manual edits in the diff view.
+When the user accepts the changes in a diff view (e.g., by clicking an "Apply"
+or "Save" button), the plugin **MUST** send an `ide/diffAccepted` notification
+to the CLI.
+
+- **Payload:** The notification parameters **MUST** include the file path and
+  the final content of the file. The content may differ from the original
+  `newContent` if the user made manual edits in the diff view.
 
   ```typescript
   {
@@ -226,9 +241,12 @@
 
 ### `ide/diffRejected` notification
 
-When the user rejects the changes (e.g., by closing the diff view without accepting), the plugin **MUST** send an `ide/diffRejected` notification to the CLI.
-
-- **Payload:** The notification parameters **MUST** include the file path of the rejected diff.
+When the user rejects the changes (e.g., by closing the diff view without
+accepting), the plugin **MUST** send an `ide/diffRejected` notification to the
+CLI.
+
+- **Payload:** The notification parameters **MUST** include the file path of the
+  rejected diff.
 
   ```typescript
   {
@@ -239,7 +257,8 @@
 
 ## IV. The lifecycle interface
 
-The plugin **MUST** manage its resources and the discovery file correctly based on the IDE's lifecycle.
+The plugin **MUST** manage its resources and the discovery file correctly based
+on the IDE's lifecycle.
 
 - **On activation (IDE startup/plugin enabled):**
   1.  Start the MCP server.
