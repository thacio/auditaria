/**
 * @license
 * Copyright 2025 Google LLC
 * SPDX-License-Identifier: Apache-2.0
 */
import { t } from '@thacio/auditaria-cli-core';

import { useState, useCallback } from 'react';
import { LoadedSettings, SettingScope } from '../../config/settings.js';
import { type HistoryItem, MessageType } from '../types.js';
import {
  allowEditorTypeInSandbox,
  checkHasEditorType,
  EditorType,
<<<<<<< HEAD
} from '@thacio/auditaria-cli-core';
import { SettingsContext } from '../contexts/SettingsContext.js';
=======
} from '@google/gemini-cli-core';
>>>>>>> 52e340a1

interface UseEditorSettingsReturn {
  isEditorDialogOpen: boolean;
  openEditorDialog: () => void;
  handleEditorSelect: (
    editorType: EditorType | undefined,
    scope: SettingScope,
  ) => void;
  exitEditorDialog: () => void;
}

export const useEditorSettings = (
  loadedSettings: LoadedSettings,
  setEditorError: (error: string | null) => void,
  addItem: (item: Omit<HistoryItem, 'id'>, timestamp: number) => void,
): UseEditorSettingsReturn => {
  const [isEditorDialogOpen, setIsEditorDialogOpen] = useState(false);

  const openEditorDialog = useCallback(() => {
    setIsEditorDialogOpen(true);
  }, []);

  const handleEditorSelect = useCallback(
    (editorType: EditorType | undefined, scope: SettingScope) => {
      if (
        editorType &&
        (!checkHasEditorType(editorType) ||
          !allowEditorTypeInSandbox(editorType))
      ) {
        return;
      }

      try {
        loadedSettings.setValue(scope, 'preferredEditor', editorType);
        addItem(
          {
            type: MessageType.INFO,
            text: editorType 
              ? t('editor.preference_set', 'Editor preference set to "{editor}" in {scope} settings.', { editor: editorType, scope })
              : t('editor.preference_cleared', 'Editor preference cleared in {scope} settings.', { scope }),
          },
          Date.now(),
        );
        setEditorError(null);
        setIsEditorDialogOpen(false);
      } catch (error) {
        setEditorError(t('editor.failed_to_set', 'Failed to set editor preference: {error}', { error: error instanceof Error ? error.message : String(error) }));
      }
    },
    [loadedSettings, setEditorError, addItem],
  );

  const exitEditorDialog = useCallback(() => {
    setIsEditorDialogOpen(false);
  }, []);

  return {
    isEditorDialogOpen,
    openEditorDialog,
    handleEditorSelect,
    exitEditorDialog,
  };
};<|MERGE_RESOLUTION|>--- conflicted
+++ resolved
@@ -12,12 +12,8 @@
   allowEditorTypeInSandbox,
   checkHasEditorType,
   EditorType,
-<<<<<<< HEAD
 } from '@thacio/auditaria-cli-core';
 import { SettingsContext } from '../contexts/SettingsContext.js';
-=======
-} from '@google/gemini-cli-core';
->>>>>>> 52e340a1
 
 interface UseEditorSettingsReturn {
   isEditorDialogOpen: boolean;
