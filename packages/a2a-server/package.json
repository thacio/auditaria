--- conflicted
+++ resolved
@@ -1,11 +1,6 @@
 {
-<<<<<<< HEAD
   "name": "@thacio/auditaria-cli-a2a-server",
-  "version": "0.4.0",
-=======
-  "name": "@google/gemini-cli-a2a-server",
   "version": "0.6.0-nightly",
->>>>>>> 0d03f4ea
   "private": true,
   "description": "Gemini CLI A2A Server",
   "repository": {
