--- conflicted
+++ resolved
@@ -275,13 +275,6 @@
     if (!this.geminiDir) {
       throw new Error('Checkpoint file path not set.');
     }
-<<<<<<< HEAD
-    // Sanitize tag to prevent directory traversal attacks
-    let sanitizedTag = tag.replace(/[^a-zA-Z0-9-_]/g, '');
-    if (!sanitizedTag) {
-      console.error(t('checkpoint.tag_sanitized_empty', 'Sanitized tag is empty setting to "default".'));
-      sanitizedTag = 'default';
-=======
     // Encode the tag to handle all special characters safely.
     const encodedTag = encodeTagName(tag);
     return path.join(this.geminiDir, `checkpoint-${encodedTag}.json`);
@@ -311,7 +304,6 @@
       if (nodeError.code !== 'ENOENT') {
         throw error; // A real error occurred, rethrow it.
       }
->>>>>>> 8c0c8d77
     }
 
     // 3. If neither path exists, return the new encoded path as the canonical one.
