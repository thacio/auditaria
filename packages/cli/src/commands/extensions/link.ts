/**
 * @license
 * Copyright 2025 Google LLC
 * SPDX-License-Identifier: Apache-2.0
 */

import type { CommandModule } from 'yargs';
import {
  installOrUpdateExtension,
  requestConsentNonInteractive,
} from '../../config/extension.js';
<<<<<<< HEAD
import type { ExtensionInstallMetadata } from '@thacio/auditaria-cli-core';
import { t } from '@thacio/auditaria-cli-core';
=======
import {
  debugLogger,
  type ExtensionInstallMetadata,
} from '@google/gemini-cli-core';
>>>>>>> 995ae717

import { getErrorMessage } from '../../utils/errors.js';

interface InstallArgs {
  path: string;
}

export async function handleLink(args: InstallArgs) {
  try {
    const installMetadata: ExtensionInstallMetadata = {
      source: args.path,
      type: 'link',
    };
    const extensionName = await installOrUpdateExtension(
      installMetadata,
      requestConsentNonInteractive,
    );
<<<<<<< HEAD
    console.log(
      t(
        'commands.extensions.link.success',
        'Extension "{extensionName}" linked successfully and enabled.',
        { extensionName },
      ),
=======
    debugLogger.log(
      `Extension "${extensionName}" linked successfully and enabled.`,
>>>>>>> 995ae717
    );
  } catch (error) {
    debugLogger.error(getErrorMessage(error));
    process.exit(1);
  }
}

export const linkCommand: CommandModule = {
  command: 'link <path>',
  describe: t(
    'commands.extensions.link.description',
    'Links an extension from a local path. Updates made to the local path will always be reflected.',
  ),
  builder: (yargs) =>
    yargs
      .positional('path', {
        describe: t(
          'commands.extensions.link.path_description',
          'The name of the extension to link.',
        ),
        type: 'string',
      })
      .check((_) => true),
  handler: async (argv) => {
    await handleLink({
      path: argv['path'] as string,
    });
  },
};<|MERGE_RESOLUTION|>--- conflicted
+++ resolved
@@ -9,15 +9,11 @@
   installOrUpdateExtension,
   requestConsentNonInteractive,
 } from '../../config/extension.js';
-<<<<<<< HEAD
-import type { ExtensionInstallMetadata } from '@thacio/auditaria-cli-core';
-import { t } from '@thacio/auditaria-cli-core';
-=======
 import {
   debugLogger,
+  t,
   type ExtensionInstallMetadata,
-} from '@google/gemini-cli-core';
->>>>>>> 995ae717
+} from '@thacio/auditaria-cli-core';
 
 import { getErrorMessage } from '../../utils/errors.js';
 
@@ -35,17 +31,12 @@
       installMetadata,
       requestConsentNonInteractive,
     );
-<<<<<<< HEAD
-    console.log(
+    debugLogger.log(
       t(
         'commands.extensions.link.success',
         'Extension "{extensionName}" linked successfully and enabled.',
         { extensionName },
       ),
-=======
-    debugLogger.log(
-      `Extension "${extensionName}" linked successfully and enabled.`,
->>>>>>> 995ae717
     );
   } catch (error) {
     debugLogger.error(getErrorMessage(error));
