--- conflicted
+++ resolved
@@ -12,11 +12,8 @@
   ToolCallConfirmationDetails,
   ToolConfirmationOutcome,
   ToolResultDisplay,
-<<<<<<< HEAD
   UserTierId,
-=======
   RetrieveUserQuotaResponse,
->>>>>>> 69188c85
 } from '@google/gemini-cli-core';
 import type { PartListUnion } from '@google/genai';
 import { type ReactNode } from 'react';
