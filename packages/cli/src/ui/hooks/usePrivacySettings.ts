--- conflicted
+++ resolved
@@ -3,10 +3,7 @@
  * Copyright 2025 Google LLC
  * SPDX-License-Identifier: Apache-2.0
  */
-<<<<<<< HEAD
-=======
 import { t } from '@google/gemini-cli-core';
->>>>>>> 3f388ee1
 
 import { useState, useEffect, useCallback } from 'react';
 import {
@@ -91,9 +88,9 @@
 function getCodeAssistServerOrFail(config: Config): CodeAssistServer {
   const server = getCodeAssistServer(config);
   if (server === undefined) {
-    throw new Error('Oauth not being used');
+    throw new Error(t('privacy.oauth_not_used', 'Oauth not being used'));
   } else if (server.projectId === undefined) {
-    throw new Error('CodeAssist server is missing a project ID');
+    throw new Error(t('privacy.no_current_tier', 'CodeAssist server is missing a project ID'));
   }
   return server;
 }
@@ -109,7 +106,7 @@
     },
   });
   if (!loadRes.currentTier) {
-    throw new Error('User does not have a current tier');
+    throw new Error(t('privacy.no_current_tier', 'User does not have a current tier'));
   }
   return loadRes.currentTier.id;
 }
