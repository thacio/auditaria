--- conflicted
+++ resolved
@@ -6,13 +6,10 @@
 
 import { useState, useRef, useCallback, useEffect, useMemo } from 'react';
 import type { HistoryItem } from '../types.js';
-<<<<<<< HEAD
 // WEB_INTERFACE_START: Web interface context import
 import { useWebInterface } from '../contexts/WebInterfaceContext.js';
 // WEB_INTERFACE_END
-=======
 import type { ChatRecordingService } from '@google/gemini-cli-core/src/services/chatRecordingService.js';
->>>>>>> e1c711f5
 
 // Type for the updater function passed to updateHistoryItem
 type HistoryItemUpdater = (
@@ -93,16 +90,6 @@
         return [...prevHistory, newItem];
       });
 
-<<<<<<< HEAD
-      // WEB_INTERFACE_START: Broadcast new messages to web interface
-      // Broadcast to web interface if available
-      webInterface?.broadcastMessage(newItem);
-      // WEB_INTERFACE_END
-
-      return id; // Return the generated ID (even if not added, to keep signature)
-    },
-    [getNextMessageId, /* WEB_INTERFACE_START */ webInterface /* WEB_INTERFACE_END */],
-=======
       // Record UI-specific messages, but don't do it if we're actually loading
       // an existing session.
       if (!isResuming && chatRecordingService) {
@@ -140,10 +127,18 @@
         }
       }
 
+      // WEB_INTERFACE_START: Broadcast new messages to web interface
+      // Broadcast to web interface if available
+      webInterface?.broadcastMessage(newItem);
+      // WEB_INTERFACE_END
+
       return id; // Return the generated ID (even if not added, to keep signature)
     },
-    [getNextMessageId, chatRecordingService],
->>>>>>> e1c711f5
+    [
+      getNextMessageId,
+      chatRecordingService,
+      /* WEB_INTERFACE_START */ webInterface /* WEB_INTERFACE_END */,
+    ],
   );
 
   /**
@@ -177,7 +172,7 @@
   const clearItems = useCallback(() => {
     setHistory([]);
     messageIdCounterRef.current = 0;
-    
+
     // WEB_INTERFACE_START: Broadcast clear command to web interface
     // Broadcast clear to web interface if available
     if (webInterface?.service) {
