/**
 * @license
 * Copyright 2025 Google LLC
 * SPDX-License-Identifier: Apache-2.0
 */

import type { LogRecord } from '@opentelemetry/api-logs';
import { logs } from '@opentelemetry/api-logs';
import type { Config } from '../config/config.js';
import { SERVICE_NAME } from './constants.js';
import {
  EVENT_API_ERROR,
  EVENT_API_RESPONSE,
  EVENT_TOOL_CALL,
} from './types.js';
import type {
  ApiErrorEvent,
  ApiRequestEvent,
  ApiResponseEvent,
  FileOperationEvent,
  IdeConnectionEvent,
  StartSessionEvent,
  ToolCallEvent,
  UserPromptEvent,
  FlashFallbackEvent,
  NextSpeakerCheckEvent,
  LoopDetectedEvent,
  LoopDetectionDisabledEvent,
  SlashCommandEvent,
  ConversationFinishedEvent,
  KittySequenceOverflowEvent,
  ChatCompressionEvent,
  MalformedJsonResponseEvent,
  InvalidChunkEvent,
  ContentRetryEvent,
  ContentRetryFailureEvent,
  RipgrepFallbackEvent,
  ToolOutputTruncatedEvent,
  ModelRoutingEvent,
  ExtensionDisableEvent,
  ExtensionEnableEvent,
  ExtensionUninstallEvent,
  ExtensionInstallEvent,
  ModelSlashCommandEvent,
  SmartEditStrategyEvent,
  SmartEditCorrectionEvent,
  AgentStartEvent,
  AgentFinishEvent,
  WebFetchFallbackAttemptEvent,
  ExtensionUpdateEvent,
} from './types.js';
import {
  recordApiErrorMetrics,
  recordToolCallMetrics,
  recordChatCompressionMetrics,
  recordFileOperationMetric,
  recordInvalidChunk,
  recordContentRetry,
  recordContentRetryFailure,
  recordModelRoutingMetrics,
  recordModelSlashCommand,
  getConventionAttributes,
  recordTokenUsageMetrics,
  recordApiResponseMetrics,
  recordAgentRunMetrics,
} from './metrics.js';
import { isTelemetrySdkInitialized } from './sdk.js';
import type { UiEvent } from './uiTelemetry.js';
import { uiTelemetryService } from './uiTelemetry.js';
import { ClearcutLogger } from './clearcut-logger/clearcut-logger.js';

export function logCliConfiguration(
  config: Config,
  event: StartSessionEvent,
): void {
  // EXTERNAL TELEMETRY DISABLED: ClearcutLogger is already disabled via getInstance
  ClearcutLogger.getInstance(config)?.logStartSessionEvent(event);

  // EXTERNAL TELEMETRY DISABLED: Skip OpenTelemetry external logging but keep local metrics
  // OpenTelemetry logger.emit() would send configuration data externally
  return;

  if (!isTelemetrySdkInitialized()) return;

  const logger = logs.getLogger(SERVICE_NAME);
  const logRecord: LogRecord = {
    body: event.toLogBody(),
    attributes: event.toOpenTelemetryAttributes(config),
  };
  logger.emit(logRecord);
}

export function logUserPrompt(config: Config, event: UserPromptEvent): void {
  // EXTERNAL TELEMETRY DISABLED: ClearcutLogger is already disabled via getInstance
  ClearcutLogger.getInstance(config)?.logNewPromptEvent(event);

  // EXTERNAL TELEMETRY DISABLED: Skip OpenTelemetry external logging of user prompts
  // This prevents sensitive user prompt data from being sent externally
  return;

  if (!isTelemetrySdkInitialized()) return;

  const logger = logs.getLogger(SERVICE_NAME);

  const logRecord: LogRecord = {
    body: event.toLogBody(),
    attributes: event.toOpenTelemetryAttributes(config),
  };
  logger.emit(logRecord);
}

export function logToolCall(config: Config, event: ToolCallEvent): void {
  // KEEP LOCAL UI TELEMETRY: This stays local for UI display
  const uiEvent = {
    ...event,
    'event.name': EVENT_TOOL_CALL,
    'event.timestamp': new Date().toISOString(),
  } as UiEvent;
  uiTelemetryService.addEvent(uiEvent);

  // EXTERNAL TELEMETRY DISABLED: ClearcutLogger is already disabled via getInstance
  ClearcutLogger.getInstance(config)?.logToolCallEvent(event);

  // EXTERNAL TELEMETRY DISABLED: Skip OpenTelemetry external logging but keep local metrics
  // OpenTelemetry logger.emit() would send tool call data externally
  // Upstream refactored to use event.toLogBody() and event.toOpenTelemetryAttributes(config),
  // but we skip the external logging entirely

  // KEEP LOCAL METRICS: These are used for local statistics
  recordToolCallMetrics(config, event.duration_ms, {
    function_name: event.function_name,
    success: event.success,
    decision: event.decision,
    tool_type: event.tool_type,
    ...(event.metadata
      ? {
          model_added_lines: event.metadata['model_added_lines'],
          model_removed_lines: event.metadata['model_removed_lines'],
          user_added_lines: event.metadata['user_added_lines'],
          user_removed_lines: event.metadata['user_removed_lines'],
        }
      : {}),
  });
}

export function logToolOutputTruncated(
  config: Config,
  event: ToolOutputTruncatedEvent,
): void {
  ClearcutLogger.getInstance(config)?.logToolOutputTruncatedEvent(event);
  if (!isTelemetrySdkInitialized()) return;

  const logger = logs.getLogger(SERVICE_NAME);
  const logRecord: LogRecord = {
    body: event.toLogBody(),
    attributes: event.toOpenTelemetryAttributes(config),
  };
  logger.emit(logRecord);
}

export function logFileOperation(
  config: Config,
  event: FileOperationEvent,
): void {
  ClearcutLogger.getInstance(config)?.logFileOperationEvent(event);
  if (!isTelemetrySdkInitialized()) return;

  const logger = logs.getLogger(SERVICE_NAME);
  const logRecord: LogRecord = {
    body: event.toLogBody(),
    attributes: event.toOpenTelemetryAttributes(config),
  };
  logger.emit(logRecord);

  recordFileOperationMetric(config, {
    operation: event.operation,
    lines: event.lines,
    mimetype: event.mimetype,
    extension: event.extension,
    programming_language: event.programming_language,
  });
}

export function logApiRequest(config: Config, event: ApiRequestEvent): void {
  // EXTERNAL TELEMETRY DISABLED: ClearcutLogger is already disabled via getInstance
  ClearcutLogger.getInstance(config)?.logApiRequestEvent(event);

  // EXTERNAL TELEMETRY DISABLED: Skip OpenTelemetry external logging of API requests
  // This prevents API request data from being sent externally
  return;

  if (!isTelemetrySdkInitialized()) return;

  const logger = logs.getLogger(SERVICE_NAME);
  const logRecord: LogRecord = {
    body: event.toLogBody(),
    attributes: event.toOpenTelemetryAttributes(config),
  };
  logger.emit(logRecord);
}

export function logFlashFallback(
  config: Config,
  event: FlashFallbackEvent,
): void {
  ClearcutLogger.getInstance(config)?.logFlashFallbackEvent();
  if (!isTelemetrySdkInitialized()) return;

  const logger = logs.getLogger(SERVICE_NAME);
  const logRecord: LogRecord = {
    body: event.toLogBody(),
    attributes: event.toOpenTelemetryAttributes(config),
  };
  logger.emit(logRecord);
}

export function logRipgrepFallback(
  config: Config,
  event: RipgrepFallbackEvent,
): void {
  ClearcutLogger.getInstance(config)?.logRipgrepFallbackEvent();
  if (!isTelemetrySdkInitialized()) return;

  const logger = logs.getLogger(SERVICE_NAME);
  const logRecord: LogRecord = {
    body: event.toLogBody(),
    attributes: event.toOpenTelemetryAttributes(config),
  };
  logger.emit(logRecord);
}

export function logApiError(config: Config, event: ApiErrorEvent): void {
  // KEEP LOCAL UI TELEMETRY: This stays local for UI display
  const uiEvent = {
    ...event,
    'event.name': EVENT_API_ERROR,
    'event.timestamp': new Date().toISOString(),
  } as UiEvent;
  uiTelemetryService.addEvent(uiEvent);

  // EXTERNAL TELEMETRY DISABLED: ClearcutLogger is already disabled via getInstance
  ClearcutLogger.getInstance(config)?.logApiErrorEvent(event);

<<<<<<< HEAD
  // EXTERNAL TELEMETRY DISABLED: Skip OpenTelemetry external logging but keep local metrics
  // OpenTelemetry logger.emit() would send API error data externally
  // Upstream refactored to use event.toLogBody() and event.toOpenTelemetryAttributes(config),
  // but we skip the external logging entirely

  // KEEP LOCAL METRICS: These are used for local statistics
=======
  const logger = logs.getLogger(SERVICE_NAME);
  logger.emit(event.toLogRecord(config));
  logger.emit(event.toSemanticLogRecord(config));

>>>>>>> 70996bfd
  recordApiErrorMetrics(config, event.duration_ms, {
    model: event.model,
    status_code: event.status_code,
    error_type: event.error_type,
  });

  // Record GenAI operation duration for errors
  recordApiResponseMetrics(config, event.duration_ms, {
    model: event.model,
    status_code: event.status_code,
    genAiAttributes: {
      ...getConventionAttributes(event),
      'error.type': event.error_type || 'unknown',
    },
  });
}

export function logApiResponse(config: Config, event: ApiResponseEvent): void {
  // KEEP LOCAL UI TELEMETRY: This stays local for UI display
  const uiEvent = {
    ...event,
    'event.name': EVENT_API_RESPONSE,
    'event.timestamp': new Date().toISOString(),
  } as UiEvent;
  uiTelemetryService.addEvent(uiEvent);

  // EXTERNAL TELEMETRY DISABLED: ClearcutLogger is already disabled via getInstance
  ClearcutLogger.getInstance(config)?.logApiResponseEvent(event);

<<<<<<< HEAD
  // EXTERNAL TELEMETRY DISABLED: Skip OpenTelemetry external logging but keep local metrics
  // OpenTelemetry logger.emit() would send API response data externally
  // Upstream refactored to use event.toLogBody() and event.toOpenTelemetryAttributes(config),
  // but we skip the external logging entirely
=======
  const logger = logs.getLogger(SERVICE_NAME);
  logger.emit(event.toLogRecord(config));
  logger.emit(event.toSemanticLogRecord(config));
>>>>>>> 70996bfd

  // KEEP LOCAL METRICS: These are used for local statistics and UI display
  const conventionAttributes = getConventionAttributes(event);

  recordApiResponseMetrics(config, event.duration_ms, {
    model: event.model,
    status_code: event.status_code,
    genAiAttributes: conventionAttributes,
  });

  const tokenUsageData = [
    { count: event.usage.input_token_count, type: 'input' as const },
    { count: event.usage.output_token_count, type: 'output' as const },
    { count: event.usage.cached_content_token_count, type: 'cache' as const },
    { count: event.usage.thoughts_token_count, type: 'thought' as const },
    { count: event.usage.tool_token_count, type: 'tool' as const },
  ];

  for (const { count, type } of tokenUsageData) {
    recordTokenUsageMetrics(config, count, {
      model: event.model,
      type,
      genAiAttributes: conventionAttributes,
    });
  }
}

export function logLoopDetected(
  config: Config,
  event: LoopDetectedEvent,
): void {
  ClearcutLogger.getInstance(config)?.logLoopDetectedEvent(event);
  if (!isTelemetrySdkInitialized()) return;

  const logger = logs.getLogger(SERVICE_NAME);
  const logRecord: LogRecord = {
    body: event.toLogBody(),
    attributes: event.toOpenTelemetryAttributes(config),
  };
  logger.emit(logRecord);
}

export function logLoopDetectionDisabled(
  config: Config,
  event: LoopDetectionDisabledEvent,
): void {
  ClearcutLogger.getInstance(config)?.logLoopDetectionDisabledEvent();
  if (!isTelemetrySdkInitialized()) return;

  const logger = logs.getLogger(SERVICE_NAME);
  const logRecord: LogRecord = {
    body: event.toLogBody(),
    attributes: event.toOpenTelemetryAttributes(config),
  };
  logger.emit(logRecord);
}

export function logNextSpeakerCheck(
  config: Config,
  event: NextSpeakerCheckEvent,
): void {
  ClearcutLogger.getInstance(config)?.logNextSpeakerCheck(event);
  if (!isTelemetrySdkInitialized()) return;

  const logger = logs.getLogger(SERVICE_NAME);
  const logRecord: LogRecord = {
    body: event.toLogBody(),
    attributes: event.toOpenTelemetryAttributes(config),
  };
  logger.emit(logRecord);
}

export function logSlashCommand(
  config: Config,
  event: SlashCommandEvent,
): void {
  ClearcutLogger.getInstance(config)?.logSlashCommandEvent(event);
  if (!isTelemetrySdkInitialized()) return;

  const logger = logs.getLogger(SERVICE_NAME);
  const logRecord: LogRecord = {
    body: event.toLogBody(),
    attributes: event.toOpenTelemetryAttributes(config),
  };
  logger.emit(logRecord);
}

export function logIdeConnection(
  config: Config,
  event: IdeConnectionEvent,
): void {
  ClearcutLogger.getInstance(config)?.logIdeConnectionEvent(event);
  if (!isTelemetrySdkInitialized()) return;

  const logger = logs.getLogger(SERVICE_NAME);
  const logRecord: LogRecord = {
    body: event.toLogBody(),
    attributes: event.toOpenTelemetryAttributes(config),
  };
  logger.emit(logRecord);
}

export function logConversationFinishedEvent(
  config: Config,
  event: ConversationFinishedEvent,
): void {
  ClearcutLogger.getInstance(config)?.logConversationFinishedEvent(event);
  if (!isTelemetrySdkInitialized()) return;

  const logger = logs.getLogger(SERVICE_NAME);
  const logRecord: LogRecord = {
    body: event.toLogBody(),
    attributes: event.toOpenTelemetryAttributes(config),
  };
  logger.emit(logRecord);
}

export function logChatCompression(
  config: Config,
  event: ChatCompressionEvent,
): void {
  ClearcutLogger.getInstance(config)?.logChatCompressionEvent(event);

  const logger = logs.getLogger(SERVICE_NAME);
  const logRecord: LogRecord = {
    body: event.toLogBody(),
    attributes: event.toOpenTelemetryAttributes(config),
  };
  logger.emit(logRecord);

  recordChatCompressionMetrics(config, {
    tokens_before: event.tokens_before,
    tokens_after: event.tokens_after,
  });
}

export function logKittySequenceOverflow(
  config: Config,
  event: KittySequenceOverflowEvent,
): void {
  ClearcutLogger.getInstance(config)?.logKittySequenceOverflowEvent(event);
  if (!isTelemetrySdkInitialized()) return;
  const logger = logs.getLogger(SERVICE_NAME);
  const logRecord: LogRecord = {
    body: event.toLogBody(),
    attributes: event.toOpenTelemetryAttributes(config),
  };
  logger.emit(logRecord);
}

export function logMalformedJsonResponse(
  config: Config,
  event: MalformedJsonResponseEvent,
): void {
  ClearcutLogger.getInstance(config)?.logMalformedJsonResponseEvent(event);
  if (!isTelemetrySdkInitialized()) return;

  const logger = logs.getLogger(SERVICE_NAME);
  const logRecord: LogRecord = {
    body: event.toLogBody(),
    attributes: event.toOpenTelemetryAttributes(config),
  };
  logger.emit(logRecord);
}

export function logInvalidChunk(
  config: Config,
  event: InvalidChunkEvent,
): void {
  ClearcutLogger.getInstance(config)?.logInvalidChunkEvent(event);
  if (!isTelemetrySdkInitialized()) return;

  const logger = logs.getLogger(SERVICE_NAME);
  const logRecord: LogRecord = {
    body: event.toLogBody(),
    attributes: event.toOpenTelemetryAttributes(config),
  };
  logger.emit(logRecord);
  recordInvalidChunk(config);
}

export function logContentRetry(
  config: Config,
  event: ContentRetryEvent,
): void {
  ClearcutLogger.getInstance(config)?.logContentRetryEvent(event);
  if (!isTelemetrySdkInitialized()) return;

  const logger = logs.getLogger(SERVICE_NAME);
  const logRecord: LogRecord = {
    body: event.toLogBody(),
    attributes: event.toOpenTelemetryAttributes(config),
  };
  logger.emit(logRecord);
  recordContentRetry(config);
}

export function logContentRetryFailure(
  config: Config,
  event: ContentRetryFailureEvent,
): void {
  ClearcutLogger.getInstance(config)?.logContentRetryFailureEvent(event);
  if (!isTelemetrySdkInitialized()) return;

  const logger = logs.getLogger(SERVICE_NAME);
  const logRecord: LogRecord = {
    body: event.toLogBody(),
    attributes: event.toOpenTelemetryAttributes(config),
  };
  logger.emit(logRecord);
  recordContentRetryFailure(config);
}

export function logModelRouting(
  config: Config,
  event: ModelRoutingEvent,
): void {
  ClearcutLogger.getInstance(config)?.logModelRoutingEvent(event);
  if (!isTelemetrySdkInitialized()) return;

  const logger = logs.getLogger(SERVICE_NAME);
  const logRecord: LogRecord = {
    body: event.toLogBody(),
    attributes: event.toOpenTelemetryAttributes(config),
  };
  logger.emit(logRecord);
  recordModelRoutingMetrics(config, event);
}

export function logModelSlashCommand(
  config: Config,
  event: ModelSlashCommandEvent,
): void {
  ClearcutLogger.getInstance(config)?.logModelSlashCommandEvent(event);
  if (!isTelemetrySdkInitialized()) return;

  const logger = logs.getLogger(SERVICE_NAME);
  const logRecord: LogRecord = {
    body: event.toLogBody(),
    attributes: event.toOpenTelemetryAttributes(config),
  };
  logger.emit(logRecord);
  recordModelSlashCommand(config, event);
}

export function logExtensionInstallEvent(
  config: Config,
  event: ExtensionInstallEvent,
): void {
  ClearcutLogger.getInstance(config)?.logExtensionInstallEvent(event);
  if (!isTelemetrySdkInitialized()) return;

  const logger = logs.getLogger(SERVICE_NAME);
  const logRecord: LogRecord = {
    body: event.toLogBody(),
    attributes: event.toOpenTelemetryAttributes(config),
  };
  logger.emit(logRecord);
}

export function logExtensionUninstall(
  config: Config,
  event: ExtensionUninstallEvent,
): void {
  ClearcutLogger.getInstance(config)?.logExtensionUninstallEvent(event);
  if (!isTelemetrySdkInitialized()) return;

  const logger = logs.getLogger(SERVICE_NAME);
  const logRecord: LogRecord = {
    body: event.toLogBody(),
    attributes: event.toOpenTelemetryAttributes(config),
  };
  logger.emit(logRecord);
}

export function logExtensionUpdateEvent(
  config: Config,
  event: ExtensionUpdateEvent,
): void {
  ClearcutLogger.getInstance(config)?.logExtensionUpdateEvent(event);
  if (!isTelemetrySdkInitialized()) return;

  const logger = logs.getLogger(SERVICE_NAME);
  const logRecord: LogRecord = {
    body: event.toLogBody(),
    attributes: event.toOpenTelemetryAttributes(config),
  };
  logger.emit(logRecord);
}

export function logExtensionEnable(
  config: Config,
  event: ExtensionEnableEvent,
): void {
  ClearcutLogger.getInstance(config)?.logExtensionEnableEvent(event);
  if (!isTelemetrySdkInitialized()) return;

  const logger = logs.getLogger(SERVICE_NAME);
  const logRecord: LogRecord = {
    body: event.toLogBody(),
    attributes: event.toOpenTelemetryAttributes(config),
  };
  logger.emit(logRecord);
}

export function logExtensionDisable(
  config: Config,
  event: ExtensionDisableEvent,
): void {
  ClearcutLogger.getInstance(config)?.logExtensionDisableEvent(event);
  if (!isTelemetrySdkInitialized()) return;

  const logger = logs.getLogger(SERVICE_NAME);
  const logRecord: LogRecord = {
    body: event.toLogBody(),
    attributes: event.toOpenTelemetryAttributes(config),
  };
  logger.emit(logRecord);
}

export function logSmartEditStrategy(
  config: Config,
  event: SmartEditStrategyEvent,
): void {
  ClearcutLogger.getInstance(config)?.logSmartEditStrategyEvent(event);
  if (!isTelemetrySdkInitialized()) return;

  const logger = logs.getLogger(SERVICE_NAME);
  const logRecord: LogRecord = {
    body: event.toLogBody(),
    attributes: event.toOpenTelemetryAttributes(config),
  };
  logger.emit(logRecord);
}

export function logSmartEditCorrectionEvent(
  config: Config,
  event: SmartEditCorrectionEvent,
): void {
  ClearcutLogger.getInstance(config)?.logSmartEditCorrectionEvent(event);
  if (!isTelemetrySdkInitialized()) return;

  const logger = logs.getLogger(SERVICE_NAME);
  const logRecord: LogRecord = {
    body: event.toLogBody(),
    attributes: event.toOpenTelemetryAttributes(config),
  };
  logger.emit(logRecord);
}

export function logAgentStart(config: Config, event: AgentStartEvent): void {
  ClearcutLogger.getInstance(config)?.logAgentStartEvent(event);
  if (!isTelemetrySdkInitialized()) return;

  const logger = logs.getLogger(SERVICE_NAME);
  const logRecord: LogRecord = {
    body: event.toLogBody(),
    attributes: event.toOpenTelemetryAttributes(config),
  };
  logger.emit(logRecord);
}

export function logAgentFinish(config: Config, event: AgentFinishEvent): void {
  ClearcutLogger.getInstance(config)?.logAgentFinishEvent(event);
  if (!isTelemetrySdkInitialized()) return;

  const logger = logs.getLogger(SERVICE_NAME);
  const logRecord: LogRecord = {
    body: event.toLogBody(),
    attributes: event.toOpenTelemetryAttributes(config),
  };
  logger.emit(logRecord);

  recordAgentRunMetrics(config, event);
}

export function logWebFetchFallbackAttempt(
  config: Config,
  event: WebFetchFallbackAttemptEvent,
): void {
  ClearcutLogger.getInstance(config)?.logWebFetchFallbackAttemptEvent(event);
  if (!isTelemetrySdkInitialized()) return;

  const logger = logs.getLogger(SERVICE_NAME);
  const logRecord: LogRecord = {
    body: event.toLogBody(),
    attributes: event.toOpenTelemetryAttributes(config),
  };
  logger.emit(logRecord);
}<|MERGE_RESOLUTION|>--- conflicted
+++ resolved
@@ -241,19 +241,14 @@
   // EXTERNAL TELEMETRY DISABLED: ClearcutLogger is already disabled via getInstance
   ClearcutLogger.getInstance(config)?.logApiErrorEvent(event);
 
-<<<<<<< HEAD
   // EXTERNAL TELEMETRY DISABLED: Skip OpenTelemetry external logging but keep local metrics
-  // OpenTelemetry logger.emit() would send API error data externally
-  // Upstream refactored to use event.toLogBody() and event.toOpenTelemetryAttributes(config),
+  // Upstream refactored to use event.toLogRecord() and event.toSemanticLogRecord(),
   // but we skip the external logging entirely
+  // const logger = logs.getLogger(SERVICE_NAME);
+  // logger.emit(event.toLogRecord(config));
+  // logger.emit(event.toSemanticLogRecord(config));
 
   // KEEP LOCAL METRICS: These are used for local statistics
-=======
-  const logger = logs.getLogger(SERVICE_NAME);
-  logger.emit(event.toLogRecord(config));
-  logger.emit(event.toSemanticLogRecord(config));
-
->>>>>>> 70996bfd
   recordApiErrorMetrics(config, event.duration_ms, {
     model: event.model,
     status_code: event.status_code,
@@ -283,16 +278,12 @@
   // EXTERNAL TELEMETRY DISABLED: ClearcutLogger is already disabled via getInstance
   ClearcutLogger.getInstance(config)?.logApiResponseEvent(event);
 
-<<<<<<< HEAD
   // EXTERNAL TELEMETRY DISABLED: Skip OpenTelemetry external logging but keep local metrics
-  // OpenTelemetry logger.emit() would send API response data externally
-  // Upstream refactored to use event.toLogBody() and event.toOpenTelemetryAttributes(config),
+  // Upstream refactored to use event.toLogRecord() and event.toSemanticLogRecord(),
   // but we skip the external logging entirely
-=======
-  const logger = logs.getLogger(SERVICE_NAME);
-  logger.emit(event.toLogRecord(config));
-  logger.emit(event.toSemanticLogRecord(config));
->>>>>>> 70996bfd
+  // const logger = logs.getLogger(SERVICE_NAME);
+  // logger.emit(event.toLogRecord(config));
+  // logger.emit(event.toSemanticLogRecord(config));
 
   // KEEP LOCAL METRICS: These are used for local statistics and UI display
   const conventionAttributes = getConventionAttributes(event);
