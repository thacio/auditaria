--- conflicted
+++ resolved
@@ -24,14 +24,10 @@
   Status as ToolCallStatusType,
   ApprovalMode,
   Icon,
-<<<<<<< HEAD
-} from '@thacio/auditaria-cli-core';
-=======
   BaseTool,
   AnyDeclarativeTool,
   AnyToolInvocation,
-} from '@google/gemini-cli-core';
->>>>>>> 6133bea3
+} from '@thacio/auditaria-cli-core';
 import {
   HistoryItemWithoutId,
   ToolCallStatus,
