--- conflicted
+++ resolved
@@ -53,12 +53,8 @@
   CoreEvent,
   refreshServerHierarchicalMemory,
   type ModelChangedPayload,
-<<<<<<< HEAD
+  type MemoryChangedPayload,
 } from '@thacio/auditaria-cli-core';
-=======
-  type MemoryChangedPayload,
-} from '@google/gemini-cli-core';
->>>>>>> 47603ef8
 import { validateAuthMethod } from '../config/auth.js';
 import process from 'node:process';
 import { useHistory } from './hooks/useHistoryManager.js';
@@ -1271,7 +1267,6 @@
     [pendingSlashCommandHistoryItems, pendingGeminiHistoryItems],
   );
 
-<<<<<<< HEAD
   // WEB_INTERFACE_START: Web interface integration - submitQuery registration and abort handler
   const webInterface = useWebInterface();
 
@@ -1711,7 +1706,7 @@
     }
   }, [pendingItem, webInterface?.service]);
   // WEB_INTERFACE_END
-=======
+
   const [geminiMdFileCount, setGeminiMdFileCount] = useState<number>(
     config.getGeminiMdFileCount(),
   );
@@ -1724,7 +1719,6 @@
       coreEvents.off(CoreEvent.MemoryChanged, handleMemoryChanged);
     };
   }, []);
->>>>>>> 47603ef8
 
   const uiState: UIState = useMemo(
     () => ({
