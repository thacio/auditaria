/**
 * @license
 * Copyright 2025 Google LLC
 * SPDX-License-Identifier: Apache-2.0
 */
import { t } from '@thacio/auditaria-cli-core';

import type React from 'react';
import { useCallback, useState } from 'react';
import { Box, Text } from 'ink';
import { theme } from '../semantic-colors.js';
import { themeManager, DEFAULT_THEME } from '../themes/theme-manager.js';
import { RadioButtonSelect } from './shared/RadioButtonSelect.js';
import { DiffRenderer } from './messages/DiffRenderer.js';
import { colorizeCode } from '../utils/CodeColorizer.js';
import type { LoadedSettings } from '../../config/settings.js';
import { SettingScope } from '../../config/settings.js';
import { getScopeMessageForSetting } from '../../utils/dialogScopeUtils.js';
import { useKeypress } from '../hooks/useKeypress.js';
import { ScopeSelector } from './shared/ScopeSelector.js';

interface ThemeDialogProps {
  /** Callback function when a theme is selected */
  onSelect: (themeName: string | undefined, scope: SettingScope) => void;

  /** Callback function when a theme is highlighted */
  onHighlight: (themeName: string | undefined) => void;
  /** The settings object */
  settings: LoadedSettings;
  availableTerminalHeight?: number;
  terminalWidth: number;
}

export function ThemeDialog({
  onSelect,
  onHighlight,
  settings,
  availableTerminalHeight,
  terminalWidth,
}: ThemeDialogProps): React.JSX.Element {
  const [selectedScope, setSelectedScope] = useState<SettingScope>(
    SettingScope.User,
  );

  // Track the currently highlighted theme name
  const [highlightedThemeName, setHighlightedThemeName] = useState<
    string | undefined
  >(settings.merged.ui?.theme || DEFAULT_THEME.name);

  // Generate theme items filtered by selected scope
  const customThemes =
    selectedScope === SettingScope.User
      ? settings.user.settings.ui?.customThemes || {}
      : settings.merged.ui?.customThemes || {};
  const builtInThemes = themeManager
    .getAvailableThemes()
    .filter((theme) => theme.type !== 'custom');
  const customThemeNames = Object.keys(customThemes);
  const capitalize = (s: string) => s.charAt(0).toUpperCase() + s.slice(1);
  // Generate theme items
  const themeItems = [
    ...builtInThemes.map((theme) => ({
      label: theme.name,
      value: theme.name,
      themeNameDisplay: theme.name,
      themeTypeDisplay: capitalize(theme.type),
    })),
    ...customThemeNames.map((name) => ({
      label: name,
      value: name,
      themeNameDisplay: name,
      themeTypeDisplay: t('theme_dialog.custom_type', 'Custom'),
    })),
  ];

  // Find the index of the selected theme, but only if it exists in the list
  const initialThemeIndex = themeItems.findIndex(
    (item) => item.value === highlightedThemeName,
  );
  // If not found, fall back to the first theme
  const safeInitialThemeIndex = initialThemeIndex >= 0 ? initialThemeIndex : 0;

  const handleThemeSelect = useCallback(
    (themeName: string) => {
      onSelect(themeName, selectedScope);
    },
    [onSelect, selectedScope],
  );

  const handleThemeHighlight = (themeName: string) => {
    setHighlightedThemeName(themeName);
    onHighlight(themeName);
  };

  const handleScopeHighlight = useCallback((scope: SettingScope) => {
    setSelectedScope(scope);
  }, []);

  const handleScopeSelect = useCallback(
    (scope: SettingScope) => {
      onSelect(highlightedThemeName, scope);
    },
    [onSelect, highlightedThemeName],
  );

  const [mode, setMode] = useState<'theme' | 'scope'>('theme');

  useKeypress(
    (key) => {
      if (key.name === 'tab') {
        setMode((prev) => (prev === 'theme' ? 'scope' : 'theme'));
      }
      if (key.name === 'escape') {
        onSelect(undefined, selectedScope);
      }
    },
    { isActive: true },
  );

  // Generate scope message for theme setting
  const otherScopeModifiedMessage = getScopeMessageForSetting(
    'ui.theme',
    selectedScope,
    settings,
  );
  // Constants for calculating preview pane layout.
  // These values are based on the JSX structure below.
  const PREVIEW_PANE_WIDTH_PERCENTAGE = 0.55;
  // A safety margin to prevent text from touching the border.
  // This is a complete hack unrelated to the 0.9 used in App.tsx
  const PREVIEW_PANE_WIDTH_SAFETY_MARGIN = 0.9;
  // Combined horizontal padding from the dialog and preview pane.
  const TOTAL_HORIZONTAL_PADDING = 4;
  const colorizeCodeWidth = Math.max(
    Math.floor(
      (terminalWidth - TOTAL_HORIZONTAL_PADDING) *
        PREVIEW_PANE_WIDTH_PERCENTAGE *
        PREVIEW_PANE_WIDTH_SAFETY_MARGIN,
    ),
    1,
  );

  const DIALOG_PADDING = 2;
  const selectThemeHeight = themeItems.length + 1;
  const TAB_TO_SELECT_HEIGHT = 2;
  availableTerminalHeight = availableTerminalHeight ?? Number.MAX_SAFE_INTEGER;
  availableTerminalHeight -= 2; // Top and bottom borders.
  availableTerminalHeight -= TAB_TO_SELECT_HEIGHT;

  let totalLeftHandSideHeight = DIALOG_PADDING + selectThemeHeight;

  let includePadding = true;

  // Remove content from the LHS that can be omitted if it exceeds the available height.
  if (totalLeftHandSideHeight > availableTerminalHeight) {
    includePadding = false;
    totalLeftHandSideHeight -= DIALOG_PADDING;
  }

  // Vertical space taken by elements other than the two code blocks in the preview pane.
  // Includes "Preview" title, borders, and margin between blocks.
  const PREVIEW_PANE_FIXED_VERTICAL_SPACE = 8;

  // The right column doesn't need to ever be shorter than the left column.
  availableTerminalHeight = Math.max(
    availableTerminalHeight,
    totalLeftHandSideHeight,
  );
  const availableTerminalHeightCodeBlock =
    availableTerminalHeight -
    PREVIEW_PANE_FIXED_VERTICAL_SPACE -
    (includePadding ? 2 : 0) * 2;

  // Subtract margin between code blocks from available height.
  const availableHeightForPanes = Math.max(
    0,
    availableTerminalHeightCodeBlock - 1,
  );

  // The code block is slightly longer than the diff, so give it more space.
  const codeBlockHeight = Math.ceil(availableHeightForPanes * 0.6);
  const diffHeight = Math.floor(availableHeightForPanes * 0.4);
  return (
    <Box
      borderStyle="round"
      borderColor={theme.border.default}
      flexDirection="column"
      paddingTop={includePadding ? 1 : 0}
      paddingBottom={includePadding ? 1 : 0}
      paddingLeft={1}
      paddingRight={1}
      width="100%"
    >
      {mode === 'theme' ? (
        <Box flexDirection="row">
          {/* Left Column: Selection */}
          <Box flexDirection="column" width="45%" paddingRight={2}>
            <Text bold={mode === 'theme'} wrap="truncate">
              {mode === 'theme' ? '> ' : '  '}{t('theme_dialog.title', 'Select Theme')}{' '}
              <Text color={theme.text.secondary}>
                {otherScopeModifiedMessage}
              </Text>
            </Text>
            <RadioButtonSelect
              items={themeItems}
              initialIndex={safeInitialThemeIndex}
              onSelect={handleThemeSelect}
              onHighlight={handleThemeHighlight}
              isFocused={mode === 'theme'}
              maxItemsToShow={12}
              showScrollArrows={true}
              showNumbers={mode === 'theme'}
            />
          </Box>

          {/* Right Column: Preview */}
          <Box flexDirection="column" width="55%" paddingLeft={2}>
<<<<<<< HEAD
            <Text bold>{t('theme_dialog.preview', 'Preview')}</Text>
=======
            <Text bold color={theme.text.primary}>
              Preview
            </Text>
>>>>>>> 67f7dae4
            {/* Get the Theme object for the highlighted theme, fall back to default if not found */}
            {(() => {
              const previewTheme =
                themeManager.getTheme(
                  highlightedThemeName || DEFAULT_THEME.name,
                ) || DEFAULT_THEME;
              return (
                <Box
                  borderStyle="single"
                  borderColor={theme.border.default}
                  paddingTop={includePadding ? 1 : 0}
                  paddingBottom={includePadding ? 1 : 0}
                  paddingLeft={1}
                  paddingRight={1}
                  flexDirection="column"
                >
                  {colorizeCode(
                    `# function
def fibonacci(n):
    a, b = 0, 1
    for _ in range(n):
        a, b = b, a + b
    return a`,
                    'python',
                    codeBlockHeight,
                    colorizeCodeWidth,
                  )}
                  <Box marginTop={1} />
                  <DiffRenderer
                    diffContent={`--- a/util.py
+++ b/util.py
@@ -1,2 +1,2 @@
- print("Hello, " + name)
+ print(f"Hello, {name}!")
`}
                    availableTerminalHeight={diffHeight}
                    terminalWidth={colorizeCodeWidth}
                    theme={previewTheme}
                  />
                </Box>
              );
            })()}
          </Box>
        </Box>
      ) : (
        <ScopeSelector
          onSelect={handleScopeSelect}
          onHighlight={handleScopeHighlight}
          isFocused={mode === 'scope'}
          initialScope={selectedScope}
        />
      )}
      <Box marginTop={1}>
        <Text color={theme.text.secondary} wrap="truncate">
          {t('theme_dialog.messages.use_enter_with_mode', '(Use Enter to {action}, Tab to {switchAction})', {
            action: mode === 'theme' ? t('theme_dialog.messages.select', 'select') : t('theme_dialog.messages.apply_scope', 'apply scope'),
            switchAction: mode === 'theme' ? t('theme_dialog.messages.configure_scope', 'configure scope') : t('theme_dialog.messages.select_theme', 'select theme')
          })}
        </Text>
      </Box>
    </Box>
  );
}<|MERGE_RESOLUTION|>--- conflicted
+++ resolved
@@ -215,13 +215,7 @@
 
           {/* Right Column: Preview */}
           <Box flexDirection="column" width="55%" paddingLeft={2}>
-<<<<<<< HEAD
-            <Text bold>{t('theme_dialog.preview', 'Preview')}</Text>
-=======
-            <Text bold color={theme.text.primary}>
-              Preview
-            </Text>
->>>>>>> 67f7dae4
+            <Text bold color={theme.text.primary}>{t('theme_dialog.preview', 'Preview')}</Text>
             {/* Get the Theme object for the highlighted theme, fall back to default if not found */}
             {(() => {
               const previewTheme =
