--- conflicted
+++ resolved
@@ -16,12 +16,8 @@
   SETTINGS_DIRECTORY_NAME,
 } from '../config/settings.js';
 import { promisify } from 'node:util';
-<<<<<<< HEAD
 import type { Config, SandboxConfig } from '@thacio/auditaria-cli-core';
-=======
-import type { Config, SandboxConfig } from '@google/gemini-cli-core';
-import { FatalSandboxError } from '@google/gemini-cli-core';
->>>>>>> 7e315778
+import { FatalSandboxError } from '@thacio/auditaria-cli-core';
 import { ConsolePatcher } from '../ui/utils/ConsolePatcher.js';
 
 const execAsync = promisify(exec);
@@ -779,7 +775,7 @@
           process.kill(-sandboxProcess.pid, 'SIGTERM');
         }
         throw new FatalSandboxError(
-          `Proxy container command '${proxyContainerCommand}' exited with code ${code}, signal ${signal}`,
+          t('errors.sandbox_proxy_container_failed', `Proxy container command '${proxyContainerCommand}' exited with code ${code}, signal ${signal}`, { command: proxyContainerCommand, code: code, signal: signal }),
         );
       });
       console.log('waiting for proxy to start ...');
