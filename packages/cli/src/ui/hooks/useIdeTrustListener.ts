--- conflicted
+++ resolved
@@ -5,12 +5,7 @@
  */
 
 import { useCallback, useEffect, useState, useSyncExternalStore } from 'react';
-<<<<<<< HEAD
-import type { Config } from '@thacio/auditaria-cli-core';
-import { ideContext } from '@thacio/auditaria-cli-core';
-=======
-import { IdeClient, ideContext } from '@google/gemini-cli-core';
->>>>>>> cb43bb9c
+import { IdeClient, ideContext } from '@thacio/auditaria-cli-core';
 
 /**
  * This hook listens for trust status updates from the IDE companion extension.
