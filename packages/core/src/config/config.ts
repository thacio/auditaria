--- conflicted
+++ resolved
@@ -645,43 +645,6 @@
     ]);
 
     await this.geminiClient.initialize();
-<<<<<<< HEAD
-
-    this.checkDeprecatedTools();
-  }
-
-  private checkDeprecatedTools(): void {
-    const deprecatedTools = [
-      {
-        name: READ_MANY_FILES_TOOL_NAME,
-        alternateName: 'ReadManyFilesTool',
-      },
-    ];
-
-    const checkList = (list: string[] | undefined, listName: string) => {
-      if (!list) return;
-      for (const tool of deprecatedTools) {
-        if (list.includes(tool.name) || list.includes(tool.alternateName)) {
-          coreEvents.emitFeedback(
-            'warning',
-            t(
-              'config.tools.deprecated_warning',
-              `The tool '${tool.name}' (or '${tool.alternateName}') specified in '${listName}' is deprecated and will be removed in v0.16.0.`,
-              {
-                toolName: tool.name,
-                alternateName: tool.alternateName,
-                listName,
-              },
-            ),
-          );
-        }
-      }
-    };
-
-    checkList(this.coreTools, 'tools.core');
-    checkList(this.allowedTools, 'tools.allowed');
-=======
->>>>>>> 5d27a62b
   }
 
   getContentGenerator(): ContentGenerator {
