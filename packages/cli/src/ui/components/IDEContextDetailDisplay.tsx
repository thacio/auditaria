--- conflicted
+++ resolved
@@ -4,14 +4,8 @@
  * SPDX-License-Identifier: Apache-2.0
  */
 
-<<<<<<< HEAD
 import { Box, Text } from 'ink';
 import { type File, type IdeContext, t } from '@thacio/auditaria-cli-core';
-import { Colors } from '../colors.js';
-=======
-import { type File, type IdeContext } from '@google/gemini-cli-core';
-import { Box, Text } from 'ink';
->>>>>>> 7bc87665
 import path from 'node:path';
 import { Colors } from '../colors.js';
 
@@ -38,12 +32,9 @@
       paddingX={1}
     >
       <Text color={Colors.AccentCyan} bold>
-<<<<<<< HEAD
-        {t('ide_context.title', 'IDE Context (ctrl+e to toggle)')}
-=======
-        {detectedIdeDisplay ? detectedIdeDisplay : 'IDE'} Context (ctrl+e to
-        toggle)
->>>>>>> 7bc87665
+        {detectedIdeDisplay 
+          ? `${detectedIdeDisplay} ${t('ide_context.title', 'Context (ctrl+e to toggle)')}`
+          : t('ide_context.title', 'IDE Context (ctrl+e to toggle)')}
       </Text>
       {openFiles.length > 0 && (
         <Box flexDirection="column" marginTop={1}>
