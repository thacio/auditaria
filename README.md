--- conflicted
+++ resolved
@@ -535,13 +535,8 @@
 
 ### Advanced Topics
 
-<<<<<<< HEAD
 - [**Architecture Overview**](./docs/architecture.md) - How Auditaria CLI works
-- [**IDE Integration**](./docs/extension.md) - VS Code companion
-=======
-- [**Architecture Overview**](./docs/architecture.md) - How Gemini CLI works
 - [**IDE Integration**](./docs/ide-integration.md) - VS Code companion
->>>>>>> f81ccd8d
 - [**Sandboxing & Security**](./docs/sandbox.md) - Safe execution environments
 - [**Enterprise Deployment**](./docs/deployment.md) - Docker, system-wide config
 - [**Telemetry & Monitoring**](./docs/telemetry.md) - Usage tracking
