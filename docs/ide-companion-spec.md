<<<<<<< HEAD
# Auditaria CLI Companion Extension: Interface Specification

> Last Updated: September 15, 2025

This document defines the contract for building a companion extension to enable Auditaria CLI's IDE mode. For VS Code, these features (native diffing, context awareness) are provided by the official extension ([marketplace](https://marketplace.visualstudio.com/items?itemName=Google.gemini-cli-vscode-ide-companion)). This specification is for contributors who wish to bring similar functionality to other editors like JetBrains IDEs, Sublime Text, etc.

## I. The Communication Interface

Auditaria CLI and the IDE extension communicate through a local communication channel.
=======
# Gemini CLI Companion Plugin: Interface Specification

> Last Updated: September 15, 2025

This document defines the contract for building a companion plugin to enable Gemini CLI's IDE mode. For VS Code, these features (native diffing, context awareness) are provided by the official extension ([marketplace](https://marketplace.visualstudio.com/items?itemName=Google.gemini-cli-vscode-ide-companion)). This specification is for contributors who wish to bring similar functionality to other editors like JetBrains IDEs, Sublime Text, etc.

## I. The Communication Interface

Gemini CLI and the IDE plugin communicate through a local communication channel.
>>>>>>> 70bc2933

### 1. Transport Layer: MCP over HTTP

The plugin **MUST** run a local HTTP server that implements the **Model Context Protocol (MCP)**.

- **Protocol:** The server must be a valid MCP server. We recommend using an existing MCP SDK for your language of choice if available.
- **Endpoint:** The server should expose a single endpoint (e.g., `/mcp`) for all MCP communication.
- **Port:** The server **MUST** listen on a dynamically assigned port (i.e., listen on port `0`).

### 2. Discovery Mechanism: The Port File

For Gemini CLI to connect, it needs to discover which IDE instance it's running in and what port your server is using. The plugin **MUST** facilitate this by creating a "discovery file."

- **How the CLI Finds the File:** The CLI determines the Process ID (PID) of the IDE it's running in by traversing the process tree. It then looks for a discovery file that contains this PID in its name.
- **File Location:** The file must be created in a specific directory: `os.tmpdir()/gemini/ide/`. Your plugin must create this directory if it doesn't exist.
- **File Naming Convention:** The filename is critical and **MUST** follow the pattern:
  `gemini-ide-server-${PID}-${PORT}.json`
  - `${PID}`: The process ID of the parent IDE process. Your plugin must determine this PID and include it in the filename.
  - `${PORT}`: The port your MCP server is listening on.
- **File Content & Workspace Validation:** The file **MUST** contain a JSON object with the following structure:

  ```json
  {
    "port": 12345,
    "workspacePath": "/path/to/project1:/path/to/project2",
    "authToken": "a-very-secret-token",
    "ideInfo": {
      "name": "vscode",
      "displayName": "VS Code"
    }
  }
  ```
  - `port` (number, required): The port of the MCP server.
  - `workspacePath` (string, required): A list of all open workspace root paths, delimited by the OS-specific path separator (`:` for Linux/macOS, `;` for Windows). The CLI uses this path to ensure it's running in the same project folder that's open in the IDE. If the CLI's current working directory is not a sub-directory of `workspacePath`, the connection will be rejected. Your plugin **MUST** provide the correct, absolute path(s) to the root of the open workspace(s).
  - `authToken` (string, required): A secret token for securing the connection. The CLI will include this token in an `Authorization: Bearer <token>` header on all requests.
  - `ideInfo` (object, required): Information about the IDE.
    - `name` (string, required): A short, lowercase identifier for the IDE (e.g., `vscode`, `jetbrains`).
    - `displayName` (string, required): A user-friendly name for the IDE (e.g., `VS Code`, `JetBrains IDE`).

- **Authentication:** To secure the connection, the plugin **MUST** generate a unique, secret token and include it in the discovery file. The CLI will then include this token in the `Authorization` header for all requests to the MCP server (e.g., `Authorization: Bearer a-very-secret-token`). Your server **MUST** validate this token on every request and reject any that are unauthorized.
- **Tie-Breaking with Environment Variables (Recommended):** For the most reliable experience, your plugin **SHOULD** both create the discovery file and set the `GEMINI_CLI_IDE_SERVER_PORT` environment variable in the integrated terminal. The file serves as the primary discovery mechanism, but the environment variable is crucial for tie-breaking. If a user has multiple IDE windows open for the same workspace, the CLI uses the `GEMINI_CLI_IDE_SERVER_PORT` variable to identify and connect to the correct window's server.

## II. The Context Interface

To enable context awareness, the plugin **MAY** provide the CLI with real-time information about the user's activity in the IDE.

### `ide/contextUpdate` Notification

The plugin **MAY** send an `ide/contextUpdate` [notification](https://modelcontextprotocol.io/specification/2025-06-18/basic/index#notifications) to the CLI whenever the user's context changes.

- **Triggering Events:** This notification should be sent (with a recommended debounce of 50ms) when:
  - A file is opened, closed, or focused.
  - The user's cursor position or text selection changes in the active file.
- **Payload (`IdeContext`):** The notification parameters **MUST** be an `IdeContext` object:

  ```typescript
  interface IdeContext {
    workspaceState?: {
      openFiles?: File[];
      isTrusted?: boolean;
    };
  }

  interface File {
    // Absolute path to the file
    path: string;
    // Last focused Unix timestamp (for ordering)
    timestamp: number;
    // True if this is the currently focused file
    isActive?: boolean;
    cursor?: {
      // 1-based line number
      line: number;
      // 1-based character number
      character: number;
    };
    // The text currently selected by the user
    selectedText?: string;
  }
  ```

  **Note:** The `openFiles` list should only include files that exist on disk. Virtual files (e.g., unsaved files without a path, editor settings pages) **MUST** be excluded.

### How the CLI Uses This Context

After receiving the `IdeContext` object, the CLI performs several normalization and truncation steps before sending the information to the model.

- **File Ordering:** The CLI uses the `timestamp` field to determine the most recently used files. It sorts the `openFiles` list based on this value. Therefore, your plugin **MUST** provide an accurate Unix timestamp for when a file was last focused.
- **Active File:** The CLI considers only the most recent file (after sorting) to be the "active" file. It will ignore the `isActive` flag on all other files and clear their `cursor` and `selectedText` fields. Your plugin should focus on setting `isActive: true` and providing cursor/selection details only for the currently focused file.
- **Truncation:** To manage token limits, the CLI truncates both the file list (to 10 files) and the `selectedText` (to 16KB).

While the CLI handles the final truncation, it is highly recommended that your plugin also limits the amount of context it sends.

## III. The Diffing Interface

To enable interactive code modifications, the plugin **MAY** expose a diffing interface. This allows the CLI to request that the IDE open a diff view, showing proposed changes to a file. The user can then review, edit, and ultimately accept or reject these changes directly within the IDE.

### `openDiff` Tool

The plugin **MUST** register an `openDiff` tool on its MCP server.

- **Description:** This tool instructs the IDE to open a modifiable diff view for a specific file.
- **Request (`OpenDiffRequest`):** The tool is invoked via a `tools/call` request. The `arguments` field within the request's `params` **MUST** be an `OpenDiffRequest` object.

  ```typescript
  interface OpenDiffRequest {
    // The absolute path to the file to be diffed.
    filePath: string;
    // The proposed new content for the file.
    newContent: string;
  }
  ```

- **Response (`CallToolResult`):** The tool **MUST** immediately return a `CallToolResult` to acknowledge the request and report whether the diff view was successfully opened.
  - On Success: If the diff view was opened successfully, the response **MUST** contain empty content (i.e., `content: []`).
  - On Failure: If an error prevented the diff view from opening, the response **MUST** have `isError: true` and include a `TextContent` block in the `content` array describing the error.

  The actual outcome of the diff (acceptance or rejection) is communicated asynchronously via notifications.

### `closeDiff` Tool

The plugin **MUST** register a `closeDiff` tool on its MCP server.

- **Description:** This tool instructs the IDE to close an open diff view for a specific file.
- **Request (`CloseDiffRequest`):** The tool is invoked via a `tools/call` request. The `arguments` field within the request's `params` **MUST** be an `CloseDiffRequest` object.

  ```typescript
  interface CloseDiffRequest {
    // The absolute path to the file whose diff view should be closed.
    filePath: string;
  }
  ```

- **Response (`CallToolResult`):** The tool **MUST** return a `CallToolResult`.
  - On Success: If the diff view was closed successfully, the response **MUST** include a single **TextContent** block in the content array containing the file's final content before closing.
  - On Failure: If an error prevented the diff view from closing, the response **MUST** have `isError: true` and include a `TextContent` block in the `content` array describing the error.

### `ide/diffAccepted` Notification

When the user accepts the changes in a diff view (e.g., by clicking an "Apply" or "Save" button), the plugin **MUST** send an `ide/diffAccepted` notification to the CLI.

- **Payload:** The notification parameters **MUST** include the file path and the final content of the file. The content may differ from the original `newContent` if the user made manual edits in the diff view.

  ```typescript
  {
    // The absolute path to the file that was diffed.
    filePath: string;
    // The full content of the file after acceptance.
    content: string;
  }
  ```

### `ide/diffRejected` Notification

When the user rejects the changes (e.g., by closing the diff view without accepting), the plugin **MUST** send an `ide/diffRejected` notification to the CLI.

- **Payload:** The notification parameters **MUST** include the file path of the rejected diff.

  ```typescript
  {
    // The absolute path to the file that was diffed.
    filePath: string;
  }
  ```

## IV. The Lifecycle Interface

The plugin **MUST** manage its resources and the discovery file correctly based on the IDE's lifecycle.

- **On Activation (IDE startup/plugin enabled):**
  1.  Start the MCP server.
  2.  Create the discovery file.
- **On Deactivation (IDE shutdown/plugin disabled):**
  1.  Stop the MCP server.
  2.  Delete the discovery file.<|MERGE_RESOLUTION|>--- conflicted
+++ resolved
@@ -1,24 +1,12 @@
-<<<<<<< HEAD
-# Auditaria CLI Companion Extension: Interface Specification
+# Auditaria CLI Companion Plugin: Interface Specification
 
 > Last Updated: September 15, 2025
 
-This document defines the contract for building a companion extension to enable Auditaria CLI's IDE mode. For VS Code, these features (native diffing, context awareness) are provided by the official extension ([marketplace](https://marketplace.visualstudio.com/items?itemName=Google.gemini-cli-vscode-ide-companion)). This specification is for contributors who wish to bring similar functionality to other editors like JetBrains IDEs, Sublime Text, etc.
+This document defines the contract for building a companion plugin to enable Auditaria CLI's IDE mode. For VS Code, these features (native diffing, context awareness) are provided by the official extension ([marketplace](https://marketplace.visualstudio.com/items?itemName=Google.gemini-cli-vscode-ide-companion)). This specification is for contributors who wish to bring similar functionality to other editors like JetBrains IDEs, Sublime Text, etc.
 
 ## I. The Communication Interface
 
-Auditaria CLI and the IDE extension communicate through a local communication channel.
-=======
-# Gemini CLI Companion Plugin: Interface Specification
-
-> Last Updated: September 15, 2025
-
-This document defines the contract for building a companion plugin to enable Gemini CLI's IDE mode. For VS Code, these features (native diffing, context awareness) are provided by the official extension ([marketplace](https://marketplace.visualstudio.com/items?itemName=Google.gemini-cli-vscode-ide-companion)). This specification is for contributors who wish to bring similar functionality to other editors like JetBrains IDEs, Sublime Text, etc.
-
-## I. The Communication Interface
-
-Gemini CLI and the IDE plugin communicate through a local communication channel.
->>>>>>> 70bc2933
+Auditaria CLI and the IDE plugin communicate through a local communication channel.
 
 ### 1. Transport Layer: MCP over HTTP
 
