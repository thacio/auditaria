Note: This page will be replaced by [installation.md](installation.md).

# Gemini CLI installation, execution, and deployment

Install and run Gemini CLI. This document provides an overview of Gemini CLI's
installation methods and deployment architecture.

## How to install and/or run Gemini CLI

There are several ways to run Gemini CLI. The recommended option depends on how
you intend to use Gemini CLI.

- As a standard installation. This is the most straightforward method of using Gemini CLI.
- In a sandbox. This method offers increased security and isolation.
- From the source. This is recommended for contributors to the project.

### 1. Standard installation (recommended for standard users)

This is the recommended way for end-users to install Gemini CLI. It involves downloading the Gemini CLI package from the NPM registry.

- **Global install:**

  ```bash
  npm install -g @thacio/auditaria-cli
  ```

  Then, run the CLI from anywhere:

  ```bash
  auditaria
  ```

- **NPX execution:**

  ```bash
  # Execute the latest version from NPM without a global install
  npx @thacio/auditaria-cli
  ```

### 2. Run in a sandbox (Docker/Podman)

For security and isolation, Gemini CLI can be run inside a container. This is the default way that the CLI executes tools that might have side effects.

<<<<<<< HEAD
- **Directly from the Registry:**
  You can run the published sandbox image directly. This is useful for environments where you only have Docker and want to run the CLI.
=======
- **Directly from the registry:** You can run the published sandbox image
  directly. This is useful for environments where you only have Docker and want
  to run the CLI.
>>>>>>> 26f050ff
  ```bash
  # Run the published sandbox image
  docker run --rm -it us-docker.pkg.dev/gemini-code-dev/gemini-cli/sandbox:0.1.1
  ```
- **Using the `--sandbox` flag:**
  If you have Gemini CLI installed locally (using the standard installation described above), you can instruct it to run inside the sandbox container.
  ```bash
  gemini --sandbox -y -p "your prompt here"
  ```

### 3. Run from source (recommended for Gemini CLI contributors)

Contributors to the project will want to run the CLI directly from the source code.

<<<<<<< HEAD
- **Development Mode:**
  This method provides hot-reloading and is useful for active development.
=======
- **Development mode:** This method provides hot-reloading and is useful for
  active development.
>>>>>>> 26f050ff
  ```bash
  # From the root of the repository
  npm run start
  ```
- **Production-like mode (Linked package):**
  This method simulates a global installation by linking your local package. It's useful for testing a local build in a production workflow.

  ```bash
  # Link the local cli package to your global node_modules
  npm link packages/cli

  # Now you can run your local version using the `gemini` command
  gemini
  ```

---

### 4. Running the latest Gemini CLI commit from GitHub

You can run the most recently committed version of Gemini CLI directly from the GitHub repository. This is useful for testing features still in development.

```bash
# Execute the CLI directly from the main branch on GitHub
npx https://github.com/google-gemini/gemini-cli
```

## Deployment architecture

The execution methods described above are made possible by the following architectural components and processes:

**NPM packages**

Gemini CLI project is a monorepo that publishes two core packages to the NPM registry:

- `@google/gemini-cli-core`: The backend, handling logic and tool execution.
- `@thacio/auditaria-cli`: The user-facing frontend.

These packages are used when performing the standard installation and when running Gemini CLI from the source.

**Build and packaging processes**

There are two distinct build processes used, depending on the distribution channel:

- **NPM publication:** For publishing to the NPM registry, the TypeScript source code in `@google/gemini-cli-core` and `@thacio/auditaria-cli` is transpiled into standard JavaScript using the TypeScript Compiler (`tsc`). The resulting `dist/` directory is what gets published in the NPM package. This is a standard approach for TypeScript libraries.

- **GitHub `npx` execution:** When running the latest version of Gemini CLI directly from GitHub, a different process is triggered by the `prepare` script in `package.json`. This script uses `esbuild` to bundle the entire application and its dependencies into a single, self-contained JavaScript file. This bundle is created on-the-fly on the user's machine and is not checked into the repository.

**Docker sandbox image**

The Docker-based execution method is supported by the `gemini-cli-sandbox` container image. This image is published to a container registry and contains a pre-installed, global version of Gemini CLI.

## Release process

The release process is automated through GitHub Actions. The release workflow performs the following actions:

1.  Build the NPM packages using `tsc`.
2.  Publish the NPM packages to the artifact registry.
3.  Create GitHub releases with bundled assets.<|MERGE_RESOLUTION|>--- conflicted
+++ resolved
@@ -10,13 +10,15 @@
 There are several ways to run Gemini CLI. The recommended option depends on how
 you intend to use Gemini CLI.
 
-- As a standard installation. This is the most straightforward method of using Gemini CLI.
+- As a standard installation. This is the most straightforward method of using
+  Gemini CLI.
 - In a sandbox. This method offers increased security and isolation.
 - From the source. This is recommended for contributors to the project.
 
 ### 1. Standard installation (recommended for standard users)
 
-This is the recommended way for end-users to install Gemini CLI. It involves downloading the Gemini CLI package from the NPM registry.
+This is the recommended way for end-users to install Gemini CLI. It involves
+downloading the Gemini CLI package from the NPM registry.
 
 - **Global install:**
 
@@ -39,43 +41,37 @@
 
 ### 2. Run in a sandbox (Docker/Podman)
 
-For security and isolation, Gemini CLI can be run inside a container. This is the default way that the CLI executes tools that might have side effects.
+For security and isolation, Gemini CLI can be run inside a container. This is
+the default way that the CLI executes tools that might have side effects.
 
-<<<<<<< HEAD
-- **Directly from the Registry:**
-  You can run the published sandbox image directly. This is useful for environments where you only have Docker and want to run the CLI.
-=======
 - **Directly from the registry:** You can run the published sandbox image
   directly. This is useful for environments where you only have Docker and want
   to run the CLI.
->>>>>>> 26f050ff
   ```bash
   # Run the published sandbox image
   docker run --rm -it us-docker.pkg.dev/gemini-code-dev/gemini-cli/sandbox:0.1.1
   ```
-- **Using the `--sandbox` flag:**
-  If you have Gemini CLI installed locally (using the standard installation described above), you can instruct it to run inside the sandbox container.
+- **Using the `--sandbox` flag:** If you have Gemini CLI installed locally
+  (using the standard installation described above), you can instruct it to run
+  inside the sandbox container.
   ```bash
   gemini --sandbox -y -p "your prompt here"
   ```
 
 ### 3. Run from source (recommended for Gemini CLI contributors)
 
-Contributors to the project will want to run the CLI directly from the source code.
+Contributors to the project will want to run the CLI directly from the source
+code.
 
-<<<<<<< HEAD
-- **Development Mode:**
-  This method provides hot-reloading and is useful for active development.
-=======
 - **Development mode:** This method provides hot-reloading and is useful for
   active development.
->>>>>>> 26f050ff
   ```bash
   # From the root of the repository
   npm run start
   ```
-- **Production-like mode (Linked package):**
-  This method simulates a global installation by linking your local package. It's useful for testing a local build in a production workflow.
+- **Production-like mode (Linked package):** This method simulates a global
+  installation by linking your local package. It's useful for testing a local
+  build in a production workflow.
 
   ```bash
   # Link the local cli package to your global node_modules
@@ -89,7 +85,8 @@
 
 ### 4. Running the latest Gemini CLI commit from GitHub
 
-You can run the most recently committed version of Gemini CLI directly from the GitHub repository. This is useful for testing features still in development.
+You can run the most recently committed version of Gemini CLI directly from the
+GitHub repository. This is useful for testing features still in development.
 
 ```bash
 # Execute the CLI directly from the main branch on GitHub
@@ -98,32 +95,48 @@
 
 ## Deployment architecture
 
-The execution methods described above are made possible by the following architectural components and processes:
+The execution methods described above are made possible by the following
+architectural components and processes:
 
 **NPM packages**
 
-Gemini CLI project is a monorepo that publishes two core packages to the NPM registry:
+Gemini CLI project is a monorepo that publishes two core packages to the NPM
+registry:
 
 - `@google/gemini-cli-core`: The backend, handling logic and tool execution.
 - `@thacio/auditaria-cli`: The user-facing frontend.
 
-These packages are used when performing the standard installation and when running Gemini CLI from the source.
+These packages are used when performing the standard installation and when
+running Gemini CLI from the source.
 
 **Build and packaging processes**
 
-There are two distinct build processes used, depending on the distribution channel:
+There are two distinct build processes used, depending on the distribution
+channel:
 
-- **NPM publication:** For publishing to the NPM registry, the TypeScript source code in `@google/gemini-cli-core` and `@thacio/auditaria-cli` is transpiled into standard JavaScript using the TypeScript Compiler (`tsc`). The resulting `dist/` directory is what gets published in the NPM package. This is a standard approach for TypeScript libraries.
+- **NPM publication:** For publishing to the NPM registry, the TypeScript source
+  code in `@google/gemini-cli-core` and `@thacio/auditaria-cli` is transpiled
+  into standard JavaScript using the TypeScript Compiler (`tsc`). The resulting
+  `dist/` directory is what gets published in the NPM package. This is a
+  standard approach for TypeScript libraries.
 
-- **GitHub `npx` execution:** When running the latest version of Gemini CLI directly from GitHub, a different process is triggered by the `prepare` script in `package.json`. This script uses `esbuild` to bundle the entire application and its dependencies into a single, self-contained JavaScript file. This bundle is created on-the-fly on the user's machine and is not checked into the repository.
+- **GitHub `npx` execution:** When running the latest version of Gemini CLI
+  directly from GitHub, a different process is triggered by the `prepare` script
+  in `package.json`. This script uses `esbuild` to bundle the entire application
+  and its dependencies into a single, self-contained JavaScript file. This
+  bundle is created on-the-fly on the user's machine and is not checked into the
+  repository.
 
 **Docker sandbox image**
 
-The Docker-based execution method is supported by the `gemini-cli-sandbox` container image. This image is published to a container registry and contains a pre-installed, global version of Gemini CLI.
+The Docker-based execution method is supported by the `gemini-cli-sandbox`
+container image. This image is published to a container registry and contains a
+pre-installed, global version of Gemini CLI.
 
 ## Release process
 
-The release process is automated through GitHub Actions. The release workflow performs the following actions:
+The release process is automated through GitHub Actions. The release workflow
+performs the following actions:
 
 1.  Build the NPM packages using `tsc`.
 2.  Publish the NPM packages to the artifact registry.
