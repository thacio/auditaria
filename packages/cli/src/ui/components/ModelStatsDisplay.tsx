/**
 * @license
 * Copyright 2025 Google LLC
 * SPDX-License-Identifier: Apache-2.0
 */
<<<<<<< HEAD
=======
import { t } from '@google/gemini-cli-core';
>>>>>>> 3f388ee1

import type React from 'react';
import { Box, Text } from 'ink';
import { theme } from '../semantic-colors.js';
import { formatDuration } from '../utils/formatters.js';
import {
  calculateAverageLatency,
  calculateCacheHitRate,
  calculateErrorRate,
} from '../utils/computeStats.js';
import type { ModelMetrics } from '../contexts/SessionContext.js';
import { useSessionStats } from '../contexts/SessionContext.js';

const METRIC_COL_WIDTH = 28;
const MODEL_COL_WIDTH = 22;

interface StatRowProps {
  title: string;
  values: Array<string | React.ReactElement>;
  isSubtle?: boolean;
  isSection?: boolean;
}

const StatRow: React.FC<StatRowProps> = ({
  title,
  values,
  isSubtle = false,
  isSection = false,
}) => (
  <Box>
    <Box width={METRIC_COL_WIDTH}>
      <Text
        bold={isSection}
        color={isSection ? theme.text.primary : theme.text.link}
      >
        {isSubtle ? `  ↳ ${title}` : title}
      </Text>
    </Box>
    {values.map((value, index) => (
      <Box width={MODEL_COL_WIDTH} key={index}>
        <Text color={theme.text.primary}>{value}</Text>
      </Box>
    ))}
  </Box>
);

export const ModelStatsDisplay: React.FC = () => {
  const { stats } = useSessionStats();
  const { models } = stats.metrics;
  const activeModels = Object.entries(models).filter(
    ([, metrics]) => metrics.api.totalRequests > 0,
  );

  if (activeModels.length === 0) {
    return (
      <Box
        borderStyle="round"
        borderColor={theme.border.default}
        paddingY={1}
        paddingX={2}
      >
        <Text color={theme.text.primary}>
          No API calls have been made in this session.
        </Text>
      </Box>
    );
  }

  const modelNames = activeModels.map(([name]) => name);

  const getModelValues = (
    getter: (metrics: ModelMetrics) => string | React.ReactElement,
  ) => activeModels.map(([, metrics]) => getter(metrics));

  const hasThoughts = activeModels.some(
    ([, metrics]) => metrics.tokens.thoughts > 0,
  );
  const hasTool = activeModels.some(([, metrics]) => metrics.tokens.tool > 0);
  const hasCached = activeModels.some(
    ([, metrics]) => metrics.tokens.cached > 0,
  );

  return (
    <Box
      borderStyle="round"
      borderColor={theme.border.default}
      flexDirection="column"
      paddingY={1}
      paddingX={2}
    >
      <Text bold color={theme.text.accent}>
        Model Stats For Nerds
      </Text>
      <Box height={1} />

      {/* Header */}
      <Box>
        <Box width={METRIC_COL_WIDTH}>
          <Text bold color={theme.text.primary}>
            Metric
          </Text>
        </Box>
        {modelNames.map((name) => (
          <Box width={MODEL_COL_WIDTH} key={name}>
            <Text bold color={theme.text.primary}>
              {name}
            </Text>
          </Box>
        ))}
      </Box>

      {/* Divider */}
      <Box
        borderStyle="single"
        borderBottom={true}
        borderTop={false}
        borderLeft={false}
        borderRight={false}
        borderColor={theme.border.default}
      />

      {/* API Section */}
      <StatRow title="API" values={[]} isSection />
      <StatRow
        title="Requests"
        values={getModelValues((m) => m.api.totalRequests.toLocaleString())}
      />
      <StatRow
        title="Errors"
        values={getModelValues((m) => {
          const errorRate = calculateErrorRate(m);
          return (
            <Text
              color={
                m.api.totalErrors > 0 ? theme.status.error : theme.text.primary
              }
            >
              {m.api.totalErrors.toLocaleString()} ({errorRate.toFixed(1)}%)
            </Text>
          );
        })}
      />
      <StatRow
        title="Avg Latency"
        values={getModelValues((m) => {
          const avgLatency = calculateAverageLatency(m);
          return formatDuration(avgLatency);
        })}
      />

      <Box height={1} />

      {/* Tokens Section */}
      <StatRow title="Tokens" values={[]} isSection />
      <StatRow
        title="Total"
        values={getModelValues((m) => (
          <Text color={theme.status.warning}>
            {m.tokens.total.toLocaleString()}
          </Text>
        ))}
      />
      <StatRow
        title="Prompt"
        isSubtle
        values={getModelValues((m) => m.tokens.prompt.toLocaleString())}
      />
      {hasCached && (
        <StatRow
          title="Cached"
          isSubtle
          values={getModelValues((m) => {
            const cacheHitRate = calculateCacheHitRate(m);
            return (
              <Text color={theme.status.success}>
                {m.tokens.cached.toLocaleString()} ({cacheHitRate.toFixed(1)}%)
              </Text>
            );
          })}
        />
      )}
      {hasThoughts && (
        <StatRow
          title="Thoughts"
          isSubtle
          values={getModelValues((m) => m.tokens.thoughts.toLocaleString())}
        />
      )}
      {hasTool && (
        <StatRow
          title="Tool"
          isSubtle
          values={getModelValues((m) => m.tokens.tool.toLocaleString())}
        />
      )}
      <StatRow
        title="Output"
        isSubtle
        values={getModelValues((m) => m.tokens.candidates.toLocaleString())}
      />
    </Box>
  );
};<|MERGE_RESOLUTION|>--- conflicted
+++ resolved
@@ -3,10 +3,7 @@
  * Copyright 2025 Google LLC
  * SPDX-License-Identifier: Apache-2.0
  */
-<<<<<<< HEAD
-=======
 import { t } from '@google/gemini-cli-core';
->>>>>>> 3f388ee1
 
 import type React from 'react';
 import { Box, Text } from 'ink';
@@ -68,9 +65,7 @@
         paddingY={1}
         paddingX={2}
       >
-        <Text color={theme.text.primary}>
-          No API calls have been made in this session.
-        </Text>
+        <Text color={theme.text.primary}>{t('stats.no_api_calls', 'No API calls have been made in this session.')}</Text>
       </Box>
     );
   }
@@ -98,16 +93,14 @@
       paddingX={2}
     >
       <Text bold color={theme.text.accent}>
-        Model Stats For Nerds
+        {t('stats.model_stats_title', 'Model Stats For Nerds')}
       </Text>
       <Box height={1} />
 
       {/* Header */}
       <Box>
         <Box width={METRIC_COL_WIDTH}>
-          <Text bold color={theme.text.primary}>
-            Metric
-          </Text>
+          <Text bold color={theme.text.primary}>{t('stats.labels.metric', 'Metric')}</Text>
         </Box>
         {modelNames.map((name) => (
           <Box width={MODEL_COL_WIDTH} key={name}>
@@ -129,13 +122,13 @@
       />
 
       {/* API Section */}
-      <StatRow title="API" values={[]} isSection />
-      <StatRow
-        title="Requests"
+      <StatRow title={t('stats.sections.api', 'API')} values={[]} isSection />
+      <StatRow
+        title={t('stats.labels.requests', 'Requests')}
         values={getModelValues((m) => m.api.totalRequests.toLocaleString())}
       />
       <StatRow
-        title="Errors"
+        title={t('stats.labels.errors', 'Errors')}
         values={getModelValues((m) => {
           const errorRate = calculateErrorRate(m);
           return (
@@ -150,7 +143,7 @@
         })}
       />
       <StatRow
-        title="Avg Latency"
+        title={t('stats.labels.avg_latency', 'Avg Latency')}
         values={getModelValues((m) => {
           const avgLatency = calculateAverageLatency(m);
           return formatDuration(avgLatency);
@@ -160,9 +153,9 @@
       <Box height={1} />
 
       {/* Tokens Section */}
-      <StatRow title="Tokens" values={[]} isSection />
-      <StatRow
-        title="Total"
+      <StatRow title={t('stats.labels.tokens', 'Tokens')} values={[]} isSection />
+      <StatRow
+        title={t('stats.labels.total', 'Total')}
         values={getModelValues((m) => (
           <Text color={theme.status.warning}>
             {m.tokens.total.toLocaleString()}
@@ -170,13 +163,13 @@
         ))}
       />
       <StatRow
-        title="Prompt"
+        title={t('stats.labels.prompt', 'Prompt')}
         isSubtle
         values={getModelValues((m) => m.tokens.prompt.toLocaleString())}
       />
       {hasCached && (
         <StatRow
-          title="Cached"
+          title={t('stats.labels.cached', 'Cached')}
           isSubtle
           values={getModelValues((m) => {
             const cacheHitRate = calculateCacheHitRate(m);
@@ -190,20 +183,20 @@
       )}
       {hasThoughts && (
         <StatRow
-          title="Thoughts"
+          title={t('stats.labels.thoughts', 'Thoughts')}
           isSubtle
           values={getModelValues((m) => m.tokens.thoughts.toLocaleString())}
         />
       )}
       {hasTool && (
         <StatRow
-          title="Tool"
+          title={t('stats.labels.tool', 'Tool')}
           isSubtle
           values={getModelValues((m) => m.tokens.tool.toLocaleString())}
         />
       )}
       <StatRow
-        title="Output"
+        title={t('stats.labels.output', 'Output')}
         isSubtle
         values={getModelValues((m) => m.tokens.candidates.toLocaleString())}
       />
