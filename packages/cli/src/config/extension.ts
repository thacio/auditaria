--- conflicted
+++ resolved
@@ -753,17 +753,11 @@
       installed.name.toLowerCase() === extensionIdentifier.toLowerCase() ||
       installed.installMetadata?.source.toLowerCase() ===
         extensionIdentifier.toLowerCase(),
-<<<<<<< HEAD
-  )?.name;
-  if (!extensionName) {
+  );
+  if (!extension) {
     throw new Error(
       t('commands.extensions.uninstall.not_found', `Extension not found.`),
     );
-=======
-  );
-  if (!extension) {
-    throw new Error(`Extension not found.`);
->>>>>>> c6a59896
   }
   const storage = new ExtensionStorage(extension.name);
 
