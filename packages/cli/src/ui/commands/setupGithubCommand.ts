--- conflicted
+++ resolved
@@ -5,11 +5,6 @@
  */
 
 import path from 'path';
-<<<<<<< HEAD
-import { execSync } from 'child_process';
-import { isGitHubRepository } from '../../utils/gitUtils.js';
-import { t } from '@thacio/auditaria-cli-core';
-=======
 
 import { CommandContext } from '../../ui/commands/types.js';
 import {
@@ -17,7 +12,7 @@
   getLatestGitHubRelease,
   isGitHubRepository,
 } from '../../utils/gitUtils.js';
->>>>>>> 5cd63a6a
+import { t } from '@thacio/auditaria-cli-core';
 
 import {
   CommandKind,
@@ -42,23 +37,13 @@
     // Find the root directory of the repo
     let gitRepoRoot: string;
     try {
-<<<<<<< HEAD
-      gitRootRepo = execSync('git rev-parse --show-toplevel', {
-        encoding: 'utf-8',
-      }).trim();
-    } catch {
+      gitRepoRoot = getGitRepoRoot();
+    } catch (_error) {
+      console.debug(`Failed to get git repo root:`, _error);
       throw new Error(t(
         'commands.setup_github.error_not_github_repo', 
         'Unable to determine the GitHub repository. /setup-github must be run from a git repository.'
       ));
-=======
-      gitRepoRoot = getGitRepoRoot();
-    } catch (_error) {
-      console.debug(`Failed to get git repo root:`, _error);
-      throw new Error(
-        'Unable to determine the GitHub repository. /setup-github must be run from a git repository.',
-      );
->>>>>>> 5cd63a6a
     }
 
     // Get the latest release tag from GitHub
@@ -72,18 +57,6 @@
       'pr-review/gemini-pr-review.yml',
     ];
 
-<<<<<<< HEAD
-    const command = [
-      'set -e',
-      `mkdir -p "${gitRootRepo}/.github/workflows"`,
-      ...workflows.map((workflow) => {
-        const fileName = path.basename(workflow);
-        return `curl -fsSL -o "${gitRootRepo}/.github/workflows/${fileName}" "${workflowBaseUrl}/${workflow}"`;
-      }),
-      `echo "${t('commands.setup_github.success_message_with_next_steps', 'Workflows downloaded successfully. Follow steps in https://github.com/google-github-actions/run-gemini-cli/blob/v0/README.md#quick-start (skipping the /setup-github step) to complete setup.')}"`,
-      'open https://github.com/google-github-actions/run-gemini-cli/blob/v0/README.md#quick-start',
-    ].join(' && ');
-=======
     const commands = [];
 
     // Ensure fast exit
@@ -101,13 +74,17 @@
       commands.push(curlCommand);
     }
 
+    const successMessage = t(
+      'commands.setup_github.success_message_dynamic',
+      `Successfully downloaded ${workflows.length} workflows. Follow the steps in https://github.com/google-github-actions/run-gemini-cli/blob/${releaseTag}/README.md#quick-start (skipping the /setup-github step) to complete setup.`,
+      { count: workflows.length, releaseTag }
+    );
     commands.push(
-      `echo "Successfully downloaded ${workflows.length} workflows. Follow the steps in https://github.com/google-github-actions/run-gemini-cli/blob/${releaseTag}/README.md#quick-start (skipping the /setup-github step) to complete setup."`,
+      `echo "${successMessage}"`,
       `open https://github.com/google-github-actions/run-gemini-cli/blob/${releaseTag}/README.md#quick-start`,
     );
 
     const command = `(${commands.join(' && ')})`;
->>>>>>> 5cd63a6a
     return {
       type: 'tool',
       toolName: 'run_shell_command',
