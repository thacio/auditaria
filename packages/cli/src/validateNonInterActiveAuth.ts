--- conflicted
+++ resolved
@@ -4,12 +4,8 @@
  * SPDX-License-Identifier: Apache-2.0
  */
 
-<<<<<<< HEAD
-import { AuthType, Config, t } from '@google/gemini-cli-core';
-=======
-import type { Config } from '@google/gemini-cli-core';
-import { AuthType } from '@google/gemini-cli-core';
->>>>>>> 0f031a7f
+import type { Config } from '@thacio/auditaria-cli-core';
+import { AuthType, t } from '@thacio/auditaria-cli-core';
 import { USER_SETTINGS_PATH } from './config/settings.js';
 import { validateAuthMethod } from './config/auth.js';
 
