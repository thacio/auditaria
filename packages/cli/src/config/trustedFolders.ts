--- conflicted
+++ resolved
@@ -10,14 +10,9 @@
 import {
   getErrorMessage,
   isWithinRoot,
-<<<<<<< HEAD
-  getIdeTrust,
+  ideContextStore,
   t,
 } from '@thacio/auditaria-cli-core';
-=======
-  ideContextStore,
-} from '@google/gemini-cli-core';
->>>>>>> 39af7115
 import type { Settings } from './settings.js';
 import stripJsonComments from 'strip-json-comments';
 
