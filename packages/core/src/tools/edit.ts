--- conflicted
+++ resolved
@@ -3,8 +3,6 @@
  * Copyright 2025 Google LLC
  * SPDX-License-Identifier: Apache-2.0
  */
-
-import { t } from '../i18n/index.js';
 
 import * as fs from 'node:fs';
 import * as path from 'node:path';
@@ -177,18 +175,8 @@
     } else if (!fileExists) {
       // Trying to edit a nonexistent file (and old_string is not empty)
       error = {
-<<<<<<< HEAD
-        display: t(
-          'tools.edit.file_not_found_create',
-          'File not found. Cannot apply edit. Use an empty old_string to create a new file.',
-        ),
-        raw: t('tools.edit.file_not_found_raw', 'File not found: {path}', {
-          path: params.file_path,
-        }),
-=======
         display: `File not found. Cannot apply edit. Use an empty old_string to create a new file.`,
         raw: `File not found: ${this.resolvedPath}`,
->>>>>>> f05d937f
         type: ToolErrorType.FILE_NOT_FOUND,
       };
     } else if (currentContent !== null) {
@@ -208,30 +196,14 @@
       if (params.old_string === '') {
         // Error: Trying to create a file that already exists
         error = {
-<<<<<<< HEAD
-          display: t(
-            'tools.edit.failed_create_exists',
-            'Failed to edit. Attempted to create a file that already exists.',
-          ),
-          raw: `File already exists, cannot create: ${params.file_path}`,
-=======
           display: `Failed to edit. Attempted to create a file that already exists.`,
           raw: `File already exists, cannot create: ${this.resolvedPath}`,
->>>>>>> f05d937f
           type: ToolErrorType.ATTEMPT_TO_CREATE_EXISTING_FILE,
         };
       } else if (occurrences === 0) {
         error = {
-<<<<<<< HEAD
-          display: t(
-            'tools.edit.failed_find_string',
-            'Failed to edit, could not find the string to replace.',
-          ),
-          raw: `Failed to edit, 0 occurrences found for old_string in ${params.file_path}. No edits made. The exact text in old_string was not found. Ensure you're not escaping content incorrectly and check whitespace, indentation, and context. Use ${READ_FILE_TOOL_NAME} tool to verify.`,
-=======
           display: `Failed to edit, could not find the string to replace.`,
           raw: `Failed to edit, 0 occurrences found for old_string in ${this.resolvedPath}. No edits made. The exact text in old_string was not found. Ensure you're not escaping content incorrectly and check whitespace, indentation, and context. Use ${READ_FILE_TOOL_NAME} tool to verify.`,
->>>>>>> f05d937f
           type: ToolErrorType.EDIT_NO_OCCURRENCE_FOUND,
         };
       } else if (occurrences !== expectedReplacements) {
@@ -239,35 +211,14 @@
           expectedReplacements === 1 ? 'occurrence' : 'occurrences';
 
         error = {
-<<<<<<< HEAD
-          display: t(
-            'tools.edit.failed_replacement_count',
-            'Failed to edit, expected {expected} {term} but found {found}.',
-            {
-              expected: expectedReplacements,
-              term: occurrenceTerm,
-              found: occurrences,
-            },
-          ),
-          raw: `Failed to edit, Expected ${expectedReplacements} ${occurrenceTerm} but found ${occurrences} for old_string in file: ${params.file_path}`,
-=======
           display: `Failed to edit, expected ${expectedReplacements} ${occurrenceTerm} but found ${occurrences}.`,
           raw: `Failed to edit, Expected ${expectedReplacements} ${occurrenceTerm} but found ${occurrences} for old_string in file: ${this.resolvedPath}`,
->>>>>>> f05d937f
           type: ToolErrorType.EDIT_EXPECTED_OCCURRENCE_MISMATCH,
         };
       } else if (finalOldString === finalNewString) {
         error = {
-<<<<<<< HEAD
-          display: t(
-            'tools.edit.no_changes_identical',
-            'No changes to apply. The old_string and new_string are identical.',
-          ),
-          raw: `No changes to apply. The old_string and new_string are identical in file: ${params.file_path}`,
-=======
           display: `No changes to apply. The old_string and new_string are identical.`,
           raw: `No changes to apply. The old_string and new_string are identical in file: ${this.resolvedPath}`,
->>>>>>> f05d937f
           type: ToolErrorType.EDIT_NO_CHANGE,
         };
       }
@@ -416,11 +367,7 @@
       const errorMsg = error instanceof Error ? error.message : String(error);
       return {
         llmContent: `Error preparing edit: ${errorMsg}`,
-        returnDisplay: t(
-          'tools.edit.error_preparing_edit',
-          'Error preparing edit: {error}',
-          { error: errorMsg },
-        ),
+        returnDisplay: `Error preparing edit: ${errorMsg}`,
         error: {
           message: errorMsg,
           type: ToolErrorType.EDIT_PREPARATION_FAILURE,
@@ -431,9 +378,7 @@
     if (editData.error) {
       return {
         llmContent: editData.error.raw,
-        returnDisplay: t('tools.edit.error_display', 'Error: {error}', {
-          error: editData.error.display,
-        }),
+        returnDisplay: `Error: ${editData.error.display}`,
         error: {
           message: editData.error.raw,
           type: editData.error.type,
@@ -512,11 +457,7 @@
       const errorMsg = error instanceof Error ? error.message : String(error);
       return {
         llmContent: `Error executing edit: ${errorMsg}`,
-        returnDisplay: t(
-          'tools.edit.error_writing_file',
-          'Error writing file: {error}',
-          { error: errorMsg },
-        ),
+        returnDisplay: `Error writing file: ${errorMsg}`,
         error: {
           message: errorMsg,
           type: ToolErrorType.FILE_WRITE_FAILURE,
