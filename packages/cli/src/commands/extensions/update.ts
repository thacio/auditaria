/**
 * @license
 * Copyright 2025 Google LLC
 * SPDX-License-Identifier: Apache-2.0
 */

import type { CommandModule } from 'yargs';
import {
  updateExtensionByName,
  updateAllUpdatableExtensions,
  type ExtensionUpdateInfo,
  loadExtensions,
  annotateActiveExtensions,
  checkForAllExtensionUpdates,
} from '../../config/extension.js';
import { t } from '@thacio/auditaria-cli-core';
import { getErrorMessage } from '../../utils/errors.js';

interface UpdateArgs {
  name?: string;
  all?: boolean;
}

const updateOutput = (info: ExtensionUpdateInfo) =>
  t(
    'commands.extensions.update.success',
    `Extension "${info.name}" successfully updated: ${info.originalVersion} → ${info.updatedVersion}.`,
    {
      name: info.name,
      originalVersion: info.originalVersion,
      updatedVersion: info.updatedVersion,
    },
  );

export async function handleUpdate(args: UpdateArgs) {
  const workingDir = process.cwd();
  const allExtensions = loadExtensions();
  const extensions = annotateActiveExtensions(
    allExtensions,
    allExtensions.map((e) => e.config.name),
    workingDir,
  );

  if (args.all) {
    try {
      let updateInfos = await updateAllUpdatableExtensions(
        workingDir,
        extensions,
        await checkForAllExtensionUpdates(extensions, (_) => {}),
        () => {},
      );
      updateInfos = updateInfos.filter(
        (info) => info.originalVersion !== info.updatedVersion,
      );
      if (updateInfos.length === 0) {
        console.log(
          t(
            'commands.extensions.update.no_extensions',
            'No extensions to update.',
          ),
        );
        return;
      }
      console.log(updateInfos.map((info) => updateOutput(info)).join('\n'));
    } catch (error) {
      console.error(getErrorMessage(error));
    }
  }
  if (args.name)
    try {
      // TODO(chrstnb): we should list extensions if the requested extension is not installed.
<<<<<<< HEAD
      const updatedExtensionInfo = await updateExtensionByName(args.name);
      console.log(
        t(
          'commands.extensions.update.success',
          `Extension "${args.name}" successfully updated: ${updatedExtensionInfo.originalVersion} → ${updatedExtensionInfo.updatedVersion}.`,
          {
            name: args.name,
            originalVersion: updatedExtensionInfo.originalVersion,
            updatedVersion: updatedExtensionInfo.updatedVersion,
          },
        ),
=======
      const updatedExtensionInfo = await updateExtensionByName(
        args.name,
        workingDir,
        extensions,
        () => {},
>>>>>>> e89012ef
      );
      if (
        updatedExtensionInfo.originalVersion !==
        updatedExtensionInfo.updatedVersion
      ) {
        console.log(
          `Extension "${args.name}" successfully updated: ${updatedExtensionInfo.originalVersion} → ${updatedExtensionInfo.updatedVersion}.`,
        );
      } else {
        console.log(`Extension "${args.name}" already up to date.`);
      }
    } catch (error) {
      console.error(getErrorMessage(error));
    }
}

export const updateCommand: CommandModule = {
  command: 'update [--all] [name]',
  describe: t(
    'commands.extensions.update.description',
    'Updates all extensions or a named extension to the latest version.',
  ),
  builder: (yargs) =>
    yargs
      .positional('name', {
        describe: t(
          'commands.extensions.update.name_description',
          'The name of the extension to update.',
        ),
        type: 'string',
      })
      .option('all', {
        describe: t(
          'commands.extensions.update.all_description',
          'Update all extensions.',
        ),
        type: 'boolean',
      })
      .conflicts('name', 'all')
      .check((argv) => {
        if (!argv.all && !argv.name) {
          throw new Error(
            t(
              'commands.extensions.update.missing_argument',
              'Either an extension name or --all must be provided',
            ),
          );
        }
        return true;
      }),
  handler: async (argv) => {
    await handleUpdate({
      name: argv['name'] as string | undefined,
      all: argv['all'] as boolean | undefined,
    });
  },
};<|MERGE_RESOLUTION|>--- conflicted
+++ resolved
@@ -69,35 +69,25 @@
   if (args.name)
     try {
       // TODO(chrstnb): we should list extensions if the requested extension is not installed.
-<<<<<<< HEAD
-      const updatedExtensionInfo = await updateExtensionByName(args.name);
-      console.log(
-        t(
-          'commands.extensions.update.success',
-          `Extension "${args.name}" successfully updated: ${updatedExtensionInfo.originalVersion} → ${updatedExtensionInfo.updatedVersion}.`,
-          {
-            name: args.name,
-            originalVersion: updatedExtensionInfo.originalVersion,
-            updatedVersion: updatedExtensionInfo.updatedVersion,
-          },
-        ),
-=======
       const updatedExtensionInfo = await updateExtensionByName(
         args.name,
         workingDir,
         extensions,
         () => {},
->>>>>>> e89012ef
       );
       if (
         updatedExtensionInfo.originalVersion !==
         updatedExtensionInfo.updatedVersion
       ) {
+        console.log(updateOutput(updatedExtensionInfo));
+      } else {
         console.log(
-          `Extension "${args.name}" successfully updated: ${updatedExtensionInfo.originalVersion} → ${updatedExtensionInfo.updatedVersion}.`,
+          t(
+            'commands.extensions.update.already_up_to_date',
+            `Extension "${args.name}" already up to date.`,
+            { name: args.name },
+          ),
         );
-      } else {
-        console.log(`Extension "${args.name}" already up to date.`);
       }
     } catch (error) {
       console.error(getErrorMessage(error));
