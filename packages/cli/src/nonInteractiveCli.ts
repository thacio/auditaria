/**
 * @license
 * Copyright 2025 Google LLC
 * SPDX-License-Identifier: Apache-2.0
 */
import {
  Config,
  ToolCallRequestInfo,
  executeToolCall,
  shutdownTelemetry,
  isTelemetrySdkInitialized,
  GeminiEventType,
  parseAndFormatApiError,
<<<<<<< HEAD
  t,
} from '@thacio/auditaria-cli-core';
import { Content, Part, FunctionCall } from '@google/genai';
=======
} from '@google/gemini-cli-core';
import { Content, Part } from '@google/genai';
>>>>>>> 15c62bad

import { ConsolePatcher } from './ui/utils/ConsolePatcher.js';
import { handleAtCommand } from './ui/hooks/atCommandProcessor.js';

export async function runNonInteractive(
  config: Config,
  input: string,
  prompt_id: string,
): Promise<void> {
  const consolePatcher = new ConsolePatcher({
    stderr: true,
    debugMode: config.getDebugMode(),
  });

  try {
    consolePatcher.patch();
    // Handle EPIPE errors when the output is piped to a command that closes early.
    process.stdout.on('error', (err: NodeJS.ErrnoException) => {
      if (err.code === 'EPIPE') {
        // Exit gracefully if the pipe is closed.
        process.exit(0);
      }
    });

    const geminiClient = config.getGeminiClient();

    const abortController = new AbortController();

    const { processedQuery, shouldProceed } = await handleAtCommand({
      query: input,
      config,
      addItem: (_item, _timestamp) => 0,
      onDebugMessage: () => {},
      messageId: Date.now(),
      signal: abortController.signal,
    });

    if (!shouldProceed || !processedQuery) {
      // An error occurred during @include processing (e.g., file not found).
      // The error message is already logged by handleAtCommand.
      console.error(t('errors.at_command_processing_error', 'Exiting due to an error processing the @ command.'));
      process.exit(1);
    }

    let currentMessages: Content[] = [
      { role: 'user', parts: processedQuery as Part[] },
    ];

    let turnCount = 0;
    while (true) {
      turnCount++;
      if (
        config.getMaxSessionTurns() >= 0 &&
        turnCount > config.getMaxSessionTurns()
      ) {
        console.error(
          '\n Reached max session turns for this session. Increase the number of turns by specifying maxSessionTurns in settings.json.',
        );
        return;
      }
      const toolCallRequests: ToolCallRequestInfo[] = [];

      const responseStream = geminiClient.sendMessageStream(
        currentMessages[0]?.parts || [],
        abortController.signal,
        prompt_id,
      );

      for await (const event of responseStream) {
        if (abortController.signal.aborted) {
          console.error(t('non_interactive.operation_cancelled', 'Operation cancelled.'));
          return;
        }

        if (event.type === GeminiEventType.Content) {
          process.stdout.write(event.value);
        } else if (event.type === GeminiEventType.ToolCallRequest) {
          toolCallRequests.push(event.value);
        }
      }

      if (toolCallRequests.length > 0) {
        const toolResponseParts: Part[] = [];
        for (const requestInfo of toolCallRequests) {
          const toolResponse = await executeToolCall(
            config,
            requestInfo,
            abortController.signal,
          );

          if (toolResponse.error) {
            console.error(
<<<<<<< HEAD
              t('non_interactive.tool_execution_error', 'Error executing tool {toolName}: {error}', { toolName: fc.name ?? 'unknown', error: toolResponse.error.message }),
=======
              `Error executing tool ${requestInfo.name}: ${toolResponse.resultDisplay || toolResponse.error.message}`,
>>>>>>> 15c62bad
            );
          }

          if (toolResponse.responseParts) {
            const parts = Array.isArray(toolResponse.responseParts)
              ? toolResponse.responseParts
              : [toolResponse.responseParts];
            for (const part of parts) {
              if (typeof part === 'string') {
                toolResponseParts.push({ text: part });
              } else if (part) {
                toolResponseParts.push(part);
              }
            }
          }
        }
        currentMessages = [{ role: 'user', parts: toolResponseParts }];
      } else {
        process.stdout.write('\n'); // Ensure a final newline
        return;
      }
    }
  } catch (error) {
    console.error(
      parseAndFormatApiError(
        error,
        config.getContentGeneratorConfig()?.authType,
      ),
    );
    process.exit(1);
  } finally {
    consolePatcher.cleanup();
    if (isTelemetrySdkInitialized()) {
      await shutdownTelemetry(config);
    }
  }
}<|MERGE_RESOLUTION|>--- conflicted
+++ resolved
@@ -11,14 +11,9 @@
   isTelemetrySdkInitialized,
   GeminiEventType,
   parseAndFormatApiError,
-<<<<<<< HEAD
   t,
 } from '@thacio/auditaria-cli-core';
-import { Content, Part, FunctionCall } from '@google/genai';
-=======
-} from '@google/gemini-cli-core';
 import { Content, Part } from '@google/genai';
->>>>>>> 15c62bad
 
 import { ConsolePatcher } from './ui/utils/ConsolePatcher.js';
 import { handleAtCommand } from './ui/hooks/atCommandProcessor.js';
@@ -111,11 +106,10 @@
 
           if (toolResponse.error) {
             console.error(
-<<<<<<< HEAD
-              t('non_interactive.tool_execution_error', 'Error executing tool {toolName}: {error}', { toolName: fc.name ?? 'unknown', error: toolResponse.error.message }),
-=======
-              `Error executing tool ${requestInfo.name}: ${toolResponse.resultDisplay || toolResponse.error.message}`,
->>>>>>> 15c62bad
+              t('non_interactive.tool_execution_error', 'Error executing tool {toolName}: {error}', { 
+                toolName: requestInfo.name, 
+                error: toolResponse.resultDisplay || toolResponse.error.message 
+              }),
             );
           }
 
