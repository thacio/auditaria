--- conflicted
+++ resolved
@@ -13,15 +13,11 @@
   ToolCallStatus,
 } from '../types.js';
 import { useCallback } from 'react';
-<<<<<<< HEAD
-import { Config, GeminiClient } from '@thacio/auditaria-cli-core';
-=======
 import {
   Config,
   GeminiClient,
   getCachedEncodingForBuffer,
-} from '@google/gemini-cli-core';
->>>>>>> 12765eb7
+} from '@thacio/auditaria-cli-core';
 import { type PartListUnion } from '@google/genai';
 import { formatMemoryUsage } from '../utils/formatters.js';
 import { isBinary } from '../utils/textUtils.js';
