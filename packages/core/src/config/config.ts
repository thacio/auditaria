/**
 * @license
 * Copyright 2025 Google LLC
 * SPDX-License-Identifier: Apache-2.0
 */

import * as path from 'node:path';
import { inspect } from 'node:util';
import process from 'node:process';
import type {
  ContentGenerator,
  ContentGeneratorConfig,
} from '../core/contentGenerator.js';
import {
  AuthType,
  createContentGenerator,
  createContentGeneratorConfig,
} from '../core/contentGenerator.js';
import { PromptRegistry } from '../prompts/prompt-registry.js';
import { ToolRegistry } from '../tools/tool-registry.js';
import { LSTool } from '../tools/ls.js';
import { ReadFileTool } from '../tools/read-file.js';
import { GrepTool } from '../tools/grep.js';
import { canUseRipgrep, RipGrepTool } from '../tools/ripGrep.js';
import { GlobTool } from '../tools/glob.js';
import { EditTool } from '../tools/edit.js';
import { SmartEditTool } from '../tools/smart-edit.js';
import { ShellTool } from '../tools/shell.js';
import { WriteFileTool } from '../tools/write-file.js';
import { WebFetchTool } from '../tools/web-fetch.js';
import { MemoryTool, setGeminiMdFilename } from '../tools/memoryTool.js';
import { WebSearchTool } from '../tools/web-search.js';
import { GeminiClient } from '../core/client.js';
import { BaseLlmClient } from '../core/baseLlmClient.js';
import type { HookDefinition, HookEventName } from '../hooks/types.js';
import { FileDiscoveryService } from '../services/fileDiscoveryService.js';
import { GitService } from '../services/gitService.js';
import type { TelemetryTarget } from '../telemetry/index.js';
import {
  initializeTelemetry,
  DEFAULT_TELEMETRY_TARGET,
  DEFAULT_OTLP_ENDPOINT,
  uiTelemetryService,
} from '../telemetry/index.js';
import { coreEvents } from '../utils/events.js';
import { tokenLimit } from '../core/tokenLimits.js';
import {
  DEFAULT_GEMINI_EMBEDDING_MODEL,
  DEFAULT_GEMINI_FLASH_MODEL,
  DEFAULT_GEMINI_MODEL,
  DEFAULT_THINKING_MODE,
} from './models.js';
import { shouldAttemptBrowserLaunch } from '../utils/browser.js';
import type { MCPOAuthConfig } from '../mcp/oauth-provider.js';
import { ideContextStore } from '../ide/ideContext.js';
import { WriteTodosTool } from '../tools/write-todos.js';
import {
  ContextInspectTool,
  ContextForgetTool,
  ContextRestoreTool,
} from '../tools/context-management.js'; // Custom Auditaria Feature: context.management.ts tool
// AUDITARIA_COLLABORATIVE_WRITING - Auditaria Custom Feature
import {
  CollaborativeWritingStartTool,
  CollaborativeWritingEndTool,
} from '../tools/collaborative-writing.js';
import type { FileSystemService } from '../services/fileSystemService.js';
import { StandardFileSystemService } from '../services/fileSystemService.js';
import { logRipgrepFallback } from '../telemetry/loggers.js';
import { RipgrepFallbackEvent } from '../telemetry/types.js';
import type { FallbackModelHandler } from '../fallback/types.js';
import { ModelRouterService } from '../routing/modelRouterService.js';
import { OutputFormat } from '../output/types.js';
import type { ModelConfigServiceConfig } from '../services/modelConfigService.js';
import { ModelConfigService } from '../services/modelConfigService.js';
import { DEFAULT_MODEL_CONFIGS } from './defaultModelConfigs.js';

// Re-export OAuth config type
export type { MCPOAuthConfig, AnyToolInvocation };
import type { AnyToolInvocation } from '../tools/tools.js';
import { WorkspaceContext } from '../utils/workspaceContext.js';
import { Storage } from './storage.js';
import type { ShellExecutionConfig } from '../services/shellExecutionService.js';
import { FileExclusions } from '../utils/ignorePatterns.js';
import type { EventEmitter } from 'node:events';
import { MessageBus } from '../confirmation-bus/message-bus.js';
import { PolicyEngine } from '../policy/policy-engine.js';
import type { PolicyEngineConfig } from '../policy/types.js';
import { HookSystem } from '../hooks/index.js';
import type { UserTierId } from '../code_assist/types.js';
import { getCodeAssistServer } from '../code_assist/codeAssist.js';
import type { Experiments } from '../code_assist/experiments/experiments.js';
import { AgentRegistry } from '../agents/registry.js';
import { setGlobalProxy } from '../utils/fetch.js';
import { SubagentToolWrapper } from '../agents/subagent-tool-wrapper.js';
import { getExperiments } from '../code_assist/experiments/experiments.js';
import { ExperimentFlags } from '../code_assist/experiments/flagNames.js';
import { debugLogger } from '../utils/debugLogger.js';

import { ApprovalMode } from '../policy/types.js';

export interface AccessibilitySettings {
  disableLoadingPhrases?: boolean;
  screenReader?: boolean;
}

export interface BugCommandSettings {
  urlTemplate: string;
}

export interface SummarizeToolOutputSettings {
  tokenBudget?: number;
}

export interface TelemetrySettings {
  enabled?: boolean;
  target?: TelemetryTarget;
  otlpEndpoint?: string;
  otlpProtocol?: 'grpc' | 'http';
  logPrompts?: boolean;
  outfile?: string;
  useCollector?: boolean;
}

export interface OutputSettings {
  format?: OutputFormat;
}

export interface CodebaseInvestigatorSettings {
  enabled?: boolean;
  maxNumTurns?: number;
  maxTimeMinutes?: number;
  thinkingBudget?: number;
  model?: string;
}

/**
 * All information required in CLI to handle an extension. Defined in Core so
 * that the collection of loaded, active, and inactive extensions can be passed
 * around on the config object though Core does not use this information
 * directly.
 */
export interface GeminiCLIExtension {
  name: string;
  version: string;
  isActive: boolean;
  path: string;
  installMetadata?: ExtensionInstallMetadata;
  mcpServers?: Record<string, MCPServerConfig>;
  contextFiles: string[];
  excludeTools?: string[];
  id: string;
  hooks?: { [K in HookEventName]?: HookDefinition[] };
}

export interface ExtensionInstallMetadata {
  source: string;
  type: 'git' | 'local' | 'link' | 'github-release';
  releaseTag?: string; // Only present for github-release installs.
  ref?: string;
  autoUpdate?: boolean;
  allowPreRelease?: boolean;
}

import type { FileFilteringOptions } from './constants.js';
import {
  DEFAULT_FILE_FILTERING_OPTIONS,
  DEFAULT_MEMORY_FILE_FILTERING_OPTIONS,
} from './constants.js';

import {
  type ExtensionLoader,
  SimpleExtensionLoader,
} from '../utils/extensionLoader.js';
import { McpClientManager } from '../tools/mcp-client-manager.js';

export type { FileFilteringOptions };
export {
  DEFAULT_FILE_FILTERING_OPTIONS,
  DEFAULT_MEMORY_FILE_FILTERING_OPTIONS,
};

export const DEFAULT_TRUNCATE_TOOL_OUTPUT_THRESHOLD = 4_000_000;
export const DEFAULT_TRUNCATE_TOOL_OUTPUT_LINES = 1000;

export class MCPServerConfig {
  constructor(
    // For stdio transport
    readonly command?: string,
    readonly args?: string[],
    readonly env?: Record<string, string>,
    readonly cwd?: string,
    // For sse transport
    readonly url?: string,
    // For streamable http transport
    readonly httpUrl?: string,
    readonly headers?: Record<string, string>,
    // For websocket transport
    readonly tcp?: string,
    // Common
    readonly timeout?: number,
    readonly trust?: boolean,
    // Metadata
    readonly description?: string,
    readonly includeTools?: string[],
    readonly excludeTools?: string[],
    readonly extension?: GeminiCLIExtension,
    // OAuth configuration
    readonly oauth?: MCPOAuthConfig,
    readonly authProviderType?: AuthProviderType,
    // Service Account Configuration
    /* targetAudience format: CLIENT_ID.apps.googleusercontent.com */
    readonly targetAudience?: string,
    /* targetServiceAccount format: <service-account-name>@<project-num>.iam.gserviceaccount.com */
    readonly targetServiceAccount?: string,
  ) {}
}

export enum AuthProviderType {
  DYNAMIC_DISCOVERY = 'dynamic_discovery',
  GOOGLE_CREDENTIALS = 'google_credentials',
  SERVICE_ACCOUNT_IMPERSONATION = 'service_account_impersonation',
}

export interface SandboxConfig {
  command: 'docker' | 'podman' | 'sandbox-exec';
  image: string;
}

export interface ConfigParameters {
  sessionId: string;
  embeddingModel?: string;
  sandbox?: SandboxConfig;
  targetDir: string;
  debugMode: boolean;
  question?: string;

  coreTools?: string[];
  allowedTools?: string[];
  excludeTools?: string[];
  toolDiscoveryCommand?: string;
  toolCallCommand?: string;
  mcpServerCommand?: string;
  mcpServers?: Record<string, MCPServerConfig>;
  userMemory?: string;
  geminiMdFileCount?: number;
  geminiMdFilePaths?: string[];
  approvalMode?: ApprovalMode;
  showMemoryUsage?: boolean;
  contextFileName?: string | string[];
  accessibility?: AccessibilitySettings;
  telemetry?: TelemetrySettings;
  usageStatisticsEnabled?: boolean;
  fileFiltering?: {
    respectGitIgnore?: boolean;
    respectGeminiIgnore?: boolean;
    enableRecursiveFileSearch?: boolean;
    disableFuzzySearch?: boolean;
  };
  checkpointing?: boolean;
  proxy?: string;
  cwd: string;
  fileDiscoveryService?: FileDiscoveryService;
  includeDirectories?: string[];
  bugCommand?: BugCommandSettings;
  model: string;
  maxSessionTurns?: number;
  experimentalZedIntegration?: boolean;
  listSessions?: boolean;
  deleteSession?: string;
  listExtensions?: boolean;
  extensionLoader?: ExtensionLoader;
  enabledExtensions?: string[];
  enableExtensionReloading?: boolean;
  allowedMcpServers?: string[];
  blockedMcpServers?: string[];
  noBrowser?: boolean;
  summarizeToolOutput?: Record<string, SummarizeToolOutputSettings>;
  folderTrust?: boolean;
  ideMode?: boolean;
  loadMemoryFromIncludeDirectories?: boolean;
  importFormat?: 'tree' | 'flat';
  discoveryMaxDirs?: number;
  compressionThreshold?: number;
  interactive?: boolean;
  trustedFolder?: boolean;
  useRipgrep?: boolean;
  enableInteractiveShell?: boolean;
  skipNextSpeakerCheck?: boolean;
  shellExecutionConfig?: ShellExecutionConfig;
  extensionManagement?: boolean;
  enablePromptCompletion?: boolean;
  truncateToolOutputThreshold?: number;
  truncateToolOutputLines?: number;
  enableToolOutputTruncation?: boolean;
  eventEmitter?: EventEmitter;
  useSmartEdit?: boolean;
  useWriteTodos?: boolean;
  policyEngineConfig?: PolicyEngineConfig;
  output?: OutputSettings;
  enableMessageBusIntegration?: boolean;
  disableModelRouterForAuth?: AuthType[];
  codebaseInvestigatorSettings?: CodebaseInvestigatorSettings;
  continueOnFailedApiCall?: boolean;
  retryFetchErrors?: boolean;
  enableShellOutputEfficiency?: boolean;
  fakeResponses?: string;
  recordResponses?: string;
  ptyInfo?: string;
  disableYoloMode?: boolean;
  modelConfigServiceConfig?: ModelConfigServiceConfig;
  enableHooks?: boolean;
  experiments?: Experiments;
  hooks?: {
    [K in HookEventName]?: HookDefinition[];
  };
  previewFeatures?: boolean;
  useImprovedFallbackStrategy?: boolean;
}

export class Config {
  private toolRegistry!: ToolRegistry;
  private mcpClientManager?: McpClientManager;
  private allowedMcpServers: string[];
  private blockedMcpServers: string[];
  private promptRegistry!: PromptRegistry;
  private agentRegistry!: AgentRegistry;
  private sessionId: string;
  private fileSystemService: FileSystemService;
  private contentGeneratorConfig!: ContentGeneratorConfig;
  private contentGenerator!: ContentGenerator;
  readonly modelConfigService: ModelConfigService;
  private readonly embeddingModel: string;
  private readonly sandbox: SandboxConfig | undefined;
  private readonly targetDir: string;
  private workspaceContext: WorkspaceContext;
  private readonly debugMode: boolean;
  private readonly question: string | undefined;

  private readonly coreTools: string[] | undefined;
  private readonly allowedTools: string[] | undefined;
  private readonly excludeTools: string[] | undefined;
  private readonly toolDiscoveryCommand: string | undefined;
  private readonly toolCallCommand: string | undefined;
  private readonly mcpServerCommand: string | undefined;
  private mcpServers: Record<string, MCPServerConfig> | undefined;
  private userMemory: string;
  private geminiMdFileCount: number;
  private geminiMdFilePaths: string[];
  private approvalMode: ApprovalMode;
  private readonly showMemoryUsage: boolean;
  private readonly accessibility: AccessibilitySettings;
  private readonly telemetrySettings: TelemetrySettings;
  private readonly usageStatisticsEnabled: boolean;
  private geminiClient!: GeminiClient;
  private baseLlmClient!: BaseLlmClient;
  private modelRouterService: ModelRouterService;
  private readonly fileFiltering: {
    respectGitIgnore: boolean;
    respectGeminiIgnore: boolean;
    enableRecursiveFileSearch: boolean;
    disableFuzzySearch: boolean;
  };
  private fileDiscoveryService: FileDiscoveryService | null = null;
  private gitService: GitService | undefined = undefined;
  private readonly checkpointing: boolean;
  private readonly proxy: string | undefined;
  private readonly cwd: string;
  private readonly bugCommand: BugCommandSettings | undefined;
  private model: string;
  private previewFeatures: boolean | undefined;
  private readonly noBrowser: boolean;
  private readonly folderTrust: boolean;
  private ideMode: boolean;
  private modelSwitchedDuringSession: boolean = false;
  private useImprovedFallbackStrategy: boolean;
  private disableFallbackForSession: boolean = false;
  private inFallbackMode = false;
  private readonly maxSessionTurns: number;
  private readonly listSessions: boolean;
  private readonly deleteSession: string | undefined;
  private readonly listExtensions: boolean;
  private readonly _extensionLoader: ExtensionLoader;
  private readonly _enabledExtensions: string[];
  private readonly enableExtensionReloading: boolean;
  fallbackModelHandler?: FallbackModelHandler;
  private quotaErrorOccurred: boolean = false;
  private readonly summarizeToolOutput:
    | Record<string, SummarizeToolOutputSettings>
    | undefined;
  private readonly experimentalZedIntegration: boolean = false;
  private readonly loadMemoryFromIncludeDirectories: boolean = false;
  private readonly importFormat: 'tree' | 'flat';
  private readonly discoveryMaxDirs: number;
  private readonly compressionThreshold: number | undefined;
  private readonly interactive: boolean;
  private readonly ptyInfo: string;
  private readonly trustedFolder: boolean | undefined;
  private readonly useRipgrep: boolean;
  private readonly enableInteractiveShell: boolean;
  private readonly skipNextSpeakerCheck: boolean;
  private shellExecutionConfig: ShellExecutionConfig;
  private readonly extensionManagement: boolean = true;
  private readonly enablePromptCompletion: boolean = false;
  private readonly truncateToolOutputThreshold: number;
  private readonly truncateToolOutputLines: number;
  private readonly enableToolOutputTruncation: boolean;
  private initialized: boolean = false;
  readonly storage: Storage;
  private readonly fileExclusions: FileExclusions;
  private readonly eventEmitter?: EventEmitter;
  private readonly useSmartEdit: boolean;
  private readonly useWriteTodos: boolean;
  private readonly messageBus: MessageBus;
  private readonly policyEngine: PolicyEngine;
  private readonly outputSettings: OutputSettings;
  private readonly enableMessageBusIntegration: boolean;
  private readonly codebaseInvestigatorSettings: CodebaseInvestigatorSettings;
  private readonly continueOnFailedApiCall: boolean;
  private readonly retryFetchErrors: boolean;
  private readonly enableShellOutputEfficiency: boolean;
  readonly fakeResponses?: string;
  readonly recordResponses?: string;
  private readonly disableYoloMode: boolean;
  private pendingIncludeDirectories: string[];
  private readonly enableHooks: boolean;
  private readonly hooks:
    | { [K in HookEventName]?: HookDefinition[] }
    | undefined;
  private experiments: Experiments | undefined;
  private experimentsPromise: Promise<void> | undefined;
  private hookSystem?: HookSystem;

  private previewModelFallbackMode = false;
  private previewModelBypassMode = false;

  private skillsPromptSection: string = ''; // AUDITARIA_SKILLS - Auditaria Custom feature

  constructor(params: ConfigParameters) {
    this.sessionId = params.sessionId;
    this.embeddingModel =
      params.embeddingModel ?? DEFAULT_GEMINI_EMBEDDING_MODEL;
    this.fileSystemService = new StandardFileSystemService();
    this.sandbox = params.sandbox;
    this.targetDir = path.resolve(params.targetDir);
    this.folderTrust = params.folderTrust ?? false;
    this.workspaceContext = new WorkspaceContext(this.targetDir, []);
    this.pendingIncludeDirectories = params.includeDirectories ?? [];
    this.debugMode = params.debugMode;
    this.question = params.question;

    this.coreTools = params.coreTools;
    this.allowedTools = params.allowedTools;
    this.excludeTools = params.excludeTools;
    this.toolDiscoveryCommand = params.toolDiscoveryCommand;
    this.toolCallCommand = params.toolCallCommand;
    this.mcpServerCommand = params.mcpServerCommand;
    this.mcpServers = params.mcpServers;
    this.allowedMcpServers = params.allowedMcpServers ?? [];
    this.blockedMcpServers = params.blockedMcpServers ?? [];
    this.userMemory = params.userMemory ?? '';
    this.geminiMdFileCount = params.geminiMdFileCount ?? 0;
    this.geminiMdFilePaths = params.geminiMdFilePaths ?? [];
    this.approvalMode = params.approvalMode ?? ApprovalMode.DEFAULT;
    this.showMemoryUsage = params.showMemoryUsage ?? false;
    this.accessibility = params.accessibility ?? {};
    this.telemetrySettings = {
      enabled: params.telemetry?.enabled ?? false,
      target: params.telemetry?.target ?? DEFAULT_TELEMETRY_TARGET,
      otlpEndpoint: params.telemetry?.otlpEndpoint ?? DEFAULT_OTLP_ENDPOINT,
      otlpProtocol: params.telemetry?.otlpProtocol,
      logPrompts: params.telemetry?.logPrompts ?? true,
      outfile: params.telemetry?.outfile,
      useCollector: params.telemetry?.useCollector,
    };
    this.usageStatisticsEnabled = params.usageStatisticsEnabled ?? true;

    this.fileFiltering = {
      respectGitIgnore:
        params.fileFiltering?.respectGitIgnore ??
        DEFAULT_FILE_FILTERING_OPTIONS.respectGitIgnore,
      respectGeminiIgnore:
        params.fileFiltering?.respectGeminiIgnore ??
        DEFAULT_FILE_FILTERING_OPTIONS.respectGeminiIgnore,
      enableRecursiveFileSearch:
        params.fileFiltering?.enableRecursiveFileSearch ?? true,
      disableFuzzySearch: params.fileFiltering?.disableFuzzySearch ?? false,
    };
    this.checkpointing = params.checkpointing ?? false;
    this.proxy = params.proxy;
    this.cwd = params.cwd ?? process.cwd();
    this.fileDiscoveryService = params.fileDiscoveryService ?? null;
    this.bugCommand = params.bugCommand;
    this.model = params.model;
    this.previewFeatures = params.previewFeatures ?? undefined;
    this.useImprovedFallbackStrategy =
      params.useImprovedFallbackStrategy ?? true;
    this.maxSessionTurns = params.maxSessionTurns ?? -1;
    this.experimentalZedIntegration =
      params.experimentalZedIntegration ?? false;
    this.listSessions = params.listSessions ?? false;
    this.deleteSession = params.deleteSession;
    this.listExtensions = params.listExtensions ?? false;
    this._extensionLoader =
      params.extensionLoader ?? new SimpleExtensionLoader([]);
    this._enabledExtensions = params.enabledExtensions ?? [];
    this.noBrowser = params.noBrowser ?? false;
    this.summarizeToolOutput = params.summarizeToolOutput;
    this.folderTrust = params.folderTrust ?? false;
    this.ideMode = params.ideMode ?? false;
    this.loadMemoryFromIncludeDirectories =
      params.loadMemoryFromIncludeDirectories ?? false;
    this.importFormat = params.importFormat ?? 'tree';
    this.discoveryMaxDirs = params.discoveryMaxDirs ?? 200;
    this.compressionThreshold = params.compressionThreshold;
    this.interactive = params.interactive ?? false;
    this.ptyInfo = params.ptyInfo ?? 'child_process';
    this.trustedFolder = params.trustedFolder;
    this.useRipgrep = params.useRipgrep ?? true;
    this.enableInteractiveShell = params.enableInteractiveShell ?? false;
    this.skipNextSpeakerCheck = params.skipNextSpeakerCheck ?? true;
    this.shellExecutionConfig = {
      terminalWidth: params.shellExecutionConfig?.terminalWidth ?? 80,
      terminalHeight: params.shellExecutionConfig?.terminalHeight ?? 24,
      showColor: params.shellExecutionConfig?.showColor ?? false,
      pager: params.shellExecutionConfig?.pager ?? 'cat',
    };
    this.truncateToolOutputThreshold =
      params.truncateToolOutputThreshold ??
      DEFAULT_TRUNCATE_TOOL_OUTPUT_THRESHOLD;
    this.truncateToolOutputLines =
      params.truncateToolOutputLines ?? DEFAULT_TRUNCATE_TOOL_OUTPUT_LINES;
    this.enableToolOutputTruncation = params.enableToolOutputTruncation ?? true;
    this.useSmartEdit = params.useSmartEdit ?? true;
    this.useWriteTodos = params.useWriteTodos ?? true;
    this.enableHooks = params.enableHooks ?? false;

    // Enable MessageBus integration if:
    // 1. Explicitly enabled via setting, OR
    // 2. Hooks are enabled and hooks are configured
    const hasHooks = params.hooks && Object.keys(params.hooks).length > 0;
    const hooksNeedMessageBus = this.enableHooks && hasHooks;
    this.enableMessageBusIntegration =
      params.enableMessageBusIntegration ??
      (hooksNeedMessageBus ? true : false);
    this.codebaseInvestigatorSettings = {
      enabled: params.codebaseInvestigatorSettings?.enabled ?? true,
      maxNumTurns: params.codebaseInvestigatorSettings?.maxNumTurns ?? 10,
      maxTimeMinutes: params.codebaseInvestigatorSettings?.maxTimeMinutes ?? 3,
      thinkingBudget:
        params.codebaseInvestigatorSettings?.thinkingBudget ??
        DEFAULT_THINKING_MODE,
      model: params.codebaseInvestigatorSettings?.model ?? DEFAULT_GEMINI_MODEL,
    };
    this.continueOnFailedApiCall = params.continueOnFailedApiCall ?? true;
    this.enableShellOutputEfficiency =
      params.enableShellOutputEfficiency ?? true;
    this.extensionManagement = params.extensionManagement ?? true;
    this.enableExtensionReloading = params.enableExtensionReloading ?? false;
    this.storage = new Storage(this.targetDir);
    this.fakeResponses = params.fakeResponses;
    this.recordResponses = params.recordResponses;
    this.enablePromptCompletion = params.enablePromptCompletion ?? false;
    this.fileExclusions = new FileExclusions(this);
    this.eventEmitter = params.eventEmitter;
    this.policyEngine = new PolicyEngine(params.policyEngineConfig);
    this.messageBus = new MessageBus(this.policyEngine, this.debugMode);
    this.outputSettings = {
      format: params.output?.format ?? OutputFormat.TEXT,
    };
    this.retryFetchErrors = params.retryFetchErrors ?? false;
    this.disableYoloMode = params.disableYoloMode ?? false;
    this.hooks = params.hooks;
    this.experiments = params.experiments;

    if (params.contextFileName) {
      setGeminiMdFilename(params.contextFileName);
    }

    if (this.telemetrySettings.enabled) {
      initializeTelemetry(this);
    }

    const proxy = this.getProxy();
    if (proxy) {
      try {
        setGlobalProxy(proxy);
      } catch (error) {
        coreEvents.emitFeedback(
          'error',
          'Invalid proxy configuration detected. Check debug drawer for more details (F12)',
          error,
        );
      }
    }
    this.geminiClient = new GeminiClient(this);
    this.modelRouterService = new ModelRouterService(this);

    // HACK: The settings loading logic doesn't currently merge the default
    // generation config with the user's settings. This means if a user provides
    // any `generation` settings (e.g., just `overrides`), the default `aliases`
    // are lost. This hack manually merges the default aliases back in if they
    // are missing from the user's config.
    // TODO(12593): Fix the settings loading logic to properly merge defaults and
    // remove this hack.
    let modelConfigServiceConfig = params.modelConfigServiceConfig;
    if (modelConfigServiceConfig && !modelConfigServiceConfig.aliases) {
      modelConfigServiceConfig = {
        ...modelConfigServiceConfig,
        aliases: DEFAULT_MODEL_CONFIGS.aliases,
      };
    }

    this.modelConfigService = new ModelConfigService(
      modelConfigServiceConfig ?? DEFAULT_MODEL_CONFIGS,
    );
  }

  /**
   * Must only be called once, throws if called again.
   */
  async initialize(): Promise<void> {
    if (this.initialized) {
      throw Error('Config was already initialized');
    }
    this.initialized = true;

    // Initialize centralized FileDiscoveryService
    this.getFileService();
    if (this.getCheckpointingEnabled()) {
      await this.getGitService();
    }
    this.promptRegistry = new PromptRegistry();

    this.agentRegistry = new AgentRegistry(this);
    await this.agentRegistry.initialize();

    this.toolRegistry = await this.createToolRegistry();
    this.mcpClientManager = new McpClientManager(
      this.toolRegistry,
      this,
      this.eventEmitter,
    );
    await Promise.all([
      await this.mcpClientManager.startConfiguredMcpServers(),
      await this.getExtensionLoader().start(this),
    ]);

<<<<<<< HEAD
    // AUDITARIA_SKILLS_START - Load skills during initialization
    const { loadSkillsPromptSection } = await import('../skills/index.js');
    this.skillsPromptSection = await loadSkillsPromptSection(this.targetDir);
    // AUDITARIA_SKILLS_END
=======
    // Initialize hook system if enabled
    if (this.enableHooks) {
      this.hookSystem = new HookSystem(this);
      await this.hookSystem.initialize();
    }
>>>>>>> 5411f4a6

    await this.geminiClient.initialize();
  }

  getContentGenerator(): ContentGenerator {
    return this.contentGenerator;
  }

  async refreshAuth(authMethod: AuthType) {
    // Vertex and Genai have incompatible encryption and sending history with
    // thoughtSignature from Genai to Vertex will fail, we need to strip them
    if (
      this.contentGeneratorConfig?.authType === AuthType.USE_GEMINI &&
      authMethod !== AuthType.USE_GEMINI
    ) {
      // Restore the conversation history to the new client
      this.geminiClient.stripThoughtsFromHistory();
    }

    const newContentGeneratorConfig = await createContentGeneratorConfig(
      this,
      authMethod,
    );
    this.contentGenerator = await createContentGenerator(
      newContentGeneratorConfig,
      this,
      this.getSessionId(),
    );
    // Only assign to instance properties after successful initialization
    this.contentGeneratorConfig = newContentGeneratorConfig;

    // Initialize BaseLlmClient now that the ContentGenerator is available
    this.baseLlmClient = new BaseLlmClient(this.contentGenerator, this);

    const previewFeatures = this.getPreviewFeatures();

    const codeAssistServer = getCodeAssistServer(this);
    if (codeAssistServer) {
      this.experimentsPromise = getExperiments(codeAssistServer)
        .then((experiments) => {
          this.setExperiments(experiments);

          // If preview features have not been set and the user authenticated through Google, we enable preview based on remote config only if it's true
          if (previewFeatures === undefined) {
            const remotePreviewFeatures =
              experiments.flags[ExperimentFlags.ENABLE_PREVIEW]?.boolValue;
            if (remotePreviewFeatures === true) {
              this.setPreviewFeatures(remotePreviewFeatures);
            }
          }
        })
        .catch((e) => {
          debugLogger.error('Failed to fetch experiments', e);
        });
    } else {
      this.experiments = undefined;
      this.experimentsPromise = undefined;
    }

    // Reset the session flag since we're explicitly changing auth and using default model
    this.inFallbackMode = false;
  }

  async getExperimentsAsync(): Promise<Experiments | undefined> {
    if (this.experiments) {
      return this.experiments;
    }
    const codeAssistServer = getCodeAssistServer(this);
    if (codeAssistServer) {
      return getExperiments(codeAssistServer);
    }
    return undefined;
  }

  getUserTier(): UserTierId | undefined {
    return this.contentGenerator?.userTier;
  }

  /**
   * Provides access to the BaseLlmClient for stateless LLM operations.
   */
  getBaseLlmClient(): BaseLlmClient {
    if (!this.baseLlmClient) {
      // Handle cases where initialization might be deferred or authentication failed
      if (this.contentGenerator) {
        this.baseLlmClient = new BaseLlmClient(
          this.getContentGenerator(),
          this,
        );
      } else {
        throw new Error(
          'BaseLlmClient not initialized. Ensure authentication has occurred and ContentGenerator is ready.',
        );
      }
    }
    return this.baseLlmClient;
  }

  getSessionId(): string {
    return this.sessionId;
  }

  setSessionId(sessionId: string): void {
    this.sessionId = sessionId;
  }

  shouldLoadMemoryFromIncludeDirectories(): boolean {
    return this.loadMemoryFromIncludeDirectories;
  }

  getImportFormat(): 'tree' | 'flat' {
    return this.importFormat;
  }

  getDiscoveryMaxDirs(): number {
    return this.discoveryMaxDirs;
  }

  getContentGeneratorConfig(): ContentGeneratorConfig {
    return this.contentGeneratorConfig;
  }

  getModel(): string {
    return this.model;
  }

  setModel(newModel: string): void {
    if (this.model !== newModel || this.inFallbackMode) {
      this.model = newModel;
      coreEvents.emitModelChanged(newModel);
    }
    this.setFallbackMode(false);
  }

  isInFallbackMode(): boolean {
    return this.inFallbackMode;
  }

  setFallbackMode(active: boolean): void {
    this.inFallbackMode = active;
  }

  setFallbackModelHandler(handler: FallbackModelHandler): void {
    this.fallbackModelHandler = handler;
  }

  getFallbackModelHandler(): FallbackModelHandler | undefined {
    return this.fallbackModelHandler;
  }

  isPreviewModelFallbackMode(): boolean {
    return this.previewModelFallbackMode;
  }

  setPreviewModelFallbackMode(active: boolean): void {
    this.previewModelFallbackMode = active;
  }

  isPreviewModelBypassMode(): boolean {
    return this.previewModelBypassMode;
  }

  setPreviewModelBypassMode(active: boolean): void {
    this.previewModelBypassMode = active;
  }

  getMaxSessionTurns(): number {
    return this.maxSessionTurns;
  }

  setQuotaErrorOccurred(value: boolean): void {
    this.quotaErrorOccurred = value;
  }

  getQuotaErrorOccurred(): boolean {
    return this.quotaErrorOccurred;
  }

  getEmbeddingModel(): string {
    return this.embeddingModel;
  }

  getSandbox(): SandboxConfig | undefined {
    return this.sandbox;
  }

  isRestrictiveSandbox(): boolean {
    const sandboxConfig = this.getSandbox();
    const seatbeltProfile = process.env['SEATBELT_PROFILE'];
    return (
      !!sandboxConfig &&
      sandboxConfig.command === 'sandbox-exec' &&
      !!seatbeltProfile &&
      seatbeltProfile.startsWith('restrictive-')
    );
  }

  getTargetDir(): string {
    return this.targetDir;
  }

  getProjectRoot(): string {
    return this.targetDir;
  }

  getWorkspaceContext(): WorkspaceContext {
    return this.workspaceContext;
  }

  getAgentRegistry(): AgentRegistry {
    return this.agentRegistry;
  }

  getToolRegistry(): ToolRegistry {
    return this.toolRegistry;
  }

  getPromptRegistry(): PromptRegistry {
    return this.promptRegistry;
  }

  getDebugMode(): boolean {
    return this.debugMode;
  }
  getQuestion(): string | undefined {
    return this.question;
  }

  getPreviewFeatures(): boolean | undefined {
    return this.previewFeatures;
  }

  setPreviewFeatures(previewFeatures: boolean) {
    this.previewFeatures = previewFeatures;
  }

  getUseImprovedFallbackStrategy(): boolean {
    return this.useImprovedFallbackStrategy;
  }

  setUseImprovedFallbackStrategy(enabled: boolean): void {
    this.useImprovedFallbackStrategy = enabled;
  }

  getModelSwitchedDuringSession(): boolean {
    return this.modelSwitchedDuringSession;
  }

  resetModelSwitchedDuringSession(): void {
    this.modelSwitchedDuringSession = false;
  }

  getDisableFallbackForSession(): boolean {
    return this.disableFallbackForSession;
  }

  setDisableFallbackForSession(disabled: boolean): void {
    this.disableFallbackForSession = disabled;
  }

  getCoreTools(): string[] | undefined {
    return this.coreTools;
  }

  getAllowedTools(): string[] | undefined {
    return this.allowedTools;
  }

  /**
   * All the excluded tools from static configuration, loaded extensions, or
   * other sources.
   *
   * May change over time.
   */
  getExcludeTools(): Set<string> | undefined {
    const excludeToolsSet = new Set([...(this.excludeTools ?? [])]);
    for (const extension of this.getExtensionLoader().getExtensions()) {
      if (!extension.isActive) {
        continue;
      }
      for (const tool of extension.excludeTools || []) {
        excludeToolsSet.add(tool);
      }
    }
    return excludeToolsSet;
  }

  getToolDiscoveryCommand(): string | undefined {
    return this.toolDiscoveryCommand;
  }

  getToolCallCommand(): string | undefined {
    return this.toolCallCommand;
  }

  getMcpServerCommand(): string | undefined {
    return this.mcpServerCommand;
  }

  /**
   * The user configured MCP servers (via gemini settings files).
   *
   * Does NOT include mcp servers configured by extensions.
   */
  getMcpServers(): Record<string, MCPServerConfig> | undefined {
    return this.mcpServers;
  }

  getMcpClientManager(): McpClientManager | undefined {
    return this.mcpClientManager;
  }

  getAllowedMcpServers(): string[] | undefined {
    return this.allowedMcpServers;
  }

  getBlockedMcpServers(): string[] | undefined {
    return this.blockedMcpServers;
  }

  setMcpServers(mcpServers: Record<string, MCPServerConfig>): void {
    this.mcpServers = mcpServers;
  }

  getUserMemory(): string {
    return this.userMemory;
  }

  setUserMemory(newUserMemory: string): void {
    this.userMemory = newUserMemory;
  }

  getGeminiMdFileCount(): number {
    return this.geminiMdFileCount;
  }

  setGeminiMdFileCount(count: number): void {
    this.geminiMdFileCount = count;
  }

  getGeminiMdFilePaths(): string[] {
    return this.geminiMdFilePaths;
  }

  setGeminiMdFilePaths(paths: string[]): void {
    this.geminiMdFilePaths = paths;
  }

  getApprovalMode(): ApprovalMode {
    return this.approvalMode;
  }

  setApprovalMode(mode: ApprovalMode): void {
    if (!this.isTrustedFolder() && mode !== ApprovalMode.DEFAULT) {
      throw new Error(
        'Cannot enable privileged approval modes in an untrusted folder.',
      );
    }
    this.approvalMode = mode;
  }

  isYoloModeDisabled(): boolean {
    return this.disableYoloMode || !this.isTrustedFolder();
  }

  getPendingIncludeDirectories(): string[] {
    return this.pendingIncludeDirectories;
  }

  clearPendingIncludeDirectories(): void {
    this.pendingIncludeDirectories = [];
  }

  getShowMemoryUsage(): boolean {
    return this.showMemoryUsage;
  }

  getAccessibility(): AccessibilitySettings {
    return this.accessibility;
  }

  getTelemetryEnabled(): boolean {
    return this.telemetrySettings.enabled ?? false;
  }

  getTelemetryLogPromptsEnabled(): boolean {
    return this.telemetrySettings.logPrompts ?? true;
  }

  getTelemetryOtlpEndpoint(): string {
    return this.telemetrySettings.otlpEndpoint ?? DEFAULT_OTLP_ENDPOINT;
  }

  getTelemetryOtlpProtocol(): 'grpc' | 'http' {
    return this.telemetrySettings.otlpProtocol ?? 'grpc';
  }

  getTelemetryTarget(): TelemetryTarget {
    return this.telemetrySettings.target ?? DEFAULT_TELEMETRY_TARGET;
  }

  getTelemetryOutfile(): string | undefined {
    return this.telemetrySettings.outfile;
  }

  getTelemetryUseCollector(): boolean {
    return this.telemetrySettings.useCollector ?? false;
  }

  getGeminiClient(): GeminiClient {
    return this.geminiClient;
  }

  /**
   * Updates the system instruction with the latest user memory.
   * Whenever the user memory (GEMINI.md files) is updated.
   */
  async updateSystemInstructionIfInitialized(): Promise<void> {
    const geminiClient = this.getGeminiClient();
    if (geminiClient?.isInitialized()) {
      await geminiClient.updateSystemInstruction();
    }
  }

  getModelRouterService(): ModelRouterService {
    return this.modelRouterService;
  }

  getEnableRecursiveFileSearch(): boolean {
    return this.fileFiltering.enableRecursiveFileSearch;
  }

  getFileFilteringDisableFuzzySearch(): boolean {
    return this.fileFiltering.disableFuzzySearch;
  }

  getFileFilteringRespectGitIgnore(): boolean {
    return this.fileFiltering.respectGitIgnore;
  }
  getFileFilteringRespectGeminiIgnore(): boolean {
    return this.fileFiltering.respectGeminiIgnore;
  }

  getFileFilteringOptions(): FileFilteringOptions {
    return {
      respectGitIgnore: this.fileFiltering.respectGitIgnore,
      respectGeminiIgnore: this.fileFiltering.respectGeminiIgnore,
    };
  }

  /**
   * Gets custom file exclusion patterns from configuration.
   * TODO: This is a placeholder implementation. In the future, this could
   * read from settings files, CLI arguments, or environment variables.
   */
  getCustomExcludes(): string[] {
    // Placeholder implementation - returns empty array for now
    // Future implementation could read from:
    // - User settings file
    // - Project-specific configuration
    // - Environment variables
    // - CLI arguments
    return [];
  }

  getCheckpointingEnabled(): boolean {
    return this.checkpointing;
  }

  getProxy(): string | undefined {
    return this.proxy;
  }

  getWorkingDir(): string {
    return this.cwd;
  }

  getBugCommand(): BugCommandSettings | undefined {
    return this.bugCommand;
  }

  getFileService(): FileDiscoveryService {
    if (!this.fileDiscoveryService) {
      this.fileDiscoveryService = new FileDiscoveryService(this.targetDir);
    }
    return this.fileDiscoveryService;
  }

  getUsageStatisticsEnabled(): boolean {
    return this.usageStatisticsEnabled;
  }

  getExperimentalZedIntegration(): boolean {
    return this.experimentalZedIntegration;
  }

  getListExtensions(): boolean {
    return this.listExtensions;
  }

  getListSessions(): boolean {
    return this.listSessions;
  }

  getDeleteSession(): string | undefined {
    return this.deleteSession;
  }

  getExtensionManagement(): boolean {
    return this.extensionManagement;
  }

  getExtensions(): GeminiCLIExtension[] {
    return this._extensionLoader.getExtensions();
  }

  getExtensionLoader(): ExtensionLoader {
    return this._extensionLoader;
  }

  // The list of explicitly enabled extensions, if any were given, may contain
  // the string "none".
  getEnabledExtensions(): string[] {
    return this._enabledExtensions;
  }

  getEnableExtensionReloading(): boolean {
    return this.enableExtensionReloading;
  }

  getNoBrowser(): boolean {
    return this.noBrowser;
  }

  isBrowserLaunchSuppressed(): boolean {
    return this.getNoBrowser() || !shouldAttemptBrowserLaunch();
  }

  getSummarizeToolOutputConfig():
    | Record<string, SummarizeToolOutputSettings>
    | undefined {
    return this.summarizeToolOutput;
  }

  getIdeMode(): boolean {
    return this.ideMode;
  }

  /**
   * Returns 'true' if the folder trust feature is enabled.
   */
  getFolderTrust(): boolean {
    return this.folderTrust;
  }

  /**
   * Returns 'true' if the workspace is considered "trusted".
   * 'false' for untrusted.
   */
  isTrustedFolder(): boolean {
    // isWorkspaceTrusted in cli/src/config/trustedFolder.js returns undefined
    // when the file based trust value is unavailable, since it is mainly used
    // in the initialization for trust dialogs, etc. Here we return true since
    // config.isTrustedFolder() is used for the main business logic of blocking
    // tool calls etc in the rest of the application.
    //
    // Default value is true since we load with trusted settings to avoid
    // restarts in the more common path. If the user chooses to mark the folder
    // as untrusted, the CLI will restart and we will have the trust value
    // reloaded.
    const context = ideContextStore.get();
    if (context?.workspaceState?.isTrusted !== undefined) {
      return context.workspaceState.isTrusted;
    }

    return this.trustedFolder ?? true;
  }

  setIdeMode(value: boolean): void {
    this.ideMode = value;
  }

  /**
   * Get the current FileSystemService
   */
  getFileSystemService(): FileSystemService {
    return this.fileSystemService;
  }

  /**
   * Set a custom FileSystemService
   */
  setFileSystemService(fileSystemService: FileSystemService): void {
    this.fileSystemService = fileSystemService;
  }

  async getCompressionThreshold(): Promise<number | undefined> {
    if (this.compressionThreshold) {
      return this.compressionThreshold;
    }

    await this.ensureExperimentsLoaded();

    const remoteThreshold =
      this.experiments?.flags[ExperimentFlags.CONTEXT_COMPRESSION_THRESHOLD]
        ?.floatValue;
    if (remoteThreshold === 0) {
      return undefined;
    }
    return remoteThreshold;
  }

  async getUserCaching(): Promise<boolean | undefined> {
    await this.ensureExperimentsLoaded();

    return this.experiments?.flags[ExperimentFlags.USER_CACHING]?.boolValue;
  }

  async getBannerTextNoCapacityIssues(): Promise<string> {
    await this.ensureExperimentsLoaded();
    return (
      this.experiments?.flags[ExperimentFlags.BANNER_TEXT_NO_CAPACITY_ISSUES]
        ?.stringValue ?? ''
    );
  }

  async getBannerTextCapacityIssues(): Promise<string> {
    await this.ensureExperimentsLoaded();
    return (
      this.experiments?.flags[ExperimentFlags.BANNER_TEXT_CAPACITY_ISSUES]
        ?.stringValue ?? ''
    );
  }

  private async ensureExperimentsLoaded(): Promise<void> {
    if (!this.experimentsPromise) {
      return;
    }
    try {
      await this.experimentsPromise;
    } catch (e) {
      debugLogger.debug('Failed to fetch experiments', e);
    }
  }

  isInteractiveShellEnabled(): boolean {
    return (
      this.interactive &&
      this.ptyInfo !== 'child_process' &&
      this.enableInteractiveShell
    );
  }

  isInteractive(): boolean {
    return this.interactive;
  }

  getUseRipgrep(): boolean {
    return this.useRipgrep;
  }

  getEnableInteractiveShell(): boolean {
    return this.enableInteractiveShell;
  }

  getSkipNextSpeakerCheck(): boolean {
    return this.skipNextSpeakerCheck;
  }

  getContinueOnFailedApiCall(): boolean {
    return this.continueOnFailedApiCall;
  }

  getRetryFetchErrors(): boolean {
    return this.retryFetchErrors;
  }

  getEnableShellOutputEfficiency(): boolean {
    return this.enableShellOutputEfficiency;
  }

  getShellExecutionConfig(): ShellExecutionConfig {
    return this.shellExecutionConfig;
  }

  setShellExecutionConfig(config: ShellExecutionConfig): void {
    this.shellExecutionConfig = {
      terminalWidth:
        config.terminalWidth ?? this.shellExecutionConfig.terminalWidth,
      terminalHeight:
        config.terminalHeight ?? this.shellExecutionConfig.terminalHeight,
      showColor: config.showColor ?? this.shellExecutionConfig.showColor,
      pager: config.pager ?? this.shellExecutionConfig.pager,
    };
  }
  getScreenReader(): boolean {
    return this.accessibility.screenReader ?? false;
  }

  getEnablePromptCompletion(): boolean {
    return this.enablePromptCompletion;
  }

  getEnableToolOutputTruncation(): boolean {
    return this.enableToolOutputTruncation;
  }

  getTruncateToolOutputThreshold(): number {
    return Math.min(
      // Estimate remaining context window in characters (1 token ~= 4 chars).
      4 *
        (tokenLimit(this.model) - uiTelemetryService.getLastPromptTokenCount()),
      this.truncateToolOutputThreshold,
    );
  }

  getTruncateToolOutputLines(): number {
    return this.truncateToolOutputLines;
  }

  getUseSmartEdit(): boolean {
    return this.useSmartEdit;
  }

  getUseWriteTodos(): boolean {
    return this.useWriteTodos;
  }

  getOutputFormat(): OutputFormat {
    return this.outputSettings?.format
      ? this.outputSettings.format
      : OutputFormat.TEXT;
  }

  async getGitService(): Promise<GitService> {
    if (!this.gitService) {
      this.gitService = new GitService(this.targetDir, this.storage);
      await this.gitService.initialize();
    }
    return this.gitService;
  }

  getFileExclusions(): FileExclusions {
    return this.fileExclusions;
  }

  getMessageBus(): MessageBus {
    return this.messageBus;
  }

  getPolicyEngine(): PolicyEngine {
    return this.policyEngine;
  }

  getEnableMessageBusIntegration(): boolean {
    return this.enableMessageBusIntegration;
  }

  getEnableHooks(): boolean {
    return this.enableHooks;
  }

  getCodebaseInvestigatorSettings(): CodebaseInvestigatorSettings {
    return this.codebaseInvestigatorSettings;
  }

  async createToolRegistry(): Promise<ToolRegistry> {
    const registry = new ToolRegistry(this);

    // Set message bus on tool registry before discovery so MCP tools can access it
    if (this.getEnableMessageBusIntegration()) {
      registry.setMessageBus(this.messageBus);
    }

    // helper to create & register core tools that are enabled
    // eslint-disable-next-line @typescript-eslint/no-explicit-any
    const registerCoreTool = (ToolClass: any, ...args: unknown[]) => {
      const className = ToolClass.name;
      const toolName = ToolClass.Name || className;
      const coreTools = this.getCoreTools();
      // On some platforms, the className can be minified to _ClassName.
      const normalizedClassName = className.replace(/^_+/, '');

      let isEnabled = true; // Enabled by default if coreTools is not set.
      if (coreTools) {
        isEnabled = coreTools.some(
          (tool) =>
            tool === toolName ||
            tool === normalizedClassName ||
            tool.startsWith(`${toolName}(`) ||
            tool.startsWith(`${normalizedClassName}(`),
        );
      }

      if (isEnabled) {
        // Pass message bus to tools when feature flag is enabled
        // This first implementation is only focused on the general case of
        // the tool registry.
        const messageBusEnabled = this.getEnableMessageBusIntegration();

        const toolArgs = messageBusEnabled
          ? [...args, this.getMessageBus()]
          : args;

        registry.registerTool(new ToolClass(...toolArgs));
      }
    };

    registerCoreTool(LSTool, this);
    registerCoreTool(ReadFileTool, this);

    if (this.getUseRipgrep()) {
      let useRipgrep = false;
      let errorString: undefined | string = undefined;
      try {
        useRipgrep = await canUseRipgrep();
      } catch (error: unknown) {
        errorString = String(error);
      }
      if (useRipgrep) {
        registerCoreTool(RipGrepTool, this);
      } else {
        logRipgrepFallback(this, new RipgrepFallbackEvent(errorString));
        registerCoreTool(GrepTool, this);
      }
    } else {
      registerCoreTool(GrepTool, this);
    }

    registerCoreTool(GlobTool, this);
    if (this.getUseSmartEdit()) {
      registerCoreTool(SmartEditTool, this);
    } else {
      registerCoreTool(EditTool, this);
    }
    registerCoreTool(WriteFileTool, this);
    registerCoreTool(WebFetchTool, this);
    registerCoreTool(ShellTool, this);
    registerCoreTool(MemoryTool);
    registerCoreTool(WebSearchTool, this);
    if (this.getUseWriteTodos()) {
      registerCoreTool(WriteTodosTool, this);
    }

    // Register context management tools
    registerCoreTool(ContextInspectTool, this); // Custom Auditaria Feature: context.management.ts tool
    registerCoreTool(ContextForgetTool, this); // Custom Auditaria Feature: context.management.ts tool
    registerCoreTool(ContextRestoreTool, this); // Custom Auditaria Feature: context.management.ts tool

    // AUDITARIA_COLLABORATIVE_WRITING_START - Auditaria Custom Feature
    // Register collaborative writing tools
    registerCoreTool(CollaborativeWritingStartTool, this);
    registerCoreTool(CollaborativeWritingEndTool, this);
    // AUDITARIA_COLLABORATIVE_WRITING_END

    // Register Subagents as Tools
    if (this.getCodebaseInvestigatorSettings().enabled) {
      const definition = this.agentRegistry.getDefinition(
        'codebase_investigator',
      );
      if (definition) {
        // We must respect the main allowed/exclude lists for agents too.
        const allowedTools = this.getAllowedTools();

        const isAllowed =
          !allowedTools || allowedTools.includes(definition.name);

        if (isAllowed) {
          const messageBusEnabled = this.getEnableMessageBusIntegration();
          const wrapper = new SubagentToolWrapper(
            definition,
            this,
            messageBusEnabled ? this.getMessageBus() : undefined,
          );
          registry.registerTool(wrapper);
        }
      }
    }

    await registry.discoverAllTools();
    registry.sortTools();
    return registry;
  }

  /**
   * Get the hook system instance
   */
  getHookSystem(): HookSystem | undefined {
    return this.hookSystem;
  }

  /**
   * Get hooks configuration
   */
  getHooks(): { [K in HookEventName]?: HookDefinition[] } | undefined {
    return this.hooks;
  }

  /**
   * Get experiments configuration
   */
  getExperiments(): Experiments | undefined {
    return this.experiments;
  }

  /**
   * Set experiments configuration
   */
  setExperiments(experiments: Experiments): void {
    this.experiments = experiments;
    const flagSummaries = Object.entries(experiments.flags ?? {})
      .sort(([a], [b]) => a.localeCompare(b))
      .map(([flagId, flag]) => {
        const summary: Record<string, unknown> = { flagId };
        if (flag.boolValue !== undefined) {
          summary['boolValue'] = flag.boolValue;
        }
        if (flag.floatValue !== undefined) {
          summary['floatValue'] = flag.floatValue;
        }
        if (flag.intValue !== undefined) {
          summary['intValue'] = flag.intValue;
        }
        if (flag.stringValue !== undefined) {
          summary['stringValue'] = flag.stringValue;
        }
        const int32Length = flag.int32ListValue?.values?.length ?? 0;
        if (int32Length > 0) {
          summary['int32ListLength'] = int32Length;
        }
        const stringListLength = flag.stringListValue?.values?.length ?? 0;
        if (stringListLength > 0) {
          summary['stringListLength'] = stringListLength;
        }
        return summary;
      });
    const summary = {
      experimentIds: experiments.experimentIds ?? [],
      flags: flagSummaries,
    };
    const summaryString = inspect(summary, {
      depth: null,
      maxArrayLength: null,
      maxStringLength: null,
      breakLength: 80,
      compact: false,
    });
    debugLogger.debug('Experiments loaded', summaryString);
  }

  // AUDITARIA_SKILLS_START - Auditaria Custom feature
  getSkillsPromptSection(): string {
    return this.skillsPromptSection;
  }
  // AUDITARIA_SKILLS_END - Auditaria Custom feature
}
// Export model constants for use in CLI
export { DEFAULT_GEMINI_FLASH_MODEL };<|MERGE_RESOLUTION|>--- conflicted
+++ resolved
@@ -646,18 +646,16 @@
       await this.getExtensionLoader().start(this),
     ]);
 
-<<<<<<< HEAD
     // AUDITARIA_SKILLS_START - Load skills during initialization
     const { loadSkillsPromptSection } = await import('../skills/index.js');
     this.skillsPromptSection = await loadSkillsPromptSection(this.targetDir);
     // AUDITARIA_SKILLS_END
-=======
+
     // Initialize hook system if enabled
     if (this.enableHooks) {
       this.hookSystem = new HookSystem(this);
       await this.hookSystem.initialize();
     }
->>>>>>> 5411f4a6
 
     await this.geminiClient.initialize();
   }
