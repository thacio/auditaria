/**
 * @license
 * Copyright 2025 Google LLC
 * SPDX-License-Identifier: Apache-2.0
 */

import { render } from 'ink-testing-library';
import { describe, it, expect, vi } from 'vitest';
import { HistoryItemDisplay } from './HistoryItemDisplay.js';
import { type HistoryItem, ToolCallStatus } from '../types.js';
import { MessageType } from '../types.js';
import { SessionStatsProvider } from '../contexts/SessionContext.js';
<<<<<<< HEAD
import type { Config } from '@thacio/auditaria-cli-core';
=======
import type {
  Config,
  ToolExecuteConfirmationDetails,
} from '@google/gemini-cli-core';
import { ToolGroupMessage } from './messages/ToolGroupMessage.js';
>>>>>>> c334f02d

// Mock child components
vi.mock('./messages/ToolGroupMessage.js', () => ({
  ToolGroupMessage: vi.fn(() => <div />),
}));

describe('<HistoryItemDisplay />', () => {
  const mockConfig = {} as unknown as Config;
  const baseItem = {
    id: 1,
    timestamp: 12345,
    isPending: false,
    terminalWidth: 80,
    config: mockConfig,
  };

  it('renders UserMessage for "user" type', () => {
    const item: HistoryItem = {
      ...baseItem,
      type: MessageType.USER,
      text: 'Hello',
    };
    const { lastFrame } = render(
      <HistoryItemDisplay {...baseItem} item={item} />,
    );
    expect(lastFrame()).toContain('Hello');
  });

  it('renders UserMessage for "user" type with slash command', () => {
    const item: HistoryItem = {
      ...baseItem,
      type: MessageType.USER,
      text: '/theme',
    };
    const { lastFrame } = render(
      <HistoryItemDisplay {...baseItem} item={item} />,
    );
    expect(lastFrame()).toContain('/theme');
  });

  it('renders StatsDisplay for "stats" type', () => {
    const item: HistoryItem = {
      ...baseItem,
      type: MessageType.STATS,
      duration: '1s',
    };
    const { lastFrame } = render(
      <SessionStatsProvider>
        <HistoryItemDisplay {...baseItem} item={item} />
      </SessionStatsProvider>,
    );
    expect(lastFrame()).toContain('Stats');
  });

  it('renders AboutBox for "about" type', () => {
    const item: HistoryItem = {
      ...baseItem,
      type: MessageType.ABOUT,
      cliVersion: '1.0.0',
      osVersion: 'test-os',
      sandboxEnv: 'test-env',
      modelVersion: 'test-model',
      selectedAuthType: 'test-auth',
      gcpProject: 'test-project',
      ideClient: 'test-ide',
    };
    const { lastFrame } = render(
      <HistoryItemDisplay {...baseItem} item={item} />,
    );
    expect(lastFrame()).toContain('About Gemini CLI');
  });

  it('renders ModelStatsDisplay for "model_stats" type', () => {
    const item: HistoryItem = {
      ...baseItem,
      type: 'model_stats',
    };
    const { lastFrame } = render(
      <SessionStatsProvider>
        <HistoryItemDisplay {...baseItem} item={item} />
      </SessionStatsProvider>,
    );
    expect(lastFrame()).toContain(
      'No API calls have been made in this session.',
    );
  });

  it('renders ToolStatsDisplay for "tool_stats" type', () => {
    const item: HistoryItem = {
      ...baseItem,
      type: 'tool_stats',
    };
    const { lastFrame } = render(
      <SessionStatsProvider>
        <HistoryItemDisplay {...baseItem} item={item} />
      </SessionStatsProvider>,
    );
    expect(lastFrame()).toContain(
      'No tool calls have been made in this session.',
    );
  });

  it('renders SessionSummaryDisplay for "quit" type', () => {
    const item: HistoryItem = {
      ...baseItem,
      type: 'quit',
      duration: '1s',
    };
    const { lastFrame } = render(
      <SessionStatsProvider>
        <HistoryItemDisplay {...baseItem} item={item} />
      </SessionStatsProvider>,
    );
    expect(lastFrame()).toContain('Agent powering down. Goodbye!');
  });

  it('should escape ANSI codes in text content', () => {
    const historyItem: HistoryItem = {
      id: 1,
      type: 'user',
      text: 'Hello, \u001b[31mred\u001b[0m world!',
    };

    const { lastFrame } = render(
      <HistoryItemDisplay
        item={historyItem}
        terminalWidth={80}
        isPending={false}
      />,
    );

    // The ANSI codes should be escaped for display.
    expect(lastFrame()).toContain('Hello, \\u001b[31mred\\u001b[0m world!');
    // The raw ANSI codes should not be present.
    expect(lastFrame()).not.toContain('Hello, \u001b[31mred\u001b[0m world!');
  });

  it('should escape ANSI codes in tool confirmation details', () => {
    const historyItem: HistoryItem = {
      id: 1,
      type: 'tool_group',
      tools: [
        {
          callId: '123',
          name: 'run_shell_command',
          description: 'Run a shell command',
          resultDisplay: 'blank',
          status: ToolCallStatus.Confirming,
          confirmationDetails: {
            type: 'exec',
            title: 'Run Shell Command',
            command: 'echo "\u001b[31mhello\u001b[0m"',
            rootCommand: 'echo',
            onConfirm: async () => {},
          },
        },
      ],
    };

    render(
      <HistoryItemDisplay
        item={historyItem}
        terminalWidth={80}
        isPending={false}
      />,
    );

    const passedProps = vi.mocked(ToolGroupMessage).mock.calls[0][0];
    const confirmationDetails = passedProps.toolCalls[0]
      .confirmationDetails as ToolExecuteConfirmationDetails;

    expect(confirmationDetails.command).toBe(
      'echo "\\u001b[31mhello\\u001b[0m"',
    );
  });
});<|MERGE_RESOLUTION|>--- conflicted
+++ resolved
@@ -10,15 +10,11 @@
 import { type HistoryItem, ToolCallStatus } from '../types.js';
 import { MessageType } from '../types.js';
 import { SessionStatsProvider } from '../contexts/SessionContext.js';
-<<<<<<< HEAD
-import type { Config } from '@thacio/auditaria-cli-core';
-=======
 import type {
   Config,
   ToolExecuteConfirmationDetails,
-} from '@google/gemini-cli-core';
+} from '@thacio/auditaria-cli-core';
 import { ToolGroupMessage } from './messages/ToolGroupMessage.js';
->>>>>>> c334f02d
 
 // Mock child components
 vi.mock('./messages/ToolGroupMessage.js', () => ({
