--- conflicted
+++ resolved
@@ -5,14 +5,11 @@
  */
 
 import { CommandKind, type SlashCommand } from './types.js';
-<<<<<<< HEAD
-=======
 import { t } from '@google/gemini-cli-core';
->>>>>>> 3f388ee1
 
 export const modelCommand: SlashCommand = {
   name: 'model',
-  description: 'Opens a dialog to configure the model',
+  description: t('commands.model.description', 'Opens a dialog to configure the model'),
   kind: CommandKind.BUILT_IN,
   action: async () => ({
     type: 'dialog',
