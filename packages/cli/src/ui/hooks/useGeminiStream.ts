/**
 * @license
 * Copyright 2025 Google LLC
 * SPDX-License-Identifier: Apache-2.0
 */

import { useState, useRef, useCallback, useEffect, useMemo } from 'react';
import { useInput } from 'ink';
import {
  Config,
  GeminiClient,
  GeminiEventType as ServerGeminiEventType,
  ServerGeminiStreamEvent as GeminiEvent,
  ServerGeminiContentEvent as ContentEvent,
  ServerGeminiErrorEvent as ErrorEvent,
  ServerGeminiChatCompressedEvent,
  ServerGeminiFinishedEvent,
  getErrorMessage,
  isNodeError,
  MessageSenderType,
  ToolCallRequestInfo,
  logUserPrompt,
  GitService,
  EditorType,
  ThoughtSummary,
  UnauthorizedError,
  UserPromptEvent,
  DEFAULT_GEMINI_FLASH_MODEL,
  t,
} from '@thacio/auditaria-cli-core';
import { type Part, type PartListUnion, FinishReason } from '@google/genai';
import {
  StreamingState,
  HistoryItem,
  HistoryItemWithoutId,
  HistoryItemToolGroup,
  MessageType,
  SlashCommandProcessorResult,
  ToolCallStatus,
} from '../types.js';
import { isAtCommand } from '../utils/commandUtils.js';
import { parseAndFormatApiError } from '../utils/errorParsing.js';
import { useShellCommandProcessor } from './shellCommandProcessor.js';
import { handleAtCommand } from './atCommandProcessor.js';
import { findLastSafeSplitPoint } from '../utils/markdownUtilities.js';
import { useStateAndRef } from './useStateAndRef.js';
import { UseHistoryManagerReturn } from './useHistoryManager.js';
import { useLogger } from './useLogger.js';
import { promises as fs } from 'fs';
import path from 'path';
import {
  useReactToolScheduler,
  mapToDisplay as mapTrackedToolCallsToDisplay,
  TrackedToolCall,
  TrackedCompletedToolCall,
  TrackedCancelledToolCall,
} from './useReactToolScheduler.js';
import { useSessionStats } from '../contexts/SessionContext.js';
// WEB_INTERFACE_START
import { useWebInterface } from '../contexts/WebInterfaceContext.js';
// WEB_INTERFACE_END

export function mergePartListUnions(list: PartListUnion[]): PartListUnion {
  const resultParts: PartListUnion = [];
  for (const item of list) {
    if (Array.isArray(item)) {
      resultParts.push(...item);
    } else {
      resultParts.push(item);
    }
  }
  return resultParts;
}

enum StreamProcessingStatus {
  Completed,
  UserCancelled,
  Error,
}

/**
 * Manages the Gemini stream, including user input, command processing,
 * API interaction, and tool call lifecycle.
 */
export const useGeminiStream = (
  geminiClient: GeminiClient,
  history: HistoryItem[],
  addItem: UseHistoryManagerReturn['addItem'],
  config: Config,
  onDebugMessage: (message: string) => void,
  handleSlashCommand: (
    cmd: PartListUnion,
  ) => Promise<SlashCommandProcessorResult | false>,
  shellModeActive: boolean,
  getPreferredEditor: () => EditorType | undefined,
  onAuthError: () => void,
  performMemoryRefresh: () => Promise<void>,
  modelSwitchedFromQuotaError: boolean,
  setModelSwitchedFromQuotaError: React.Dispatch<React.SetStateAction<boolean>>,
  onEditorClose: () => void,
  onCancelSubmit: () => void,
) => {
  const [initError, setInitError] = useState<string | null>(null);
  const abortControllerRef = useRef<AbortController | null>(null);
  const turnCancelledRef = useRef(false);
  const [isResponding, setIsResponding] = useState<boolean>(false);
  const [thought, setThought] = useState<ThoughtSummary | null>(null);
  const [pendingHistoryItemRef, setPendingHistoryItem] =
    useStateAndRef<HistoryItemWithoutId | null>(null);
  const processedMemoryToolsRef = useRef<Set<string>>(new Set());
  const { startNewPrompt, getPromptCount } = useSessionStats();
  const logger = useLogger();
  // WEB_INTERFACE_START
  const webInterface = useWebInterface();
  // WEB_INTERFACE_END
  const gitService = useMemo(() => {
    if (!config.getProjectRoot()) {
      return;
    }
    return new GitService(config.getProjectRoot());
  }, [config]);

  // WEB_INTERFACE_START
  // Broadcast pending items to web interface when they change
  useEffect(() => {
    if (webInterface && pendingHistoryItemRef.current) {
      // Create a proper HistoryItem with an ID for broadcasting
      const pendingItemWithId: HistoryItem = {
        ...pendingHistoryItemRef.current,
        id: -1, // Temporary ID for pending items
      } as HistoryItem;

      webInterface.broadcastPendingItem(pendingItemWithId);
    }
  }, [pendingHistoryItemRef.current, webInterface]);
  // WEB_INTERFACE_END

  const [toolCalls, scheduleToolCalls, markToolsAsSubmitted] =
    useReactToolScheduler(
      async (completedToolCallsFromScheduler) => {
        // This onComplete is called when ALL scheduled tools for a given batch are done.
        if (completedToolCallsFromScheduler.length > 0) {
          // Add the final state of these tools to the history for display.
          addItem(
            mapTrackedToolCallsToDisplay(
              completedToolCallsFromScheduler as TrackedToolCall[],
            ),
            Date.now(),
          );

          // Handle tool response submission immediately when tools complete
          await handleCompletedTools(
            completedToolCallsFromScheduler as TrackedToolCall[],
          );
        }
      },
      config,
      setPendingHistoryItem,
      getPreferredEditor,
      onEditorClose,
    );

  const pendingToolCallGroupDisplay = useMemo(
    () =>
      toolCalls.length ? mapTrackedToolCallsToDisplay(toolCalls) : undefined,
    [toolCalls],
  );

  // WEB_INTERFACE_START
  // Broadcast pending tool calls to web interface when they change
  useEffect(() => {
    if (webInterface && pendingToolCallGroupDisplay) {
      // Only broadcast tools that are actually still pending/executing (not completed)
      const activePendingTools = pendingToolCallGroupDisplay.tools.filter(tool =>
        tool.status === 'Pending' ||
        tool.status === 'Executing' ||
        tool.status === 'Confirming'
      );

      // Only broadcast if there are actually pending tools
      if (activePendingTools.length > 0) {
        const pendingToolItemWithId: HistoryItem = {
          ...pendingToolCallGroupDisplay,
          tools: activePendingTools,
          id: -2, // Temporary ID for pending tool calls (different from text responses)
        } as HistoryItem;

        webInterface.broadcastPendingItem(pendingToolItemWithId);
      } else {
        // If no pending tools, broadcast null to clear any existing pending display
        webInterface.broadcastPendingItem(null);
      }
    }
  }, [pendingToolCallGroupDisplay, webInterface]);
  // WEB_INTERFACE_END

  const loopDetectedRef = useRef(false);

  const onExec = useCallback(async (done: Promise<void>) => {
    setIsResponding(true);
    await done;
    setIsResponding(false);
  }, []);
  const { handleShellCommand } = useShellCommandProcessor(
    addItem,
    setPendingHistoryItem,
    onExec,
    onDebugMessage,
    config,
    geminiClient,
  );

  const streamingState = useMemo(() => {
    if (toolCalls.some((tc) => tc.status === 'awaiting_approval')) {
      return StreamingState.WaitingForConfirmation;
    }
    if (
      isResponding ||
      toolCalls.some(
        (tc) =>
          tc.status === 'executing' ||
          tc.status === 'scheduled' ||
          tc.status === 'validating' ||
          ((tc.status === 'success' ||
            tc.status === 'error' ||
            tc.status === 'cancelled') &&
            !(tc as TrackedCompletedToolCall | TrackedCancelledToolCall)
              .responseSubmittedToGemini),
      )
    ) {
      return StreamingState.Responding;
    }
    return StreamingState.Idle;
  }, [isResponding, toolCalls]);

  const cancelOngoingRequest = useCallback(() => {
    if (streamingState !== StreamingState.Responding) {
      return;
    }
    if (turnCancelledRef.current) {
      return;
    }
    turnCancelledRef.current = true;
    abortControllerRef.current?.abort();
    if (pendingHistoryItemRef.current) {
      addItem(pendingHistoryItemRef.current, Date.now());
    }
    addItem(
      {
        type: MessageType.INFO,
        text: 'Request cancelled.',
      },
      Date.now(),
    );
    setPendingHistoryItem(null);
    onCancelSubmit();
    setIsResponding(false);
  }, [
    streamingState,
    addItem,
    setPendingHistoryItem,
    onCancelSubmit,
    pendingHistoryItemRef,
  ]);

  useInput((_input, key) => {
    if (key.escape) {
      cancelOngoingRequest();
    }
  });

  const prepareQueryForGemini = useCallback(
    async (
      query: PartListUnion,
      userMessageTimestamp: number,
      abortSignal: AbortSignal,
      prompt_id: string,
    ): Promise<{
      queryToSend: PartListUnion | null;
      shouldProceed: boolean;
    }> => {
      if (turnCancelledRef.current) {
        return { queryToSend: null, shouldProceed: false };
      }
      if (typeof query === 'string' && query.trim().length === 0) {
        return { queryToSend: null, shouldProceed: false };
      }

      let localQueryToSendToGemini: PartListUnion | null = null;

      if (typeof query === 'string') {
        const trimmedQuery = query.trim();
        logUserPrompt(
          config,
          new UserPromptEvent(
            trimmedQuery.length,
            prompt_id,
            config.getContentGeneratorConfig()?.authType,
            trimmedQuery,
          ),
        );
        onDebugMessage(`User query: '${trimmedQuery}'`);
        await logger?.logMessage(MessageSenderType.USER, trimmedQuery);

        // Handle UI-only commands first
        const slashCommandResult = await handleSlashCommand(trimmedQuery);

        if (slashCommandResult) {
          switch (slashCommandResult.type) {
            case 'schedule_tool': {
              const { toolName, toolArgs } = slashCommandResult;
              const toolCallRequest: ToolCallRequestInfo = {
                callId: `${toolName}-${Date.now()}-${Math.random().toString(16).slice(2)}`,
                name: toolName,
                args: toolArgs,
                isClientInitiated: true,
                prompt_id,
              };
              scheduleToolCalls([toolCallRequest], abortSignal);
              return { queryToSend: null, shouldProceed: false };
            }
            case 'submit_prompt': {
              localQueryToSendToGemini = slashCommandResult.content;

              return {
                queryToSend: localQueryToSendToGemini,
                shouldProceed: true,
              };
            }
            case 'handled': {
              return { queryToSend: null, shouldProceed: false };
            }
            default: {
              const unreachable: never = slashCommandResult;
              throw new Error(
                `Unhandled slash command result type: ${unreachable}`,
              );
            }
          }
        }

        if (shellModeActive && handleShellCommand(trimmedQuery, abortSignal)) {
          return { queryToSend: null, shouldProceed: false };
        }

        // Handle @-commands (which might involve tool calls)
        if (isAtCommand(trimmedQuery)) {
          const atCommandResult = await handleAtCommand({
            query: trimmedQuery,
            config,
            addItem,
            onDebugMessage,
            messageId: userMessageTimestamp,
            signal: abortSignal,
          });
          if (!atCommandResult.shouldProceed) {
            return { queryToSend: null, shouldProceed: false };
          }
          localQueryToSendToGemini = atCommandResult.processedQuery;
        } else {
          // Normal query for Gemini
          addItem(
            { type: MessageType.USER, text: trimmedQuery },
            userMessageTimestamp,
          );
          localQueryToSendToGemini = trimmedQuery;
        }
      } else {
        // It's a function response (PartListUnion that isn't a string)
        localQueryToSendToGemini = query;
      }

      if (localQueryToSendToGemini === null) {
        onDebugMessage(
          'Query processing resulted in null, not sending to Gemini.',
        );
        return { queryToSend: null, shouldProceed: false };
      }
      return { queryToSend: localQueryToSendToGemini, shouldProceed: true };
    },
    [
      config,
      addItem,
      onDebugMessage,
      handleShellCommand,
      handleSlashCommand,
      logger,
      shellModeActive,
      scheduleToolCalls,
    ],
  );

  // --- Stream Event Handlers ---

  const handleContentEvent = useCallback(
    (
      eventValue: ContentEvent['value'],
      currentGeminiMessageBuffer: string,
      userMessageTimestamp: number,
    ): string => {
      if (turnCancelledRef.current) {
        // Prevents additional output after a user initiated cancel.
        return '';
      }
      let newGeminiMessageBuffer = currentGeminiMessageBuffer + eventValue;
      if (
        pendingHistoryItemRef.current?.type !== 'gemini' &&
        pendingHistoryItemRef.current?.type !== 'gemini_content'
      ) {
        if (pendingHistoryItemRef.current) {
          addItem(pendingHistoryItemRef.current, userMessageTimestamp);
        }
        setPendingHistoryItem({ type: 'gemini', text: '' });
        newGeminiMessageBuffer = eventValue;
      }
      // Split large messages for better rendering performance. Ideally,
      // we should maximize the amount of output sent to <Static />.
      const splitPoint = findLastSafeSplitPoint(newGeminiMessageBuffer);
      if (splitPoint === newGeminiMessageBuffer.length) {
        // Update the existing message with accumulated content
        setPendingHistoryItem((item) => ({
          type: item?.type as 'gemini' | 'gemini_content',
          text: newGeminiMessageBuffer,
        }));
      } else {
        // This indicates that we need to split up this Gemini Message.
        // Splitting a message is primarily a performance consideration. There is a
        // <Static> component at the root of App.tsx which takes care of rendering
        // content statically or dynamically. Everything but the last message is
        // treated as static in order to prevent re-rendering an entire message history
        // multiple times per-second (as streaming occurs). Prior to this change you'd
        // see heavy flickering of the terminal. This ensures that larger messages get
        // broken up so that there are more "statically" rendered.
        const beforeText = newGeminiMessageBuffer.substring(0, splitPoint);
        const afterText = newGeminiMessageBuffer.substring(splitPoint);
        addItem(
          {
            type: pendingHistoryItemRef.current?.type as
              | 'gemini'
              | 'gemini_content',
            text: beforeText,
          },
          userMessageTimestamp,
        );
        setPendingHistoryItem({ type: 'gemini_content', text: afterText });
        newGeminiMessageBuffer = afterText;
      }
      return newGeminiMessageBuffer;
    },
    [addItem, pendingHistoryItemRef, setPendingHistoryItem],
  );

  const handleUserCancelledEvent = useCallback(
    (userMessageTimestamp: number) => {
      if (turnCancelledRef.current) {
        return;
      }
      if (pendingHistoryItemRef.current) {
        if (pendingHistoryItemRef.current.type === 'tool_group') {
          const updatedTools = pendingHistoryItemRef.current.tools.map(
            (tool) =>
              tool.status === ToolCallStatus.Pending ||
              tool.status === ToolCallStatus.Confirming ||
              tool.status === ToolCallStatus.Executing
                ? { ...tool, status: ToolCallStatus.Canceled }
                : tool,
          );
          const pendingItem: HistoryItemToolGroup = {
            ...pendingHistoryItemRef.current,
            tools: updatedTools,
          };
          addItem(pendingItem, userMessageTimestamp);
        } else {
          addItem(pendingHistoryItemRef.current, userMessageTimestamp);
        }
        setPendingHistoryItem(null);
      }
      addItem(
        { type: MessageType.INFO, text: 'User cancelled the request.' },
        userMessageTimestamp,
      );
      setIsResponding(false);
      setThought(null); // Reset thought when user cancels
    },
    [addItem, pendingHistoryItemRef, setPendingHistoryItem, setThought],
  );

  const handleErrorEvent = useCallback(
    (eventValue: ErrorEvent['value'], userMessageTimestamp: number) => {
      if (pendingHistoryItemRef.current) {
        addItem(pendingHistoryItemRef.current, userMessageTimestamp);
        setPendingHistoryItem(null);
      }
      addItem(
        {
          type: MessageType.ERROR,
          text: parseAndFormatApiError(
            eventValue.error,
            config.getContentGeneratorConfig()?.authType,
            undefined,
            config.getModel(),
            DEFAULT_GEMINI_FLASH_MODEL,
          ),
        },
        userMessageTimestamp,
      );
      setThought(null); // Reset thought when there's an error
    },
    [addItem, pendingHistoryItemRef, setPendingHistoryItem, config, setThought],
  );

  const handleFinishedEvent = useCallback(
    (event: ServerGeminiFinishedEvent, userMessageTimestamp: number) => {
      const finishReason = event.value;

      const finishReasonMessages: Record<FinishReason, string | undefined> = {
        [FinishReason.FINISH_REASON_UNSPECIFIED]: undefined,
        [FinishReason.STOP]: undefined,
        [FinishReason.MAX_TOKENS]: t('finish_reasons.max_tokens', 'Response truncated due to token limits.'),
        [FinishReason.SAFETY]: t('finish_reasons.safety', 'Response stopped due to safety reasons.'),
        [FinishReason.RECITATION]: t('finish_reasons.recitation', 'Response stopped due to recitation policy.'),
        [FinishReason.LANGUAGE]: t('finish_reasons.language', 'Response stopped due to unsupported language.'),
        [FinishReason.BLOCKLIST]: t('finish_reasons.blocklist', 'Response stopped due to forbidden terms.'),
        [FinishReason.PROHIBITED_CONTENT]: t('finish_reasons.prohibited_content', 'Response stopped due to prohibited content.'),
        [FinishReason.SPII]: t('finish_reasons.spii', 'Response stopped due to sensitive personally identifiable information.'),
        [FinishReason.OTHER]: t('finish_reasons.other', 'Response stopped for other reasons.'),
        [FinishReason.MALFORMED_FUNCTION_CALL]: t('finish_reasons.malformed_function_call', 'Response stopped due to malformed function call.'),
        [FinishReason.IMAGE_SAFETY]: t('finish_reasons.image_safety', 'Response stopped due to image safety violations.'),
        [FinishReason.UNEXPECTED_TOOL_CALL]: t('finish_reasons.unexpected_tool_call', 'Response stopped due to unexpected tool call.'),
      };

      const message = finishReasonMessages[finishReason];
      if (message) {
        addItem(
          {
            type: 'info',
            text: `⚠️  ${message}`,
          },
          userMessageTimestamp,
        );
      }
    },
    [addItem],
  );

  const handleChatCompressionEvent = useCallback(
    (eventValue: ServerGeminiChatCompressedEvent['value']) =>
      addItem(
        {
          type: 'info',
          text:
            `IMPORTANT: This conversation approached the input token limit for ${config.getModel()}. ` +
            `A compressed context will be sent for future messages (compressed from: ` +
            `${eventValue?.originalTokenCount ?? 'unknown'} to ` +
            `${eventValue?.newTokenCount ?? 'unknown'} tokens).`,
        },
        Date.now(),
      ),
    [addItem, config],
  );

  const handleMaxSessionTurnsEvent = useCallback(
    () =>
      addItem(
        {
          type: 'info',
          text:
            `The session has reached the maximum number of turns: ${config.getMaxSessionTurns()}. ` +
            `Please update this limit in your setting.json file.`,
        },
        Date.now(),
      ),
    [addItem, config],
  );

  const handleLoopDetectedEvent = useCallback(() => {
    addItem(
      {
        type: 'info',
        text: t('loop_detection.message', 'A potential loop was detected. This can happen due to repetitive tool calls or other model behavior. The request has been halted.'),
      },
      Date.now(),
    );
  }, [addItem]);

  const processGeminiStreamEvents = useCallback(
    async (
      stream: AsyncIterable<GeminiEvent>,
      userMessageTimestamp: number,
      signal: AbortSignal,
    ): Promise<StreamProcessingStatus> => {
      let geminiMessageBuffer = '';
      const toolCallRequests: ToolCallRequestInfo[] = [];
      for await (const event of stream) {
        switch (event.type) {
          case ServerGeminiEventType.Thought:
            setThought(event.value);
            break;
          case ServerGeminiEventType.Content:
            geminiMessageBuffer = handleContentEvent(
              event.value,
              geminiMessageBuffer,
              userMessageTimestamp,
            );
            break;
          case ServerGeminiEventType.ToolCallRequest:
            toolCallRequests.push(event.value);
            break;
          case ServerGeminiEventType.UserCancelled:
            handleUserCancelledEvent(userMessageTimestamp);
            break;
          case ServerGeminiEventType.Error:
            handleErrorEvent(event.value, userMessageTimestamp);
            break;
          case ServerGeminiEventType.ChatCompressed:
            handleChatCompressionEvent(event.value);
            break;
          case ServerGeminiEventType.ToolCallConfirmation:
          case ServerGeminiEventType.ToolCallResponse:
            // do nothing
            break;
          case ServerGeminiEventType.MaxSessionTurns:
            handleMaxSessionTurnsEvent();
            break;
          case ServerGeminiEventType.Finished:
            handleFinishedEvent(
              event as ServerGeminiFinishedEvent,
              userMessageTimestamp,
            );
            break;
          case ServerGeminiEventType.LoopDetected:
            // handle later because we want to move pending history to history
            // before we add loop detected message to history
            loopDetectedRef.current = true;
            break;
          default: {
            // enforces exhaustive switch-case
            const unreachable: never = event;
            return unreachable;
          }
        }
      }
      if (toolCallRequests.length > 0) {
        scheduleToolCalls(toolCallRequests, signal);
      }
      return StreamProcessingStatus.Completed;
    },
    [
      handleContentEvent,
      handleUserCancelledEvent,
      handleErrorEvent,
      scheduleToolCalls,
      handleChatCompressionEvent,
      handleFinishedEvent,
      handleMaxSessionTurnsEvent,
    ],
  );

  const submitQuery = useCallback(
    async (
      query: PartListUnion,
      options?: { isContinuation: boolean },
      prompt_id?: string,
    ) => {
      if (
        (streamingState === StreamingState.Responding ||
          streamingState === StreamingState.WaitingForConfirmation) &&
        !options?.isContinuation
      )
        return;

      const userMessageTimestamp = Date.now();

      // Reset quota error flag when starting a new query (not a continuation)
      if (!options?.isContinuation) {
        setModelSwitchedFromQuotaError(false);
        config.setQuotaErrorOccurred(false);
      }

      abortControllerRef.current = new AbortController();
      const abortSignal = abortControllerRef.current.signal;
      turnCancelledRef.current = false;

      if (!prompt_id) {
        prompt_id = config.getSessionId() + '########' + getPromptCount();
      }

      const { queryToSend, shouldProceed } = await prepareQueryForGemini(
        query,
        userMessageTimestamp,
        abortSignal,
        prompt_id!,
      );

      if (!shouldProceed || queryToSend === null) {
        return;
      }

      if (!options?.isContinuation) {
        startNewPrompt();
        setThought(null); // Reset thought when starting a new prompt
      }

      setIsResponding(true);
      setInitError(null);

      try {
        const stream = geminiClient.sendMessageStream(
          queryToSend,
          abortSignal,
          prompt_id!,
        );
        const processingStatus = await processGeminiStreamEvents(
          stream,
          userMessageTimestamp,
          abortSignal,
        );

        if (processingStatus === StreamProcessingStatus.UserCancelled) {
          return;
        }

        if (pendingHistoryItemRef.current) {
          addItem(pendingHistoryItemRef.current, userMessageTimestamp);
          setPendingHistoryItem(null);
        }
        if (loopDetectedRef.current) {
          loopDetectedRef.current = false;
          handleLoopDetectedEvent();
        }
      } catch (error: unknown) {
        if (error instanceof UnauthorizedError) {
          onAuthError();
        } else if (!isNodeError(error) || error.name !== 'AbortError') {
          addItem(
            {
              type: MessageType.ERROR,
              text: parseAndFormatApiError(
                getErrorMessage(error) || 'Unknown error',
                config.getContentGeneratorConfig()?.authType,
                undefined,
                config.getModel(),
                DEFAULT_GEMINI_FLASH_MODEL,
              ),
            },
            userMessageTimestamp,
          );
        }
      } finally {
        setIsResponding(false);
      }
    },
    [
      streamingState,
      setModelSwitchedFromQuotaError,
      prepareQueryForGemini,
      processGeminiStreamEvents,
      pendingHistoryItemRef,
      addItem,
      setPendingHistoryItem,
      setInitError,
      geminiClient,
      onAuthError,
      config,
      startNewPrompt,
      getPromptCount,
      handleLoopDetectedEvent,
    ],
  );

  const handleCompletedTools = useCallback(
    async (completedToolCallsFromScheduler: TrackedToolCall[]) => {
      if (isResponding) {
        return;
      }

      const completedAndReadyToSubmitTools =
        completedToolCallsFromScheduler.filter(
          (
            tc: TrackedToolCall,
          ): tc is TrackedCompletedToolCall | TrackedCancelledToolCall => {
            const isTerminalState =
              tc.status === 'success' ||
              tc.status === 'error' ||
              tc.status === 'cancelled';

            if (isTerminalState) {
              const completedOrCancelledCall = tc as
                | TrackedCompletedToolCall
                | TrackedCancelledToolCall;
              return (
                completedOrCancelledCall.response?.responseParts !== undefined
              );
            }
            return false;
          },
        );

      // Finalize any client-initiated tools as soon as they are done.
      const clientTools = completedAndReadyToSubmitTools.filter(
        (t) => t.request.isClientInitiated,
      );
      if (clientTools.length > 0) {
        markToolsAsSubmitted(clientTools.map((t) => t.request.callId));
      }

      // Identify new, successful save_memory calls that we haven't processed yet.
      const newSuccessfulMemorySaves = completedAndReadyToSubmitTools.filter(
        (t) =>
          t.request.name === 'save_memory' &&
          t.status === 'success' &&
          !processedMemoryToolsRef.current.has(t.request.callId),
      );

      if (newSuccessfulMemorySaves.length > 0) {
        // Perform the refresh only if there are new ones.
        void performMemoryRefresh();
        // Mark them as processed so we don't do this again on the next render.
        newSuccessfulMemorySaves.forEach((t) =>
          processedMemoryToolsRef.current.add(t.request.callId),
        );
      }

      const geminiTools = completedAndReadyToSubmitTools.filter(
        (t) => !t.request.isClientInitiated,
      );

      if (geminiTools.length === 0) {
        return;
      }

      // If all the tools were cancelled, don't submit a response to Gemini.
      const allToolsCancelled = geminiTools.every(
        (tc) => tc.status === 'cancelled',
      );

      if (allToolsCancelled) {
        if (geminiClient) {
          // We need to manually add the function responses to the history
          // so the model knows the tools were cancelled.
          const responsesToAdd = geminiTools.flatMap(
            (toolCall) => toolCall.response.responseParts,
          );
          const combinedParts: Part[] = [];
          for (const response of responsesToAdd) {
            if (Array.isArray(response)) {
              combinedParts.push(...response);
            } else if (typeof response === 'string') {
              combinedParts.push({ text: response });
            } else {
              combinedParts.push(response);
            }
          }
          geminiClient.addHistory({
            role: 'user',
            parts: combinedParts,
          });
        }

        const callIdsToMarkAsSubmitted = geminiTools.map(
          (toolCall) => toolCall.request.callId,
        );
        markToolsAsSubmitted(callIdsToMarkAsSubmitted);
        return;
      }

      const responsesToSend: PartListUnion[] = geminiTools.map(
        (toolCall) => toolCall.response.responseParts,
      );
      const callIdsToMarkAsSubmitted = geminiTools.map(
        (toolCall) => toolCall.request.callId,
      );

      const prompt_ids = geminiTools.map(
        (toolCall) => toolCall.request.prompt_id,
      );

      markToolsAsSubmitted(callIdsToMarkAsSubmitted);

      // Don't continue if model was switched due to quota error
      if (modelSwitchedFromQuotaError) {
        return;
      }

      submitQuery(
        mergePartListUnions(responsesToSend),
        {
          isContinuation: true,
        },
        prompt_ids[0],
      );
    },
    [
      isResponding,
      submitQuery,
      markToolsAsSubmitted,
      geminiClient,
      performMemoryRefresh,
      modelSwitchedFromQuotaError,
    ],
  );

  const pendingHistoryItems = [
    pendingHistoryItemRef.current,
    pendingToolCallGroupDisplay,
  ].filter((i) => i !== undefined && i !== null);

  useEffect(() => {
    const saveRestorableToolCalls = async () => {
      if (!config.getCheckpointingEnabled()) {
        return;
      }
      const restorableToolCalls = toolCalls.filter(
        (toolCall) =>
          (toolCall.request.name === 'replace' ||
            toolCall.request.name === 'write_file') &&
          toolCall.status === 'awaiting_approval',
      );

      if (restorableToolCalls.length > 0) {
        const checkpointDir = config.getProjectTempDir()
          ? path.join(config.getProjectTempDir(), 'checkpoints')
          : undefined;

        if (!checkpointDir) {
          return;
        }

        try {
          await fs.mkdir(checkpointDir, { recursive: true });
        } catch (error) {
          if (!isNodeError(error) || error.code !== 'EEXIST') {
            onDebugMessage(
              `Failed to create checkpoint directory: ${getErrorMessage(error)}`,
            );
            return;
          }
        }

        for (const toolCall of restorableToolCalls) {
          const filePath = toolCall.request.args['file_path'] as string;
          if (!filePath) {
            onDebugMessage(
              `Skipping restorable tool call due to missing file_path: ${toolCall.request.name}`,
            );
            continue;
          }

          try {
            let commitHash = await gitService?.createFileSnapshot(
              `Snapshot for ${toolCall.request.name}`,
            );

            if (!commitHash) {
              commitHash = await gitService?.getCurrentCommitHash();
            }

            if (!commitHash) {
              onDebugMessage(
                `Failed to create snapshot for ${filePath}. Skipping restorable tool call.`,
              );
              continue;
            }

            const timestamp = new Date()
              .toISOString()
              .replace(/:/g, '-')
              .replace(/\./g, '_');
            const toolName = toolCall.request.name;
            const fileName = path.basename(filePath);
            const toolCallWithSnapshotFileName = `${timestamp}-${fileName}-${toolName}.json`;
            const clientHistory = await geminiClient?.getHistory();
            const toolCallWithSnapshotFilePath = path.join(
              checkpointDir,
              toolCallWithSnapshotFileName,
            );

            await fs.writeFile(
              toolCallWithSnapshotFilePath,
              JSON.stringify(
                {
                  history,
                  clientHistory,
                  toolCall: {
                    name: toolCall.request.name,
                    args: toolCall.request.args,
                  },
                  commitHash,
                  filePath,
                },
                null,
                2,
              ),
            );
          } catch (error) {
            onDebugMessage(
              `Failed to write restorable tool call file: ${getErrorMessage(
                error,
              )}`,
            );
          }
        }
      }
    };
    saveRestorableToolCalls();
  }, [toolCalls, config, onDebugMessage, gitService, history, geminiClient]);

  // WEB_INTERFACE_START
  const triggerAbort = useCallback(() => {
    if (streamingState === StreamingState.Responding && !turnCancelledRef.current) {
      turnCancelledRef.current = true;
      abortControllerRef.current?.abort();
      if (pendingHistoryItemRef.current) {
        addItem(pendingHistoryItemRef.current, Date.now());
      }
      addItem(
        {
          type: MessageType.INFO,
          text: t('gemini_stream.request_cancelled', 'Request cancelled.'),
        },
        Date.now(),
      );
      setPendingHistoryItem(null);
      setIsResponding(false);
    }
  }, [streamingState, pendingHistoryItemRef, addItem, setPendingHistoryItem]);
  // WEB_INTERFACE_END

  return {
    streamingState,
    submitQuery,
    initError,
    pendingHistoryItems,
    thought,
<<<<<<< HEAD
    // WEB_INTERFACE_START: Export triggerAbort for web interface ESC key support
    triggerAbort,
    // WEB_INTERFACE_END
=======
    cancelOngoingRequest,
>>>>>>> 2d1a6af8
  };
};<|MERGE_RESOLUTION|>--- conflicted
+++ resolved
@@ -248,7 +248,7 @@
     addItem(
       {
         type: MessageType.INFO,
-        text: 'Request cancelled.',
+        text: t('gemini_stream.request_cancelled', 'Request cancelled.'),
       },
       Date.now(),
     );
@@ -1005,39 +1005,14 @@
     saveRestorableToolCalls();
   }, [toolCalls, config, onDebugMessage, gitService, history, geminiClient]);
 
-  // WEB_INTERFACE_START
-  const triggerAbort = useCallback(() => {
-    if (streamingState === StreamingState.Responding && !turnCancelledRef.current) {
-      turnCancelledRef.current = true;
-      abortControllerRef.current?.abort();
-      if (pendingHistoryItemRef.current) {
-        addItem(pendingHistoryItemRef.current, Date.now());
-      }
-      addItem(
-        {
-          type: MessageType.INFO,
-          text: t('gemini_stream.request_cancelled', 'Request cancelled.'),
-        },
-        Date.now(),
-      );
-      setPendingHistoryItem(null);
-      setIsResponding(false);
-    }
-  }, [streamingState, pendingHistoryItemRef, addItem, setPendingHistoryItem]);
-  // WEB_INTERFACE_END
-
   return {
     streamingState,
     submitQuery,
     initError,
     pendingHistoryItems,
     thought,
-<<<<<<< HEAD
-    // WEB_INTERFACE_START: Export triggerAbort for web interface ESC key support
-    triggerAbort,
+    // WEB_INTERFACE_START: Export cancelOngoingRequest for web interface ESC key support
+    cancelOngoingRequest,
     // WEB_INTERFACE_END
-=======
-    cancelOngoingRequest,
->>>>>>> 2d1a6af8
   };
 };