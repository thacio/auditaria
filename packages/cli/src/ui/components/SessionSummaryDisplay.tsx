--- conflicted
+++ resolved
@@ -3,10 +3,7 @@
  * Copyright 2025 Google LLC
  * SPDX-License-Identifier: Apache-2.0
  */
-<<<<<<< HEAD
-=======
 import { t } from '@google/gemini-cli-core';
->>>>>>> 3f388ee1
 
 import type React from 'react';
 import { StatsDisplay } from './StatsDisplay.js';
@@ -18,5 +15,5 @@
 export const SessionSummaryDisplay: React.FC<SessionSummaryDisplayProps> = ({
   duration,
 }) => (
-  <StatsDisplay title="Agent powering down. Goodbye!" duration={duration} />
+  <StatsDisplay title={t('stats.session_goodbye', 'Agent powering down. Goodbye!')} duration={duration} />
 );