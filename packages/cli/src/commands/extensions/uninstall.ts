--- conflicted
+++ resolved
@@ -26,22 +26,18 @@
       settings: loadSettings(workspaceDir).merged,
     });
     await extensionManager.loadExtensions();
-<<<<<<< HEAD
-    await extensionManager.uninstallExtension(args.name, false);
-    debugLogger.log(
-      t(
-        'commands.extensions.uninstall.success',
-        `Extension "${args.name}" successfully uninstalled.`,
-        { name: args.name },
-      ),
-    );
-=======
 
     const errors: Array<{ name: string; error: string }> = [];
     for (const name of [...new Set(args.names)]) {
       try {
         await extensionManager.uninstallExtension(name, false);
-        debugLogger.log(`Extension "${name}" successfully uninstalled.`);
+        debugLogger.log(
+          t(
+            'commands.extensions.uninstall.success',
+            `Extension "${name}" successfully uninstalled.`,
+            { name },
+          ),
+        );
       } catch (error) {
         errors.push({ name, error: getErrorMessage(error) });
       }
@@ -49,11 +45,16 @@
 
     if (errors.length > 0) {
       for (const { name, error } of errors) {
-        debugLogger.error(`Failed to uninstall "${name}": ${error}`);
+        debugLogger.error(
+          t(
+            'commands.extensions.uninstall.failed',
+            `Failed to uninstall "${name}": {error}`,
+            { name, error },
+          ),
+        );
       }
       process.exit(1);
     }
->>>>>>> 7d33baab
   } catch (error) {
     debugLogger.error(getErrorMessage(error));
     process.exit(1);
@@ -61,42 +62,28 @@
 }
 
 export const uninstallCommand: CommandModule = {
-<<<<<<< HEAD
-  command: 'uninstall <name>',
+  command: 'uninstall <names..>',
   describe: t(
     'commands.extensions.uninstall.description',
-    'Uninstalls an extension.',
+    'Uninstalls one or more extensions.',
   ),
   builder: (yargs) =>
     yargs
-      .positional('name', {
+      .positional('names', {
         describe: t(
-          'commands.extensions.uninstall.name_description',
-          'The name or source path of the extension to uninstall.',
+          'commands.extensions.uninstall.names_description',
+          'The name(s) or source path(s) of the extension(s) to uninstall.',
         ),
-=======
-  command: 'uninstall <names..>',
-  describe: 'Uninstalls one or more extensions.',
-  builder: (yargs) =>
-    yargs
-      .positional('names', {
-        describe:
-          'The name(s) or source path(s) of the extension(s) to uninstall.',
->>>>>>> 7d33baab
         type: 'string',
         array: true,
       })
       .check((argv) => {
         if (!argv.names || (argv.names as string[]).length === 0) {
           throw new Error(
-<<<<<<< HEAD
             t(
-              'commands.extensions.uninstall.missing_name',
-              'Please include the name of the extension to uninstall as a positional argument.',
+              'commands.extensions.uninstall.missing_names',
+              'Please include at least one extension name to uninstall as a positional argument.',
             ),
-=======
-            'Please include at least one extension name to uninstall as a positional argument.',
->>>>>>> 7d33baab
           );
         }
         return true;
