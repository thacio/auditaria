/**
 * @license
 * Copyright 2025 Google LLC
 * SPDX-License-Identifier: Apache-2.0
 */

import type { GenerateContentResponse } from '@google/genai';
import { ApiError } from '@google/genai';
import { AuthType } from '../core/contentGenerator.js';
import {
  isProQuotaExceededError,
  isGenericQuotaExceededError,
} from './quotaErrorDetection.js';
import { delay, createAbortError } from './delay.js';

const FETCH_FAILED_MESSAGE =
  'exception TypeError: fetch failed sending request';

export interface HttpError extends Error {
  status?: number;
}

export interface RetryOptions {
  maxAttempts: number;
  initialDelayMs: number;
  maxDelayMs: number;
  shouldRetryOnError: (error: Error, retryFetchErrors?: boolean) => boolean;
  shouldRetryOnContent?: (content: GenerateContentResponse) => boolean;
  onPersistent429?: (
    authType?: string,
    error?: unknown,
  ) => Promise<string | boolean | null>;
  authType?: string;
  retryFetchErrors?: boolean;
<<<<<<< HEAD
  useImprovedFallbackStrategy?: boolean;
  disableFallbackForSession?: boolean;
=======
  signal?: AbortSignal;
>>>>>>> 8731309d
}

const DEFAULT_RETRY_OPTIONS: RetryOptions = {
  maxAttempts: 5,
  initialDelayMs: 5000,
  maxDelayMs: 30000, // 30 seconds
  shouldRetryOnError: defaultShouldRetry,
};

/**
 * Default predicate function to determine if a retry should be attempted.
 * Retries on 429 (Too Many Requests) and 5xx server errors.
 * @param error The error object.
 * @param retryFetchErrors Whether to retry on specific fetch errors.
 * @returns True if the error is a transient error, false otherwise.
 */
function defaultShouldRetry(
  error: Error | unknown,
  retryFetchErrors?: boolean,
): boolean {
  if (
    retryFetchErrors &&
    error instanceof Error &&
    error.message.includes(FETCH_FAILED_MESSAGE)
  ) {
    return true;
  }

  // Priority check for ApiError
  if (error instanceof ApiError) {
    // Explicitly do not retry 400 (Bad Request)
    if (error.status === 400) return false;
    return error.status === 429 || (error.status >= 500 && error.status < 600);
  }

  // Check for status using helper (handles other error shapes)
  const status = getErrorStatus(error);
  if (status !== undefined) {
    return status === 429 || (status >= 500 && status < 600);
  }

  return false;
}

/**
 * Retries a function with exponential backoff and jitter.
 * @param fn The asynchronous function to retry.
 * @param options Optional retry configuration.
 * @returns A promise that resolves with the result of the function if successful.
 * @throws The last error encountered if all attempts fail.
 */
export async function retryWithBackoff<T>(
  fn: () => Promise<T>,
  options?: Partial<RetryOptions>,
): Promise<T> {
  if (options?.signal?.aborted) {
    throw createAbortError();
  }

  if (options?.maxAttempts !== undefined && options.maxAttempts <= 0) {
    throw new Error('maxAttempts must be a positive number.');
  }

  const cleanOptions = options
    ? Object.fromEntries(Object.entries(options).filter(([_, v]) => v != null))
    : {};

  const {
    maxAttempts,
    initialDelayMs,
    maxDelayMs,
    onPersistent429,
    authType,
    shouldRetryOnError,
    shouldRetryOnContent,
    retryFetchErrors,
    signal,
  } = {
    ...DEFAULT_RETRY_OPTIONS,
    ...cleanOptions,
  };

  let attempt = 0;
  let currentDelay = initialDelayMs;
  let consecutive429Count = 0;

  while (attempt < maxAttempts) {
    if (signal?.aborted) {
      throw createAbortError();
    }
    attempt++;
    try {
      const result = await fn();

      if (
        shouldRetryOnContent &&
        shouldRetryOnContent(result as GenerateContentResponse)
      ) {
        const jitter = currentDelay * 0.3 * (Math.random() * 2 - 1);
        const delayWithJitter = Math.max(0, currentDelay + jitter);
        await delay(delayWithJitter, signal);
        currentDelay = Math.min(maxDelayMs, currentDelay * 2);
        continue;
      }

      return result;
    } catch (error) {
      if (error instanceof Error && error.name === 'AbortError') {
        throw error;
      }

      const errorStatus = getErrorStatus(error);

      // Check for Pro quota exceeded error first - immediate fallback for OAuth users
      if (
        errorStatus === 429 &&
        authType === AuthType.LOGIN_WITH_GOOGLE &&
        isProQuotaExceededError(error) &&
        onPersistent429
      ) {
        try {
          const fallbackModel = await onPersistent429(authType, error);
          if (fallbackModel !== false && fallbackModel !== null) {
            // Reset attempt counter and try with new model
            attempt = 0;
            consecutive429Count = 0;
            currentDelay = initialDelayMs;
            // With the model updated, we continue to the next attempt
            continue;
          } else {
            // Fallback handler returned null/false, meaning don't continue - stop retry process
            throw error;
          }
        } catch (fallbackError) {
          // If fallback fails, continue with original error
          console.warn('Fallback to Flash model failed:', fallbackError);
        }
      }

      // Check for generic quota exceeded error (but not Pro, which was handled above) - immediate fallback for OAuth users
      if (
        errorStatus === 429 &&
        authType === AuthType.LOGIN_WITH_GOOGLE &&
        !isProQuotaExceededError(error) &&
        isGenericQuotaExceededError(error) &&
        onPersistent429
      ) {
        try {
          const fallbackModel = await onPersistent429(authType, error);
          if (fallbackModel !== false && fallbackModel !== null) {
            // Reset attempt counter and try with new model
            attempt = 0;
            consecutive429Count = 0;
            currentDelay = initialDelayMs;
            // With the model updated, we continue to the next attempt
            continue;
          } else {
            // Fallback handler returned null/false, meaning don't continue - stop retry process
            throw error;
          }
        } catch (fallbackError) {
          // If fallback fails, continue with original error
          console.warn('Fallback to Flash model failed:', fallbackError);
        }
      }

      // Track consecutive 429 errors
      if (errorStatus === 429) {
        consecutive429Count++;
      } else {
        consecutive429Count = 0;
      }

      // If we have persistent 429s and a fallback callback for OAuth
      if (
        consecutive429Count >= 2 &&
        onPersistent429 &&
        authType === AuthType.LOGIN_WITH_GOOGLE
      ) {
        try {
          const fallbackModel = await onPersistent429(authType, error);
          if (fallbackModel !== false && fallbackModel !== null) {
            // Reset attempt counter and try with new model
            attempt = 0;
            consecutive429Count = 0;
            currentDelay = initialDelayMs;
            // With the model updated, we continue to the next attempt
            continue;
          } else {
            // Fallback handler returned null/false, meaning don't continue - stop retry process
            throw error;
          }
        } catch (fallbackError) {
          // If fallback fails, continue with original error
          console.warn('Fallback to Flash model failed:', fallbackError);
        }
      }

      // Check if we've exhausted retries or shouldn't retry
      if (
        attempt >= maxAttempts ||
        !shouldRetryOnError(error as Error, retryFetchErrors)
      ) {
        throw error;
      }

      const { delayDurationMs, errorStatus: delayErrorStatus } =
        getDelayDurationAndStatus(error);

      if (delayDurationMs > 0) {
        // Respect Retry-After header if present and parsed
        console.warn(
          `Attempt ${attempt} failed with status ${delayErrorStatus ?? 'unknown'}. Retrying after explicit delay of ${delayDurationMs}ms...`,
          error,
        );
        await delay(delayDurationMs, signal);
        // Reset currentDelay for next potential non-429 error, or if Retry-After is not present next time
        currentDelay = initialDelayMs;
      } else {
        // Fall back to exponential backoff with jitter
        logRetryAttempt(attempt, error, errorStatus);
        // Add jitter: +/- 30% of currentDelay
        const jitter = currentDelay * 0.3 * (Math.random() * 2 - 1);
        const delayWithJitter = Math.max(0, currentDelay + jitter);
        await delay(delayWithJitter, signal);
        currentDelay = Math.min(maxDelayMs, currentDelay * 2);
      }
    }
  }
  // This line should theoretically be unreachable due to the throw in the catch block.
  // Added for type safety and to satisfy the compiler that a promise is always returned.
  throw new Error('Retry attempts exhausted');
}

/**
 * Extracts the HTTP status code from an error object.
 * @param error The error object.
 * @returns The HTTP status code, or undefined if not found.
 */
export function getErrorStatus(error: unknown): number | undefined {
  if (typeof error === 'object' && error !== null) {
    if ('status' in error && typeof error.status === 'number') {
      return error.status;
    }
    // Check for error.response.status (common in axios errors)
    if (
      'response' in error &&
      typeof (error as { response?: unknown }).response === 'object' &&
      (error as { response?: unknown }).response !== null
    ) {
      const response = (
        error as { response: { status?: unknown; headers?: unknown } }
      ).response;
      if ('status' in response && typeof response.status === 'number') {
        return response.status;
      }
    }
  }
  return undefined;
}

/**
 * Extracts the Retry-After delay from an error object's headers.
 * @param error The error object.
 * @returns The delay in milliseconds, or 0 if not found or invalid.
 */
function getRetryAfterDelayMs(error: unknown): number {
  if (typeof error === 'object' && error !== null) {
    // Check for error.response.headers (common in axios errors)
    if (
      'response' in error &&
      typeof (error as { response?: unknown }).response === 'object' &&
      (error as { response?: unknown }).response !== null
    ) {
      const response = (error as { response: { headers?: unknown } }).response;
      if (
        'headers' in response &&
        typeof response.headers === 'object' &&
        response.headers !== null
      ) {
        const headers = response.headers as { 'retry-after'?: unknown };
        const retryAfterHeader = headers['retry-after'];
        if (typeof retryAfterHeader === 'string') {
          const retryAfterSeconds = parseInt(retryAfterHeader, 10);
          if (!isNaN(retryAfterSeconds)) {
            return retryAfterSeconds * 1000;
          }
          // It might be an HTTP date
          const retryAfterDate = new Date(retryAfterHeader);
          if (!isNaN(retryAfterDate.getTime())) {
            return Math.max(0, retryAfterDate.getTime() - Date.now());
          }
        }
      }
    }
  }
  return 0;
}

/**
 * Determines the delay duration based on the error, prioritizing Retry-After header.
 * @param error The error object.
 * @returns An object containing the delay duration in milliseconds and the error status.
 */
function getDelayDurationAndStatus(error: unknown): {
  delayDurationMs: number;
  errorStatus: number | undefined;
} {
  const errorStatus = getErrorStatus(error);
  let delayDurationMs = 0;

  if (errorStatus === 429) {
    delayDurationMs = getRetryAfterDelayMs(error);
  }
  return { delayDurationMs, errorStatus };
}

/**
 * Logs a message for a retry attempt when using exponential backoff.
 * @param attempt The current attempt number.
 * @param error The error that caused the retry.
 * @param errorStatus The HTTP status code of the error, if available.
 */
function logRetryAttempt(
  attempt: number,
  error: unknown,
  errorStatus?: number,
): void {
  let message = `Attempt ${attempt} failed. Retrying with backoff...`;
  if (errorStatus) {
    message = `Attempt ${attempt} failed with status ${errorStatus}. Retrying with backoff...`;
  }

  if (errorStatus === 429) {
    console.warn(message, error);
  } else if (errorStatus && errorStatus >= 500 && errorStatus < 600) {
    console.error(message, error);
  } else if (error instanceof Error) {
    // Fallback for errors that might not have a status but have a message
    if (error.message.includes('429')) {
      console.warn(
        `Attempt ${attempt} failed with 429 error (no Retry-After header). Retrying with backoff...`,
        error,
      );
    } else if (error.message.match(/5\d{2}/)) {
      console.error(
        `Attempt ${attempt} failed with 5xx error. Retrying with backoff...`,
        error,
      );
    } else {
      console.warn(message, error); // Default to warn for other errors
    }
  } else {
    console.warn(message, error); // Default to warn if error type is unknown
  }
}<|MERGE_RESOLUTION|>--- conflicted
+++ resolved
@@ -32,12 +32,9 @@
   ) => Promise<string | boolean | null>;
   authType?: string;
   retryFetchErrors?: boolean;
-<<<<<<< HEAD
   useImprovedFallbackStrategy?: boolean;
   disableFallbackForSession?: boolean;
-=======
   signal?: AbortSignal;
->>>>>>> 8731309d
 }
 
 const DEFAULT_RETRY_OPTIONS: RetryOptions = {
