--- conflicted
+++ resolved
@@ -95,23 +95,6 @@
         }
       }
     }
-<<<<<<< HEAD
-
-    if (updateInfos.length === 0) {
-      context.ui.addItem(
-        {
-          type: MessageType.INFO,
-          text: t(
-            'commands.extensions.update.no_extensions',
-            'No extensions to update.',
-          ),
-        },
-        Date.now(),
-      );
-      return;
-    }
-=======
->>>>>>> 7f8537a1
   } catch (error) {
     resolveUpdateComplete!([]);
     context.ui.addItem(
