--- conflicted
+++ resolved
@@ -15,12 +15,7 @@
   ToolRegistry,
   SandboxConfig,
   GeminiClient,
-<<<<<<< HEAD
-  AuthType,
 } from '@thacio/auditaria-cli-core';
-=======
-} from '@google/gemini-cli-core';
->>>>>>> 7239c5cd
 import {
   ApprovalMode,
   ideContext,
