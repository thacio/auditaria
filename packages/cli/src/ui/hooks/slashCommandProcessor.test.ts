--- conflicted
+++ resolved
@@ -11,12 +11,7 @@
 
 vi.mock('@thacio/auditaria-cli-core', async (importOriginal) => {
   const original =
-<<<<<<< HEAD
     await importOriginal<typeof import('@thacio/auditaria-cli-core')>();
-
-=======
-    await importOriginal<typeof import('@google/gemini-cli-core')>();
->>>>>>> e4473a90
   return {
     ...original,
     logSlashCommand,
@@ -82,23 +77,12 @@
   ConfirmShellCommandsActionReturn,
   SlashCommand,
 } from '../commands/types.js';
-<<<<<<< HEAD
-import { ToolConfirmationOutcome } from '@thacio/auditaria-cli-core';
-=======
-import { Config, ToolConfirmationOutcome } from '@google/gemini-cli-core';
->>>>>>> e4473a90
+import { Config, ToolConfirmationOutcome } from '@thacio/auditaria-cli-core';
 import { LoadedSettings } from '../../config/settings.js';
 import { MessageType } from '../types.js';
 import { BuiltinCommandLoader } from '../../services/BuiltinCommandLoader.js';
 import { FileCommandLoader } from '../../services/FileCommandLoader.js';
 import { McpPromptLoader } from '../../services/McpPromptLoader.js';
-<<<<<<< HEAD
-import {
-  SlashCommandStatus,
-  makeFakeConfig,
-} from '@thacio/auditaria-cli-core/index.js';
-=======
->>>>>>> e4473a90
 
 const createTestCommand = (
   overrides: Partial<SlashCommand>,
