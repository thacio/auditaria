--- conflicted
+++ resolved
@@ -73,14 +73,12 @@
     })
     .join('\n');
 
-<<<<<<< HEAD
-  return `\n\n${t('ide_context.open_files', 'Open files:')}\n${fileList}`;
-=======
-  const infoMessage = `
-(Note: The file list is limited to a number of recently accessed files within your workspace and only includes local files on disk)`;
-
-  return `\n\nOpen files:\n${fileList}\n${infoMessage}`;
->>>>>>> b0b12af2
+  const infoMessage = t(
+    'ide_context.file_list_note',
+    '\n(Note: The file list is limited to a number of recently accessed files within your workspace and only includes local files on disk)'
+  );
+
+  return `\n\n${t('ide_context.open_files', 'Open files:')}\n${fileList}${infoMessage}`;
 }
 
 async function getIdeStatusMessageWithFiles(ideClient: IdeClient): Promise<{
@@ -136,7 +134,6 @@
         ({
           type: 'message',
           messageType: 'error',
-<<<<<<< HEAD
           content: t(
             'ide.errors.not_supported',
             'IDE integration is not supported in your current environment. To use this feature, run Auditaria CLI in one of these supported IDEs: {supportedIDEs}',
@@ -146,13 +143,6 @@
                 .join(', '),
             },
           ),
-=======
-          content: `IDE integration is not supported in your current environment. To use this feature, run Gemini CLI in one of these supported IDEs: ${Object.values(
-            DetectedIde,
-          )
-            .map((ide) => getIdeDisplayName(ide))
-            .join(', ')}`,
->>>>>>> b0b12af2
         }) as const,
     };
   }
