/**
 * @license
 * Copyright 2025 Google LLC
 * SPDX-License-Identifier: Apache-2.0
 */

import type { DetectedIde } from '@thacio/auditaria-cli-core';
import { getIdeInfo, t } from '@thacio/auditaria-cli-core';
import { Box, Text } from 'ink';
import type { RadioSelectItem } from './components/shared/RadioButtonSelect.js';
import { RadioButtonSelect } from './components/shared/RadioButtonSelect.js';
import { useKeypress } from './hooks/useKeypress.js';
import { theme } from './semantic-colors.js';

export type IdeIntegrationNudgeResult = {
  userSelection: 'yes' | 'no' | 'dismiss';
  isExtensionPreInstalled: boolean;
};

interface IdeIntegrationNudgeProps {
  ide: DetectedIde;
  onComplete: (result: IdeIntegrationNudgeResult) => void;
}

export function IdeIntegrationNudge({
  ide,
  onComplete,
}: IdeIntegrationNudgeProps) {
  useKeypress(
    (key) => {
      if (key.name === 'escape') {
        onComplete({
          userSelection: 'no',
          isExtensionPreInstalled: false,
        });
      }
    },
    { isActive: true },
  );

  const { displayName: ideName } = getIdeInfo(ide);
  // Assume extension is already installed if the env variables are set.
  const isExtensionPreInstalled =
    !!process.env['GEMINI_CLI_IDE_SERVER_PORT'] &&
    !!process.env['GEMINI_CLI_IDE_WORKSPACE_PATH'];

  const OPTIONS: Array<RadioSelectItem<IdeIntegrationNudgeResult>> = [
    {
      label: t('ide_integration_nudge.yes', 'Yes'),
      value: {
        userSelection: 'yes',
        isExtensionPreInstalled,
      },
    },
    {
      label: t('ide_integration_nudge.no_esc', 'No (esc)'),
      value: {
        userSelection: 'no',
        isExtensionPreInstalled,
      },
    },
    {
      label: t('ide_integration_nudge.no_dont_ask', "No, don't ask again"),
      value: {
        userSelection: 'dismiss',
        isExtensionPreInstalled,
      },
    },
  ];

  const installText = isExtensionPreInstalled
    ? t('ide_integration_nudge.description_installed', 
        `If you select Yes, the CLI will have access to your open files and display diffs directly in ${ideName ?? 'your editor'}.`, 
        { ideName: ideName ?? 'your editor' })
    : t('ide_integration_nudge.description', 
        `If you select Yes, we'll install an extension that allows the CLI to access your open files and display diffs directly in ${ideName ?? 'your editor'}.`, 
        { ideName: ideName ?? 'your editor' });

  return (
    <Box
      flexDirection="column"
      borderStyle="round"
      borderColor={theme.status.warning}
      padding={1}
      width="100%"
      marginLeft={1}
    >
      <Box marginBottom={1} flexDirection="column">
        <Text>
<<<<<<< HEAD
          <Text color="yellow">{'> '}</Text>
          {t('ide_integration_nudge.question', `Do you want to connect ${ideName ?? 'your editor'} to Auditaria CLI?`, { ideName: ideName ?? 'your editor' })}
=======
          <Text color={theme.status.warning}>{'> '}</Text>
          {`Do you want to connect ${ideName ?? 'your editor'} to Gemini CLI?`}
>>>>>>> b9b6fe1f
        </Text>
        <Text color={theme.text.secondary}>{installText}</Text>
      </Box>
      <RadioButtonSelect items={OPTIONS} onSelect={onComplete} />
    </Box>
  );
}<|MERGE_RESOLUTION|>--- conflicted
+++ resolved
@@ -87,13 +87,8 @@
     >
       <Box marginBottom={1} flexDirection="column">
         <Text>
-<<<<<<< HEAD
-          <Text color="yellow">{'> '}</Text>
+          <Text color={theme.status.warning}>{'> '}</Text>
           {t('ide_integration_nudge.question', `Do you want to connect ${ideName ?? 'your editor'} to Auditaria CLI?`, { ideName: ideName ?? 'your editor' })}
-=======
-          <Text color={theme.status.warning}>{'> '}</Text>
-          {`Do you want to connect ${ideName ?? 'your editor'} to Gemini CLI?`}
->>>>>>> b9b6fe1f
         </Text>
         <Text color={theme.text.secondary}>{installText}</Text>
       </Box>
