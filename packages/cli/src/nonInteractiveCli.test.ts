/**
 * @license
 * Copyright 2025 Google LLC
 * SPDX-License-Identifier: Apache-2.0
 */

import type {
  Config,
  ToolRegistry,
  ServerGeminiStreamEvent,
  SessionMetrics,
<<<<<<< HEAD
} from '@thacio/auditaria-cli-core';
=======
  AnyDeclarativeTool,
  AnyToolInvocation,
} from '@google/gemini-cli-core';
>>>>>>> 9e8c7676
import {
  executeToolCall,
  ToolErrorType,
  shutdownTelemetry,
  GeminiEventType,
  OutputFormat,
  uiTelemetryService,
  FatalInputError,
} from '@thacio/auditaria-cli-core';
import type { Part } from '@google/genai';
import { runNonInteractive } from './nonInteractiveCli.js';
import { vi } from 'vitest';
import type { LoadedSettings } from './config/settings.js';

// Mock core modules
vi.mock('./ui/hooks/atCommandProcessor.js');
vi.mock('@thacio/auditaria-cli-core', async (importOriginal) => {
  const original =
    await importOriginal<typeof import('@thacio/auditaria-cli-core')>();

  class MockChatRecordingService {
    initialize = vi.fn();
    recordMessage = vi.fn();
    recordMessageTokens = vi.fn();
    recordToolCalls = vi.fn();
  }

  return {
    ...original,
    executeToolCall: vi.fn(),
    shutdownTelemetry: vi.fn(),
    isTelemetrySdkInitialized: vi.fn().mockReturnValue(true),
    ChatRecordingService: MockChatRecordingService,
    uiTelemetryService: {
      getMetrics: vi.fn(),
    },
  };
});

const mockGetCommands = vi.hoisted(() => vi.fn());
const mockCommandServiceCreate = vi.hoisted(() => vi.fn());
vi.mock('./services/CommandService.js', () => ({
  CommandService: {
    create: mockCommandServiceCreate,
  },
}));

describe('runNonInteractive', () => {
  let mockConfig: Config;
  let mockSettings: LoadedSettings;
  let mockToolRegistry: ToolRegistry;
  let mockCoreExecuteToolCall: vi.Mock;
  let mockShutdownTelemetry: vi.Mock;
  let consoleErrorSpy: vi.SpyInstance;
  let processStdoutSpy: vi.SpyInstance;
  let mockGeminiClient: {
    sendMessageStream: vi.Mock;
    getChatRecordingService: vi.Mock;
  };

  beforeEach(async () => {
    mockCoreExecuteToolCall = vi.mocked(executeToolCall);
    mockShutdownTelemetry = vi.mocked(shutdownTelemetry);

    mockCommandServiceCreate.mockResolvedValue({
      getCommands: mockGetCommands,
    });

    consoleErrorSpy = vi.spyOn(console, 'error').mockImplementation(() => {});
    processStdoutSpy = vi
      .spyOn(process.stdout, 'write')
      .mockImplementation(() => true);
    vi.spyOn(process, 'exit').mockImplementation((code) => {
      throw new Error(`process.exit(${code}) called`);
    });

    mockToolRegistry = {
      getTool: vi.fn(),
      getFunctionDeclarations: vi.fn().mockReturnValue([]),
    } as unknown as ToolRegistry;

    mockGeminiClient = {
      sendMessageStream: vi.fn(),
      getChatRecordingService: vi.fn(() => ({
        initialize: vi.fn(),
        recordMessage: vi.fn(),
        recordMessageTokens: vi.fn(),
        recordToolCalls: vi.fn(),
      })),
    };

    mockConfig = {
      initialize: vi.fn().mockResolvedValue(undefined),
      getGeminiClient: vi.fn().mockReturnValue(mockGeminiClient),
      getToolRegistry: vi.fn().mockReturnValue(mockToolRegistry),
      getMaxSessionTurns: vi.fn().mockReturnValue(10),
      getSessionId: vi.fn().mockReturnValue('test-session-id'),
      getProjectRoot: vi.fn().mockReturnValue('/test/project'),
      storage: {
        getProjectTempDir: vi.fn().mockReturnValue('/test/project/.gemini/tmp'),
      },
      getIdeMode: vi.fn().mockReturnValue(false),
      getFullContext: vi.fn().mockReturnValue(false),
      getContentGeneratorConfig: vi.fn().mockReturnValue({}),
      getDebugMode: vi.fn().mockReturnValue(false),
      getOutputFormat: vi.fn().mockReturnValue('text'),
      getFolderTrust: vi.fn().mockReturnValue(false),
      isTrustedFolder: vi.fn().mockReturnValue(false),
    } as unknown as Config;

    mockSettings = {
      system: { path: '', settings: {} },
      systemDefaults: { path: '', settings: {} },
      user: { path: '', settings: {} },
      workspace: { path: '', settings: {} },
      errors: [],
      setValue: vi.fn(),
      merged: {
        security: {
          auth: {
            enforcedType: undefined,
          },
        },
      },
      isTrusted: true,
      migratedInMemorScopes: new Set(),
      forScope: vi.fn(),
      computeMergedSettings: vi.fn(),
    } as unknown as LoadedSettings;

    const { handleAtCommand } = await import(
      './ui/hooks/atCommandProcessor.js'
    );
    vi.mocked(handleAtCommand).mockImplementation(async ({ query }) => ({
      processedQuery: [{ text: query }],
      shouldProceed: true,
    }));
  });

  afterEach(() => {
    vi.restoreAllMocks();
  });

  async function* createStreamFromEvents(
    events: ServerGeminiStreamEvent[],
  ): AsyncGenerator<ServerGeminiStreamEvent> {
    for (const event of events) {
      yield event;
    }
  }

  it('should process input and write text output', async () => {
    const events: ServerGeminiStreamEvent[] = [
      { type: GeminiEventType.Content, value: 'Hello' },
      { type: GeminiEventType.Content, value: ' World' },
      {
        type: GeminiEventType.Finished,
        value: { reason: undefined, usageMetadata: { totalTokenCount: 10 } },
      },
    ];
    mockGeminiClient.sendMessageStream.mockReturnValue(
      createStreamFromEvents(events),
    );

    await runNonInteractive(
      mockConfig,
      mockSettings,
      'Test input',
      'prompt-id-1',
    );

    expect(mockGeminiClient.sendMessageStream).toHaveBeenCalledWith(
      [{ text: 'Test input' }],
      expect.any(AbortSignal),
      'prompt-id-1',
    );
    expect(processStdoutSpy).toHaveBeenCalledWith('Hello');
    expect(processStdoutSpy).toHaveBeenCalledWith(' World');
    expect(processStdoutSpy).toHaveBeenCalledWith('\n');
    expect(mockShutdownTelemetry).toHaveBeenCalled();
  });

  it('should handle a single tool call and respond', async () => {
    const toolCallEvent: ServerGeminiStreamEvent = {
      type: GeminiEventType.ToolCallRequest,
      value: {
        callId: 'tool-1',
        name: 'testTool',
        args: { arg1: 'value1' },
        isClientInitiated: false,
        prompt_id: 'prompt-id-2',
      },
    };
    const toolResponse: Part[] = [{ text: 'Tool response' }];
    mockCoreExecuteToolCall.mockResolvedValue({
      status: 'success',
      request: {
        callId: 'tool-1',
        name: 'testTool',
        args: { arg1: 'value1' },
        isClientInitiated: false,
        prompt_id: 'prompt-id-2',
      },
      tool: {} as AnyDeclarativeTool,
      invocation: {} as AnyToolInvocation,
      response: {
        responseParts: toolResponse,
        callId: 'tool-1',
        error: undefined,
        errorType: undefined,
        contentLength: undefined,
      },
    });

    const firstCallEvents: ServerGeminiStreamEvent[] = [toolCallEvent];
    const secondCallEvents: ServerGeminiStreamEvent[] = [
      { type: GeminiEventType.Content, value: 'Final answer' },
      {
        type: GeminiEventType.Finished,
        value: { reason: undefined, usageMetadata: { totalTokenCount: 10 } },
      },
    ];

    mockGeminiClient.sendMessageStream
      .mockReturnValueOnce(createStreamFromEvents(firstCallEvents))
      .mockReturnValueOnce(createStreamFromEvents(secondCallEvents));

    await runNonInteractive(
      mockConfig,
      mockSettings,
      'Use a tool',
      'prompt-id-2',
    );

    expect(mockGeminiClient.sendMessageStream).toHaveBeenCalledTimes(2);
    expect(mockCoreExecuteToolCall).toHaveBeenCalledWith(
      mockConfig,
      expect.objectContaining({ name: 'testTool' }),
      expect.any(AbortSignal),
    );
    expect(mockGeminiClient.sendMessageStream).toHaveBeenNthCalledWith(
      2,
      [{ text: 'Tool response' }],
      expect.any(AbortSignal),
      'prompt-id-2',
    );
    expect(processStdoutSpy).toHaveBeenCalledWith('Final answer');
    expect(processStdoutSpy).toHaveBeenCalledWith('\n');
  });

  it('should handle error during tool execution and should send error back to the model', async () => {
    const toolCallEvent: ServerGeminiStreamEvent = {
      type: GeminiEventType.ToolCallRequest,
      value: {
        callId: 'tool-1',
        name: 'errorTool',
        args: {},
        isClientInitiated: false,
        prompt_id: 'prompt-id-3',
      },
    };
    mockCoreExecuteToolCall.mockResolvedValue({
      status: 'error',
      request: {
        callId: 'tool-1',
        name: 'errorTool',
        args: {},
        isClientInitiated: false,
        prompt_id: 'prompt-id-3',
      },
      tool: {} as AnyDeclarativeTool,
      response: {
        callId: 'tool-1',
        error: new Error('Execution failed'),
        errorType: ToolErrorType.EXECUTION_FAILED,
        responseParts: [
          {
            functionResponse: {
              name: 'errorTool',
              response: {
                output: 'Error: Execution failed',
              },
            },
          },
        ],
        resultDisplay: 'Execution failed',
        contentLength: undefined,
      },
    });
    const finalResponse: ServerGeminiStreamEvent[] = [
      {
        type: GeminiEventType.Content,
        value: 'Sorry, let me try again.',
      },
      {
        type: GeminiEventType.Finished,
        value: { reason: undefined, usageMetadata: { totalTokenCount: 10 } },
      },
    ];
    mockGeminiClient.sendMessageStream
      .mockReturnValueOnce(createStreamFromEvents([toolCallEvent]))
      .mockReturnValueOnce(createStreamFromEvents(finalResponse));

    await runNonInteractive(
      mockConfig,
      mockSettings,
      'Trigger tool error',
      'prompt-id-3',
    );

    expect(mockCoreExecuteToolCall).toHaveBeenCalled();
    expect(consoleErrorSpy).toHaveBeenCalledWith(
      'Error executing tool errorTool: Execution failed',
    );
    expect(mockGeminiClient.sendMessageStream).toHaveBeenCalledTimes(2);
    expect(mockGeminiClient.sendMessageStream).toHaveBeenNthCalledWith(
      2,
      [
        {
          functionResponse: {
            name: 'errorTool',
            response: {
              output: 'Error: Execution failed',
            },
          },
        },
      ],
      expect.any(AbortSignal),
      'prompt-id-3',
    );
    expect(processStdoutSpy).toHaveBeenCalledWith('Sorry, let me try again.');
  });

  it('should exit with error if sendMessageStream throws initially', async () => {
    const apiError = new Error('API connection failed');
    mockGeminiClient.sendMessageStream.mockImplementation(() => {
      throw apiError;
    });

    await expect(
      runNonInteractive(
        mockConfig,
        mockSettings,
        'Initial fail',
        'prompt-id-4',
      ),
    ).rejects.toThrow(apiError);
  });

  it('should not exit if a tool is not found, and should send error back to model', async () => {
    const toolCallEvent: ServerGeminiStreamEvent = {
      type: GeminiEventType.ToolCallRequest,
      value: {
        callId: 'tool-1',
        name: 'nonexistentTool',
        args: {},
        isClientInitiated: false,
        prompt_id: 'prompt-id-5',
      },
    };
    mockCoreExecuteToolCall.mockResolvedValue({
      status: 'error',
      request: {
        callId: 'tool-1',
        name: 'nonexistentTool',
        args: {},
        isClientInitiated: false,
        prompt_id: 'prompt-id-5',
      },
      response: {
        callId: 'tool-1',
        error: new Error('Tool "nonexistentTool" not found in registry.'),
        resultDisplay: 'Tool "nonexistentTool" not found in registry.',
        responseParts: [],
        errorType: undefined,
        contentLength: undefined,
      },
    });
    const finalResponse: ServerGeminiStreamEvent[] = [
      {
        type: GeminiEventType.Content,
        value: "Sorry, I can't find that tool.",
      },
      {
        type: GeminiEventType.Finished,
        value: { reason: undefined, usageMetadata: { totalTokenCount: 10 } },
      },
    ];

    mockGeminiClient.sendMessageStream
      .mockReturnValueOnce(createStreamFromEvents([toolCallEvent]))
      .mockReturnValueOnce(createStreamFromEvents(finalResponse));

    await runNonInteractive(
      mockConfig,
      mockSettings,
      'Trigger tool not found',
      'prompt-id-5',
    );

    expect(mockCoreExecuteToolCall).toHaveBeenCalled();
    expect(consoleErrorSpy).toHaveBeenCalledWith(
      'Error executing tool nonexistentTool: Tool "nonexistentTool" not found in registry.',
    );
    expect(mockGeminiClient.sendMessageStream).toHaveBeenCalledTimes(2);
    expect(processStdoutSpy).toHaveBeenCalledWith(
      "Sorry, I can't find that tool.",
    );
  });

  it('should exit when max session turns are exceeded', async () => {
    vi.mocked(mockConfig.getMaxSessionTurns).mockReturnValue(0);
    await expect(
      runNonInteractive(
        mockConfig,
        mockSettings,
        'Trigger loop',
        'prompt-id-6',
      ),
    ).rejects.toThrow('process.exit(53) called');
  });

  it('should preprocess @include commands before sending to the model', async () => {
    // 1. Mock the imported atCommandProcessor
    const { handleAtCommand } = await import(
      './ui/hooks/atCommandProcessor.js'
    );
    const mockHandleAtCommand = vi.mocked(handleAtCommand);

    // 2. Define the raw input and the expected processed output
    const rawInput = 'Summarize @file.txt';
    const processedParts: Part[] = [
      { text: 'Summarize @file.txt' },
      { text: '\n--- Content from referenced files ---\n' },
      { text: 'This is the content of the file.' },
      { text: '\n--- End of content ---' },
    ];

    // 3. Setup the mock to return the processed parts
    mockHandleAtCommand.mockResolvedValue({
      processedQuery: processedParts,
      shouldProceed: true,
    });

    // Mock a simple stream response from the Gemini client
    const events: ServerGeminiStreamEvent[] = [
      { type: GeminiEventType.Content, value: 'Summary complete.' },
      {
        type: GeminiEventType.Finished,
        value: { reason: undefined, usageMetadata: { totalTokenCount: 10 } },
      },
    ];
    mockGeminiClient.sendMessageStream.mockReturnValue(
      createStreamFromEvents(events),
    );

    // 4. Run the non-interactive mode with the raw input
    await runNonInteractive(mockConfig, mockSettings, rawInput, 'prompt-id-7');

    // 5. Assert that sendMessageStream was called with the PROCESSED parts, not the raw input
    expect(mockGeminiClient.sendMessageStream).toHaveBeenCalledWith(
      processedParts,
      expect.any(AbortSignal),
      'prompt-id-7',
    );

    // 6. Assert the final output is correct
    expect(processStdoutSpy).toHaveBeenCalledWith('Summary complete.');
  });

  it('should process input and write JSON output with stats', async () => {
    const events: ServerGeminiStreamEvent[] = [
      { type: GeminiEventType.Content, value: 'Hello World' },
      {
        type: GeminiEventType.Finished,
        value: { reason: undefined, usageMetadata: { totalTokenCount: 10 } },
      },
    ];
    mockGeminiClient.sendMessageStream.mockReturnValue(
      createStreamFromEvents(events),
    );
    vi.mocked(mockConfig.getOutputFormat).mockReturnValue(OutputFormat.JSON);
    const mockMetrics: SessionMetrics = {
      models: {},
      tools: {
        totalCalls: 0,
        totalSuccess: 0,
        totalFail: 0,
        totalDurationMs: 0,
        totalDecisions: {
          accept: 0,
          reject: 0,
          modify: 0,
          auto_accept: 0,
        },
        byName: {},
      },
      files: {
        totalLinesAdded: 0,
        totalLinesRemoved: 0,
      },
    };
    vi.mocked(uiTelemetryService.getMetrics).mockReturnValue(mockMetrics);

    await runNonInteractive(
      mockConfig,
      mockSettings,
      'Test input',
      'prompt-id-1',
    );

    expect(mockGeminiClient.sendMessageStream).toHaveBeenCalledWith(
      [{ text: 'Test input' }],
      expect.any(AbortSignal),
      'prompt-id-1',
    );
    expect(processStdoutSpy).toHaveBeenCalledWith(
      JSON.stringify({ response: 'Hello World', stats: mockMetrics }, null, 2),
    );
  });

  it('should write JSON output with stats for tool-only commands (no text response)', async () => {
    // Test the scenario where a command completes successfully with only tool calls
    // but no text response - this would have caught the original bug
    const toolCallEvent: ServerGeminiStreamEvent = {
      type: GeminiEventType.ToolCallRequest,
      value: {
        callId: 'tool-1',
        name: 'testTool',
        args: { arg1: 'value1' },
        isClientInitiated: false,
        prompt_id: 'prompt-id-tool-only',
      },
    };
    const toolResponse: Part[] = [{ text: 'Tool executed successfully' }];
    mockCoreExecuteToolCall.mockResolvedValue({
      status: 'success',
      request: {
        callId: 'tool-1',
        name: 'testTool',
        args: { arg1: 'value1' },
        isClientInitiated: false,
        prompt_id: 'prompt-id-tool-only',
      },
      tool: {} as AnyDeclarativeTool,
      invocation: {} as AnyToolInvocation,
      response: {
        responseParts: toolResponse,
        callId: 'tool-1',
        error: undefined,
        errorType: undefined,
        contentLength: undefined,
      },
    });

    // First call returns only tool call, no content
    const firstCallEvents: ServerGeminiStreamEvent[] = [
      toolCallEvent,
      {
        type: GeminiEventType.Finished,
        value: { reason: undefined, usageMetadata: { totalTokenCount: 5 } },
      },
    ];

    // Second call returns no content (tool-only completion)
    const secondCallEvents: ServerGeminiStreamEvent[] = [
      {
        type: GeminiEventType.Finished,
        value: { reason: undefined, usageMetadata: { totalTokenCount: 3 } },
      },
    ];

    mockGeminiClient.sendMessageStream
      .mockReturnValueOnce(createStreamFromEvents(firstCallEvents))
      .mockReturnValueOnce(createStreamFromEvents(secondCallEvents));

    vi.mocked(mockConfig.getOutputFormat).mockReturnValue(OutputFormat.JSON);
    const mockMetrics: SessionMetrics = {
      models: {},
      tools: {
        totalCalls: 1,
        totalSuccess: 1,
        totalFail: 0,
        totalDurationMs: 100,
        totalDecisions: {
          accept: 1,
          reject: 0,
          modify: 0,
          auto_accept: 0,
        },
        byName: {
          testTool: {
            count: 1,
            success: 1,
            fail: 0,
            durationMs: 100,
            decisions: {
              accept: 1,
              reject: 0,
              modify: 0,
              auto_accept: 0,
            },
          },
        },
      },
      files: {
        totalLinesAdded: 0,
        totalLinesRemoved: 0,
      },
    };
    vi.mocked(uiTelemetryService.getMetrics).mockReturnValue(mockMetrics);

    await runNonInteractive(
      mockConfig,
      mockSettings,
      'Execute tool only',
      'prompt-id-tool-only',
    );

    expect(mockGeminiClient.sendMessageStream).toHaveBeenCalledTimes(2);
    expect(mockCoreExecuteToolCall).toHaveBeenCalledWith(
      mockConfig,
      expect.objectContaining({ name: 'testTool' }),
      expect.any(AbortSignal),
    );

    // This should output JSON with empty response but include stats
    expect(processStdoutSpy).toHaveBeenCalledWith(
      JSON.stringify({ response: '', stats: mockMetrics }, null, 2),
    );
  });

  it('should write JSON output with stats for empty response commands', async () => {
    // Test the scenario where a command completes but produces no content at all
    const events: ServerGeminiStreamEvent[] = [
      {
        type: GeminiEventType.Finished,
        value: { reason: undefined, usageMetadata: { totalTokenCount: 1 } },
      },
    ];
    mockGeminiClient.sendMessageStream.mockReturnValue(
      createStreamFromEvents(events),
    );
    vi.mocked(mockConfig.getOutputFormat).mockReturnValue(OutputFormat.JSON);
    const mockMetrics: SessionMetrics = {
      models: {},
      tools: {
        totalCalls: 0,
        totalSuccess: 0,
        totalFail: 0,
        totalDurationMs: 0,
        totalDecisions: {
          accept: 0,
          reject: 0,
          modify: 0,
          auto_accept: 0,
        },
        byName: {},
      },
      files: {
        totalLinesAdded: 0,
        totalLinesRemoved: 0,
      },
    };
    vi.mocked(uiTelemetryService.getMetrics).mockReturnValue(mockMetrics);

    await runNonInteractive(
      mockConfig,
      mockSettings,
      'Empty response test',
      'prompt-id-empty',
    );

    expect(mockGeminiClient.sendMessageStream).toHaveBeenCalledWith(
      [{ text: 'Empty response test' }],
      expect.any(AbortSignal),
      'prompt-id-empty',
    );

    // This should output JSON with empty response but include stats
    expect(processStdoutSpy).toHaveBeenCalledWith(
      JSON.stringify({ response: '', stats: mockMetrics }, null, 2),
    );
  });

  it('should handle errors in JSON format', async () => {
    vi.mocked(mockConfig.getOutputFormat).mockReturnValue(OutputFormat.JSON);
    const testError = new Error('Invalid input provided');

    mockGeminiClient.sendMessageStream.mockImplementation(() => {
      throw testError;
    });

    // Mock console.error to capture JSON error output
    const consoleErrorJsonSpy = vi
      .spyOn(console, 'error')
      .mockImplementation(() => {});

    let thrownError: Error | null = null;
    try {
      await runNonInteractive(
        mockConfig,
        mockSettings,
        'Test input',
        'prompt-id-error',
      );
      // Should not reach here
      expect.fail('Expected process.exit to be called');
    } catch (error) {
      thrownError = error as Error;
    }

    // Should throw because of mocked process.exit
    expect(thrownError?.message).toBe('process.exit(1) called');

    expect(consoleErrorJsonSpy).toHaveBeenCalledWith(
      JSON.stringify(
        {
          error: {
            type: 'Error',
            message: 'Invalid input provided',
            code: 1,
          },
        },
        null,
        2,
      ),
    );
  });

  it('should handle FatalInputError with custom exit code in JSON format', async () => {
    vi.mocked(mockConfig.getOutputFormat).mockReturnValue(OutputFormat.JSON);
    const fatalError = new FatalInputError('Invalid command syntax provided');

    mockGeminiClient.sendMessageStream.mockImplementation(() => {
      throw fatalError;
    });

    // Mock console.error to capture JSON error output
    const consoleErrorJsonSpy = vi
      .spyOn(console, 'error')
      .mockImplementation(() => {});

    let thrownError: Error | null = null;
    try {
      await runNonInteractive(
        mockConfig,
        mockSettings,
        'Invalid syntax',
        'prompt-id-fatal',
      );
      // Should not reach here
      expect.fail('Expected process.exit to be called');
    } catch (error) {
      thrownError = error as Error;
    }

    // Should throw because of mocked process.exit with custom exit code
    expect(thrownError?.message).toBe('process.exit(42) called');

    expect(consoleErrorJsonSpy).toHaveBeenCalledWith(
      JSON.stringify(
        {
          error: {
            type: 'FatalInputError',
            message: 'Invalid command syntax provided',
            code: 42,
          },
        },
        null,
        2,
      ),
    );
  });

  it('should execute a slash command that returns a prompt', async () => {
    const mockCommand = {
      name: 'testcommand',
      description: 'a test command',
      action: vi.fn().mockResolvedValue({
        type: 'submit_prompt',
        content: [{ text: 'Prompt from command' }],
      }),
    };
    mockGetCommands.mockReturnValue([mockCommand]);

    const events: ServerGeminiStreamEvent[] = [
      { type: GeminiEventType.Content, value: 'Response from command' },
      {
        type: GeminiEventType.Finished,
        value: { reason: undefined, usageMetadata: { totalTokenCount: 5 } },
      },
    ];
    mockGeminiClient.sendMessageStream.mockReturnValue(
      createStreamFromEvents(events),
    );

    await runNonInteractive(
      mockConfig,
      mockSettings,
      '/testcommand',
      'prompt-id-slash',
    );

    // Ensure the prompt sent to the model is from the command, not the raw input
    expect(mockGeminiClient.sendMessageStream).toHaveBeenCalledWith(
      [{ text: 'Prompt from command' }],
      expect.any(AbortSignal),
      'prompt-id-slash',
    );

    expect(processStdoutSpy).toHaveBeenCalledWith('Response from command');
  });

  it('should throw FatalInputError if a command requires confirmation', async () => {
    const mockCommand = {
      name: 'confirm',
      description: 'a command that needs confirmation',
      action: vi.fn().mockResolvedValue({
        type: 'confirm_shell_commands',
        commands: ['rm -rf /'],
      }),
    };
    mockGetCommands.mockReturnValue([mockCommand]);

    await expect(
      runNonInteractive(
        mockConfig,
        mockSettings,
        '/confirm',
        'prompt-id-confirm',
      ),
    ).rejects.toThrow(
      'Exiting due to a confirmation prompt requested by the command.',
    );
  });

  it('should treat an unknown slash command as a regular prompt', async () => {
    // No commands are mocked, so any slash command is "unknown"
    mockGetCommands.mockReturnValue([]);

    const events: ServerGeminiStreamEvent[] = [
      { type: GeminiEventType.Content, value: 'Response to unknown' },
      {
        type: GeminiEventType.Finished,
        value: { reason: undefined, usageMetadata: { totalTokenCount: 5 } },
      },
    ];
    mockGeminiClient.sendMessageStream.mockReturnValue(
      createStreamFromEvents(events),
    );

    await runNonInteractive(
      mockConfig,
      mockSettings,
      '/unknowncommand',
      'prompt-id-unknown',
    );

    // Ensure the raw input is sent to the model
    expect(mockGeminiClient.sendMessageStream).toHaveBeenCalledWith(
      [{ text: '/unknowncommand' }],
      expect.any(AbortSignal),
      'prompt-id-unknown',
    );

    expect(processStdoutSpy).toHaveBeenCalledWith('Response to unknown');
  });

  it('should throw for unhandled command result types', async () => {
    const mockCommand = {
      name: 'noaction',
      description: 'unhandled type',
      action: vi.fn().mockResolvedValue({
        type: 'unhandled',
      }),
    };
    mockGetCommands.mockReturnValue([mockCommand]);

    await expect(
      runNonInteractive(
        mockConfig,
        mockSettings,
        '/noaction',
        'prompt-id-unhandled',
      ),
    ).rejects.toThrow(
      'Exiting due to command result that is not supported in non-interactive mode.',
    );
  });

  it('should pass arguments to the slash command action', async () => {
    const mockAction = vi.fn().mockResolvedValue({
      type: 'submit_prompt',
      content: [{ text: 'Prompt from command' }],
    });
    const mockCommand = {
      name: 'testargs',
      description: 'a test command',
      action: mockAction,
    };
    mockGetCommands.mockReturnValue([mockCommand]);

    const events: ServerGeminiStreamEvent[] = [
      { type: GeminiEventType.Content, value: 'Acknowledged' },
      {
        type: GeminiEventType.Finished,
        value: { reason: undefined, usageMetadata: { totalTokenCount: 1 } },
      },
    ];
    mockGeminiClient.sendMessageStream.mockReturnValue(
      createStreamFromEvents(events),
    );

    await runNonInteractive(
      mockConfig,
      mockSettings,
      '/testargs arg1 arg2',
      'prompt-id-args',
    );

    expect(mockAction).toHaveBeenCalledWith(expect.any(Object), 'arg1 arg2');

    expect(processStdoutSpy).toHaveBeenCalledWith('Acknowledged');
  });

  it('should allow a normally-excluded tool when --allowed-tools is set', async () => {
    // By default, ShellTool is excluded in non-interactive mode.
    // This test ensures that --allowed-tools overrides this exclusion.
    vi.mocked(mockConfig.getToolRegistry).mockReturnValue({
      getTool: vi.fn().mockReturnValue({
        name: 'ShellTool',
        description: 'A shell tool',
        run: vi.fn(),
      }),
      getFunctionDeclarations: vi.fn().mockReturnValue([{ name: 'ShellTool' }]),
    } as unknown as ToolRegistry);

    const toolCallEvent: ServerGeminiStreamEvent = {
      type: GeminiEventType.ToolCallRequest,
      value: {
        callId: 'tool-shell-1',
        name: 'ShellTool',
        args: { command: 'ls' },
        isClientInitiated: false,
        prompt_id: 'prompt-id-allowed',
      },
    };
    const toolResponse: Part[] = [{ text: 'file.txt' }];
    mockCoreExecuteToolCall.mockResolvedValue({
      status: 'success',
      request: {
        callId: 'tool-shell-1',
        name: 'ShellTool',
        args: { command: 'ls' },
        isClientInitiated: false,
        prompt_id: 'prompt-id-allowed',
      },
      tool: {} as AnyDeclarativeTool,
      invocation: {} as AnyToolInvocation,
      response: {
        responseParts: toolResponse,
        callId: 'tool-shell-1',
        error: undefined,
        errorType: undefined,
        contentLength: undefined,
      },
    });

    const firstCallEvents: ServerGeminiStreamEvent[] = [toolCallEvent];
    const secondCallEvents: ServerGeminiStreamEvent[] = [
      { type: GeminiEventType.Content, value: 'file.txt' },
      {
        type: GeminiEventType.Finished,
        value: { reason: undefined, usageMetadata: { totalTokenCount: 10 } },
      },
    ];

    mockGeminiClient.sendMessageStream
      .mockReturnValueOnce(createStreamFromEvents(firstCallEvents))
      .mockReturnValueOnce(createStreamFromEvents(secondCallEvents));

    await runNonInteractive(
      mockConfig,
      mockSettings,
      'List the files',
      'prompt-id-allowed',
    );

    expect(mockCoreExecuteToolCall).toHaveBeenCalledWith(
      mockConfig,
      expect.objectContaining({ name: 'ShellTool' }),
      expect.any(AbortSignal),
    );
    expect(processStdoutSpy).toHaveBeenCalledWith('file.txt');
  });
});<|MERGE_RESOLUTION|>--- conflicted
+++ resolved
@@ -9,13 +9,9 @@
   ToolRegistry,
   ServerGeminiStreamEvent,
   SessionMetrics,
-<<<<<<< HEAD
-} from '@thacio/auditaria-cli-core';
-=======
   AnyDeclarativeTool,
   AnyToolInvocation,
-} from '@google/gemini-cli-core';
->>>>>>> 9e8c7676
+} from '@thacio/auditaria-cli-core';
 import {
   executeToolCall,
   ToolErrorType,
