# Auditaria CLI Companion

The Auditaria CLI Companion extension seamlessly integrates [Auditaria CLI](https://github.com/thacio/auditaria.git) into your VS Code environment. This integration enables Auditaria CLI to access active information like your open files.

# Features

- Open Editor File Context: Auditaria CLI gains awareness of the files you have open in your editor, providing it with a richer understanding of your project's structure and content.

- Selection Context: Auditaria CLI can easily access your cursor's position and selected text within the editor, giving it valuable context directly from your current work.

- Native Diffing: Seamlessly view, modify, and accept code changes suggested by Gemini CLI directly within the editor.

- Launch Gemini CLI: Quickly start a new Gemini CLI session from the Command Palette (Cmd+Shift+P or Ctrl+Shift+P) by running the "Gemini CLI: Run" command.

# Requirements

To use this extension, you'll need:

<<<<<<< HEAD
- VS Code version 1.101.0 or newer
- Auditaria CLI (installed separately) running within the VS Code integrated terminal
=======
- VS Code version 1.99.0 or newer
- Gemini CLI (installed separately) running within the VS Code integrated terminal
>>>>>>> f1663d96

# Terms of Service and Privacy Notice

By installing this extension, you agree to the [Terms of Service](https://github.com/google-gemini/gemini-cli/blob/main/docs/tos-privacy.md).<|MERGE_RESOLUTION|>--- conflicted
+++ resolved
@@ -16,13 +16,8 @@
 
 To use this extension, you'll need:
 
-<<<<<<< HEAD
-- VS Code version 1.101.0 or newer
+- VS Code version 1.99.0 or newer
 - Auditaria CLI (installed separately) running within the VS Code integrated terminal
-=======
-- VS Code version 1.99.0 or newer
-- Gemini CLI (installed separately) running within the VS Code integrated terminal
->>>>>>> f1663d96
 
 # Terms of Service and Privacy Notice
 
