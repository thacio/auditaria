--- conflicted
+++ resolved
@@ -19,7 +19,7 @@
 | Package    | `prod` (Wombat Dressing Room) | `dev` (Github Private NPM Repo)           |
 | ---------- | ----------------------------- | ----------------------------------------- |
 | CLI        | @google/gemini-cli            | @google-gemini/gemini-cli                 |
-| Core       | @google/gemini-cli-core    | @google-gemini/gemini-cli-core A2A Server |
+| Core       | @google/gemini-cli-core       | @google-gemini/gemini-cli-core A2A Server |
 | A2A Server | @google/gemini-cli-a2a-server | @google-gemini/gemini-cli-a2a-server      |
 
 ## Release cadence and tags
@@ -503,13 +503,8 @@
 - **NPM:** Publishes standard, un-bundled Node.js packages. The primary artifact
   is the code in `packages/cli/dist`, which depends on
   `@google/gemini-cli-core`.
-<<<<<<< HEAD
-- **GitHub Release:** Publishes a single, bundled `auditaria.js` file that
-  contains all dependencies, for easy execution via `npx`.
-=======
 - **GitHub release:** Publishes a single, bundled `gemini.js` file that contains
   all dependencies, for easy execution via `npx`.
->>>>>>> 26f050ff
 
 This dual-artifact process ensures that both traditional `npm` users and those
 who prefer the convenience of `npx` have an optimized experience.
