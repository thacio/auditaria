/**
 * @license
 * Copyright 2025 Google LLC
 * SPDX-License-Identifier: Apache-2.0
 */
import { t } from '@thacio/auditaria-cli-core';

import type React from 'react';
import { useCallback, useEffect, useState, useRef } from 'react';
import { Box, Text } from 'ink';
import { SuggestionsDisplay, MAX_WIDTH } from './SuggestionsDisplay.js';
import { theme } from '../semantic-colors.js';
import { useInputHistory } from '../hooks/useInputHistory.js';
import type { TextBuffer } from './shared/text-buffer.js';
import { logicalPosToOffset } from './shared/text-buffer.js';
import { cpSlice, cpLen, toCodePoints } from '../utils/textUtils.js';
import chalk from 'chalk';
import stringWidth from 'string-width';
import { useShellHistory } from '../hooks/useShellHistory.js';
import { useReverseSearchCompletion } from '../hooks/useReverseSearchCompletion.js';
import { useCommandCompletion } from '../hooks/useCommandCompletion.js';
import type { Key } from '../hooks/useKeypress.js';
import { useKeypress } from '../hooks/useKeypress.js';
import { keyMatchers, Command } from '../keyMatchers.js';
import type { CommandContext, SlashCommand } from '../commands/types.js';
<<<<<<< HEAD
import type { Config } from '@thacio/auditaria-cli-core';
import { ApprovalMode } from '@thacio/auditaria-cli-core';
import { parseInputForHighlighting } from '../utils/highlight.js';
=======
import type { Config } from '@google/gemini-cli-core';
import { ApprovalMode } from '@google/gemini-cli-core';
import {
  parseInputForHighlighting,
  buildSegmentsForVisualSlice,
} from '../utils/highlight.js';
>>>>>>> d2b8ff5d
import {
  clipboardHasImage,
  saveClipboardImage,
  cleanupOldClipboardImages,
} from '../utils/clipboardUtils.js';
import * as path from 'node:path';
import { SCREEN_READER_USER_PREFIX } from '../textConstants.js';
export interface InputPromptProps {
  buffer: TextBuffer;
  onSubmit: (value: string) => void;
  userMessages: readonly string[];
  onClearScreen: () => void;
  config: Config;
  slashCommands: readonly SlashCommand[];
  commandContext: CommandContext;
  placeholder?: string;
  focus?: boolean;
  inputWidth: number;
  suggestionsWidth: number;
  shellModeActive: boolean;
  setShellModeActive: (value: boolean) => void;
  approvalMode: ApprovalMode;
  onEscapePromptChange?: (showPrompt: boolean) => void;
  vimHandleInput?: (key: Key) => boolean;
  isShellFocused?: boolean;
}

// The input content, input container, and input suggestions list may have different widths
export const calculatePromptWidths = (terminalWidth: number) => {
  const widthFraction = 0.9;
  const FRAME_PADDING_AND_BORDER = 4; // Border (2) + padding (2)
  const PROMPT_PREFIX_WIDTH = 2; // '> ' or '! '
  const MIN_CONTENT_WIDTH = 2;

  const innerContentWidth =
    Math.floor(terminalWidth * widthFraction) -
    FRAME_PADDING_AND_BORDER -
    PROMPT_PREFIX_WIDTH;

  const inputWidth = Math.max(MIN_CONTENT_WIDTH, innerContentWidth);
  const FRAME_OVERHEAD = FRAME_PADDING_AND_BORDER + PROMPT_PREFIX_WIDTH;
  const containerWidth = inputWidth + FRAME_OVERHEAD;
  const suggestionsWidth = Math.max(20, Math.floor(terminalWidth * 1.0));

  return {
    inputWidth,
    containerWidth,
    suggestionsWidth,
    frameOverhead: FRAME_OVERHEAD,
  } as const;
};

export const InputPrompt: React.FC<InputPromptProps> = ({
  buffer,
  onSubmit,
  userMessages,
  onClearScreen,
  config,
  slashCommands,
  commandContext,
  placeholder = t('input.placeholder', '  Type your message or @path/to/file'),
  focus = true,
  inputWidth,
  suggestionsWidth,
  shellModeActive,
  setShellModeActive,
  approvalMode,
  onEscapePromptChange,
  vimHandleInput,
  isShellFocused,
}) => {
  const [justNavigatedHistory, setJustNavigatedHistory] = useState(false);
  const [escPressCount, setEscPressCount] = useState(0);
  const [showEscapePrompt, setShowEscapePrompt] = useState(false);
  const escapeTimerRef = useRef<NodeJS.Timeout | null>(null);
  const [recentPasteTime, setRecentPasteTime] = useState<number | null>(null);
  const pasteTimeoutRef = useRef<NodeJS.Timeout | null>(null);

  const [dirs, setDirs] = useState<readonly string[]>(
    config.getWorkspaceContext().getDirectories(),
  );
  const dirsChanged = config.getWorkspaceContext().getDirectories();
  useEffect(() => {
    if (dirs.length !== dirsChanged.length) {
      setDirs(dirsChanged);
    }
  }, [dirs.length, dirsChanged]);
  const [reverseSearchActive, setReverseSearchActive] = useState(false);
  const [commandSearchActive, setCommandSearchActive] = useState(false);
  const [textBeforeReverseSearch, setTextBeforeReverseSearch] = useState('');
  const [cursorPosition, setCursorPosition] = useState<[number, number]>([
    0, 0,
  ]);
  const [expandedSuggestionIndex, setExpandedSuggestionIndex] =
    useState<number>(-1);
  const shellHistory = useShellHistory(config.getProjectRoot());
  const shellHistoryData = shellHistory.history;

  const completion = useCommandCompletion(
    buffer,
    dirs,
    config.getTargetDir(),
    slashCommands,
    commandContext,
    reverseSearchActive,
    config,
  );

  const reverseSearchCompletion = useReverseSearchCompletion(
    buffer,
    shellHistoryData,
    reverseSearchActive,
  );

  const commandSearchCompletion = useReverseSearchCompletion(
    buffer,
    userMessages,
    commandSearchActive,
  );

  const resetCompletionState = completion.resetCompletionState;
  const resetReverseSearchCompletionState =
    reverseSearchCompletion.resetCompletionState;
  const resetCommandSearchCompletionState =
    commandSearchCompletion.resetCompletionState;

  const resetEscapeState = useCallback(() => {
    if (escapeTimerRef.current) {
      clearTimeout(escapeTimerRef.current);
      escapeTimerRef.current = null;
    }
    setEscPressCount(0);
    setShowEscapePrompt(false);
  }, []);

  // Notify parent component about escape prompt state changes
  useEffect(() => {
    if (onEscapePromptChange) {
      onEscapePromptChange(showEscapePrompt);
    }
  }, [showEscapePrompt, onEscapePromptChange]);

  // Clear escape prompt timer on unmount
  useEffect(
    () => () => {
      if (escapeTimerRef.current) {
        clearTimeout(escapeTimerRef.current);
      }
      if (pasteTimeoutRef.current) {
        clearTimeout(pasteTimeoutRef.current);
      }
    },
    [],
  );

  const handleSubmitAndClear = useCallback(
    (submittedValue: string) => {
      if (shellModeActive) {
        shellHistory.addCommandToHistory(submittedValue);
      }
      // Clear the buffer *before* calling onSubmit to prevent potential re-submission
      // if onSubmit triggers a re-render while the buffer still holds the old value.
      buffer.setText('');
      onSubmit(submittedValue);
      resetCompletionState();
      resetReverseSearchCompletionState();
    },
    [
      onSubmit,
      buffer,
      resetCompletionState,
      shellModeActive,
      shellHistory,
      resetReverseSearchCompletionState,
    ],
  );

  const customSetTextAndResetCompletionSignal = useCallback(
    (newText: string) => {
      buffer.setText(newText);
      setJustNavigatedHistory(true);
    },
    [buffer, setJustNavigatedHistory],
  );

  const inputHistory = useInputHistory({
    userMessages,
    onSubmit: handleSubmitAndClear,
    isActive:
      (!completion.showSuggestions || completion.suggestions.length === 1) &&
      !shellModeActive,
    currentQuery: buffer.text,
    onChange: customSetTextAndResetCompletionSignal,
  });

  // Effect to reset completion if history navigation just occurred and set the text
  useEffect(() => {
    if (justNavigatedHistory) {
      resetCompletionState();
      resetReverseSearchCompletionState();
      resetCommandSearchCompletionState();
      setExpandedSuggestionIndex(-1);
      setJustNavigatedHistory(false);
    }
  }, [
    justNavigatedHistory,
    buffer.text,
    resetCompletionState,
    setJustNavigatedHistory,
    resetReverseSearchCompletionState,
    resetCommandSearchCompletionState,
  ]);

  // Handle clipboard image pasting with Ctrl+V
  const handleClipboardImage = useCallback(async () => {
    try {
      if (await clipboardHasImage()) {
        const imagePath = await saveClipboardImage(config.getTargetDir());
        if (imagePath) {
          // Clean up old images
          cleanupOldClipboardImages(config.getTargetDir()).catch(() => {
            // Ignore cleanup errors
          });

          // Get relative path from current directory
          const relativePath = path.relative(config.getTargetDir(), imagePath);

          // Insert @path reference at cursor position
          const insertText = `@${relativePath}`;
          const currentText = buffer.text;
          const [row, col] = buffer.cursor;

          // Calculate offset from row/col
          let offset = 0;
          for (let i = 0; i < row; i++) {
            offset += buffer.lines[i].length + 1; // +1 for newline
          }
          offset += col;

          // Add spaces around the path if needed
          let textToInsert = insertText;
          const charBefore = offset > 0 ? currentText[offset - 1] : '';
          const charAfter =
            offset < currentText.length ? currentText[offset] : '';

          if (charBefore && charBefore !== ' ' && charBefore !== '\n') {
            textToInsert = ' ' + textToInsert;
          }
          if (!charAfter || (charAfter !== ' ' && charAfter !== '\n')) {
            textToInsert = textToInsert + ' ';
          }

          // Insert at cursor position
          buffer.replaceRangeByOffset(offset, offset, textToInsert);
        }
      }
    } catch (error) {
      console.error('Error handling clipboard image:', error);
    }
  }, [buffer, config]);

  const handleInput = useCallback(
    (key: Key) => {
      /// We want to handle paste even when not focused to support drag and drop.
      if (!focus && !key.paste) {
        return;
      }

      if (key.paste) {
        // Record paste time to prevent accidental auto-submission
        setRecentPasteTime(Date.now());

        // Clear any existing paste timeout
        if (pasteTimeoutRef.current) {
          clearTimeout(pasteTimeoutRef.current);
        }

        // Clear the paste protection after a safe delay
        pasteTimeoutRef.current = setTimeout(() => {
          setRecentPasteTime(null);
          pasteTimeoutRef.current = null;
        }, 500);

        // Ensure we never accidentally interpret paste as regular input.
        buffer.handleInput(key);
        return;
      }

      if (vimHandleInput && vimHandleInput(key)) {
        return;
      }

      // Reset ESC count and hide prompt on any non-ESC key
      if (key.name !== 'escape') {
        if (escPressCount > 0 || showEscapePrompt) {
          resetEscapeState();
        }
      }

      if (
        key.sequence === '!' &&
        buffer.text === '' &&
        !completion.showSuggestions
      ) {
        setShellModeActive(!shellModeActive);
        buffer.setText(''); // Clear the '!' from input
        return;
      }

      if (keyMatchers[Command.ESCAPE](key)) {
        const cancelSearch = (
          setActive: (active: boolean) => void,
          resetCompletion: () => void,
        ) => {
          setActive(false);
          resetCompletion();
          buffer.setText(textBeforeReverseSearch);
          const offset = logicalPosToOffset(
            buffer.lines,
            cursorPosition[0],
            cursorPosition[1],
          );
          buffer.moveToOffset(offset);
          setExpandedSuggestionIndex(-1);
        };

        if (reverseSearchActive) {
          cancelSearch(
            setReverseSearchActive,
            reverseSearchCompletion.resetCompletionState,
          );
          return;
        }
        if (commandSearchActive) {
          cancelSearch(
            setCommandSearchActive,
            commandSearchCompletion.resetCompletionState,
          );
          return;
        }

        if (shellModeActive) {
          setShellModeActive(false);
          resetEscapeState();
          return;
        }

        if (completion.showSuggestions) {
          completion.resetCompletionState();
          setExpandedSuggestionIndex(-1);
          resetEscapeState();
          return;
        }

        // Handle double ESC for clearing input
        if (escPressCount === 0) {
          if (buffer.text === '') {
            return;
          }
          setEscPressCount(1);
          setShowEscapePrompt(true);
          if (escapeTimerRef.current) {
            clearTimeout(escapeTimerRef.current);
          }
          escapeTimerRef.current = setTimeout(() => {
            resetEscapeState();
          }, 500);
        } else {
          // clear input and immediately reset state
          buffer.setText('');
          resetCompletionState();
          resetEscapeState();
        }
        return;
      }

      if (shellModeActive && keyMatchers[Command.REVERSE_SEARCH](key)) {
        setReverseSearchActive(true);
        setTextBeforeReverseSearch(buffer.text);
        setCursorPosition(buffer.cursor);
        return;
      }

      if (keyMatchers[Command.CLEAR_SCREEN](key)) {
        onClearScreen();
        return;
      }

      if (reverseSearchActive || commandSearchActive) {
        const isCommandSearch = commandSearchActive;

        const sc = isCommandSearch
          ? commandSearchCompletion
          : reverseSearchCompletion;

        const {
          activeSuggestionIndex,
          navigateUp,
          navigateDown,
          showSuggestions,
          suggestions,
        } = sc;
        const setActive = isCommandSearch
          ? setCommandSearchActive
          : setReverseSearchActive;
        const resetState = sc.resetCompletionState;

        if (showSuggestions) {
          if (keyMatchers[Command.NAVIGATION_UP](key)) {
            navigateUp();
            return;
          }
          if (keyMatchers[Command.NAVIGATION_DOWN](key)) {
            navigateDown();
            return;
          }
          if (keyMatchers[Command.COLLAPSE_SUGGESTION](key)) {
            if (suggestions[activeSuggestionIndex].value.length >= MAX_WIDTH) {
              setExpandedSuggestionIndex(-1);
              return;
            }
          }
          if (keyMatchers[Command.EXPAND_SUGGESTION](key)) {
            if (suggestions[activeSuggestionIndex].value.length >= MAX_WIDTH) {
              setExpandedSuggestionIndex(activeSuggestionIndex);
              return;
            }
          }
          if (keyMatchers[Command.ACCEPT_SUGGESTION_REVERSE_SEARCH](key)) {
            sc.handleAutocomplete(activeSuggestionIndex);
            resetState();
            setActive(false);
            return;
          }
        }

        if (keyMatchers[Command.SUBMIT_REVERSE_SEARCH](key)) {
          const textToSubmit =
            showSuggestions && activeSuggestionIndex > -1
              ? suggestions[activeSuggestionIndex].value
              : buffer.text;
          handleSubmitAndClear(textToSubmit);
          resetState();
          setActive(false);
          return;
        }

        // Prevent up/down from falling through to regular history navigation
        if (
          keyMatchers[Command.NAVIGATION_UP](key) ||
          keyMatchers[Command.NAVIGATION_DOWN](key)
        ) {
          return;
        }
      }

      // If the command is a perfect match, pressing enter should execute it.
      if (completion.isPerfectMatch && keyMatchers[Command.RETURN](key)) {
        handleSubmitAndClear(buffer.text);
        return;
      }

      if (completion.showSuggestions) {
        if (completion.suggestions.length > 1) {
          if (keyMatchers[Command.COMPLETION_UP](key)) {
            completion.navigateUp();
            setExpandedSuggestionIndex(-1); // Reset expansion when navigating
            return;
          }
          if (keyMatchers[Command.COMPLETION_DOWN](key)) {
            completion.navigateDown();
            setExpandedSuggestionIndex(-1); // Reset expansion when navigating
            return;
          }
        }

        if (keyMatchers[Command.ACCEPT_SUGGESTION](key)) {
          if (completion.suggestions.length > 0) {
            const targetIndex =
              completion.activeSuggestionIndex === -1
                ? 0 // Default to the first if none is active
                : completion.activeSuggestionIndex;
            if (targetIndex < completion.suggestions.length) {
              completion.handleAutocomplete(targetIndex);
              setExpandedSuggestionIndex(-1); // Reset expansion after selection
            }
          }
          return;
        }
      }

      // Handle Tab key for ghost text acceptance
      if (
        key.name === 'tab' &&
        !completion.showSuggestions &&
        completion.promptCompletion.text
      ) {
        completion.promptCompletion.accept();
        return;
      }

      if (!shellModeActive) {
        if (keyMatchers[Command.REVERSE_SEARCH](key)) {
          setCommandSearchActive(true);
          setTextBeforeReverseSearch(buffer.text);
          setCursorPosition(buffer.cursor);
          return;
        }

        if (keyMatchers[Command.HISTORY_UP](key)) {
          inputHistory.navigateUp();
          return;
        }
        if (keyMatchers[Command.HISTORY_DOWN](key)) {
          inputHistory.navigateDown();
          return;
        }
        // Handle arrow-up/down for history on single-line or at edges
        if (
          keyMatchers[Command.NAVIGATION_UP](key) &&
          (buffer.allVisualLines.length === 1 ||
            (buffer.visualCursor[0] === 0 && buffer.visualScrollRow === 0))
        ) {
          inputHistory.navigateUp();
          return;
        }
        if (
          keyMatchers[Command.NAVIGATION_DOWN](key) &&
          (buffer.allVisualLines.length === 1 ||
            buffer.visualCursor[0] === buffer.allVisualLines.length - 1)
        ) {
          inputHistory.navigateDown();
          return;
        }
      } else {
        // Shell History Navigation
        if (keyMatchers[Command.NAVIGATION_UP](key)) {
          const prevCommand = shellHistory.getPreviousCommand();
          if (prevCommand !== null) buffer.setText(prevCommand);
          return;
        }
        if (keyMatchers[Command.NAVIGATION_DOWN](key)) {
          const nextCommand = shellHistory.getNextCommand();
          if (nextCommand !== null) buffer.setText(nextCommand);
          return;
        }
      }

      if (keyMatchers[Command.SUBMIT](key)) {
        if (buffer.text.trim()) {
          // Check if a paste operation occurred recently to prevent accidental auto-submission
          if (recentPasteTime !== null) {
            // Paste occurred recently, ignore this submit to prevent auto-execution
            return;
          }

          const [row, col] = buffer.cursor;
          const line = buffer.lines[row];
          const charBefore = col > 0 ? cpSlice(line, col - 1, col) : '';
          if (charBefore === '\\') {
            buffer.backspace();
            buffer.newline();
          } else {
            handleSubmitAndClear(buffer.text);
          }
        }
        return;
      }

      // Newline insertion
      if (keyMatchers[Command.NEWLINE](key)) {
        buffer.newline();
        return;
      }

      // Ctrl+A (Home) / Ctrl+E (End)
      if (keyMatchers[Command.HOME](key)) {
        buffer.move('home');
        return;
      }
      if (keyMatchers[Command.END](key)) {
        buffer.move('end');
        return;
      }
      // Ctrl+C (Clear input)
      if (keyMatchers[Command.CLEAR_INPUT](key)) {
        if (buffer.text.length > 0) {
          buffer.setText('');
          resetCompletionState();
        }
        return;
      }

      // Kill line commands
      if (keyMatchers[Command.KILL_LINE_RIGHT](key)) {
        buffer.killLineRight();
        return;
      }
      if (keyMatchers[Command.KILL_LINE_LEFT](key)) {
        buffer.killLineLeft();
        return;
      }

      if (keyMatchers[Command.DELETE_WORD_BACKWARD](key)) {
        buffer.deleteWordLeft();
        return;
      }

      // External editor
      if (keyMatchers[Command.OPEN_EXTERNAL_EDITOR](key)) {
        buffer.openInExternalEditor();
        return;
      }

      // Ctrl+V for clipboard image paste
      if (keyMatchers[Command.PASTE_CLIPBOARD_IMAGE](key)) {
        handleClipboardImage();
        return;
      }

      // Fall back to the text buffer's default input handling for all other keys
      buffer.handleInput(key);

      // Clear ghost text when user types regular characters (not navigation/control keys)
      if (
        completion.promptCompletion.text &&
        key.sequence &&
        key.sequence.length === 1 &&
        !key.ctrl &&
        !key.meta
      ) {
        completion.promptCompletion.clear();
        setExpandedSuggestionIndex(-1);
      }
    },
    [
      focus,
      buffer,
      completion,
      shellModeActive,
      setShellModeActive,
      onClearScreen,
      inputHistory,
      handleSubmitAndClear,
      shellHistory,
      reverseSearchCompletion,
      handleClipboardImage,
      resetCompletionState,
      escPressCount,
      showEscapePrompt,
      resetEscapeState,
      vimHandleInput,
      reverseSearchActive,
      textBeforeReverseSearch,
      cursorPosition,
      recentPasteTime,
      commandSearchActive,
      commandSearchCompletion,
    ],
  );

  useKeypress(handleInput, {
    isActive: !isShellFocused,
  });

  const linesToRender = buffer.viewportVisualLines;
  const [cursorVisualRowAbsolute, cursorVisualColAbsolute] =
    buffer.visualCursor;
  const scrollVisualRow = buffer.visualScrollRow;

  const getGhostTextLines = useCallback(() => {
    if (
      !completion.promptCompletion.text ||
      !buffer.text ||
      !completion.promptCompletion.text.startsWith(buffer.text)
    ) {
      return { inlineGhost: '', additionalLines: [] };
    }

    const ghostSuffix = completion.promptCompletion.text.slice(
      buffer.text.length,
    );
    if (!ghostSuffix) {
      return { inlineGhost: '', additionalLines: [] };
    }

    const currentLogicalLine = buffer.lines[buffer.cursor[0]] || '';
    const cursorCol = buffer.cursor[1];

    const textBeforeCursor = cpSlice(currentLogicalLine, 0, cursorCol);
    const usedWidth = stringWidth(textBeforeCursor);
    const remainingWidth = Math.max(0, inputWidth - usedWidth);

    const ghostTextLinesRaw = ghostSuffix.split('\n');
    const firstLineRaw = ghostTextLinesRaw.shift() || '';

    let inlineGhost = '';
    let remainingFirstLine = '';

    if (stringWidth(firstLineRaw) <= remainingWidth) {
      inlineGhost = firstLineRaw;
    } else {
      const words = firstLineRaw.split(' ');
      let currentLine = '';
      let wordIdx = 0;
      for (const word of words) {
        const prospectiveLine = currentLine ? `${currentLine} ${word}` : word;
        if (stringWidth(prospectiveLine) > remainingWidth) {
          break;
        }
        currentLine = prospectiveLine;
        wordIdx++;
      }
      inlineGhost = currentLine;
      if (words.length > wordIdx) {
        remainingFirstLine = words.slice(wordIdx).join(' ');
      }
    }

    const linesToWrap = [];
    if (remainingFirstLine) {
      linesToWrap.push(remainingFirstLine);
    }
    linesToWrap.push(...ghostTextLinesRaw);
    const remainingGhostText = linesToWrap.join('\n');

    const additionalLines: string[] = [];
    if (remainingGhostText) {
      const textLines = remainingGhostText.split('\n');
      for (const textLine of textLines) {
        const words = textLine.split(' ');
        let currentLine = '';

        for (const word of words) {
          const prospectiveLine = currentLine ? `${currentLine} ${word}` : word;
          const prospectiveWidth = stringWidth(prospectiveLine);

          if (prospectiveWidth > inputWidth) {
            if (currentLine) {
              additionalLines.push(currentLine);
            }

            let wordToProcess = word;
            while (stringWidth(wordToProcess) > inputWidth) {
              let part = '';
              const wordCP = toCodePoints(wordToProcess);
              let partWidth = 0;
              let splitIndex = 0;
              for (let i = 0; i < wordCP.length; i++) {
                const char = wordCP[i];
                const charWidth = stringWidth(char);
                if (partWidth + charWidth > inputWidth) {
                  break;
                }
                part += char;
                partWidth += charWidth;
                splitIndex = i + 1;
              }
              additionalLines.push(part);
              wordToProcess = cpSlice(wordToProcess, splitIndex);
            }
            currentLine = wordToProcess;
          } else {
            currentLine = prospectiveLine;
          }
        }
        if (currentLine) {
          additionalLines.push(currentLine);
        }
      }
    }

    return { inlineGhost, additionalLines };
  }, [
    completion.promptCompletion.text,
    buffer.text,
    buffer.lines,
    buffer.cursor,
    inputWidth,
  ]);

  const { inlineGhost, additionalLines } = getGhostTextLines();
  const getActiveCompletion = () => {
    if (commandSearchActive) return commandSearchCompletion;
    if (reverseSearchActive) return reverseSearchCompletion;
    return completion;
  };

  const activeCompletion = getActiveCompletion();
  const shouldShowSuggestions = activeCompletion.showSuggestions;

  const showAutoAcceptStyling =
    !shellModeActive && approvalMode === ApprovalMode.AUTO_EDIT;
  const showYoloStyling =
    !shellModeActive && approvalMode === ApprovalMode.YOLO;

  let statusColor: string | undefined;
  let statusText = '';
  if (shellModeActive) {
    statusColor = theme.ui.symbol;
    statusText = t('input.aria_shell_mode', 'Shell mode');
  } else if (showYoloStyling) {
    statusColor = theme.status.error;
    statusText = t('input.aria_yolo_mode', 'YOLO mode');
  } else if (showAutoAcceptStyling) {
    statusColor = theme.status.warning;
    statusText = t('input.aria_accepting_edits', 'Accepting edits');
  }

  return (
    <>
      <Box
        borderStyle="round"
        borderColor={
          statusColor ?? (focus ? theme.border.focused : theme.border.default)
        }
        paddingX={1}
      >
        <Text
          color={statusColor ?? theme.text.accent}
          aria-label={statusText || undefined}
        >
          {shellModeActive ? (
            reverseSearchActive ? (
              <Text
                color={theme.text.link}
                aria-label={SCREEN_READER_USER_PREFIX}
              >
                (r:){' '}
              </Text>
            ) : (
              '!'
            )
          ) : commandSearchActive ? (
            <Text color={theme.text.accent}>(r:) </Text>
          ) : showYoloStyling ? (
            '*'
          ) : (
            '>'
          )}{' '}
        </Text>
        <Box flexGrow={1} flexDirection="column">
          {buffer.text.length === 0 && placeholder ? (
            focus ? (
              <Text>
                {chalk.inverse(placeholder.slice(0, 1))}
                <Text color={theme.text.secondary}>{placeholder.slice(1)}</Text>
              </Text>
            ) : (
              <Text color={theme.text.secondary}>{placeholder}</Text>
            )
          ) : (
            linesToRender
              .map((lineText, visualIdxInRenderedSet) => {
                const absoluteVisualIdx =
                  scrollVisualRow + visualIdxInRenderedSet;
                const mapEntry = buffer.visualToLogicalMap[absoluteVisualIdx];
                const cursorVisualRow =
                  cursorVisualRowAbsolute - scrollVisualRow;
                const isOnCursorLine =
                  focus && visualIdxInRenderedSet === cursorVisualRow;

                const renderedLine: React.ReactNode[] = [];

                const [logicalLineIdx, logicalStartCol] = mapEntry;
                const logicalLine = buffer.lines[logicalLineIdx] || '';
                const tokens = parseInputForHighlighting(
                  logicalLine,
                  logicalLineIdx,
                );

                const visualStart = logicalStartCol;
                const visualEnd = logicalStartCol + cpLen(lineText);
                const segments = buildSegmentsForVisualSlice(
                  tokens,
                  visualStart,
                  visualEnd,
                );

                let charCount = 0;
                segments.forEach((seg, segIdx) => {
                  const segLen = cpLen(seg.text);
                  let display = seg.text;

                  if (isOnCursorLine) {
                    const relativeVisualColForHighlight =
                      cursorVisualColAbsolute;
                    const segStart = charCount;
                    const segEnd = segStart + segLen;
                    if (
                      relativeVisualColForHighlight >= segStart &&
                      relativeVisualColForHighlight < segEnd
                    ) {
                      const charToHighlight = cpSlice(
                        seg.text,
                        relativeVisualColForHighlight - segStart,
                        relativeVisualColForHighlight - segStart + 1,
                      );
                      const highlighted = chalk.inverse(charToHighlight);
                      display =
                        cpSlice(
                          seg.text,
                          0,
                          relativeVisualColForHighlight - segStart,
                        ) +
                        highlighted +
                        cpSlice(
                          seg.text,
                          relativeVisualColForHighlight - segStart + 1,
                        );
                    }
                    charCount = segEnd;
                  }

                  const color =
                    seg.type === 'command' || seg.type === 'file'
                      ? theme.text.accent
                      : theme.text.primary;

                  renderedLine.push(
                    <Text key={`token-${segIdx}`} color={color}>
                      {display}
                    </Text>,
                  );
                });

                const currentLineGhost = isOnCursorLine ? inlineGhost : '';
                if (
                  isOnCursorLine &&
                  cursorVisualColAbsolute === cpLen(lineText)
                ) {
                  if (!currentLineGhost) {
                    renderedLine.push(
                      <Text key={`cursor-end-${cursorVisualColAbsolute}`}>
                        {chalk.inverse(' ')}
                      </Text>,
                    );
                  }
                }

                const showCursorBeforeGhost =
                  focus &&
                  isOnCursorLine &&
                  cursorVisualColAbsolute === cpLen(lineText) &&
                  currentLineGhost;

                return (
                  <Box key={`line-${visualIdxInRenderedSet}`} height={1}>
                    <Text>
                      {renderedLine}
                      {showCursorBeforeGhost && chalk.inverse(' ')}
                      {currentLineGhost && (
                        <Text color={theme.text.secondary}>
                          {currentLineGhost}
                        </Text>
                      )}
                    </Text>
                  </Box>
                );
              })
              .concat(
                additionalLines.map((ghostLine, index) => {
                  const padding = Math.max(
                    0,
                    inputWidth - stringWidth(ghostLine),
                  );
                  return (
                    <Text
                      key={`ghost-line-${index}`}
                      color={theme.text.secondary}
                    >
                      {ghostLine}
                      {' '.repeat(padding)}
                    </Text>
                  );
                }),
              )
          )}
        </Box>
      </Box>
      {shouldShowSuggestions && (
        <Box paddingRight={2}>
          <SuggestionsDisplay
            suggestions={activeCompletion.suggestions}
            activeIndex={activeCompletion.activeSuggestionIndex}
            isLoading={activeCompletion.isLoadingSuggestions}
            width={suggestionsWidth}
            scrollOffset={activeCompletion.visibleStartIndex}
            userInput={buffer.text}
            mode={
              buffer.text.startsWith('/') &&
              !reverseSearchActive &&
              !commandSearchActive
                ? 'slash'
                : 'reverse'
            }
            expandedIndex={expandedSuggestionIndex}
          />
        </Box>
      )}
    </>
  );
};<|MERGE_RESOLUTION|>--- conflicted
+++ resolved
@@ -23,18 +23,12 @@
 import { useKeypress } from '../hooks/useKeypress.js';
 import { keyMatchers, Command } from '../keyMatchers.js';
 import type { CommandContext, SlashCommand } from '../commands/types.js';
-<<<<<<< HEAD
 import type { Config } from '@thacio/auditaria-cli-core';
 import { ApprovalMode } from '@thacio/auditaria-cli-core';
-import { parseInputForHighlighting } from '../utils/highlight.js';
-=======
-import type { Config } from '@google/gemini-cli-core';
-import { ApprovalMode } from '@google/gemini-cli-core';
 import {
   parseInputForHighlighting,
   buildSegmentsForVisualSlice,
 } from '../utils/highlight.js';
->>>>>>> d2b8ff5d
 import {
   clipboardHasImage,
   saveClipboardImage,
