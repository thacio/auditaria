--- conflicted
+++ resolved
@@ -1,13 +1,7 @@
 {
-<<<<<<< HEAD
   "name": "@thacio/auditaria-cli-core",
-  "version": "0.1.17",
+  "version": "0.1.18",
   "description": "Auditaria CLI Core",
-=======
-  "name": "@google/gemini-cli-core",
-  "version": "0.1.18",
-  "description": "Gemini CLI Core",
->>>>>>> c184ec32
   "repository": {
     "type": "git",
     "url": "git+https://github.com/thacio/auditaria.git"
