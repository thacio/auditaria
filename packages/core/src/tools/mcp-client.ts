--- conflicted
+++ resolved
@@ -24,11 +24,8 @@
 import type { Config, MCPServerConfig } from '../config/config.js';
 import { AuthProviderType } from '../config/config.js';
 import { GoogleCredentialProvider } from '../mcp/google-auth-provider.js';
-<<<<<<< HEAD
 import { t } from '../i18n/index.js';
-=======
 import { ServiceAccountImpersonationProvider } from '../mcp/sa-impersonation-provider.js';
->>>>>>> db51e3f4
 import { DiscoveredMCPTool } from './mcp-tool.js';
 
 import type { FunctionDeclaration } from '@google/genai';
