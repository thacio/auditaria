/**
 * @license
 * Copyright 2025 Google LLC
 * SPDX-License-Identifier: Apache-2.0
 */

<<<<<<< HEAD
=======
import { t } from '@google/gemini-cli-core';

>>>>>>> 3f388ee1
const EstimatedArtWidth = 59;
const BoxBorderWidth = 1;
export const BOX_PADDING_X = 1;

// Calculate width based on art, padding, and border
export const UI_WIDTH =
  EstimatedArtWidth + BOX_PADDING_X * 2 + BoxBorderWidth * 2; // ~63

export const STREAM_DEBOUNCE_MS = 100;

export const SHELL_COMMAND_NAME = 'Shell Command';

export const SHELL_NAME = 'Shell';

// Limit Gemini messages to a very high number of lines to mitigate performance
// issues in the worst case if we somehow get an enormous response from Gemini.
// This threshold is arbitrary but should be high enough to never impact normal
// usage.
export const MAX_GEMINI_MESSAGE_LINES = 65536;

export const SHELL_FOCUS_HINT_DELAY_MS = 5000;

// Tool status symbols used in ToolMessage component
export const TOOL_STATUS = {
  SUCCESS: '✓',
  PENDING: 'o',
  EXECUTING: '⊷',
  CONFIRMING: '?',
  CANCELED: '-',
  ERROR: 'x',
} as const;<|MERGE_RESOLUTION|>--- conflicted
+++ resolved
@@ -4,11 +4,8 @@
  * SPDX-License-Identifier: Apache-2.0
  */
 
-<<<<<<< HEAD
-=======
 import { t } from '@google/gemini-cli-core';
 
->>>>>>> 3f388ee1
 const EstimatedArtWidth = 59;
 const BoxBorderWidth = 1;
 export const BOX_PADDING_X = 1;
@@ -19,7 +16,7 @@
 
 export const STREAM_DEBOUNCE_MS = 100;
 
-export const SHELL_COMMAND_NAME = 'Shell Command';
+export const SHELL_COMMAND_NAME = t('tools.shell.name', 'Shell Command');
 
 export const SHELL_NAME = 'Shell';
 
