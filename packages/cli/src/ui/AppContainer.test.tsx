/**
 * @license
 * Copyright 2025 Google LLC
 * SPDX-License-Identifier: Apache-2.0
 */

import {
  describe,
  it,
  expect,
  vi,
  beforeEach,
  afterEach,
  type Mock,
} from 'vitest';
import { render, cleanup } from 'ink-testing-library';
import { AppContainer } from './AppContainer.js';
<<<<<<< HEAD
import { type Config, makeFakeConfig } from '@thacio/auditaria-cli-core';
=======
import {
  type Config,
  makeFakeConfig,
  CoreEvent,
  type UserFeedbackPayload,
} from '@google/gemini-cli-core';

// Mock coreEvents
const mockCoreEvents = vi.hoisted(() => ({
  on: vi.fn(),
  off: vi.fn(),
  drainFeedbackBacklog: vi.fn(),
  emit: vi.fn(),
}));

vi.mock('@google/gemini-cli-core', async (importOriginal) => {
  const actual =
    await importOriginal<typeof import('@google/gemini-cli-core')>();
  return {
    ...actual,
    coreEvents: mockCoreEvents,
  };
});
>>>>>>> 3a501196
import type { LoadedSettings } from '../config/settings.js';
import type { InitializationResult } from '../core/initializer.js';
import { useQuotaAndFallback } from './hooks/useQuotaAndFallback.js';
import { UIStateContext, type UIState } from './contexts/UIStateContext.js';
import {
  UIActionsContext,
  type UIActions,
} from './contexts/UIActionsContext.js';
import { useContext } from 'react';

// Mock useStdout to capture terminal title writes
let mockStdout: { write: ReturnType<typeof vi.fn> };
vi.mock('ink', async (importOriginal) => {
  const actual = await importOriginal<typeof import('ink')>();
  return {
    ...actual,
    useStdout: () => ({ stdout: mockStdout }),
    measureElement: vi.fn(),
  };
});

// Helper component will read the context values provided by AppContainer
// so we can assert against them in our tests.
let capturedUIState: UIState;
let capturedUIActions: UIActions;
function TestContextConsumer() {
  capturedUIState = useContext(UIStateContext)!;
  capturedUIActions = useContext(UIActionsContext)!;
  return null;
}

vi.mock('./App.js', () => ({
  App: TestContextConsumer,
}));

vi.mock('./hooks/useQuotaAndFallback.js');
vi.mock('./hooks/useHistoryManager.js');
vi.mock('./hooks/useThemeCommand.js');
vi.mock('./auth/useAuth.js');
vi.mock('./hooks/useEditorSettings.js');
vi.mock('./hooks/useSettingsCommand.js');
vi.mock('./hooks/useModelCommand.js');
vi.mock('./hooks/slashCommandProcessor.js');
vi.mock('./hooks/useConsoleMessages.js');
vi.mock('./hooks/useTerminalSize.js', () => ({
  useTerminalSize: vi.fn(() => ({ columns: 80, rows: 24 })),
}));
vi.mock('./hooks/useGeminiStream.js');
vi.mock('./hooks/vim.js');
vi.mock('./hooks/useFocus.js');
vi.mock('./hooks/useBracketedPaste.js');
vi.mock('./hooks/useKeypress.js');
vi.mock('./hooks/useLoadingIndicator.js');
vi.mock('./hooks/useFolderTrust.js');
vi.mock('./hooks/useIdeTrustListener.js');
vi.mock('./hooks/useMessageQueue.js');
vi.mock('./hooks/useAutoAcceptIndicator.js');
vi.mock('./hooks/useGitBranchName.js');
vi.mock('./contexts/VimModeContext.js');
vi.mock('./contexts/SessionContext.js');
vi.mock('./components/shared/text-buffer.js');
vi.mock('./hooks/useLogger.js');

// Mock external utilities
vi.mock('../utils/events.js');
vi.mock('../utils/handleAutoUpdate.js');
vi.mock('./utils/ConsolePatcher.js');
vi.mock('../utils/cleanup.js');

import { useHistory } from './hooks/useHistoryManager.js';
import { useThemeCommand } from './hooks/useThemeCommand.js';
import { useAuthCommand } from './auth/useAuth.js';
import { useEditorSettings } from './hooks/useEditorSettings.js';
import { useSettingsCommand } from './hooks/useSettingsCommand.js';
import { useModelCommand } from './hooks/useModelCommand.js';
import { useSlashCommandProcessor } from './hooks/slashCommandProcessor.js';
import { useConsoleMessages } from './hooks/useConsoleMessages.js';
import { useGeminiStream } from './hooks/useGeminiStream.js';
import { useVim } from './hooks/vim.js';
import { useFolderTrust } from './hooks/useFolderTrust.js';
import { useIdeTrustListener } from './hooks/useIdeTrustListener.js';
import { useMessageQueue } from './hooks/useMessageQueue.js';
import { useAutoAcceptIndicator } from './hooks/useAutoAcceptIndicator.js';
import { useGitBranchName } from './hooks/useGitBranchName.js';
import { useVimMode } from './contexts/VimModeContext.js';
import { useSessionStats } from './contexts/SessionContext.js';
import { useTextBuffer } from './components/shared/text-buffer.js';
import { useLogger } from './hooks/useLogger.js';
import { useLoadingIndicator } from './hooks/useLoadingIndicator.js';
import { useKeypress, type Key } from './hooks/useKeypress.js';
import { measureElement } from 'ink';
import { useTerminalSize } from './hooks/useTerminalSize.js';
import { ShellExecutionService } from '@thacio/auditaria-cli-core';

describe('AppContainer State Management', () => {
  let mockConfig: Config;
  let mockSettings: LoadedSettings;
  let mockInitResult: InitializationResult;

  // Create typed mocks for all hooks
  const mockedUseQuotaAndFallback = useQuotaAndFallback as Mock;
  const mockedUseHistory = useHistory as Mock;
  const mockedUseThemeCommand = useThemeCommand as Mock;
  const mockedUseAuthCommand = useAuthCommand as Mock;
  const mockedUseEditorSettings = useEditorSettings as Mock;
  const mockedUseSettingsCommand = useSettingsCommand as Mock;
  const mockedUseModelCommand = useModelCommand as Mock;
  const mockedUseSlashCommandProcessor = useSlashCommandProcessor as Mock;
  const mockedUseConsoleMessages = useConsoleMessages as Mock;
  const mockedUseGeminiStream = useGeminiStream as Mock;
  const mockedUseVim = useVim as Mock;
  const mockedUseFolderTrust = useFolderTrust as Mock;
  const mockedUseIdeTrustListener = useIdeTrustListener as Mock;
  const mockedUseMessageQueue = useMessageQueue as Mock;
  const mockedUseAutoAcceptIndicator = useAutoAcceptIndicator as Mock;
  const mockedUseGitBranchName = useGitBranchName as Mock;
  const mockedUseVimMode = useVimMode as Mock;
  const mockedUseSessionStats = useSessionStats as Mock;
  const mockedUseTextBuffer = useTextBuffer as Mock;
  const mockedUseLogger = useLogger as Mock;
  const mockedUseLoadingIndicator = useLoadingIndicator as Mock;
  const mockedUseKeypress = useKeypress as Mock;

  beforeEach(() => {
    vi.clearAllMocks();

    // Initialize mock stdout for terminal title tests
    mockStdout = { write: vi.fn() };

    // Mock computeWindowTitle function to centralize title logic testing
    vi.mock('../utils/windowTitle.js', async () => ({
      computeWindowTitle: vi.fn(
        (folderName: string) =>
          // Default behavior: return "Gemini - {folderName}" unless CLI_TITLE is set
          process.env['CLI_TITLE'] || `Gemini - ${folderName}`,
      ),
    }));

    capturedUIState = null!;
    capturedUIActions = null!;

    // **Provide a default return value for EVERY mocked hook.**
    mockedUseQuotaAndFallback.mockReturnValue({
      proQuotaRequest: null,
      handleProQuotaChoice: vi.fn(),
    });
    mockedUseHistory.mockReturnValue({
      history: [],
      addItem: vi.fn(),
      updateItem: vi.fn(),
      clearItems: vi.fn(),
      loadHistory: vi.fn(),
    });
    mockedUseThemeCommand.mockReturnValue({
      isThemeDialogOpen: false,
      openThemeDialog: vi.fn(),
      handleThemeSelect: vi.fn(),
      handleThemeHighlight: vi.fn(),
    });
    mockedUseAuthCommand.mockReturnValue({
      authState: 'authenticated',
      setAuthState: vi.fn(),
      authError: null,
      onAuthError: vi.fn(),
    });
    mockedUseEditorSettings.mockReturnValue({
      isEditorDialogOpen: false,
      openEditorDialog: vi.fn(),
      handleEditorSelect: vi.fn(),
      exitEditorDialog: vi.fn(),
    });
    mockedUseSettingsCommand.mockReturnValue({
      isSettingsDialogOpen: false,
      openSettingsDialog: vi.fn(),
      closeSettingsDialog: vi.fn(),
    });
    mockedUseModelCommand.mockReturnValue({
      isModelDialogOpen: false,
      openModelDialog: vi.fn(),
      closeModelDialog: vi.fn(),
    });
    mockedUseSlashCommandProcessor.mockReturnValue({
      handleSlashCommand: vi.fn(),
      slashCommands: [],
      pendingHistoryItems: [],
      commandContext: {},
      shellConfirmationRequest: null,
      confirmationRequest: null,
    });
    mockedUseConsoleMessages.mockReturnValue({
      consoleMessages: [],
      handleNewMessage: vi.fn(),
      clearConsoleMessages: vi.fn(),
    });
    mockedUseGeminiStream.mockReturnValue({
      streamingState: 'idle',
      submitQuery: vi.fn(),
      initError: null,
      pendingHistoryItems: [],
      thought: null,
      cancelOngoingRequest: vi.fn(),
    });
    mockedUseVim.mockReturnValue({ handleInput: vi.fn() });
    mockedUseFolderTrust.mockReturnValue({
      isFolderTrustDialogOpen: false,
      handleFolderTrustSelect: vi.fn(),
      isRestarting: false,
    });
    mockedUseIdeTrustListener.mockReturnValue({
      needsRestart: false,
      restartReason: 'NONE',
    });
    mockedUseMessageQueue.mockReturnValue({
      messageQueue: [],
      addMessage: vi.fn(),
      clearQueue: vi.fn(),
      getQueuedMessagesText: vi.fn().mockReturnValue(''),
    });
    mockedUseAutoAcceptIndicator.mockReturnValue(false);
    mockedUseGitBranchName.mockReturnValue('main');
    mockedUseVimMode.mockReturnValue({
      isVimEnabled: false,
      toggleVimEnabled: vi.fn(),
    });
    mockedUseSessionStats.mockReturnValue({ stats: {} });
    mockedUseTextBuffer.mockReturnValue({
      text: '',
      setText: vi.fn(),
      // Add other properties if AppContainer uses them
    });
    mockedUseLogger.mockReturnValue({
      getPreviousUserMessages: vi.fn().mockResolvedValue([]),
    });
    mockedUseLoadingIndicator.mockReturnValue({
      elapsedTime: '0.0s',
      currentLoadingPhrase: '',
    });

    // Mock Config
    mockConfig = makeFakeConfig();

    // Mock config's getTargetDir to return consistent workspace directory
    vi.spyOn(mockConfig, 'getTargetDir').mockReturnValue('/test/workspace');

    // Mock LoadedSettings
    mockSettings = {
      merged: {
        hideBanner: false,
        hideFooter: false,
        hideTips: false,
        showMemoryUsage: false,
        theme: 'default',
        ui: {
          showStatusInTitle: false,
          hideWindowTitle: false,
        },
      },
    } as unknown as LoadedSettings;

    // Mock InitializationResult
    mockInitResult = {
      themeError: null,
      authError: null,
      shouldOpenAuthDialog: false,
      geminiMdFileCount: 0,
    } as InitializationResult;
  });

  afterEach(() => {
    cleanup();
  });

  describe('Basic Rendering', () => {
    it('renders without crashing with minimal props', () => {
      expect(() => {
        render(
          <AppContainer
            config={mockConfig}
            settings={mockSettings}
            version="1.0.0"
            initializationResult={mockInitResult}
          />,
        );
      }).not.toThrow();
    });

    it('renders with startup warnings', () => {
      const startupWarnings = ['Warning 1', 'Warning 2'];

      expect(() => {
        render(
          <AppContainer
            config={mockConfig}
            settings={mockSettings}
            startupWarnings={startupWarnings}
            version="1.0.0"
            initializationResult={mockInitResult}
          />,
        );
      }).not.toThrow();
    });
  });

  describe('State Initialization', () => {
    it('initializes with theme error from initialization result', () => {
      const initResultWithError = {
        ...mockInitResult,
        themeError: 'Failed to load theme',
      };

      expect(() => {
        render(
          <AppContainer
            config={mockConfig}
            settings={mockSettings}
            version="1.0.0"
            initializationResult={initResultWithError}
          />,
        );
      }).not.toThrow();
    });

    it('handles debug mode state', () => {
      const debugConfig = makeFakeConfig();
      vi.spyOn(debugConfig, 'getDebugMode').mockReturnValue(true);

      expect(() => {
        render(
          <AppContainer
            config={debugConfig}
            settings={mockSettings}
            version="1.0.0"
            initializationResult={mockInitResult}
          />,
        );
      }).not.toThrow();
    });
  });

  describe('Context Providers', () => {
    it('provides AppContext with correct values', () => {
      const { unmount } = render(
        <AppContainer
          config={mockConfig}
          settings={mockSettings}
          version="2.0.0"
          initializationResult={mockInitResult}
        />,
      );

      // Should render and unmount cleanly
      expect(() => unmount()).not.toThrow();
    });

    it('provides UIStateContext with state management', () => {
      expect(() => {
        render(
          <AppContainer
            config={mockConfig}
            settings={mockSettings}
            version="1.0.0"
            initializationResult={mockInitResult}
          />,
        );
      }).not.toThrow();
    });

    it('provides UIActionsContext with action handlers', () => {
      expect(() => {
        render(
          <AppContainer
            config={mockConfig}
            settings={mockSettings}
            version="1.0.0"
            initializationResult={mockInitResult}
          />,
        );
      }).not.toThrow();
    });

    it('provides ConfigContext with config object', () => {
      expect(() => {
        render(
          <AppContainer
            config={mockConfig}
            settings={mockSettings}
            version="1.0.0"
            initializationResult={mockInitResult}
          />,
        );
      }).not.toThrow();
    });
  });

  describe('Settings Integration', () => {
    it('handles settings with all display options disabled', () => {
      const settingsAllHidden = {
        merged: {
          hideBanner: true,
          hideFooter: true,
          hideTips: true,
          showMemoryUsage: false,
        },
      } as unknown as LoadedSettings;

      expect(() => {
        render(
          <AppContainer
            config={mockConfig}
            settings={settingsAllHidden}
            version="1.0.0"
            initializationResult={mockInitResult}
          />,
        );
      }).not.toThrow();
    });

    it('handles settings with memory usage enabled', () => {
      const settingsWithMemory = {
        merged: {
          hideBanner: false,
          hideFooter: false,
          hideTips: false,
          showMemoryUsage: true,
        },
      } as unknown as LoadedSettings;

      expect(() => {
        render(
          <AppContainer
            config={mockConfig}
            settings={settingsWithMemory}
            version="1.0.0"
            initializationResult={mockInitResult}
          />,
        );
      }).not.toThrow();
    });
  });

  describe('Version Handling', () => {
    it.each(['1.0.0', '2.1.3-beta', '3.0.0-nightly'])(
      'handles version format: %s',
      (version) => {
        expect(() => {
          render(
            <AppContainer
              config={mockConfig}
              settings={mockSettings}
              version={version}
              initializationResult={mockInitResult}
            />,
          );
        }).not.toThrow();
      },
    );
  });

  describe('Error Handling', () => {
    it('handles config methods that might throw', () => {
      const errorConfig = makeFakeConfig();
      vi.spyOn(errorConfig, 'getModel').mockImplementation(() => {
        throw new Error('Config error');
      });

      // Should still render without crashing - errors should be handled internally
      expect(() => {
        render(
          <AppContainer
            config={errorConfig}
            settings={mockSettings}
            version="1.0.0"
            initializationResult={mockInitResult}
          />,
        );
      }).not.toThrow();
    });

    it('handles undefined settings gracefully', () => {
      const undefinedSettings = {
        merged: {},
      } as LoadedSettings;

      expect(() => {
        render(
          <AppContainer
            config={mockConfig}
            settings={undefinedSettings}
            version="1.0.0"
            initializationResult={mockInitResult}
          />,
        );
      }).not.toThrow();
    });
  });

  describe('Provider Hierarchy', () => {
    it('establishes correct provider nesting order', () => {
      // This tests that all the context providers are properly nested
      // and that the component tree can be built without circular dependencies
      const { unmount } = render(
        <AppContainer
          config={mockConfig}
          settings={mockSettings}
          version="1.0.0"
          initializationResult={mockInitResult}
        />,
      );

      expect(() => unmount()).not.toThrow();
    });
  });

  describe('Quota and Fallback Integration', () => {
    it('passes a null proQuotaRequest to UIStateContext by default', () => {
      // The default mock from beforeEach already sets proQuotaRequest to null
      render(
        <AppContainer
          config={mockConfig}
          settings={mockSettings}
          version="1.0.0"
          initializationResult={mockInitResult}
        />,
      );

      // Assert that the context value is as expected
      expect(capturedUIState.proQuotaRequest).toBeNull();
    });

    it('passes a valid proQuotaRequest to UIStateContext when provided by the hook', () => {
      // Arrange: Create a mock request object that a UI dialog would receive
      const mockRequest = {
        failedModel: 'gemini-pro',
        fallbackModel: 'gemini-flash',
        resolve: vi.fn(),
      };
      mockedUseQuotaAndFallback.mockReturnValue({
        proQuotaRequest: mockRequest,
        handleProQuotaChoice: vi.fn(),
      });

      // Act: Render the container
      render(
        <AppContainer
          config={mockConfig}
          settings={mockSettings}
          version="1.0.0"
          initializationResult={mockInitResult}
        />,
      );

      // Assert: The mock request is correctly passed through the context
      expect(capturedUIState.proQuotaRequest).toEqual(mockRequest);
    });

    it('passes the handleProQuotaChoice function to UIActionsContext', () => {
      // Arrange: Create a mock handler function
      const mockHandler = vi.fn();
      mockedUseQuotaAndFallback.mockReturnValue({
        proQuotaRequest: null,
        handleProQuotaChoice: mockHandler,
      });

      // Act: Render the container
      render(
        <AppContainer
          config={mockConfig}
          settings={mockSettings}
          version="1.0.0"
          initializationResult={mockInitResult}
        />,
      );

      // Assert: The action in the context is the mock handler we provided
      expect(capturedUIActions.handleProQuotaChoice).toBe(mockHandler);

      // You can even verify that the plumbed function is callable
      capturedUIActions.handleProQuotaChoice('auth');
      expect(mockHandler).toHaveBeenCalledWith('auth');
    });
  });

  describe('Terminal Title Update Feature', () => {
    beforeEach(() => {
      // Reset mock stdout for each test
      mockStdout = { write: vi.fn() };
    });

    it('should not update terminal title when showStatusInTitle is false', () => {
      // Arrange: Set up mock settings with showStatusInTitle disabled
      const mockSettingsWithShowStatusFalse = {
        ...mockSettings,
        merged: {
          ...mockSettings.merged,
          ui: {
            ...mockSettings.merged.ui,
            showStatusInTitle: false,
            hideWindowTitle: false,
          },
        },
      } as unknown as LoadedSettings;

      // Act: Render the container
      const { unmount } = render(
        <AppContainer
          config={mockConfig}
          settings={mockSettingsWithShowStatusFalse}
          version="1.0.0"
          initializationResult={mockInitResult}
        />,
      );

      // Assert: Check that no title-related writes occurred
      const titleWrites = mockStdout.write.mock.calls.filter((call) =>
        call[0].includes('\x1b]2;'),
      );
      expect(titleWrites).toHaveLength(0);
      unmount();
    });

    it('should not update terminal title when hideWindowTitle is true', () => {
      // Arrange: Set up mock settings with hideWindowTitle enabled
      const mockSettingsWithHideTitleTrue = {
        ...mockSettings,
        merged: {
          ...mockSettings.merged,
          ui: {
            ...mockSettings.merged.ui,
            showStatusInTitle: true,
            hideWindowTitle: true,
          },
        },
      } as unknown as LoadedSettings;

      // Act: Render the container
      const { unmount } = render(
        <AppContainer
          config={mockConfig}
          settings={mockSettingsWithHideTitleTrue}
          version="1.0.0"
          initializationResult={mockInitResult}
        />,
      );

      // Assert: Check that no title-related writes occurred
      const titleWrites = mockStdout.write.mock.calls.filter((call) =>
        call[0].includes('\x1b]2;'),
      );
      expect(titleWrites).toHaveLength(0);
      unmount();
    });

    it('should update terminal title with thought subject when in active state', () => {
      // Arrange: Set up mock settings with showStatusInTitle enabled
      const mockSettingsWithTitleEnabled = {
        ...mockSettings,
        merged: {
          ...mockSettings.merged,
          ui: {
            ...mockSettings.merged.ui,
            showStatusInTitle: true,
            hideWindowTitle: false,
          },
        },
      } as unknown as LoadedSettings;

      // Mock the streaming state and thought
      const thoughtSubject = 'Processing request';
      mockedUseGeminiStream.mockReturnValue({
        streamingState: 'responding',
        submitQuery: vi.fn(),
        initError: null,
        pendingHistoryItems: [],
        thought: { subject: thoughtSubject },
        cancelOngoingRequest: vi.fn(),
      });

      // Act: Render the container
      const { unmount } = render(
        <AppContainer
          config={mockConfig}
          settings={mockSettingsWithTitleEnabled}
          version="1.0.0"
          initializationResult={mockInitResult}
        />,
      );

      // Assert: Check that title was updated with thought subject
      const titleWrites = mockStdout.write.mock.calls.filter((call) =>
        call[0].includes('\x1b]2;'),
      );
      expect(titleWrites).toHaveLength(1);
      expect(titleWrites[0][0]).toBe(
        `\x1b]2;${thoughtSubject.padEnd(80, ' ')}\x07`,
      );
      unmount();
    });

    it('should update terminal title with default text when in Idle state and no thought subject', () => {
      // Arrange: Set up mock settings with showStatusInTitle enabled
      const mockSettingsWithTitleEnabled = {
        ...mockSettings,
        merged: {
          ...mockSettings.merged,
          ui: {
            ...mockSettings.merged.ui,
            showStatusInTitle: true,
            hideWindowTitle: false,
          },
        },
      } as unknown as LoadedSettings;

      // Mock the streaming state as Idle with no thought
      mockedUseGeminiStream.mockReturnValue({
        streamingState: 'idle',
        submitQuery: vi.fn(),
        initError: null,
        pendingHistoryItems: [],
        thought: null,
        cancelOngoingRequest: vi.fn(),
      });

      // Act: Render the container
      const { unmount } = render(
        <AppContainer
          config={mockConfig}
          settings={mockSettingsWithTitleEnabled}
          version="1.0.0"
          initializationResult={mockInitResult}
        />,
      );

      // Assert: Check that title was updated with default Idle text
      const titleWrites = mockStdout.write.mock.calls.filter((call) =>
        call[0].includes('\x1b]2;'),
      );
      expect(titleWrites).toHaveLength(1);
      expect(titleWrites[0][0]).toBe(
        `\x1b]2;${'Gemini - workspace'.padEnd(80, ' ')}\x07`,
      );
      unmount();
    });

    it('should update terminal title when in WaitingForConfirmation state with thought subject', () => {
      // Arrange: Set up mock settings with showStatusInTitle enabled
      const mockSettingsWithTitleEnabled = {
        ...mockSettings,
        merged: {
          ...mockSettings.merged,
          ui: {
            ...mockSettings.merged.ui,
            showStatusInTitle: true,
            hideWindowTitle: false,
          },
        },
      } as unknown as LoadedSettings;

      // Mock the streaming state and thought
      const thoughtSubject = 'Confirm tool execution';
      mockedUseGeminiStream.mockReturnValue({
        streamingState: 'waitingForConfirmation',
        submitQuery: vi.fn(),
        initError: null,
        pendingHistoryItems: [],
        thought: { subject: thoughtSubject },
        cancelOngoingRequest: vi.fn(),
      });

      // Act: Render the container
      const { unmount } = render(
        <AppContainer
          config={mockConfig}
          settings={mockSettingsWithTitleEnabled}
          version="1.0.0"
          initializationResult={mockInitResult}
        />,
      );

      // Assert: Check that title was updated with confirmation text
      const titleWrites = mockStdout.write.mock.calls.filter((call) =>
        call[0].includes('\x1b]2;'),
      );
      expect(titleWrites).toHaveLength(1);
      expect(titleWrites[0][0]).toBe(
        `\x1b]2;${thoughtSubject.padEnd(80, ' ')}\x07`,
      );
      unmount();
    });

    it('should pad title to exactly 80 characters', () => {
      // Arrange: Set up mock settings with showStatusInTitle enabled
      const mockSettingsWithTitleEnabled = {
        ...mockSettings,
        merged: {
          ...mockSettings.merged,
          ui: {
            ...mockSettings.merged.ui,
            showStatusInTitle: true,
            hideWindowTitle: false,
          },
        },
      } as unknown as LoadedSettings;

      // Mock the streaming state and thought with a short subject
      const shortTitle = 'Short';
      mockedUseGeminiStream.mockReturnValue({
        streamingState: 'responding',
        submitQuery: vi.fn(),
        initError: null,
        pendingHistoryItems: [],
        thought: { subject: shortTitle },
        cancelOngoingRequest: vi.fn(),
      });

      // Act: Render the container
      const { unmount } = render(
        <AppContainer
          config={mockConfig}
          settings={mockSettingsWithTitleEnabled}
          version="1.0.0"
          initializationResult={mockInitResult}
        />,
      );

      // Assert: Check that title is padded to exactly 80 characters
      const titleWrites = mockStdout.write.mock.calls.filter((call) =>
        call[0].includes('\x1b]2;'),
      );
      expect(titleWrites).toHaveLength(1);
      const calledWith = titleWrites[0][0];
      const expectedTitle = shortTitle.padEnd(80, ' ');

      expect(calledWith).toContain(shortTitle);
      expect(calledWith).toContain('\x1b]2;');
      expect(calledWith).toContain('\x07');
      expect(calledWith).toBe('\x1b]2;' + expectedTitle + '\x07');
      unmount();
    });

    it('should use correct ANSI escape code format', () => {
      // Arrange: Set up mock settings with showStatusInTitle enabled
      const mockSettingsWithTitleEnabled = {
        ...mockSettings,
        merged: {
          ...mockSettings.merged,
          ui: {
            ...mockSettings.merged.ui,
            showStatusInTitle: true,
            hideWindowTitle: false,
          },
        },
      } as unknown as LoadedSettings;

      // Mock the streaming state and thought
      const title = 'Test Title';
      mockedUseGeminiStream.mockReturnValue({
        streamingState: 'responding',
        submitQuery: vi.fn(),
        initError: null,
        pendingHistoryItems: [],
        thought: { subject: title },
        cancelOngoingRequest: vi.fn(),
      });

      // Act: Render the container
      const { unmount } = render(
        <AppContainer
          config={mockConfig}
          settings={mockSettingsWithTitleEnabled}
          version="1.0.0"
          initializationResult={mockInitResult}
        />,
      );

      // Assert: Check that the correct ANSI escape sequence is used
      const titleWrites = mockStdout.write.mock.calls.filter((call) =>
        call[0].includes('\x1b]2;'),
      );
      expect(titleWrites).toHaveLength(1);
      const expectedEscapeSequence = `\x1b]2;${title.padEnd(80, ' ')}\x07`;
      expect(titleWrites[0][0]).toBe(expectedEscapeSequence);
      unmount();
    });

    it('should use CLI_TITLE environment variable when set', () => {
      // Arrange: Set up mock settings with showStatusInTitle enabled
      const mockSettingsWithTitleEnabled = {
        ...mockSettings,
        merged: {
          ...mockSettings.merged,
          ui: {
            ...mockSettings.merged.ui,
            showStatusInTitle: true,
            hideWindowTitle: false,
          },
        },
      } as unknown as LoadedSettings;

      // Mock CLI_TITLE environment variable
      vi.stubEnv('CLI_TITLE', 'Custom Gemini Title');

      // Mock the streaming state as Idle with no thought
      mockedUseGeminiStream.mockReturnValue({
        streamingState: 'idle',
        submitQuery: vi.fn(),
        initError: null,
        pendingHistoryItems: [],
        thought: null,
        cancelOngoingRequest: vi.fn(),
      });

      // Act: Render the container
      const { unmount } = render(
        <AppContainer
          config={mockConfig}
          settings={mockSettingsWithTitleEnabled}
          version="1.0.0"
          initializationResult={mockInitResult}
        />,
      );

      // Assert: Check that title was updated with CLI_TITLE value
      const titleWrites = mockStdout.write.mock.calls.filter((call) =>
        call[0].includes('\x1b]2;'),
      );
      expect(titleWrites).toHaveLength(1);
      expect(titleWrites[0][0]).toBe(
        `\x1b]2;${'Custom Gemini Title'.padEnd(80, ' ')}\x07`,
      );
      unmount();
    });
  });

  describe('Queue Error Message', () => {
    beforeEach(() => {
      vi.useFakeTimers();
    });

    afterEach(() => {
      vi.useRealTimers();
    });

    it('should set and clear the queue error message after a timeout', async () => {
      const { rerender } = render(
        <AppContainer
          config={mockConfig}
          settings={mockSettings}
          version="1.0.0"
          initializationResult={mockInitResult}
        />,
      );

      expect(capturedUIState.queueErrorMessage).toBeNull();

      capturedUIActions.setQueueErrorMessage('Test error');
      rerender(
        <AppContainer
          config={mockConfig}
          settings={mockSettings}
          version="1.0.0"
          initializationResult={mockInitResult}
        />,
      );
      expect(capturedUIState.queueErrorMessage).toBe('Test error');

      vi.advanceTimersByTime(3000);
      rerender(
        <AppContainer
          config={mockConfig}
          settings={mockSettings}
          version="1.0.0"
          initializationResult={mockInitResult}
        />,
      );
      expect(capturedUIState.queueErrorMessage).toBeNull();
    });

    it('should reset the timer if a new error message is set', async () => {
      const { rerender } = render(
        <AppContainer
          config={mockConfig}
          settings={mockSettings}
          version="1.0.0"
          initializationResult={mockInitResult}
        />,
      );

      capturedUIActions.setQueueErrorMessage('First error');
      rerender(
        <AppContainer
          config={mockConfig}
          settings={mockSettings}
          version="1.0.0"
          initializationResult={mockInitResult}
        />,
      );
      expect(capturedUIState.queueErrorMessage).toBe('First error');

      vi.advanceTimersByTime(1500);

      capturedUIActions.setQueueErrorMessage('Second error');
      rerender(
        <AppContainer
          config={mockConfig}
          settings={mockSettings}
          version="1.0.0"
          initializationResult={mockInitResult}
        />,
      );
      expect(capturedUIState.queueErrorMessage).toBe('Second error');

      vi.advanceTimersByTime(2000);
      rerender(
        <AppContainer
          config={mockConfig}
          settings={mockSettings}
          version="1.0.0"
          initializationResult={mockInitResult}
        />,
      );
      expect(capturedUIState.queueErrorMessage).toBe('Second error');

      // 5. Advance time past the 3 second timeout from the second message
      vi.advanceTimersByTime(1000);
      rerender(
        <AppContainer
          config={mockConfig}
          settings={mockSettings}
          version="1.0.0"
          initializationResult={mockInitResult}
        />,
      );
      expect(capturedUIState.queueErrorMessage).toBeNull();
    });
  });

  describe('Terminal Height Calculation', () => {
    const mockedMeasureElement = measureElement as Mock;
    const mockedUseTerminalSize = useTerminalSize as Mock;

    it('should prevent terminal height from being less than 1', () => {
      const resizePtySpy = vi.spyOn(ShellExecutionService, 'resizePty');
      // Arrange: Simulate a small terminal and a large footer
      mockedUseTerminalSize.mockReturnValue({ columns: 80, rows: 5 });
      mockedMeasureElement.mockReturnValue({ width: 80, height: 10 }); // Footer is taller than the screen

      mockedUseGeminiStream.mockReturnValue({
        streamingState: 'idle',
        submitQuery: vi.fn(),
        initError: null,
        pendingHistoryItems: [],
        thought: null,
        cancelOngoingRequest: vi.fn(),
        activePtyId: 'some-id',
      });

      render(
        <AppContainer
          config={mockConfig}
          settings={mockSettings}
          version="1.0.0"
          initializationResult={mockInitResult}
        />,
      );

      // Assert: The shell should be resized to a minimum height of 1, not a negative number.
      // The old code would have tried to set a negative height.
      expect(resizePtySpy).toHaveBeenCalled();
      const lastCall =
        resizePtySpy.mock.calls[resizePtySpy.mock.calls.length - 1];
      // Check the height argument specifically
      expect(lastCall[2]).toBe(1);
    });
  });

  describe('Keyboard Input Handling (CTRL+C / CTRL+D)', () => {
    let handleGlobalKeypress: (key: Key) => void;
    let mockHandleSlashCommand: Mock;
    let mockCancelOngoingRequest: Mock;
    let rerender: () => void;

    // Helper function to reduce boilerplate in tests
    const setupKeypressTest = () => {
      const { rerender: inkRerender } = render(
        <AppContainer
          config={mockConfig}
          settings={mockSettings}
          version="1.0.0"
          initializationResult={mockInitResult}
        />,
      );

      rerender = () =>
        inkRerender(
          <AppContainer
            config={mockConfig}
            settings={mockSettings}
            version="1.0.0"
            initializationResult={mockInitResult}
          />,
        );
    };

    const pressKey = (key: Partial<Key>, times = 1) => {
      for (let i = 0; i < times; i++) {
        handleGlobalKeypress({
          name: 'c',
          ctrl: false,
          meta: false,
          shift: false,
          ...key,
        } as Key);
        rerender();
      }
    };

    beforeEach(() => {
      // Capture the keypress handler from the AppContainer
      mockedUseKeypress.mockImplementation((callback: (key: Key) => void) => {
        handleGlobalKeypress = callback;
      });

      // Mock slash command handler
      mockHandleSlashCommand = vi.fn();
      mockedUseSlashCommandProcessor.mockReturnValue({
        handleSlashCommand: mockHandleSlashCommand,
        slashCommands: [],
        pendingHistoryItems: [],
        commandContext: {},
        shellConfirmationRequest: null,
        confirmationRequest: null,
      });

      // Mock request cancellation
      mockCancelOngoingRequest = vi.fn();
      mockedUseGeminiStream.mockReturnValue({
        streamingState: 'idle',
        submitQuery: vi.fn(),
        initError: null,
        pendingHistoryItems: [],
        thought: null,
        cancelOngoingRequest: mockCancelOngoingRequest,
      });

      // Default empty text buffer
      mockedUseTextBuffer.mockReturnValue({
        text: '',
        setText: vi.fn(),
      });

      vi.useFakeTimers();
    });

    afterEach(() => {
      vi.useRealTimers();
    });

    describe('CTRL+C', () => {
      it('should cancel ongoing request on first press', () => {
        mockedUseGeminiStream.mockReturnValue({
          streamingState: 'responding',
          submitQuery: vi.fn(),
          initError: null,
          pendingHistoryItems: [],
          thought: null,
          cancelOngoingRequest: mockCancelOngoingRequest,
        });
        setupKeypressTest();

        pressKey({ name: 'c', ctrl: true });

        expect(mockCancelOngoingRequest).toHaveBeenCalledTimes(1);
        expect(mockHandleSlashCommand).not.toHaveBeenCalled();
      });

      it('should quit on second press', () => {
        setupKeypressTest();

        pressKey({ name: 'c', ctrl: true }, 2);

        expect(mockCancelOngoingRequest).toHaveBeenCalledTimes(2);
        expect(mockHandleSlashCommand).toHaveBeenCalledWith('/quit');
      });

      it('should reset press count after a timeout', () => {
        setupKeypressTest();

        pressKey({ name: 'c', ctrl: true });
        expect(mockHandleSlashCommand).not.toHaveBeenCalled();

        // Advance timer past the reset threshold
        vi.advanceTimersByTime(1001);

        pressKey({ name: 'c', ctrl: true });
        expect(mockHandleSlashCommand).not.toHaveBeenCalled();
      });
    });

    describe('CTRL+D', () => {
      it('should do nothing if text buffer is not empty', () => {
        mockedUseTextBuffer.mockReturnValue({
          text: 'some text',
          setText: vi.fn(),
        });
        setupKeypressTest();

        pressKey({ name: 'd', ctrl: true }, 2);

        expect(mockHandleSlashCommand).not.toHaveBeenCalled();
      });

      it('should quit on second press if buffer is empty', () => {
        setupKeypressTest();

        pressKey({ name: 'd', ctrl: true }, 2);

        expect(mockHandleSlashCommand).toHaveBeenCalledWith('/quit');
      });

      it('should reset press count after a timeout', () => {
        setupKeypressTest();

        pressKey({ name: 'd', ctrl: true });
        expect(mockHandleSlashCommand).not.toHaveBeenCalled();

        // Advance timer past the reset threshold
        vi.advanceTimersByTime(1001);

        pressKey({ name: 'd', ctrl: true });
        expect(mockHandleSlashCommand).not.toHaveBeenCalled();
      });
    });
  });

  describe('Model Dialog Integration', () => {
    it('should provide isModelDialogOpen in the UIStateContext', () => {
      mockedUseModelCommand.mockReturnValue({
        isModelDialogOpen: true,
        openModelDialog: vi.fn(),
        closeModelDialog: vi.fn(),
      });

      render(
        <AppContainer
          config={mockConfig}
          settings={mockSettings}
          version="1.0.0"
          initializationResult={mockInitResult}
        />,
      );

      expect(capturedUIState.isModelDialogOpen).toBe(true);
    });

    it('should provide model dialog actions in the UIActionsContext', () => {
      const mockCloseModelDialog = vi.fn();

      mockedUseModelCommand.mockReturnValue({
        isModelDialogOpen: false,
        openModelDialog: vi.fn(),
        closeModelDialog: mockCloseModelDialog,
      });

      render(
        <AppContainer
          config={mockConfig}
          settings={mockSettings}
          version="1.0.0"
          initializationResult={mockInitResult}
        />,
      );

      // Verify that the actions are correctly passed through context
      capturedUIActions.closeModelDialog();
      expect(mockCloseModelDialog).toHaveBeenCalled();
    });
  });

  describe('CoreEvents Integration', () => {
    it('subscribes to UserFeedback and drains backlog on mount', () => {
      render(
        <AppContainer
          config={mockConfig}
          settings={mockSettings}
          version="1.0.0"
          initializationResult={mockInitResult}
        />,
      );

      expect(mockCoreEvents.on).toHaveBeenCalledWith(
        CoreEvent.UserFeedback,
        expect.any(Function),
      );
      expect(mockCoreEvents.drainFeedbackBacklog).toHaveBeenCalledTimes(1);
    });

    it('unsubscribes from UserFeedback on unmount', () => {
      const { unmount } = render(
        <AppContainer
          config={mockConfig}
          settings={mockSettings}
          version="1.0.0"
          initializationResult={mockInitResult}
        />,
      );

      unmount();

      expect(mockCoreEvents.off).toHaveBeenCalledWith(
        CoreEvent.UserFeedback,
        expect.any(Function),
      );
    });

    it('adds history item when UserFeedback event is received', () => {
      render(
        <AppContainer
          config={mockConfig}
          settings={mockSettings}
          version="1.0.0"
          initializationResult={mockInitResult}
        />,
      );

      // Get the registered handler
      const handler = mockCoreEvents.on.mock.calls.find(
        (call: unknown[]) => call[0] === CoreEvent.UserFeedback,
      )?.[1];
      expect(handler).toBeDefined();

      // Simulate an event
      const payload: UserFeedbackPayload = {
        severity: 'error',
        message: 'Test error message',
      };
      handler(payload);

      expect(mockedUseHistory().addItem).toHaveBeenCalledWith(
        expect.objectContaining({
          type: 'error',
          text: 'Test error message',
        }),
        expect.any(Number),
      );
    });
  });
});<|MERGE_RESOLUTION|>--- conflicted
+++ resolved
@@ -15,15 +15,12 @@
 } from 'vitest';
 import { render, cleanup } from 'ink-testing-library';
 import { AppContainer } from './AppContainer.js';
-<<<<<<< HEAD
-import { type Config, makeFakeConfig } from '@thacio/auditaria-cli-core';
-=======
 import {
   type Config,
   makeFakeConfig,
   CoreEvent,
   type UserFeedbackPayload,
-} from '@google/gemini-cli-core';
+} from '@thacio/auditaria-cli-core';
 
 // Mock coreEvents
 const mockCoreEvents = vi.hoisted(() => ({
@@ -33,15 +30,14 @@
   emit: vi.fn(),
 }));
 
-vi.mock('@google/gemini-cli-core', async (importOriginal) => {
+vi.mock('@thacio/auditaria-cli-core', async (importOriginal) => {
   const actual =
-    await importOriginal<typeof import('@google/gemini-cli-core')>();
+    await importOriginal<typeof import('@thacio/auditaria-cli-core')>();
   return {
     ...actual,
     coreEvents: mockCoreEvents,
   };
 });
->>>>>>> 3a501196
 import type { LoadedSettings } from '../config/settings.js';
 import type { InitializationResult } from '../core/initializer.js';
 import { useQuotaAndFallback } from './hooks/useQuotaAndFallback.js';
