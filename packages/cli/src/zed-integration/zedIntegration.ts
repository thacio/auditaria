--- conflicted
+++ resolved
@@ -11,12 +11,8 @@
   GeminiChat,
   ToolResult,
   ToolCallConfirmationDetails,
-<<<<<<< HEAD
+  GeminiCLIExtension,
 } from '@thacio/auditaria-cli-core';
-=======
-  GeminiCLIExtension,
-} from '@google/gemini-cli-core';
->>>>>>> 8980276b
 import {
   AuthType,
   logToolCall,
