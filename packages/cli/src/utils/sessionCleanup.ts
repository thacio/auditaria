--- conflicted
+++ resolved
@@ -6,11 +6,7 @@
 
 import * as fs from 'node:fs/promises';
 import * as path from 'node:path';
-<<<<<<< HEAD
-import { type Config } from '@thacio/auditaria-cli-core';
-=======
-import { debugLogger, type Config } from '@google/gemini-cli-core';
->>>>>>> b364f376
+import { debugLogger, type Config } from '@thacio/auditaria-cli-core';
 import type { Settings, SessionRetentionSettings } from '../config/settings.js';
 import { getAllSessionFiles, type SessionFileEntry } from './sessionUtils.js';
 
