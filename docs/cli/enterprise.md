<<<<<<< HEAD
# Auditaria CLI for the Enterprise
=======
# Gemini CLI for the enterprise
>>>>>>> 26f050ff

This document outlines configuration patterns and best practices for deploying
and managing Auditaria CLI in an enterprise environment. By leveraging
system-level settings, administrators can enforce security policies, manage tool
access, and ensure a consistent experience for all users.

> **A note on security:** The patterns described in this document are intended
> to help administrators create a more controlled and secure environment for
> using Auditaria CLI. However, they should not be considered a foolproof
> security boundary. A determined user with sufficient privileges on their local
> machine may still be able to circumvent these configurations. These measures
> are designed to prevent accidental misuse and enforce corporate policy in a
> managed environment, not to defend against a malicious actor with local
> administrative rights.

## Centralized configuration: The system settings file

The most powerful tools for enterprise administration are the system-wide
settings files. These files allow you to define a baseline configuration
(`system-defaults.json`) and a set of overrides (`settings.json`) that apply to
all users on a machine. For a complete overview of configuration options, see
the [Configuration documentation](./configuration.md).

Settings are merged from four files. The precedence order for single-value
settings (like `theme`) is:

1. System Defaults (`system-defaults.json`)
2. User Settings (`~/.gemini/settings.json`)
3. Workspace Settings (`<project>/.gemini/settings.json`)
4. System Overrides (`settings.json`)

This means the System Overrides file has the final say. For settings that are
arrays (`includeDirectories`) or objects (`mcpServers`), the values are merged.

**Example of merging and precedence:**

Here is how settings from different levels are combined.

- **System defaults `system-defaults.json`:**

  ```json
  {
    "ui": {
      "theme": "default-corporate-theme"
    },
    "context": {
      "includeDirectories": ["/etc/auditaria-cli/common-context"]
    }
  }
  ```

- **User `settings.json` (`~/.gemini/settings.json`):**

  ```json
  {
    "ui": {
      "theme": "user-preferred-dark-theme"
    },
    "mcpServers": {
      "corp-server": {
        "command": "/usr/local/bin/corp-server-dev"
      },
      "user-tool": {
        "command": "npm start --prefix ~/tools/my-tool"
      }
    },
    "context": {
      "includeDirectories": ["~/gemini-context"]
    }
  }
  ```

- **Workspace `settings.json` (`<project>/.gemini/settings.json`):**

  ```json
  {
    "ui": {
      "theme": "project-specific-light-theme"
    },
    "mcpServers": {
      "project-tool": {
        "command": "npm start"
      }
    },
    "context": {
      "includeDirectories": ["./project-context"]
    }
  }
  ```

- **System overrides `settings.json`:**
  ```json
  {
    "ui": {
      "theme": "system-enforced-theme"
    },
    "mcpServers": {
      "corp-server": {
        "command": "/usr/local/bin/corp-server-prod"
      }
    },
    "context": {
      "includeDirectories": ["/etc/auditaria-cli/global-context"]
    }
  }
  ```

This results in the following merged configuration:

- **Final merged configuration:**
  ```json
  {
    "ui": {
      "theme": "system-enforced-theme"
    },
    "mcpServers": {
      "corp-server": {
        "command": "/usr/local/bin/corp-server-prod"
      },
      "user-tool": {
        "command": "npm start --prefix ~/tools/my-tool"
      },
      "project-tool": {
        "command": "npm start"
      }
    },
    "context": {
      "includeDirectories": [
        "/etc/auditaria-cli/common-context",
        "~/gemini-context",
        "./project-context",
        "/etc/auditaria-cli/global-context"
      ]
    }
  }
  ```

**Why:**

- **`theme`**: The value from the system overrides (`system-enforced-theme`) is
  used, as it has the highest precedence.
- **`mcpServers`**: The objects are merged. The `corp-server` definition from
  the system overrides takes precedence over the user's definition. The unique
  `user-tool` and `project-tool` are included.
- **`includeDirectories`**: The arrays are concatenated in the order of System
  Defaults, User, Workspace, and then System Overrides.

- **Location**:
  - **Linux**: `/etc/auditaria-cli/settings.json`
  - **Windows**: `C:\ProgramData\auditaria-cli\settings.json`
  - **macOS**: `/Library/Application Support/AuditariaCli/settings.json`
  - The path can be overridden using the `GEMINI_CLI_SYSTEM_SETTINGS_PATH`
    environment variable.
- **Control**: This file should be managed by system administrators and
  protected with appropriate file permissions to prevent unauthorized
  modification by users.

By using the system settings file, you can enforce the security and
configuration patterns described below.

## Restricting tool access

You can significantly enhance security by controlling which tools the Auditaria
model can use. This is achieved through the `tools.core` and `tools.exclude`
settings. For a list of available tools, see the
[Tools documentation](../tools/index.md).

### Allowlisting with `coreTools`

The most secure approach is to explicitly add the tools and commands that users
are permitted to execute to an allowlist. This prevents the use of any tool not
on the approved list.

**Example:** Allow only safe, read-only file operations and listing files.

```json
{
  "tools": {
    "core": ["ReadFileTool", "GlobTool", "ShellTool(ls)"]
  }
}
```

### Blocklisting with `excludeTools`

Alternatively, you can add specific tools that are considered dangerous in your
environment to a blocklist.

**Example:** Prevent the use of the shell tool for removing files.

```json
{
  "tools": {
    "exclude": ["ShellTool(rm -rf)"]
  }
}
```

**Security note:** Blocklisting with `excludeTools` is less secure than
allowlisting with `coreTools`, as it relies on blocking known-bad commands, and
clever users may find ways to bypass simple string-based blocks. **Allowlisting
is the recommended approach.**

### Disabling YOLO mode

To ensure that users cannot bypass the confirmation prompt for tool execution,
you can disable YOLO mode at the policy level. This adds a critical layer of
safety, as it prevents the model from executing tools without explicit user
approval.

**Example:** Force all tool executions to require user confirmation.

```json
{
  "security": {
    "disableYoloMode": true
  }
}
```

This setting is highly recommended in an enterprise environment to prevent
unintended tool execution.

## Managing custom tools (MCP servers)

If your organization uses custom tools via
[Model-Context Protocol (MCP) servers](../core/tools-api.md), it is crucial to
understand how server configurations are managed to apply security policies
effectively.

### How MCP server configurations are merged

Auditaria CLI loads `settings.json` files from three levels: System, Workspace,
and User. When it comes to the `mcpServers` object, these configurations are
**merged**:

1.  **Merging:** The lists of servers from all three levels are combined into a
    single list.
2.  **Precedence:** If a server with the **same name** is defined at multiple
    levels (e.g., a server named `corp-api` exists in both system and user
    settings), the definition from the highest-precedence level is used. The
    order of precedence is: **System > Workspace > User**.

This means a user **cannot** override the definition of a server that is already
defined in the system-level settings. However, they **can** add new servers with
unique names.

### Enforcing a catalog of tools

The security of your MCP tool ecosystem depends on a combination of defining the
canonical servers and adding their names to an allowlist.

### Restricting tools within an MCP server

For even greater security, especially when dealing with third-party MCP servers,
you can restrict which specific tools from a server are exposed to the model.
This is done using the `includeTools` and `excludeTools` properties within a
server's definition. This allows you to use a subset of tools from a server
without allowing potentially dangerous ones.

Following the principle of least privilege, it is highly recommended to use
`includeTools` to create an allowlist of only the necessary tools.

**Example:** Only allow the `code-search` and `get-ticket-details` tools from a
third-party MCP server, even if the server offers other tools like
`delete-ticket`.

```json
{
  "mcp": {
    "allowed": ["third-party-analyzer"]
  },
  "mcpServers": {
    "third-party-analyzer": {
      "command": "/usr/local/bin/start-3p-analyzer.sh",
      "includeTools": ["code-search", "get-ticket-details"]
    }
  }
}
```

#### More secure pattern: Define and add to allowlist in system settings

To create a secure, centrally-managed catalog of tools, the system administrator
**must** do both of the following in the system-level `settings.json` file:

1.  **Define the full configuration** for every approved server in the
    `mcpServers` object. This ensures that even if a user defines a server with
    the same name, the secure system-level definition will take precedence.
2.  **Add the names** of those servers to an allowlist using the `mcp.allowed`
    setting. This is a critical security step that prevents users from running
    any servers that are not on this list. If this setting is omitted, the CLI
    will merge and allow any server defined by the user.

**Example system `settings.json`:**

1. Add the _names_ of all approved servers to an allowlist. This will prevent
   users from adding their own servers.

2. Provide the canonical _definition_ for each server on the allowlist.

```json
{
  "mcp": {
    "allowed": ["corp-data-api", "source-code-analyzer"]
  },
  "mcpServers": {
    "corp-data-api": {
      "command": "/usr/local/bin/start-corp-api.sh",
      "timeout": 5000
    },
    "source-code-analyzer": {
      "command": "/usr/local/bin/start-analyzer.sh"
    }
  }
}
```

This pattern is more secure because it uses both definition and an allowlist.
Any server a user defines will either be overridden by the system definition (if
it has the same name) or blocked because its name is not in the `mcp.allowed`
list.

### Less secure pattern: Omitting the allowlist

If the administrator defines the `mcpServers` object but fails to also specify
the `mcp.allowed` allowlist, users may add their own servers.

**Example system `settings.json`:**

This configuration defines servers but does not enforce the allowlist. The
administrator has NOT included the "mcp.allowed" setting.

```json
{
  "mcpServers": {
    "corp-data-api": {
      "command": "/usr/local/bin/start-corp-api.sh"
    }
  }
}
```

In this scenario, a user can add their own server in their local
`settings.json`. Because there is no `mcp.allowed` list to filter the merged
results, the user's server will be added to the list of available tools and
allowed to run.

## Enforcing sandboxing for security

To mitigate the risk of potentially harmful operations, you can enforce the use
of sandboxing for all tool execution. The sandbox isolates tool execution in a
containerized environment.

**Example:** Force all tool execution to happen within a Docker sandbox.

```json
{
  "tools": {
    "sandbox": "docker"
  }
}
```

You can also specify a custom, hardened Docker image for the sandbox by building
a custom `sandbox.Dockerfile` as described in the
[Sandboxing documentation](./sandbox.md).

## Controlling network access via proxy

In corporate environments with strict network policies, you can configure
Auditaria CLI to route all outbound traffic through a corporate proxy. This can
be set via an environment variable, but it can also be enforced for custom tools
via the `mcpServers` configuration.

**Example (for an MCP server):**

```json
{
  "mcpServers": {
    "proxied-server": {
      "command": "node",
      "args": ["mcp_server.js"],
      "env": {
        "HTTP_PROXY": "http://proxy.example.com:8080",
        "HTTPS_PROXY": "http://proxy.example.com:8080"
      }
    }
  }
}
```

## Telemetry and auditing

For auditing and monitoring purposes, you can configure Auditaria CLI to send
telemetry data to a central location. This allows you to track tool usage and
other events. For more information, see the
[telemetry documentation](../telemetry.md).

**Example:** Enable telemetry and send it to a local OTLP collector. If
`otlpEndpoint` is not specified, it defaults to `http://localhost:4317`.

```json
{
  "telemetry": {
    "enabled": true,
    "target": "gcp",
    "logPrompts": false
  }
}
```

**Note:** Ensure that `logPrompts` is set to `false` in an enterprise setting to
avoid collecting potentially sensitive information from user prompts.

## Authentication

You can enforce a specific authentication method for all users by setting the
`enforcedAuthType` in the system-level `settings.json` file. This prevents users
from choosing a different authentication method. See the
[Authentication docs](./authentication.md) for more details.

**Example:** Enforce the use of Google login for all users.

```json
{
  "enforcedAuthType": "oauth-personal"
}
```

If a user has a different authentication method configured, they will be
prompted to switch to the enforced method. In non-interactive mode, the CLI will
exit with an error if the configured authentication method does not match the
enforced one.

## Putting it all together: Example system `settings.json`

Here is an example of a system `settings.json` file that combines several of the
patterns discussed above to create a secure, controlled environment for
Auditaria CLI.

```json
{
  "tools": {
    "sandbox": "docker",
    "core": [
      "ReadFileTool",
      "GlobTool",
      "ShellTool(ls)",
      "ShellTool(cat)",
      "ShellTool(grep)"
    ]
  },
  "mcp": {
    "allowed": ["corp-tools"]
  },
  "mcpServers": {
    "corp-tools": {
      "command": "/opt/auditaria-tools/start.sh",
      "timeout": 5000
    }
  },
  "telemetry": {
    "enabled": true,
    "target": "gcp",
    "otlpEndpoint": "https://telemetry-prod.example.com:4317",
    "logPrompts": false
  },
  "advanced": {
    "bugCommand": {
      "urlTemplate": "https://servicedesk.example.com/new-ticket?title={title}&details={info}"
    }
  },
  "privacy": {
    "usageStatisticsEnabled": false
  }
}
```

This configuration:

- Forces all tool execution into a Docker sandbox.
- Strictly uses an allowlist for a small set of safe shell commands and file
  tools.
- Defines and allows a single corporate MCP server for custom tools.
- Enables telemetry for auditing, without logging prompt content.
- Redirects the `/bug` command to an internal ticketing system.
- Disables general usage statistics collection.<|MERGE_RESOLUTION|>--- conflicted
+++ resolved
@@ -1,8 +1,4 @@
-<<<<<<< HEAD
-# Auditaria CLI for the Enterprise
-=======
-# Gemini CLI for the enterprise
->>>>>>> 26f050ff
+# Auditaria CLI for the enterprise
 
 This document outlines configuration patterns and best practices for deploying
 and managing Auditaria CLI in an enterprise environment. By leveraging
