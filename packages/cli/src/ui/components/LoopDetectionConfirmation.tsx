--- conflicted
+++ resolved
@@ -9,10 +9,7 @@
 import { RadioButtonSelect } from './shared/RadioButtonSelect.js';
 import { useKeypress } from '../hooks/useKeypress.js';
 import { theme } from '../semantic-colors.js';
-<<<<<<< HEAD
-=======
 import { t } from '@google/gemini-cli-core';
->>>>>>> 3f388ee1
 
 export type LoopDetectionConfirmationResult = {
   userSelection: 'disable' | 'keep';
@@ -38,14 +35,20 @@
 
   const OPTIONS: Array<RadioSelectItem<LoopDetectionConfirmationResult>> = [
     {
-      label: 'Keep loop detection enabled (esc)',
+      label: t(
+        'loop_detection.confirmation.options.keep',
+        'Keep loop detection enabled (esc)',
+      ),
       value: {
         userSelection: 'keep',
       },
       key: 'Keep loop detection enabled (esc)',
     },
     {
-      label: 'Disable loop detection for this session',
+      label: t(
+        'loop_detection.confirmation.options.disable',
+        'Disable loop detection for this session',
+      ),
       value: {
         userSelection: 'disable',
       },
@@ -65,14 +68,23 @@
         <Box paddingX={1} paddingY={0} flexDirection="column">
           <Box minHeight={1}>
             <Box minWidth={3}>
-              <Text color={theme.status.warning} aria-label="Loop detected:">
+              <Text
+                color={theme.status.warning}
+                aria-label={t(
+                  'loop_detection.confirmation.aria_label',
+                  'Loop detected:',
+                )}
+              >
                 ?
               </Text>
             </Box>
             <Box>
               <Text wrap="truncate-end">
                 <Text color={theme.text.primary} bold>
-                  A potential loop was detected
+                  {t(
+                    'loop_detection.confirmation.title',
+                    'A potential loop was detected',
+                  )}
                 </Text>{' '}
               </Text>
             </Box>
@@ -80,9 +92,10 @@
           <Box marginTop={1}>
             <Box flexDirection="column">
               <Text color={theme.text.secondary}>
-                This can happen due to repetitive tool calls or other model
-                behavior. Do you want to keep loop detection enabled or disable
-                it for this session?
+                {t(
+                  'loop_detection.confirmation.description',
+                  'This can happen due to repetitive tool calls or other model behavior. Do you want to keep loop detection enabled or disable it for this session?',
+                )}
               </Text>
               <Box marginTop={1}>
                 <RadioButtonSelect items={OPTIONS} onSelect={onComplete} />
