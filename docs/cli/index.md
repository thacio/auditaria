# Gemini CLI

Within Gemini CLI, `packages/cli` is the frontend for users to send and receive prompts with the Gemini AI model and its associated tools. For a general overview of Gemini CLI, see the [main documentation page](../index.md).

## Basic features

<<<<<<< HEAD
- **[Commands](./commands.md):** A reference for all built-in slash commands (e.g., `/help`, `/chat`, `/tools`).
- **[Custom Commands](./custom-commands.md):** Create your own commands and shortcuts for frequently used prompts.
- **[Headless Mode](./headless.md):** Use Gemini CLI programmatically for scripting and automation.
- **[Themes](./themes.md):** Customizing the CLI's appearance with different themes.
- **[Keyboard Shortcuts](./keyboard-shortcuts.md):** A reference for all keyboard shortcuts to improve your workflow.
=======
- **[Commands](./commands.md):** A reference for all built-in slash commands
- **[Custom Commands](./custom-commands.md):** Create your own commands and
  shortcuts for frequently used prompts.
- **[Headless Mode](./headless.md):** Use Gemini CLI programmatically for
  scripting and automation.
- **[Model Selection](./model.md):** Configure the Gemini AI model used by the
  CLI.
- **[Settings](./settings.md):** Configure various aspects of the CLI's behavior
  and appearance.
- **[Themes](./themes.md):** Customizing the CLI's appearance with different
  themes.
- **[Keyboard Shortcuts](./keyboard-shortcuts.md):** A reference for all
  keyboard shortcuts to improve your workflow.
>>>>>>> 86828bb5
- **[Tutorials](./tutorials.md):** Step-by-step guides for common tasks.

## Advanced features

- **[Checkpointing](./checkpointing.md):** Automatically save and restore snapshots of your session and files.
- **[Enterprise Configuration](./enterprise.md):** Deploying and manage Gemini CLI in an enterprise environment.
- **[Sandboxing](./sandbox.md):** Isolate tool execution in a secure, containerized environment.
- **[Telemetry](./telemetry.md):** Configure observability to monitor usage and performance.
- **[Token Caching](./token-caching.md):** Optimize API costs by caching tokens.
- **[Trusted Folders](./trusted-folders.md):** A security feature to control which projects can use the full capabilities of the CLI.
- **[Ignoring Files (.geminiignore)](./gemini-ignore.md):** Exclude specific files and directories from being accessed by tools.
- **[Context Files (GEMINI.md)](./gemini-md.md):** Provide persistent, hierarchical context to the model.

## Non-interactive mode

Auditaria CLI can be run in a non-interactive mode, which is useful for scripting and automation. In this mode, you pipe input to the CLI, it executes the command, and then it exits.

The following example pipes a command to Auditaria CLI from your terminal:

```bash
echo "What is fine tuning?" | auditaria
```

You can also use the `--prompt` or `-p` flag:

```bash
auditaria -p "What is fine tuning?"
```

For comprehensive documentation on headless usage, scripting, automation, and advanced examples, see the **[Headless Mode](./headless.md)** guide.<|MERGE_RESOLUTION|>--- conflicted
+++ resolved
@@ -1,16 +1,11 @@
 # Gemini CLI
 
-Within Gemini CLI, `packages/cli` is the frontend for users to send and receive prompts with the Gemini AI model and its associated tools. For a general overview of Gemini CLI, see the [main documentation page](../index.md).
+Within Gemini CLI, `packages/cli` is the frontend for users to send and receive
+prompts with the Gemini AI model and its associated tools. For a general
+overview of Gemini CLI, see the [main documentation page](../index.md).
 
 ## Basic features
 
-<<<<<<< HEAD
-- **[Commands](./commands.md):** A reference for all built-in slash commands (e.g., `/help`, `/chat`, `/tools`).
-- **[Custom Commands](./custom-commands.md):** Create your own commands and shortcuts for frequently used prompts.
-- **[Headless Mode](./headless.md):** Use Gemini CLI programmatically for scripting and automation.
-- **[Themes](./themes.md):** Customizing the CLI's appearance with different themes.
-- **[Keyboard Shortcuts](./keyboard-shortcuts.md):** A reference for all keyboard shortcuts to improve your workflow.
-=======
 - **[Commands](./commands.md):** A reference for all built-in slash commands
 - **[Custom Commands](./custom-commands.md):** Create your own commands and
   shortcuts for frequently used prompts.
@@ -24,34 +19,43 @@
   themes.
 - **[Keyboard Shortcuts](./keyboard-shortcuts.md):** A reference for all
   keyboard shortcuts to improve your workflow.
->>>>>>> 86828bb5
 - **[Tutorials](./tutorials.md):** Step-by-step guides for common tasks.
 
 ## Advanced features
 
-- **[Checkpointing](./checkpointing.md):** Automatically save and restore snapshots of your session and files.
-- **[Enterprise Configuration](./enterprise.md):** Deploying and manage Gemini CLI in an enterprise environment.
-- **[Sandboxing](./sandbox.md):** Isolate tool execution in a secure, containerized environment.
-- **[Telemetry](./telemetry.md):** Configure observability to monitor usage and performance.
+- **[Checkpointing](./checkpointing.md):** Automatically save and restore
+  snapshots of your session and files.
+- **[Enterprise Configuration](./enterprise.md):** Deploying and manage Gemini
+  CLI in an enterprise environment.
+- **[Sandboxing](./sandbox.md):** Isolate tool execution in a secure,
+  containerized environment.
+- **[Telemetry](./telemetry.md):** Configure observability to monitor usage and
+  performance.
 - **[Token Caching](./token-caching.md):** Optimize API costs by caching tokens.
-- **[Trusted Folders](./trusted-folders.md):** A security feature to control which projects can use the full capabilities of the CLI.
-- **[Ignoring Files (.geminiignore)](./gemini-ignore.md):** Exclude specific files and directories from being accessed by tools.
-- **[Context Files (GEMINI.md)](./gemini-md.md):** Provide persistent, hierarchical context to the model.
+- **[Trusted Folders](./trusted-folders.md):** A security feature to control
+  which projects can use the full capabilities of the CLI.
+- **[Ignoring Files (.geminiignore)](./gemini-ignore.md):** Exclude specific
+  files and directories from being accessed by tools.
+- **[Context Files (GEMINI.md)](./gemini-md.md):** Provide persistent,
+  hierarchical context to the model.
 
 ## Non-interactive mode
 
-Auditaria CLI can be run in a non-interactive mode, which is useful for scripting and automation. In this mode, you pipe input to the CLI, it executes the command, and then it exits.
+Gemini CLI can be run in a non-interactive mode, which is useful for scripting
+and automation. In this mode, you pipe input to the CLI, it executes the
+command, and then it exits.
 
-The following example pipes a command to Auditaria CLI from your terminal:
+The following example pipes a command to Gemini CLI from your terminal:
 
 ```bash
-echo "What is fine tuning?" | auditaria
+echo "What is fine tuning?" | gemini
 ```
 
 You can also use the `--prompt` or `-p` flag:
 
 ```bash
-auditaria -p "What is fine tuning?"
+gemini -p "What is fine tuning?"
 ```
 
-For comprehensive documentation on headless usage, scripting, automation, and advanced examples, see the **[Headless Mode](./headless.md)** guide.+For comprehensive documentation on headless usage, scripting, automation, and
+advanced examples, see the **[Headless Mode](./headless.md)** guide.