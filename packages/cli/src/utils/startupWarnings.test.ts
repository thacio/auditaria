--- conflicted
+++ resolved
@@ -9,16 +9,10 @@
 import * as fs from 'node:fs/promises';
 import { getErrorMessage } from '@thacio/auditaria-cli-core';
 
-<<<<<<< HEAD
-vi.mock('fs/promises');
+vi.mock('node:fs/promises', { spy: true });
 vi.mock('@thacio/auditaria-cli-core', async (importOriginal) => {
-  const actual = await importOriginal();
-=======
-vi.mock('node:fs/promises', { spy: true });
-vi.mock('@google/gemini-cli-core', async (importOriginal) => {
   const actual =
-    await importOriginal<typeof import('@google/gemini-cli-core')>();
->>>>>>> 9d70649b
+    await importOriginal<typeof import('@thacio/auditaria-cli-core')>();
   return {
     ...actual,
     getErrorMessage: vi.fn(),
