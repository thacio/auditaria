--- conflicted
+++ resolved
@@ -8,15 +8,7 @@
 import path from 'node:path';
 import { EOL } from 'node:os';
 import { spawn } from 'node:child_process';
-<<<<<<< HEAD
-// import { rgPath } from '@lvce-editor/ripgrep'; // Commented out due to corporate firewall restrictions
-
-// Dummy rgPath variable to replace the imported one
-const rgPath = 'ripgrep-disabled-due-to-corporate-firewall';
-import { t } from '../i18n/index.js';
-=======
 import { downloadRipGrep } from '@joshua.litt/get-ripgrep';
->>>>>>> f0bbfe5f
 import type { ToolInvocation, ToolResult } from './tools.js';
 import { BaseDeclarativeTool, BaseToolInvocation, Kind } from './tools.js';
 import { SchemaValidator } from '../utils/schemaValidator.js';
@@ -330,11 +322,6 @@
     rgArgs.push(absolutePath);
 
     try {
-      // Check if ripgrep is disabled due to corporate firewall restrictions
-      if (rgPath === 'ripgrep-disabled-due-to-corporate-firewall') {
-        throw new Error('Ripgrep is not available due to corporate firewall restrictions. Please disable ripgrep in /settings to use alternative search methods.');
-      }
-
       const output = await new Promise<string>((resolve, reject) => {
         const child = spawn(getRgPath(), rgArgs, {
           windowsHide: true,
