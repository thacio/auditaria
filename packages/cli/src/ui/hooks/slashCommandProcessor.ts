/**
 * @license
 * Copyright 2025 Google LLC
 * SPDX-License-Identifier: Apache-2.0
 */

import { useCallback, useMemo, useEffect, useState } from 'react';
import { type PartListUnion } from '@google/genai';
import open from 'open';
import process from 'node:process';
import { UseHistoryManagerReturn } from './useHistoryManager.js';
import { useStateAndRef } from './useStateAndRef.js';
import {
  Config,
  GitService,
  Logger,
  MCPDiscoveryState,
  MCPServerStatus,
  getMCPDiscoveryState,
  getMCPServerStatus,
  DEFAULT_GEMINI_MODEL,
  DEFAULT_GEMINI_FLASH_MODEL,
  t,
} from '@thacio/auditaria-cli-core';
import { useSessionStats } from '../contexts/SessionContext.js';
import {
  Message,
  MessageType,
  HistoryItemWithoutId,
  HistoryItem,
  SlashCommandProcessorResult,
} from '../types.js';
import { promises as fs } from 'fs';
import path from 'path';
import { GIT_COMMIT_INFO } from '../../generated/git-commit.js';
import { formatDuration, formatMemoryUsage } from '../utils/formatters.js';
import { getCliVersion } from '../../utils/version.js';
import { LoadedSettings } from '../../config/settings.js';
import {
  type CommandContext,
  type SlashCommandActionReturn,
  type SlashCommand,
} from '../commands/types.js';
import { CommandService } from '../../services/CommandService.js';

// This interface is for the old, inline command definitions.
// It will be removed once all commands are migrated to the new system.
export interface LegacySlashCommand {
  name: string;
  altName?: string;
  description?: string;
  completion?: () => Promise<string[]>;
  action: (
    mainCommand: string,
    subCommand?: string,
    args?: string,
  ) =>
    | void
    | SlashCommandActionReturn
    | Promise<void | SlashCommandActionReturn>;
}

/**
 * Hook to define and process slash commands (e.g., /help, /clear).
 */
export const useSlashCommandProcessor = (
  config: Config | null,
  settings: LoadedSettings,
  history: HistoryItem[],
  addItem: UseHistoryManagerReturn['addItem'],
  clearItems: UseHistoryManagerReturn['clearItems'],
  loadHistory: UseHistoryManagerReturn['loadHistory'],
  refreshStatic: () => void,
  setShowHelp: React.Dispatch<React.SetStateAction<boolean>>,
  onDebugMessage: (message: string) => void,
  openThemeDialog: () => void,
  openAuthDialog: () => void,
  openEditorDialog: () => void,
  openLanguageDialog: () => void,
  toggleCorgiMode: () => void,
  showToolDescriptions: boolean = false,
  setQuittingMessages: (message: HistoryItem[]) => void,
  openPrivacyNotice: () => void,
) => {
  const session = useSessionStats();
  const [commands, setCommands] = useState<SlashCommand[]>([]);
  const gitService = useMemo(() => {
    if (!config?.getProjectRoot()) {
      return;
    }
    return new GitService(config.getProjectRoot());
  }, [config]);

  const logger = useMemo(() => {
    const l = new Logger(config?.getSessionId() || '');
    // The logger's initialize is async, but we can create the instance
    // synchronously. Commands that use it will await its initialization.
    return l;
  }, [config]);

  const [pendingCompressionItemRef, setPendingCompressionItem] =
    useStateAndRef<HistoryItemWithoutId | null>(null);

  const pendingHistoryItems = useMemo(() => {
    const items: HistoryItemWithoutId[] = [];
    if (pendingCompressionItemRef.current != null) {
      items.push(pendingCompressionItemRef.current);
    }
    return items;
  }, [pendingCompressionItemRef]);

  const addMessage = useCallback(
    (message: Message) => {
      // Convert Message to HistoryItemWithoutId
      let historyItemContent: HistoryItemWithoutId;
      if (message.type === MessageType.ABOUT) {
        historyItemContent = {
          type: 'about',
          cliVersion: message.cliVersion,
          osVersion: message.osVersion,
          sandboxEnv: message.sandboxEnv,
          modelVersion: message.modelVersion,
          selectedAuthType: message.selectedAuthType,
          gcpProject: message.gcpProject,
        };
      } else if (message.type === MessageType.STATS) {
        historyItemContent = {
          type: 'stats',
          duration: message.duration,
        };
      } else if (message.type === MessageType.MODEL_STATS) {
        historyItemContent = {
          type: 'model_stats',
        };
      } else if (message.type === MessageType.TOOL_STATS) {
        historyItemContent = {
          type: 'tool_stats',
        };
      } else if (message.type === MessageType.QUIT) {
        historyItemContent = {
          type: 'quit',
          duration: message.duration,
        };
      } else if (message.type === MessageType.COMPRESSION) {
        historyItemContent = {
          type: 'compression',
          compression: message.compression,
        };
      } else {
        historyItemContent = {
          type: message.type,
          text: message.content,
        };
      }
      addItem(historyItemContent, message.timestamp.getTime());
    },
    [addItem],
  );

  const commandContext = useMemo(
    (): CommandContext => ({
      services: {
        config,
        settings,
        git: gitService,
        logger,
      },
      ui: {
        addItem,
        clear: () => {
          clearItems();
          console.clear();
          refreshStatic();
        },
        setDebugMessage: onDebugMessage,
        pendingItem: pendingCompressionItemRef.current,
        setPendingItem: setPendingCompressionItem,
      },
      session: {
        stats: session.stats,
      },
    }),
    [
      config,
      settings,
      gitService,
      logger,
      addItem,
      clearItems,
      refreshStatic,
      session.stats,
      onDebugMessage,
      pendingCompressionItemRef,
      setPendingCompressionItem,
    ],
  );

  const commandService = useMemo(() => new CommandService(), []);

  useEffect(() => {
    const load = async () => {
      await commandService.loadCommands();
      setCommands(commandService.getCommands());
    };

    load();
  }, [commandService]);

  // Define legacy commands
  // This list contains all commands that have NOT YET been migrated to the
  // new system. As commands are migrated, they are removed from this list.
  const legacyCommands: LegacySlashCommand[] = useMemo(() => {
    const commands: LegacySlashCommand[] = [
      // `/help` and `/clear` have been migrated and REMOVED from this list.
      {
<<<<<<< HEAD
        name: 'docs',
        description: t('commands.docs.description', 'open full Gemini CLI documentation in your browser'),
        action: async (_mainCommand, _subCommand, _args) => {
          const docsUrl = 'https://goo.gle/gemini-cli-docs';
          if (process.env.SANDBOX && process.env.SANDBOX !== 'sandbox-exec') {
            addMessage({
              type: MessageType.INFO,
              content: t('commands.docs.sandbox_message', 'Please open the following URL in your browser to view the documentation:\n{url}', { url: docsUrl }),
              timestamp: new Date(),
            });
          } else {
            addMessage({
              type: MessageType.INFO,
              content: t('commands.docs.opening', 'Opening documentation in your browser: {url}', { url: docsUrl }),
              timestamp: new Date(),
            });
            await open(docsUrl);
          }
        },
      },
      {
=======
>>>>>>> ddcac420
        name: 'editor',
        description: t('commands.editor.description', 'set external editor preference'),
        action: (_mainCommand, _subCommand, _args) => openEditorDialog(),
      },
      {
        name: 'language',
        description: t('commands.language.description', 'change language preference'),
        action: (_mainCommand, _subCommand, _args) => openLanguageDialog(),
      },
      {
        name: 'tools',
        description: t('commands.tools.description', 'list available Gemini CLI tools'),
        action: async (_mainCommand, _subCommand, _args) => {
          // Check if the _subCommand includes a specific flag to control description visibility
          let useShowDescriptions = showToolDescriptions;
          if (_subCommand === 'desc' || _subCommand === 'descriptions') {
            useShowDescriptions = true;
          } else if (
            _subCommand === 'nodesc' ||
            _subCommand === 'nodescriptions'
          ) {
            useShowDescriptions = false;
          } else if (_args === 'desc' || _args === 'descriptions') {
            useShowDescriptions = true;
          } else if (_args === 'nodesc' || _args === 'nodescriptions') {
            useShowDescriptions = false;
          }

          const toolRegistry = await config?.getToolRegistry();
          const tools = toolRegistry?.getAllTools();
          if (!tools) {
            addMessage({
              type: MessageType.ERROR,
              content: t('commands.tools.error_retrieve', 'Could not retrieve tools.'),
              timestamp: new Date(),
            });
            return;
          }

          // Filter out MCP tools by checking if they have a serverName property
          const geminiTools = tools.filter((tool) => !('serverName' in tool));

          let message = `${t('commands.tools.available_tools', 'Available Gemini CLI tools:')}\n\n`;

          if (geminiTools.length > 0) {
            geminiTools.forEach((tool) => {
              if (useShowDescriptions && tool.description) {
                // Format tool name in cyan using simple ANSI cyan color
                message += `  - \u001b[36m${tool.displayName} (${tool.name})\u001b[0m:\n`;

                // Apply green color to the description text
                const greenColor = '\u001b[32m';
                const resetColor = '\u001b[0m';

                // Handle multi-line descriptions by properly indenting and preserving formatting
                const descLines = tool.description.trim().split('\n');

                // If there are multiple lines, add proper indentation for each line
                if (descLines) {
                  for (const descLine of descLines) {
                    message += `      ${greenColor}${descLine}${resetColor}\n`;
                  }
                }
              } else {
                // Use cyan color for the tool name even when not showing descriptions
                message += `  - \u001b[36m${tool.displayName}\u001b[0m\n`;
              }
            });
          } else {
            message += `  ${t('commands.tools.no_tools', 'No tools available')}\n`;
          }
          message += '\n';

          // Make sure to reset any ANSI formatting at the end to prevent it from affecting the terminal
          message += '\u001b[0m';

          addMessage({
            type: MessageType.INFO,
            content: message,
            timestamp: new Date(),
          });
        },
      },
      {
        name: 'corgi',
        action: (_mainCommand, _subCommand, _args) => {
          toggleCorgiMode();
        },
      },
      {
        name: 'bug',
        description: t('commands.bug.description', 'submit a bug report'),
        action: async (_mainCommand, _subCommand, args) => {
          let bugDescription = _subCommand || '';
          if (args) {
            bugDescription += ` ${args}`;
          }
          bugDescription = bugDescription.trim();

          const osVersion = `${process.platform} ${process.version}`;
          let sandboxEnv = 'no sandbox';
          if (process.env.SANDBOX && process.env.SANDBOX !== 'sandbox-exec') {
            sandboxEnv = process.env.SANDBOX.replace(/^gemini-(?:code-)?/, '');
          } else if (process.env.SANDBOX === 'sandbox-exec') {
            sandboxEnv = `sandbox-exec (${
              process.env.SEATBELT_PROFILE || 'unknown'
            })`;
          }
          const modelVersion = config?.getModel() || 'Unknown';
          const cliVersion = await getCliVersion();
          const memoryUsage = formatMemoryUsage(process.memoryUsage().rss);

          const info = `
*   **CLI Version:** ${cliVersion}
*   **Git Commit:** ${GIT_COMMIT_INFO}
*   **Operating System:** ${osVersion}
*   **Sandbox Environment:** ${sandboxEnv}
*   **Model Version:** ${modelVersion}
*   **Memory Usage:** ${memoryUsage}
`;

          let bugReportUrl =
            'https://github.com/google-gemini/gemini-cli/issues/new?template=bug_report.yml&title={title}&info={info}';
          const bugCommand = config?.getBugCommand();
          if (bugCommand?.urlTemplate) {
            bugReportUrl = bugCommand.urlTemplate;
          }
          bugReportUrl = bugReportUrl
            .replace('{title}', encodeURIComponent(bugDescription))
            .replace('{info}', encodeURIComponent(info));

          addMessage({
            type: MessageType.INFO,
            content: t('commands.bug.submit_message', 'To submit your bug report, please open the following URL in your browser:\n{url}', { url: bugReportUrl }),
            timestamp: new Date(),
          });
          (async () => {
            try {
              await open(bugReportUrl);
            } catch (error) {
              const errorMessage =
                error instanceof Error ? error.message : String(error);
              addMessage({
                type: MessageType.ERROR,
                content: t('commands.bug.browser_error', 'Could not open URL in browser: {error}', { error: errorMessage }),
                timestamp: new Date(),
              });
            }
          })();
        },
      },

      {
        name: 'quit',
        altName: 'exit',
        description: t('commands.quit.description', 'exit the cli'),
        action: async (mainCommand, _subCommand, _args) => {
          const now = new Date();
          const { sessionStartTime } = session.stats;
          const wallDuration = now.getTime() - sessionStartTime.getTime();

          setQuittingMessages([
            {
              type: 'user',
              text: `/${mainCommand}`,
              id: now.getTime() - 1,
            },
            {
              type: 'quit',
              duration: formatDuration(wallDuration),
              id: now.getTime(),
            },
          ]);

          setTimeout(() => {
            process.exit(0);
          }, 100);
        },
      },
      {
        name: 'fallback-improved',
        description: t('commands.fallback_improved.description', 'toggle between improved fallback strategy (7 attempts, 2s delays, reset to Pro) and original Google behavior (2 attempts, exponential backoff)'),
        action: async (_mainCommand, _subCommand, _args) => {
          if (!config) return;
          const currentStrategy = config.getUseImprovedFallbackStrategy();
          const newStrategy = !currentStrategy;
          config.setUseImprovedFallbackStrategy(newStrategy);
          
          const currentMode = currentStrategy ? 'improved' : 'original';
          const newMode = newStrategy ? 'improved' : 'original';
          const description = newMode === 'improved' 
            ? t('commands.fallback_improved.improved_description', 'Improved strategy: 7 attempts with 2s delays, reset to Pro on each message')
            : t('commands.fallback_improved.original_description', 'Original strategy: 2 attempts with exponential backoff, stay on Flash once switched');
          
          addMessage({
            type: MessageType.INFO,
            content: t('commands.fallback_improved.switched', 'Fallback strategy switched from {currentMode} to {newMode}.\n\n{description}', { currentMode, newMode, description }),
            timestamp: new Date(),
          });
        },
      },
      {
        name: 'model-switch',
        description: t('commands.model_switch.description', 'switch between Gemini Pro and Flash models'),
        action: async (_mainCommand, _subCommand, _args) => {
          if (!config) return;
          const currentModel = config.getModel();
          
          // Toggle between Pro and Flash using existing constants
          const isCurrentlyPro = currentModel === DEFAULT_GEMINI_MODEL || !currentModel;
          const newModel = isCurrentlyPro ? DEFAULT_GEMINI_FLASH_MODEL : DEFAULT_GEMINI_MODEL;
          
          config.setModel(newModel);
          
          addMessage({
            type: MessageType.INFO,
            content: t('commands.model_switch.switched', 'Model switched to: {model} ({type})', { model: newModel, type: isCurrentlyPro ? 'Flash' : 'Pro' }),
            timestamp: new Date(),
          });
        },
      },
      {
        name: 'stay-pro',
        description: t('commands.stay_pro.description', 'toggle whether to stay on Pro model (disable/enable fallback to Flash)'),
        action: async (_mainCommand, _subCommand, _args) => {
          if (!config) return;
          const currentState = config.getDisableFallbackForSession();
          const newState = !currentState;
          config.setDisableFallbackForSession(newState);
          
          addMessage({
            type: MessageType.INFO,
            content: newState 
              ? t('commands.stay_pro.disabled', 'Fallback disabled - will stay on Gemini Pro even if rate limited')
              : t('commands.stay_pro.enabled', 'Fallback enabled - will switch to Flash if Pro is rate limited'),
            timestamp: new Date(),
          });
        },
      },
    ];

    if (config?.getCheckpointingEnabled()) {
      commands.push({
        name: 'restore',
        description: t('commands.restore.description', 'restore a tool call. This will reset the conversation and file history to the state it was in when the tool call was suggested'),
        completion: async () => {
          const checkpointDir = config?.getProjectTempDir()
            ? path.join(config.getProjectTempDir(), 'checkpoints')
            : undefined;
          if (!checkpointDir) {
            return [];
          }
          try {
            const files = await fs.readdir(checkpointDir);
            return files
              .filter((file) => file.endsWith('.json'))
              .map((file) => file.replace('.json', ''));
          } catch (_err) {
            return [];
          }
        },
        action: async (_mainCommand, subCommand, _args) => {
          const checkpointDir = config?.getProjectTempDir()
            ? path.join(config.getProjectTempDir(), 'checkpoints')
            : undefined;

          if (!checkpointDir) {
            addMessage({
              type: MessageType.ERROR,
              content: t('commands.restore.no_directory', 'Could not determine the .gemini directory path.'),
              timestamp: new Date(),
            });
            return;
          }

          try {
            // Ensure the directory exists before trying to read it.
            await fs.mkdir(checkpointDir, { recursive: true });
            const files = await fs.readdir(checkpointDir);
            const jsonFiles = files.filter((file) => file.endsWith('.json'));

            if (!subCommand) {
              if (jsonFiles.length === 0) {
                addMessage({
                  type: MessageType.INFO,
                  content: t('commands.restore.no_restorable', 'No restorable tool calls found.'),
                  timestamp: new Date(),
                });
                return;
              }
              const truncatedFiles = jsonFiles.map((file) => {
                const components = file.split('.');
                if (components.length <= 1) {
                  return file;
                }
                components.pop();
                return components.join('.');
              });
              const fileList = truncatedFiles.join('\n');
              addMessage({
                type: MessageType.INFO,
                content: t('commands.restore.available_calls', 'Available tool calls to restore:\n\n{fileList}', { fileList }),
                timestamp: new Date(),
              });
              return;
            }

            const selectedFile = subCommand.endsWith('.json')
              ? subCommand
              : `${subCommand}.json`;

            if (!jsonFiles.includes(selectedFile)) {
              addMessage({
                type: MessageType.ERROR,
                content: t('commands.restore.file_not_found', 'File not found: {file}', { file: selectedFile }),
                timestamp: new Date(),
              });
              return;
            }

            const filePath = path.join(checkpointDir, selectedFile);
            const data = await fs.readFile(filePath, 'utf-8');
            const toolCallData = JSON.parse(data);

            if (toolCallData.history) {
              loadHistory(toolCallData.history);
            }

            if (toolCallData.clientHistory) {
              await config
                ?.getGeminiClient()
                ?.setHistory(toolCallData.clientHistory);
            }

            if (toolCallData.commitHash) {
              await gitService?.restoreProjectFromSnapshot(
                toolCallData.commitHash,
              );
              addMessage({
                type: MessageType.INFO,
                content: t('commands.restore.project_restored', 'Restored project to the state before the tool call.'),
                timestamp: new Date(),
              });
            }

            return {
              type: 'tool',
              toolName: toolCallData.toolCall.name,
              toolArgs: toolCallData.toolCall.args,
            };
          } catch (error) {
            addMessage({
              type: MessageType.ERROR,
              content: t('commands.restore.read_error', 'Could not read restorable tool calls. This is the error: {error}', { error: String(error) }),
              timestamp: new Date(),
            });
          }
        },
      });
    }
    return commands;
  }, [
    addMessage,
    openEditorDialog,
    openLanguageDialog,
    toggleCorgiMode,
    config,
    showToolDescriptions,
    session,
    gitService,
    loadHistory,
    setQuittingMessages,
  ]);

  const handleSlashCommand = useCallback(
    async (
      rawQuery: PartListUnion,
    ): Promise<SlashCommandProcessorResult | false> => {
      if (typeof rawQuery !== 'string') {
        return false;
      }

      const trimmed = rawQuery.trim();
      if (!trimmed.startsWith('/') && !trimmed.startsWith('?')) {
        return false;
      }

      const userMessageTimestamp = Date.now();
      if (trimmed !== '/quit' && trimmed !== '/exit') {
        addItem(
          { type: MessageType.USER, text: trimmed },
          userMessageTimestamp,
        );
      }

      const parts = trimmed.substring(1).trim().split(/\s+/);
      const commandPath = parts.filter((p) => p); // The parts of the command, e.g., ['memory', 'add']

      // --- Start of New Tree Traversal Logic ---

      let currentCommands = commands;
      let commandToExecute: SlashCommand | undefined;
      let pathIndex = 0;

      for (const part of commandPath) {
        const foundCommand = currentCommands.find(
          (cmd) => cmd.name === part || cmd.altName === part,
        );

        if (foundCommand) {
          commandToExecute = foundCommand;
          pathIndex++;
          if (foundCommand.subCommands) {
            currentCommands = foundCommand.subCommands;
          } else {
            break;
          }
        } else {
          break;
        }
      }

      if (commandToExecute) {
        const args = parts.slice(pathIndex).join(' ');

        if (commandToExecute.action) {
          const result = await commandToExecute.action(commandContext, args);

          if (result) {
            switch (result.type) {
              case 'tool':
                return {
                  type: 'schedule_tool',
                  toolName: result.toolName,
                  toolArgs: result.toolArgs,
                };
              case 'message':
                addItem(
                  {
                    type:
                      result.messageType === 'error'
                        ? MessageType.ERROR
                        : MessageType.INFO,
                    text: result.content,
                  },
                  Date.now(),
                );
                return { type: 'handled' };
              case 'dialog':
                switch (result.dialog) {
                  case 'help':
                    setShowHelp(true);
                    return { type: 'handled' };
                  case 'auth':
                    openAuthDialog();
                    return { type: 'handled' };
                  case 'theme':
                    openThemeDialog();
                    return { type: 'handled' };
                  case 'privacy':
                    openPrivacyNotice();
                    return { type: 'handled' };
                  default: {
                    const unhandled: never = result.dialog;
                    throw new Error(
                      `Unhandled slash command result: ${unhandled}`,
                    );
                  }
                }
              case 'load_history': {
                await config
                  ?.getGeminiClient()
                  ?.setHistory(result.clientHistory);
                commandContext.ui.clear();
                result.history.forEach((item, index) => {
                  commandContext.ui.addItem(item, index);
                });
                return { type: 'handled' };
              }
              default: {
                const unhandled: never = result;
                throw new Error(`Unhandled slash command result: ${unhandled}`);
              }
            }
          }

          return { type: 'handled' };
        } else if (commandToExecute.subCommands) {
          const subcommands = commandToExecute.subCommands
            .map((sc) => `  - ${sc.name}: ${sc.description || ''}`)
            .join('\n');
          addMessage({
            type: MessageType.INFO,
            content: t('errors.requires_subcommand', 'Command \'/{command}\' requires a subcommand. Available:\n{subcommands}', { command: commandToExecute.name, subcommands }),
            timestamp: new Date(),
          });
          return { type: 'handled' };
        }
      }

      // --- End of New Tree Traversal Logic ---

      // --- Legacy Fallback Logic (for commands not yet migrated) ---

      const mainCommand = parts[0];
      const subCommand = parts[1];
      const legacyArgs = parts.slice(2).join(' ');

      for (const cmd of legacyCommands) {
        if (mainCommand === cmd.name || mainCommand === cmd.altName) {
          const actionResult = await cmd.action(
            mainCommand,
            subCommand,
            legacyArgs,
          );

          if (actionResult?.type === 'tool') {
            return {
              type: 'schedule_tool',
              toolName: actionResult.toolName,
              toolArgs: actionResult.toolArgs,
            };
          }
          if (actionResult?.type === 'message') {
            addItem(
              {
                type:
                  actionResult.messageType === 'error'
                    ? MessageType.ERROR
                    : MessageType.INFO,
                text: actionResult.content,
              },
              Date.now(),
            );
          }
          return { type: 'handled' };
        }
      }

      addMessage({
        type: MessageType.ERROR,
        content: t('errors.unknown_command', 'Unknown command: {command}', { command: trimmed }),
        timestamp: new Date(),
      });
      return { type: 'handled' };
    },
    [
      config,
      addItem,
      setShowHelp,
      openAuthDialog,
      commands,
      legacyCommands,
      commandContext,
      addMessage,
      openThemeDialog,
      openPrivacyNotice,
    ],
  );

  const allCommands = useMemo(() => {
    // Adapt legacy commands to the new SlashCommand interface
    const adaptedLegacyCommands: SlashCommand[] = legacyCommands.map(
      (legacyCmd) => ({
        name: legacyCmd.name,
        altName: legacyCmd.altName,
        description: legacyCmd.description,
        action: async (_context: CommandContext, args: string) => {
          const parts = args.split(/\s+/);
          const subCommand = parts[0] || undefined;
          const restOfArgs = parts.slice(1).join(' ') || undefined;

          return legacyCmd.action(legacyCmd.name, subCommand, restOfArgs);
        },
        completion: legacyCmd.completion
          ? async (_context: CommandContext, _partialArg: string) =>
              legacyCmd.completion!()
          : undefined,
      }),
    );

    const newCommandNames = new Set(commands.map((c) => c.name));
    const filteredAdaptedLegacy = adaptedLegacyCommands.filter(
      (c) => !newCommandNames.has(c.name),
    );

    return [...commands, ...filteredAdaptedLegacy];
  }, [commands, legacyCommands]);

  return {
    handleSlashCommand,
    slashCommands: allCommands,
    pendingHistoryItems,
    commandContext,
  };
};<|MERGE_RESOLUTION|>--- conflicted
+++ resolved
@@ -211,32 +211,8 @@
   // new system. As commands are migrated, they are removed from this list.
   const legacyCommands: LegacySlashCommand[] = useMemo(() => {
     const commands: LegacySlashCommand[] = [
-      // `/help` and `/clear` have been migrated and REMOVED from this list.
+      // `/help`, `/clear`, and `/docs` have been migrated and REMOVED from this list.
       {
-<<<<<<< HEAD
-        name: 'docs',
-        description: t('commands.docs.description', 'open full Gemini CLI documentation in your browser'),
-        action: async (_mainCommand, _subCommand, _args) => {
-          const docsUrl = 'https://goo.gle/gemini-cli-docs';
-          if (process.env.SANDBOX && process.env.SANDBOX !== 'sandbox-exec') {
-            addMessage({
-              type: MessageType.INFO,
-              content: t('commands.docs.sandbox_message', 'Please open the following URL in your browser to view the documentation:\n{url}', { url: docsUrl }),
-              timestamp: new Date(),
-            });
-          } else {
-            addMessage({
-              type: MessageType.INFO,
-              content: t('commands.docs.opening', 'Opening documentation in your browser: {url}', { url: docsUrl }),
-              timestamp: new Date(),
-            });
-            await open(docsUrl);
-          }
-        },
-      },
-      {
-=======
->>>>>>> ddcac420
         name: 'editor',
         description: t('commands.editor.description', 'set external editor preference'),
         action: (_mainCommand, _subCommand, _args) => openEditorDialog(),
