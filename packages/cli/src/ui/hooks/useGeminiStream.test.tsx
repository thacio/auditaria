/**
 * @license
 * Copyright 2025 Google LLC
 * SPDX-License-Identifier: Apache-2.0
 */

/* eslint-disable @typescript-eslint/no-explicit-any */
import type { Mock, MockInstance } from 'vitest';
import { describe, it, expect, vi, beforeEach } from 'vitest';
import { renderHook, act, waitFor } from '@testing-library/react';
import { useGeminiStream } from './useGeminiStream.js';
import { useKeypress } from './useKeypress.js';
import * as atCommandProcessor from './atCommandProcessor.js';
import type {
  TrackedToolCall,
  TrackedCompletedToolCall,
  TrackedExecutingToolCall,
  TrackedCancelledToolCall,
  TrackedWaitingToolCall,
} from './useReactToolScheduler.js';
import { useReactToolScheduler } from './useReactToolScheduler.js';
import type {
  Config,
  EditorType,
  GeminiClient,
  AnyToolInvocation,
} from '@thacio/auditaria-cli-core';
import {
  ApprovalMode,
  AuthType,
  GeminiEventType as ServerGeminiEventType,
  ToolErrorType,
  ToolConfirmationOutcome,
<<<<<<< HEAD
} from '@thacio/auditaria-cli-core';
=======
  tokenLimit,
} from '@google/gemini-cli-core';
>>>>>>> b60c8858
import type { Part, PartListUnion } from '@google/genai';
import type { UseHistoryManagerReturn } from './useHistoryManager.js';
import type { HistoryItem, SlashCommandProcessorResult } from '../types.js';
import { MessageType, StreamingState } from '../types.js';
import type { LoadedSettings } from '../../config/settings.js';

// --- MOCKS ---
const mockSendMessageStream = vi
  .fn()
  .mockReturnValue((async function* () {})());
const mockStartChat = vi.fn();

const MockedGeminiClientClass = vi.hoisted(() =>
  vi.fn().mockImplementation(function (this: any, _config: any) {
    // _config
    this.startChat = mockStartChat;
    this.sendMessageStream = mockSendMessageStream;
    this.addHistory = vi.fn();
    this.getChat = vi.fn().mockReturnValue({
      recordCompletedToolCalls: vi.fn(),
    });
    this.getChatRecordingService = vi.fn().mockReturnValue({
      recordThought: vi.fn(),
      initialize: vi.fn(),
      recordMessage: vi.fn(),
      recordMessageTokens: vi.fn(),
      recordToolCalls: vi.fn(),
      getConversationFile: vi.fn(),
    });
  }),
);

const MockedUserPromptEvent = vi.hoisted(() =>
  vi.fn().mockImplementation(() => {}),
);
const mockParseAndFormatApiError = vi.hoisted(() => vi.fn());

vi.mock('@thacio/auditaria-cli-core', async (importOriginal) => {
  const actualCoreModule = (await importOriginal()) as any;
  return {
    ...actualCoreModule,
    GitService: vi.fn(),
    GeminiClient: MockedGeminiClientClass,
    UserPromptEvent: MockedUserPromptEvent,
    parseAndFormatApiError: mockParseAndFormatApiError,
    tokenLimit: vi.fn().mockReturnValue(100), // Mock tokenLimit
  };
});

const mockUseReactToolScheduler = useReactToolScheduler as Mock;
vi.mock('./useReactToolScheduler.js', async (importOriginal) => {
  const actualSchedulerModule = (await importOriginal()) as any;
  return {
    ...(actualSchedulerModule || {}),
    useReactToolScheduler: vi.fn(),
  };
});

vi.mock('./useKeypress.js', () => ({
  useKeypress: vi.fn(),
}));

vi.mock('./shellCommandProcessor.js', () => ({
  useShellCommandProcessor: vi.fn().mockReturnValue({
    handleShellCommand: vi.fn(),
  }),
}));

vi.mock('./atCommandProcessor.js');

vi.mock('../utils/markdownUtilities.js', () => ({
  findLastSafeSplitPoint: vi.fn((s: string) => s.length),
}));

vi.mock('./useStateAndRef.js', () => ({
  useStateAndRef: vi.fn((initial) => {
    let val = initial;
    const ref = { current: val };
    const setVal = vi.fn((updater) => {
      if (typeof updater === 'function') {
        val = updater(val);
      } else {
        val = updater;
      }
      ref.current = val;
    });
    return [val, ref, setVal];
  }),
}));

vi.mock('./useLogger.js', () => ({
  useLogger: vi.fn().mockReturnValue({
    logMessage: vi.fn().mockResolvedValue(undefined),
  }),
}));

const mockStartNewPrompt = vi.fn();
const mockAddUsage = vi.fn();
vi.mock('../contexts/SessionContext.js', () => ({
  useSessionStats: vi.fn(() => ({
    startNewPrompt: mockStartNewPrompt,
    addUsage: mockAddUsage,
    getPromptCount: vi.fn(() => 5),
  })),
}));

vi.mock('./slashCommandProcessor.js', () => ({
  handleSlashCommand: vi.fn().mockReturnValue(false),
}));

// --- END MOCKS ---

// --- Tests for useGeminiStream Hook ---
describe('useGeminiStream', () => {
  let mockAddItem: Mock;
  let mockConfig: Config;
  let mockOnDebugMessage: Mock;
  let mockHandleSlashCommand: Mock;
  let mockScheduleToolCalls: Mock;
  let mockCancelAllToolCalls: Mock;
  let mockMarkToolsAsSubmitted: Mock;
  let handleAtCommandSpy: MockInstance;

  beforeEach(() => {
    vi.clearAllMocks(); // Clear mocks before each test

    mockAddItem = vi.fn();
    // Define the mock for getGeminiClient
    const mockGetGeminiClient = vi.fn().mockImplementation(() => {
      // MockedGeminiClientClass is defined in the module scope by the previous change.
      // It will use the mockStartChat and mockSendMessageStream that are managed within beforeEach.
      const clientInstance = new MockedGeminiClientClass(mockConfig);
      return clientInstance;
    });

    const contentGeneratorConfig = {
      model: 'test-model',
      apiKey: 'test-key',
      vertexai: false,
      authType: AuthType.USE_GEMINI,
    };

    mockConfig = {
      apiKey: 'test-api-key',
      model: 'gemini-pro',
      sandbox: false,
      targetDir: '/test/dir',
      debugMode: false,
      question: undefined,
      fullContext: false,
      coreTools: [],
      toolDiscoveryCommand: undefined,
      toolCallCommand: undefined,
      mcpServerCommand: undefined,
      mcpServers: undefined,
      userAgent: 'test-agent',
      userMemory: '',
      geminiMdFileCount: 0,
      alwaysSkipModificationConfirmation: false,
      vertexai: false,
      showMemoryUsage: false,
      contextFileName: undefined,
      getToolRegistry: vi.fn(
        () => ({ getToolSchemaList: vi.fn(() => []) }) as any,
      ),
      getProjectRoot: vi.fn(() => '/test/dir'),
      getCheckpointingEnabled: vi.fn(() => false),
      getGeminiClient: mockGetGeminiClient,
      getApprovalMode: () => ApprovalMode.DEFAULT,
      getUsageStatisticsEnabled: () => true,
      getDebugMode: () => false,
      addHistory: vi.fn(),
      getSessionId() {
        return 'test-session-id';
      },
      setQuotaErrorOccurred: vi.fn(),
      getQuotaErrorOccurred: vi.fn(() => false),
      getModel: vi.fn(() => 'gemini-2.5-pro'),
      getContentGeneratorConfig: vi
        .fn()
        .mockReturnValue(contentGeneratorConfig),
      getUseSmartEdit: () => false,
      getUseModelRouter: () => false,
    } as unknown as Config;
    mockOnDebugMessage = vi.fn();
    mockHandleSlashCommand = vi.fn().mockResolvedValue(false);

    // Mock return value for useReactToolScheduler
    mockScheduleToolCalls = vi.fn();
    mockCancelAllToolCalls = vi.fn();
    mockMarkToolsAsSubmitted = vi.fn();

    // Default mock for useReactToolScheduler to prevent toolCalls being undefined initially
    mockUseReactToolScheduler.mockReturnValue([
      [], // Default to empty array for toolCalls
      mockScheduleToolCalls,
      mockCancelAllToolCalls,
      mockMarkToolsAsSubmitted,
    ]);

    // Reset mocks for GeminiClient instance methods (startChat and sendMessageStream)
    // The GeminiClient constructor itself is mocked at the module level.
    mockStartChat.mockClear().mockResolvedValue({
      sendMessageStream: mockSendMessageStream,
    } as unknown as any); // GeminiChat -> any
    mockSendMessageStream
      .mockClear()
      .mockReturnValue((async function* () {})());
    handleAtCommandSpy = vi.spyOn(atCommandProcessor, 'handleAtCommand');
  });

  const mockLoadedSettings: LoadedSettings = {
    merged: { preferredEditor: 'vscode' },
    user: { path: '/user/settings.json', settings: {} },
    workspace: { path: '/workspace/.gemini/settings.json', settings: {} },
    errors: [],
    forScope: vi.fn(),
    setValue: vi.fn(),
  } as unknown as LoadedSettings;

  const renderTestHook = (
    initialToolCalls: TrackedToolCall[] = [],
    geminiClient?: any,
  ) => {
    let currentToolCalls = initialToolCalls;
    const setToolCalls = (newToolCalls: TrackedToolCall[]) => {
      currentToolCalls = newToolCalls;
    };

    mockUseReactToolScheduler.mockImplementation(() => [
      currentToolCalls,
      mockScheduleToolCalls,
      mockCancelAllToolCalls,
      mockMarkToolsAsSubmitted,
    ]);

    const client = geminiClient || mockConfig.getGeminiClient();

    const { result, rerender } = renderHook(
      (props: {
        client: any;
        history: HistoryItem[];
        addItem: UseHistoryManagerReturn['addItem'];
        config: Config;
        onDebugMessage: (message: string) => void;
        handleSlashCommand: (
          cmd: PartListUnion,
        ) => Promise<SlashCommandProcessorResult | false>;
        shellModeActive: boolean;
        loadedSettings: LoadedSettings;
        toolCalls?: TrackedToolCall[]; // Allow passing updated toolCalls
      }) => {
        // Update the mock's return value if new toolCalls are passed in props
        if (props.toolCalls) {
          setToolCalls(props.toolCalls);
        }
        return useGeminiStream(
          props.client,
          props.history,
          props.addItem,
          props.config,
          props.loadedSettings,
          props.onDebugMessage,
          props.handleSlashCommand,
          props.shellModeActive,
          () => 'vscode' as EditorType,
          () => {},
          () => Promise.resolve(),
          false,
          () => {},
          () => {},
          () => {},
          () => {},
          80,
          24,
        );
      },
      {
        initialProps: {
          client,
          history: [],
          addItem: mockAddItem as unknown as UseHistoryManagerReturn['addItem'],
          config: mockConfig,
          onDebugMessage: mockOnDebugMessage,
          handleSlashCommand: mockHandleSlashCommand as unknown as (
            cmd: PartListUnion,
          ) => Promise<SlashCommandProcessorResult | false>,
          shellModeActive: false,
          loadedSettings: mockLoadedSettings,
          toolCalls: initialToolCalls,
        },
      },
    );
    return {
      result,
      rerender,
      mockMarkToolsAsSubmitted,
      mockSendMessageStream,
      client,
    };
  };

  it('should not submit tool responses if not all tool calls are completed', () => {
    const toolCalls: TrackedToolCall[] = [
      {
        request: {
          callId: 'call1',
          name: 'tool1',
          args: {},
          isClientInitiated: false,
          prompt_id: 'prompt-id-1',
        },
        status: 'success',
        responseSubmittedToGemini: false,
        response: {
          callId: 'call1',
          responseParts: [{ text: 'tool 1 response' }],
          error: undefined,
          errorType: undefined, // FIX: Added missing property
          resultDisplay: 'Tool 1 success display',
        },
        tool: {
          name: 'tool1',
          displayName: 'tool1',
          description: 'desc1',
          build: vi.fn(),
        } as any,
        invocation: {
          getDescription: () => `Mock description`,
        } as unknown as AnyToolInvocation,
        startTime: Date.now(),
        endTime: Date.now(),
      } as TrackedCompletedToolCall,
      {
        request: {
          callId: 'call2',
          name: 'tool2',
          args: {},
          prompt_id: 'prompt-id-1',
        },
        status: 'executing',
        responseSubmittedToGemini: false,
        tool: {
          name: 'tool2',
          displayName: 'tool2',
          description: 'desc2',
          build: vi.fn(),
        } as any,
        invocation: {
          getDescription: () => `Mock description`,
        } as unknown as AnyToolInvocation,
        startTime: Date.now(),
        liveOutput: '...',
      } as TrackedExecutingToolCall,
    ];

    const { mockMarkToolsAsSubmitted, mockSendMessageStream } =
      renderTestHook(toolCalls);

    // Effect for submitting tool responses depends on toolCalls and isResponding
    // isResponding is initially false, so the effect should run.

    expect(mockMarkToolsAsSubmitted).not.toHaveBeenCalled();
    expect(mockSendMessageStream).not.toHaveBeenCalled(); // submitQuery uses this
  });

  it('should submit tool responses when all tool calls are completed and ready', async () => {
    const toolCall1ResponseParts: Part[] = [{ text: 'tool 1 final response' }];
    const toolCall2ResponseParts: Part[] = [{ text: 'tool 2 final response' }];
    const completedToolCalls: TrackedToolCall[] = [
      {
        request: {
          callId: 'call1',
          name: 'tool1',
          args: {},
          isClientInitiated: false,
          prompt_id: 'prompt-id-2',
        },
        status: 'success',
        responseSubmittedToGemini: false,
        response: {
          callId: 'call1',
          responseParts: toolCall1ResponseParts,
          errorType: undefined, // FIX: Added missing property
        },
        tool: {
          displayName: 'MockTool',
        },
        invocation: {
          getDescription: () => `Mock description`,
        } as unknown as AnyToolInvocation,
      } as TrackedCompletedToolCall,
      {
        request: {
          callId: 'call2',
          name: 'tool2',
          args: {},
          isClientInitiated: false,
          prompt_id: 'prompt-id-2',
        },
        status: 'error',
        responseSubmittedToGemini: false,
        response: {
          callId: 'call2',
          responseParts: toolCall2ResponseParts,
          errorType: ToolErrorType.UNHANDLED_EXCEPTION, // FIX: Added missing property
        },
      } as TrackedCompletedToolCall, // Treat error as a form of completion for submission
    ];

    // Capture the onComplete callback
    let capturedOnComplete:
      | ((completedTools: TrackedToolCall[]) => Promise<void>)
      | null = null;

    mockUseReactToolScheduler.mockImplementation((onComplete) => {
      capturedOnComplete = onComplete;
      return [[], mockScheduleToolCalls, mockMarkToolsAsSubmitted];
    });

    renderHook(() =>
      useGeminiStream(
        new MockedGeminiClientClass(mockConfig),
        [],
        mockAddItem,
        mockConfig,
        mockLoadedSettings,
        mockOnDebugMessage,
        mockHandleSlashCommand,
        false,
        () => 'vscode' as EditorType,
        () => {},
        () => Promise.resolve(),
        false,
        () => {},
        () => {},
        () => {},
        () => {},
        80,
        24,
      ),
    );

    // Trigger the onComplete callback with completed tools
    await act(async () => {
      if (capturedOnComplete) {
        await capturedOnComplete(completedToolCalls);
      }
    });

    await waitFor(() => {
      expect(mockMarkToolsAsSubmitted).toHaveBeenCalledTimes(1);
      expect(mockSendMessageStream).toHaveBeenCalledTimes(1);
    });

    const expectedMergedResponse = [
      ...toolCall1ResponseParts,
      ...toolCall2ResponseParts,
    ];
    expect(mockSendMessageStream).toHaveBeenCalledWith(
      expectedMergedResponse,
      expect.any(AbortSignal),
      'prompt-id-2',
    );
  });

  it('should handle all tool calls being cancelled', async () => {
    const cancelledToolCalls: TrackedToolCall[] = [
      {
        request: {
          callId: '1',
          name: 'testTool',
          args: {},
          isClientInitiated: false,
          prompt_id: 'prompt-id-3',
        },
        status: 'cancelled',
        response: {
          callId: '1',
          responseParts: [{ text: 'cancelled' }],
          errorType: undefined, // FIX: Added missing property
        },
        responseSubmittedToGemini: false,
        tool: {
          displayName: 'mock tool',
        },
        invocation: {
          getDescription: () => `Mock description`,
        } as unknown as AnyToolInvocation,
      } as TrackedCancelledToolCall,
    ];
    const client = new MockedGeminiClientClass(mockConfig);

    // Capture the onComplete callback
    let capturedOnComplete:
      | ((completedTools: TrackedToolCall[]) => Promise<void>)
      | null = null;

    mockUseReactToolScheduler.mockImplementation((onComplete) => {
      capturedOnComplete = onComplete;
      return [[], mockScheduleToolCalls, mockMarkToolsAsSubmitted];
    });

    renderHook(() =>
      useGeminiStream(
        client,
        [],
        mockAddItem,
        mockConfig,
        mockLoadedSettings,
        mockOnDebugMessage,
        mockHandleSlashCommand,
        false,
        () => 'vscode' as EditorType,
        () => {},
        () => Promise.resolve(),
        false,
        () => {},
        () => {},
        () => {},
        () => {},
        80,
        24,
      ),
    );

    // Trigger the onComplete callback with cancelled tools
    await act(async () => {
      if (capturedOnComplete) {
        await capturedOnComplete(cancelledToolCalls);
      }
    });

    await waitFor(() => {
      expect(mockMarkToolsAsSubmitted).toHaveBeenCalledWith(['1']);
      expect(client.addHistory).toHaveBeenCalledWith({
        role: 'user',
        parts: [{ text: 'cancelled' }],
      });
      // Ensure we do NOT call back to the API
      expect(mockSendMessageStream).not.toHaveBeenCalled();
    });
  });

  it('should group multiple cancelled tool call responses into a single history entry', async () => {
    const cancelledToolCall1: TrackedCancelledToolCall = {
      request: {
        callId: 'cancel-1',
        name: 'toolA',
        args: {},
        isClientInitiated: false,
        prompt_id: 'prompt-id-7',
      },
      tool: {
        name: 'toolA',
        displayName: 'toolA',
        description: 'descA',
        build: vi.fn(),
      } as any,
      invocation: {
        getDescription: () => `Mock description`,
      } as unknown as AnyToolInvocation,
      status: 'cancelled',
      response: {
        callId: 'cancel-1',
        responseParts: [
          { functionResponse: { name: 'toolA', id: 'cancel-1' } },
        ],
        resultDisplay: undefined,
        error: undefined,
        errorType: undefined, // FIX: Added missing property
      },
      responseSubmittedToGemini: false,
    };
    const cancelledToolCall2: TrackedCancelledToolCall = {
      request: {
        callId: 'cancel-2',
        name: 'toolB',
        args: {},
        isClientInitiated: false,
        prompt_id: 'prompt-id-8',
      },
      tool: {
        name: 'toolB',
        displayName: 'toolB',
        description: 'descB',
        build: vi.fn(),
      } as any,
      invocation: {
        getDescription: () => `Mock description`,
      } as unknown as AnyToolInvocation,
      status: 'cancelled',
      response: {
        callId: 'cancel-2',
        responseParts: [
          { functionResponse: { name: 'toolB', id: 'cancel-2' } },
        ],
        resultDisplay: undefined,
        error: undefined,
        errorType: undefined, // FIX: Added missing property
      },
      responseSubmittedToGemini: false,
    };
    const allCancelledTools = [cancelledToolCall1, cancelledToolCall2];
    const client = new MockedGeminiClientClass(mockConfig);

    let capturedOnComplete:
      | ((completedTools: TrackedToolCall[]) => Promise<void>)
      | null = null;

    mockUseReactToolScheduler.mockImplementation((onComplete) => {
      capturedOnComplete = onComplete;
      return [[], mockScheduleToolCalls, mockMarkToolsAsSubmitted];
    });

    renderHook(() =>
      useGeminiStream(
        client,
        [],
        mockAddItem,
        mockConfig,
        mockLoadedSettings,
        mockOnDebugMessage,
        mockHandleSlashCommand,
        false,
        () => 'vscode' as EditorType,
        () => {},
        () => Promise.resolve(),
        false,
        () => {},
        () => {},
        () => {},
        () => {},
        80,
        24,
      ),
    );

    // Trigger the onComplete callback with multiple cancelled tools
    await act(async () => {
      if (capturedOnComplete) {
        await capturedOnComplete(allCancelledTools);
      }
    });

    await waitFor(() => {
      // The tools should be marked as submitted locally
      expect(mockMarkToolsAsSubmitted).toHaveBeenCalledWith([
        'cancel-1',
        'cancel-2',
      ]);

      // Crucially, addHistory should be called only ONCE
      expect(client.addHistory).toHaveBeenCalledTimes(1);

      // And that single call should contain BOTH function responses
      expect(client.addHistory).toHaveBeenCalledWith({
        role: 'user',
        parts: [
          ...(cancelledToolCall1.response.responseParts as Part[]),
          ...(cancelledToolCall2.response.responseParts as Part[]),
        ],
      });

      // No message should be sent back to the API for a turn with only cancellations
      expect(mockSendMessageStream).not.toHaveBeenCalled();
    });
  });

  it('should not flicker streaming state to Idle between tool completion and submission', async () => {
    const toolCallResponseParts: PartListUnion = [
      { text: 'tool 1 final response' },
    ];

    const initialToolCalls: TrackedToolCall[] = [
      {
        request: {
          callId: 'call1',
          name: 'tool1',
          args: {},
          isClientInitiated: false,
          prompt_id: 'prompt-id-4',
        },
        status: 'executing',
        responseSubmittedToGemini: false,
        tool: {
          name: 'tool1',
          displayName: 'tool1',
          description: 'desc',
          build: vi.fn(),
        } as any,
        invocation: {
          getDescription: () => `Mock description`,
        } as unknown as AnyToolInvocation,
        startTime: Date.now(),
      } as TrackedExecutingToolCall,
    ];

    const completedToolCalls: TrackedToolCall[] = [
      {
        ...(initialToolCalls[0] as TrackedExecutingToolCall),
        status: 'success',
        response: {
          callId: 'call1',
          responseParts: toolCallResponseParts,
          error: undefined,
          errorType: undefined, // FIX: Added missing property
          resultDisplay: 'Tool 1 success display',
        },
        endTime: Date.now(),
      } as TrackedCompletedToolCall,
    ];

    // Capture the onComplete callback
    let capturedOnComplete:
      | ((completedTools: TrackedToolCall[]) => Promise<void>)
      | null = null;
    let currentToolCalls = initialToolCalls;

    mockUseReactToolScheduler.mockImplementation((onComplete) => {
      capturedOnComplete = onComplete;
      return [
        currentToolCalls,
        mockScheduleToolCalls,
        mockMarkToolsAsSubmitted,
      ];
    });

    const { result, rerender } = renderHook(() =>
      useGeminiStream(
        new MockedGeminiClientClass(mockConfig),
        [],
        mockAddItem,
        mockConfig,
        mockLoadedSettings,
        mockOnDebugMessage,
        mockHandleSlashCommand,
        false,
        () => 'vscode' as EditorType,
        () => {},
        () => Promise.resolve(),
        false,
        () => {},
        () => {},
        () => {},
        () => {},
        80,
        24,
      ),
    );

    // 1. Initial state should be Responding because a tool is executing.
    expect(result.current.streamingState).toBe(StreamingState.Responding);

    // 2. Update the tool calls to completed state and rerender
    currentToolCalls = completedToolCalls;
    mockUseReactToolScheduler.mockImplementation((onComplete) => {
      capturedOnComplete = onComplete;
      return [
        completedToolCalls,
        mockScheduleToolCalls,
        mockMarkToolsAsSubmitted,
      ];
    });

    act(() => {
      rerender();
    });

    // 3. The state should *still* be Responding, not Idle.
    // This is because the completed tool's response has not been submitted yet.
    expect(result.current.streamingState).toBe(StreamingState.Responding);

    // 4. Trigger the onComplete callback to simulate tool completion
    await act(async () => {
      if (capturedOnComplete) {
        await capturedOnComplete(completedToolCalls);
      }
    });

    // 5. Wait for submitQuery to be called
    await waitFor(() => {
      expect(mockSendMessageStream).toHaveBeenCalledWith(
        toolCallResponseParts,
        expect.any(AbortSignal),
        'prompt-id-4',
      );
    });

    // 6. After submission, the state should remain Responding until the stream completes.
    expect(result.current.streamingState).toBe(StreamingState.Responding);
  });

  describe('User Cancellation', () => {
    let keypressCallback: (key: any) => void;
    const mockUseKeypress = useKeypress as Mock;

    beforeEach(() => {
      // Capture the callback passed to useKeypress
      mockUseKeypress.mockImplementation((callback, options) => {
        if (options.isActive) {
          keypressCallback = callback;
        } else {
          keypressCallback = () => {};
        }
      });
    });

    const simulateEscapeKeyPress = () => {
      act(() => {
        keypressCallback({ name: 'escape' });
      });
    };

    it('should cancel an in-progress stream when escape is pressed', async () => {
      const mockStream = (async function* () {
        yield { type: 'content', value: 'Part 1' };
        // Keep the stream open
        await new Promise(() => {});
      })();
      mockSendMessageStream.mockReturnValue(mockStream);

      const { result } = renderTestHook();

      // Start a query
      await act(async () => {
        result.current.submitQuery('test query');
      });

      // Wait for the first part of the response
      await waitFor(() => {
        expect(result.current.streamingState).toBe(StreamingState.Responding);
      });

      // Simulate escape key press
      simulateEscapeKeyPress();

      // Verify cancellation message is added
      await waitFor(() => {
        expect(mockAddItem).toHaveBeenCalledWith(
          {
            type: MessageType.INFO,
            text: 'Request cancelled.',
          },
          expect.any(Number),
        );
      });

      // Verify state is reset
      expect(result.current.streamingState).toBe(StreamingState.Idle);
    });

    it('should call onCancelSubmit handler when escape is pressed', async () => {
      const cancelSubmitSpy = vi.fn();
      const mockStream = (async function* () {
        yield { type: 'content', value: 'Part 1' };
        // Keep the stream open
        await new Promise(() => {});
      })();
      mockSendMessageStream.mockReturnValue(mockStream);

      const { result } = renderHook(() =>
        useGeminiStream(
          mockConfig.getGeminiClient(),
          [],
          mockAddItem,
          mockConfig,
          mockLoadedSettings,
          mockOnDebugMessage,
          mockHandleSlashCommand,
          false,
          () => 'vscode' as EditorType,
          () => {},
          () => Promise.resolve(),
          false,
          () => {},
          () => {},
          cancelSubmitSpy,
          () => {},
          80,
          24,
        ),
      );

      // Start a query
      await act(async () => {
        result.current.submitQuery('test query');
      });

      simulateEscapeKeyPress();

      expect(cancelSubmitSpy).toHaveBeenCalled();
    });

    it('should call setShellInputFocused(false) when escape is pressed', async () => {
      const setShellInputFocusedSpy = vi.fn();
      const mockStream = (async function* () {
        yield { type: 'content', value: 'Part 1' };
        await new Promise(() => {}); // Keep stream open
      })();
      mockSendMessageStream.mockReturnValue(mockStream);

      const { result } = renderHook(() =>
        useGeminiStream(
          mockConfig.getGeminiClient(),
          [],
          mockAddItem,
          mockConfig,
          mockLoadedSettings,
          mockOnDebugMessage,
          mockHandleSlashCommand,
          false,
          () => 'vscode' as EditorType,
          () => {},
          () => Promise.resolve(),
          false,
          () => {},
          () => {},
          vi.fn(),
          setShellInputFocusedSpy, // Pass the spy here
          80,
          24,
        ),
      );

      // Start a query
      await act(async () => {
        result.current.submitQuery('test query');
      });

      simulateEscapeKeyPress();

      expect(setShellInputFocusedSpy).toHaveBeenCalledWith(false);
    });

    it('should not do anything if escape is pressed when not responding', () => {
      const { result } = renderTestHook();

      expect(result.current.streamingState).toBe(StreamingState.Idle);

      // Simulate escape key press
      simulateEscapeKeyPress();

      // No change should happen, no cancellation message
      expect(mockAddItem).not.toHaveBeenCalledWith(
        expect.objectContaining({
          text: 'Request cancelled.',
        }),
        expect.any(Number),
      );
    });

    it('should prevent further processing after cancellation', async () => {
      let continueStream: () => void;
      const streamPromise = new Promise<void>((resolve) => {
        continueStream = resolve;
      });

      const mockStream = (async function* () {
        yield { type: 'content', value: 'Initial' };
        await streamPromise; // Wait until we manually continue
        yield { type: 'content', value: ' Canceled' };
      })();
      mockSendMessageStream.mockReturnValue(mockStream);

      const { result } = renderTestHook();

      await act(async () => {
        result.current.submitQuery('long running query');
      });

      await waitFor(() => {
        expect(result.current.streamingState).toBe(StreamingState.Responding);
      });

      // Cancel the request
      simulateEscapeKeyPress();

      // Allow the stream to continue
      act(() => {
        continueStream();
      });

      // Wait a bit to see if the second part is processed
      await new Promise((resolve) => setTimeout(resolve, 50));

      // The text should not have been updated with " Canceled"
      const lastCall = mockAddItem.mock.calls.find(
        (call) => call[0].type === 'gemini',
      );
      expect(lastCall?.[0].text).toBe('Initial');

      // The final state should be idle after cancellation
      expect(result.current.streamingState).toBe(StreamingState.Idle);
    });

    it('should not cancel if a tool call is in progress (not just responding)', async () => {
      const toolCalls: TrackedToolCall[] = [
        {
          request: { callId: 'call1', name: 'tool1', args: {} },
          status: 'executing',
          responseSubmittedToGemini: false,
          tool: {
            name: 'tool1',
            description: 'desc1',
            build: vi.fn().mockImplementation((_) => ({
              getDescription: () => `Mock description`,
            })),
          } as any,
          invocation: {
            getDescription: () => `Mock description`,
          },
          startTime: Date.now(),
          liveOutput: '...',
        } as TrackedExecutingToolCall,
      ];

      const abortSpy = vi.spyOn(AbortController.prototype, 'abort');
      const { result } = renderTestHook(toolCalls);

      // State is `Responding` because a tool is running
      expect(result.current.streamingState).toBe(StreamingState.Responding);

      // Try to cancel
      simulateEscapeKeyPress();

      // Nothing should happen because the state is not `Responding`
      expect(abortSpy).not.toHaveBeenCalled();
    });
  });

  describe('Slash Command Handling', () => {
    it('should schedule a tool call when the command processor returns a schedule_tool action', async () => {
      const clientToolRequest: SlashCommandProcessorResult = {
        type: 'schedule_tool',
        toolName: 'save_memory',
        toolArgs: { fact: 'test fact' },
      };
      mockHandleSlashCommand.mockResolvedValue(clientToolRequest);

      const { result } = renderTestHook();

      await act(async () => {
        await result.current.submitQuery('/memory add "test fact"');
      });

      await waitFor(() => {
        expect(mockScheduleToolCalls).toHaveBeenCalledWith(
          [
            expect.objectContaining({
              name: 'save_memory',
              args: { fact: 'test fact' },
              isClientInitiated: true,
            }),
          ],
          expect.any(AbortSignal),
        );
        expect(mockSendMessageStream).not.toHaveBeenCalled();
      });
    });

    it('should stop processing and not call Gemini when a command is handled without a tool call', async () => {
      const uiOnlyCommandResult: SlashCommandProcessorResult = {
        type: 'handled',
      };
      mockHandleSlashCommand.mockResolvedValue(uiOnlyCommandResult);

      const { result } = renderTestHook();

      await act(async () => {
        await result.current.submitQuery('/help');
      });

      await waitFor(() => {
        expect(mockHandleSlashCommand).toHaveBeenCalledWith('/help');
        expect(mockScheduleToolCalls).not.toHaveBeenCalled();
        expect(mockSendMessageStream).not.toHaveBeenCalled(); // No LLM call made
      });
    });

    it('should call Gemini with prompt content when slash command returns a `submit_prompt` action', async () => {
      const customCommandResult: SlashCommandProcessorResult = {
        type: 'submit_prompt',
        content: 'This is the actual prompt from the command file.',
      };
      mockHandleSlashCommand.mockResolvedValue(customCommandResult);

      const { result, mockSendMessageStream: localMockSendMessageStream } =
        renderTestHook();

      await act(async () => {
        await result.current.submitQuery('/my-custom-command');
      });

      await waitFor(() => {
        expect(mockHandleSlashCommand).toHaveBeenCalledWith(
          '/my-custom-command',
        );

        expect(localMockSendMessageStream).not.toHaveBeenCalledWith(
          '/my-custom-command',
          expect.anything(),
          expect.anything(),
        );

        expect(localMockSendMessageStream).toHaveBeenCalledWith(
          'This is the actual prompt from the command file.',
          expect.any(AbortSignal),
          expect.any(String),
        );

        expect(mockScheduleToolCalls).not.toHaveBeenCalled();
      });
    });

    it('should correctly handle a submit_prompt action with empty content', async () => {
      const emptyPromptResult: SlashCommandProcessorResult = {
        type: 'submit_prompt',
        content: '',
      };
      mockHandleSlashCommand.mockResolvedValue(emptyPromptResult);

      const { result, mockSendMessageStream: localMockSendMessageStream } =
        renderTestHook();

      await act(async () => {
        await result.current.submitQuery('/emptycmd');
      });

      await waitFor(() => {
        expect(mockHandleSlashCommand).toHaveBeenCalledWith('/emptycmd');
        expect(localMockSendMessageStream).toHaveBeenCalledWith(
          '',
          expect.any(AbortSignal),
          expect.any(String),
        );
      });
    });

    it('should not call handleSlashCommand for line comments', async () => {
      const { result, mockSendMessageStream: localMockSendMessageStream } =
        renderTestHook();

      await act(async () => {
        await result.current.submitQuery('// This is a line comment');
      });

      await waitFor(() => {
        expect(mockHandleSlashCommand).not.toHaveBeenCalled();
        expect(localMockSendMessageStream).toHaveBeenCalledWith(
          '// This is a line comment',
          expect.any(AbortSignal),
          expect.any(String),
        );
      });
    });

    it('should not call handleSlashCommand for block comments', async () => {
      const { result, mockSendMessageStream: localMockSendMessageStream } =
        renderTestHook();

      await act(async () => {
        await result.current.submitQuery('/* This is a block comment */');
      });

      await waitFor(() => {
        expect(mockHandleSlashCommand).not.toHaveBeenCalled();
        expect(localMockSendMessageStream).toHaveBeenCalledWith(
          '/* This is a block comment */',
          expect.any(AbortSignal),
          expect.any(String),
        );
      });
    });
  });

  describe('Memory Refresh on save_memory', () => {
    it('should call performMemoryRefresh when a save_memory tool call completes successfully', async () => {
      const mockPerformMemoryRefresh = vi.fn();
      const completedToolCall: TrackedCompletedToolCall = {
        request: {
          callId: 'save-mem-call-1',
          name: 'save_memory',
          args: { fact: 'test' },
          isClientInitiated: true,
          prompt_id: 'prompt-id-6',
        },
        status: 'success',
        responseSubmittedToGemini: false,
        response: {
          callId: 'save-mem-call-1',
          responseParts: [{ text: 'Memory saved' }],
          resultDisplay: 'Success: Memory saved',
          error: undefined,
          errorType: undefined, // FIX: Added missing property
        },
        tool: {
          name: 'save_memory',
          displayName: 'save_memory',
          description: 'Saves memory',
          build: vi.fn(),
        } as any,
        invocation: {
          getDescription: () => `Mock description`,
        } as unknown as AnyToolInvocation,
      };

      // Capture the onComplete callback
      let capturedOnComplete:
        | ((completedTools: TrackedToolCall[]) => Promise<void>)
        | null = null;

      mockUseReactToolScheduler.mockImplementation((onComplete) => {
        capturedOnComplete = onComplete;
        return [[], mockScheduleToolCalls, mockMarkToolsAsSubmitted];
      });

      renderHook(() =>
        useGeminiStream(
          new MockedGeminiClientClass(mockConfig),
          [],
          mockAddItem,
          mockConfig,
          mockLoadedSettings,
          mockOnDebugMessage,
          mockHandleSlashCommand,
          false,
          () => 'vscode' as EditorType,
          () => {},
          mockPerformMemoryRefresh,
          false,
          () => {},
          () => {},
          () => {},
          () => {},
          80,
          24,
        ),
      );

      // Trigger the onComplete callback with the completed save_memory tool
      await act(async () => {
        if (capturedOnComplete) {
          await capturedOnComplete([completedToolCall]);
        }
      });

      await waitFor(() => {
        expect(mockPerformMemoryRefresh).toHaveBeenCalledTimes(1);
      });
    });
  });

  describe('Error Handling', () => {
    it('should call parseAndFormatApiError with the correct authType on stream initialization failure', async () => {
      // 1. Setup
      const mockError = new Error('Rate limit exceeded');
      const mockAuthType = AuthType.LOGIN_WITH_GOOGLE;
      mockParseAndFormatApiError.mockClear();
      mockSendMessageStream.mockReturnValue(
        (async function* () {
          yield { type: 'content', value: '' };
          throw mockError;
        })(),
      );

      const testConfig = {
        ...mockConfig,
        getContentGeneratorConfig: vi.fn(() => ({
          authType: mockAuthType,
        })),
        getModel: vi.fn(() => 'gemini-2.5-pro'),
      } as unknown as Config;

      const { result } = renderHook(() =>
        useGeminiStream(
          new MockedGeminiClientClass(testConfig),
          [],
          mockAddItem,
          testConfig,
          mockLoadedSettings,
          mockOnDebugMessage,
          mockHandleSlashCommand,
          false,
          () => 'vscode' as EditorType,
          () => {},
          () => Promise.resolve(),
          false,
          () => {},
          () => {},
          () => {},
          () => {},
          80,
          24,
        ),
      );

      // 2. Action
      await act(async () => {
        await result.current.submitQuery('test query');
      });

      // 3. Assertion
      await waitFor(() => {
        expect(mockParseAndFormatApiError).toHaveBeenCalledWith(
          'Rate limit exceeded',
          mockAuthType,
          undefined,
          'gemini-2.5-pro',
          'gemini-2.5-flash',
        );
      });
    });
  });

  describe('handleApprovalModeChange', () => {
    it('should auto-approve all pending tool calls when switching to YOLO mode', async () => {
      const mockOnConfirm = vi.fn().mockResolvedValue(undefined);
      const awaitingApprovalToolCalls: TrackedToolCall[] = [
        {
          request: {
            callId: 'call1',
            name: 'replace',
            args: { old_string: 'old', new_string: 'new' },
            isClientInitiated: false,
            prompt_id: 'prompt-id-1',
          },
          status: 'awaiting_approval',
          responseSubmittedToGemini: false,
          confirmationDetails: {
            onConfirm: mockOnConfirm,
            onCancel: vi.fn(),
            message: 'Replace text?',
            displayedText: 'Replace old with new',
          },
          tool: {
            name: 'replace',
            displayName: 'replace',
            description: 'Replace text',
            build: vi.fn(),
          } as any,
          invocation: {
            getDescription: () => 'Mock description',
          } as unknown as AnyToolInvocation,
        } as TrackedWaitingToolCall,
        {
          request: {
            callId: 'call2',
            name: 'read_file',
            args: { path: '/test/file.txt' },
            isClientInitiated: false,
            prompt_id: 'prompt-id-1',
          },
          status: 'awaiting_approval',
          responseSubmittedToGemini: false,
          confirmationDetails: {
            onConfirm: mockOnConfirm,
            onCancel: vi.fn(),
            message: 'Read file?',
            displayedText: 'Read /test/file.txt',
          },
          tool: {
            name: 'read_file',
            displayName: 'read_file',
            description: 'Read file',
            build: vi.fn(),
          } as any,
          invocation: {
            getDescription: () => 'Mock description',
          } as unknown as AnyToolInvocation,
        } as TrackedWaitingToolCall,
      ];

      const { result } = renderTestHook(awaitingApprovalToolCalls);

      await act(async () => {
        await result.current.handleApprovalModeChange(ApprovalMode.YOLO);
      });

      // Both tool calls should be auto-approved
      expect(mockOnConfirm).toHaveBeenCalledTimes(2);
      expect(mockOnConfirm).toHaveBeenNthCalledWith(
        1,
        ToolConfirmationOutcome.ProceedOnce,
      );
      expect(mockOnConfirm).toHaveBeenNthCalledWith(
        2,
        ToolConfirmationOutcome.ProceedOnce,
      );
    });

    it('should only auto-approve edit tools when switching to AUTO_EDIT mode', async () => {
      const mockOnConfirmReplace = vi.fn().mockResolvedValue(undefined);
      const mockOnConfirmWrite = vi.fn().mockResolvedValue(undefined);
      const mockOnConfirmRead = vi.fn().mockResolvedValue(undefined);

      const awaitingApprovalToolCalls: TrackedToolCall[] = [
        {
          request: {
            callId: 'call1',
            name: 'replace',
            args: { old_string: 'old', new_string: 'new' },
            isClientInitiated: false,
            prompt_id: 'prompt-id-1',
          },
          status: 'awaiting_approval',
          responseSubmittedToGemini: false,
          confirmationDetails: {
            onConfirm: mockOnConfirmReplace,
            onCancel: vi.fn(),
            message: 'Replace text?',
            displayedText: 'Replace old with new',
          },
          tool: {
            name: 'replace',
            displayName: 'replace',
            description: 'Replace text',
            build: vi.fn(),
          } as any,
          invocation: {
            getDescription: () => 'Mock description',
          } as unknown as AnyToolInvocation,
        } as TrackedWaitingToolCall,
        {
          request: {
            callId: 'call2',
            name: 'write_file',
            args: { path: '/test/new.txt', content: 'content' },
            isClientInitiated: false,
            prompt_id: 'prompt-id-1',
          },
          status: 'awaiting_approval',
          responseSubmittedToGemini: false,
          confirmationDetails: {
            onConfirm: mockOnConfirmWrite,
            onCancel: vi.fn(),
            message: 'Write file?',
            displayedText: 'Write to /test/new.txt',
          },
          tool: {
            name: 'write_file',
            displayName: 'write_file',
            description: 'Write file',
            build: vi.fn(),
          } as any,
          invocation: {
            getDescription: () => 'Mock description',
          } as unknown as AnyToolInvocation,
        } as TrackedWaitingToolCall,
        {
          request: {
            callId: 'call3',
            name: 'read_file',
            args: { path: '/test/file.txt' },
            isClientInitiated: false,
            prompt_id: 'prompt-id-1',
          },
          status: 'awaiting_approval',
          responseSubmittedToGemini: false,
          confirmationDetails: {
            onConfirm: mockOnConfirmRead,
            onCancel: vi.fn(),
            message: 'Read file?',
            displayedText: 'Read /test/file.txt',
          },
          tool: {
            name: 'read_file',
            displayName: 'read_file',
            description: 'Read file',
            build: vi.fn(),
          } as any,
          invocation: {
            getDescription: () => 'Mock description',
          } as unknown as AnyToolInvocation,
        } as TrackedWaitingToolCall,
      ];

      const { result } = renderTestHook(awaitingApprovalToolCalls);

      await act(async () => {
        await result.current.handleApprovalModeChange(ApprovalMode.AUTO_EDIT);
      });

      // Only replace and write_file should be auto-approved
      expect(mockOnConfirmReplace).toHaveBeenCalledTimes(1);
      expect(mockOnConfirmReplace).toHaveBeenCalledWith(
        ToolConfirmationOutcome.ProceedOnce,
      );
      expect(mockOnConfirmWrite).toHaveBeenCalledTimes(1);
      expect(mockOnConfirmWrite).toHaveBeenCalledWith(
        ToolConfirmationOutcome.ProceedOnce,
      );

      // read_file should not be auto-approved
      expect(mockOnConfirmRead).not.toHaveBeenCalled();
    });

    it('should not auto-approve any tools when switching to REQUIRE_CONFIRMATION mode', async () => {
      const mockOnConfirm = vi.fn().mockResolvedValue(undefined);
      const awaitingApprovalToolCalls: TrackedToolCall[] = [
        {
          request: {
            callId: 'call1',
            name: 'replace',
            args: { old_string: 'old', new_string: 'new' },
            isClientInitiated: false,
            prompt_id: 'prompt-id-1',
          },
          status: 'awaiting_approval',
          responseSubmittedToGemini: false,
          confirmationDetails: {
            onConfirm: mockOnConfirm,
            onCancel: vi.fn(),
            message: 'Replace text?',
            displayedText: 'Replace old with new',
          },
          tool: {
            name: 'replace',
            displayName: 'replace',
            description: 'Replace text',
            build: vi.fn(),
          } as any,
          invocation: {
            getDescription: () => 'Mock description',
          } as unknown as AnyToolInvocation,
        } as TrackedWaitingToolCall,
      ];

      const { result } = renderTestHook(awaitingApprovalToolCalls);

      await act(async () => {
        await result.current.handleApprovalModeChange(
          ApprovalMode.REQUIRE_CONFIRMATION,
        );
      });

      // No tools should be auto-approved
      expect(mockOnConfirm).not.toHaveBeenCalled();
    });

    it('should handle errors gracefully when auto-approving tool calls', async () => {
      const consoleSpy = vi
        .spyOn(console, 'error')
        .mockImplementation(() => {});
      const mockOnConfirmSuccess = vi.fn().mockResolvedValue(undefined);
      const mockOnConfirmError = vi
        .fn()
        .mockRejectedValue(new Error('Approval failed'));

      const awaitingApprovalToolCalls: TrackedToolCall[] = [
        {
          request: {
            callId: 'call1',
            name: 'replace',
            args: { old_string: 'old', new_string: 'new' },
            isClientInitiated: false,
            prompt_id: 'prompt-id-1',
          },
          status: 'awaiting_approval',
          responseSubmittedToGemini: false,
          confirmationDetails: {
            onConfirm: mockOnConfirmSuccess,
            onCancel: vi.fn(),
            message: 'Replace text?',
            displayedText: 'Replace old with new',
          },
          tool: {
            name: 'replace',
            displayName: 'replace',
            description: 'Replace text',
            build: vi.fn(),
          } as any,
          invocation: {
            getDescription: () => 'Mock description',
          } as unknown as AnyToolInvocation,
        } as TrackedWaitingToolCall,
        {
          request: {
            callId: 'call2',
            name: 'write_file',
            args: { path: '/test/file.txt', content: 'content' },
            isClientInitiated: false,
            prompt_id: 'prompt-id-1',
          },
          status: 'awaiting_approval',
          responseSubmittedToGemini: false,
          confirmationDetails: {
            onConfirm: mockOnConfirmError,
            onCancel: vi.fn(),
            message: 'Write file?',
            displayedText: 'Write to /test/file.txt',
          },
          tool: {
            name: 'write_file',
            displayName: 'write_file',
            description: 'Write file',
            build: vi.fn(),
          } as any,
          invocation: {
            getDescription: () => 'Mock description',
          } as unknown as AnyToolInvocation,
        } as TrackedWaitingToolCall,
      ];

      const { result } = renderTestHook(awaitingApprovalToolCalls);

      await act(async () => {
        await result.current.handleApprovalModeChange(ApprovalMode.YOLO);
      });

      // Both confirmation methods should be called
      expect(mockOnConfirmSuccess).toHaveBeenCalledTimes(1);
      expect(mockOnConfirmError).toHaveBeenCalledTimes(1);

      // Error should be logged
      expect(consoleSpy).toHaveBeenCalledWith(
        'Failed to auto-approve tool call call2:',
        expect.any(Error),
      );

      consoleSpy.mockRestore();
    });

    it('should skip tool calls without confirmationDetails', async () => {
      const awaitingApprovalToolCalls: TrackedToolCall[] = [
        {
          request: {
            callId: 'call1',
            name: 'replace',
            args: { old_string: 'old', new_string: 'new' },
            isClientInitiated: false,
            prompt_id: 'prompt-id-1',
          },
          status: 'awaiting_approval',
          responseSubmittedToGemini: false,
          // No confirmationDetails
          tool: {
            name: 'replace',
            displayName: 'replace',
            description: 'Replace text',
            build: vi.fn(),
          } as any,
          invocation: {
            getDescription: () => 'Mock description',
          } as unknown as AnyToolInvocation,
        } as TrackedWaitingToolCall,
      ];

      const { result } = renderTestHook(awaitingApprovalToolCalls);

      // Should not throw an error
      await act(async () => {
        await result.current.handleApprovalModeChange(ApprovalMode.YOLO);
      });
    });

    it('should skip tool calls without onConfirm method in confirmationDetails', async () => {
      const awaitingApprovalToolCalls: TrackedToolCall[] = [
        {
          request: {
            callId: 'call1',
            name: 'replace',
            args: { old_string: 'old', new_string: 'new' },
            isClientInitiated: false,
            prompt_id: 'prompt-id-1',
          },
          status: 'awaiting_approval',
          responseSubmittedToGemini: false,
          confirmationDetails: {
            onCancel: vi.fn(),
            message: 'Replace text?',
            displayedText: 'Replace old with new',
            // No onConfirm method
          } as any,
          tool: {
            name: 'replace',
            displayName: 'replace',
            description: 'Replace text',
            build: vi.fn(),
          } as any,
          invocation: {
            getDescription: () => 'Mock description',
          } as unknown as AnyToolInvocation,
        } as TrackedWaitingToolCall,
      ];

      const { result } = renderTestHook(awaitingApprovalToolCalls);

      // Should not throw an error
      await act(async () => {
        await result.current.handleApprovalModeChange(ApprovalMode.YOLO);
      });
    });

    it('should only process tool calls with awaiting_approval status', async () => {
      const mockOnConfirmAwaiting = vi.fn().mockResolvedValue(undefined);
      const mockOnConfirmExecuting = vi.fn().mockResolvedValue(undefined);

      const mixedStatusToolCalls: TrackedToolCall[] = [
        {
          request: {
            callId: 'call1',
            name: 'replace',
            args: { old_string: 'old', new_string: 'new' },
            isClientInitiated: false,
            prompt_id: 'prompt-id-1',
          },
          status: 'awaiting_approval',
          responseSubmittedToGemini: false,
          confirmationDetails: {
            onConfirm: mockOnConfirmAwaiting,
            onCancel: vi.fn(),
            message: 'Replace text?',
            displayedText: 'Replace old with new',
          },
          tool: {
            name: 'replace',
            displayName: 'replace',
            description: 'Replace text',
            build: vi.fn(),
          } as any,
          invocation: {
            getDescription: () => 'Mock description',
          } as unknown as AnyToolInvocation,
        } as TrackedWaitingToolCall,
        {
          request: {
            callId: 'call2',
            name: 'write_file',
            args: { path: '/test/file.txt', content: 'content' },
            isClientInitiated: false,
            prompt_id: 'prompt-id-1',
          },
          status: 'executing',
          responseSubmittedToGemini: false,
          confirmationDetails: {
            onConfirm: mockOnConfirmExecuting,
            onCancel: vi.fn(),
            message: 'Write file?',
            displayedText: 'Write to /test/file.txt',
          },
          tool: {
            name: 'write_file',
            displayName: 'write_file',
            description: 'Write file',
            build: vi.fn(),
          } as any,
          invocation: {
            getDescription: () => 'Mock description',
          } as unknown as AnyToolInvocation,
          startTime: Date.now(),
          liveOutput: 'Writing...',
        } as TrackedExecutingToolCall,
      ];

      const { result } = renderTestHook(mixedStatusToolCalls);

      await act(async () => {
        await result.current.handleApprovalModeChange(ApprovalMode.YOLO);
      });

      // Only the awaiting_approval tool should be processed
      expect(mockOnConfirmAwaiting).toHaveBeenCalledTimes(1);
      expect(mockOnConfirmExecuting).not.toHaveBeenCalled();
    });
  });

  describe('handleFinishedEvent', () => {
    it('should add info message for MAX_TOKENS finish reason', async () => {
      // Setup mock to return a stream with MAX_TOKENS finish reason
      mockSendMessageStream.mockReturnValue(
        (async function* () {
          yield {
            type: ServerGeminiEventType.Content,
            value: 'This is a truncated response...',
          };
          yield {
            type: ServerGeminiEventType.Finished,
            value: { reason: 'MAX_TOKENS', usageMetadata: undefined },
          };
        })(),
      );

      const { result } = renderHook(() =>
        useGeminiStream(
          new MockedGeminiClientClass(mockConfig),
          [],
          mockAddItem,
          mockConfig,
          mockLoadedSettings,
          mockOnDebugMessage,
          mockHandleSlashCommand,
          false,
          () => 'vscode' as EditorType,
          () => {},
          () => Promise.resolve(),
          false,
          () => {},
          () => {},
          () => {},
          () => {},
          80,
          24,
        ),
      );

      // Submit a query
      await act(async () => {
        await result.current.submitQuery('Generate long text');
      });

      // Check that the info message was added
      await waitFor(() => {
        expect(mockAddItem).toHaveBeenCalledWith(
          {
            type: 'info',
            text: '⚠️  Response truncated due to token limits.',
          },
          expect.any(Number),
        );
      });
    });

    describe('ContextWindowWillOverflow event', () => {
      beforeEach(() => {
        vi.mocked(tokenLimit).mockReturnValue(100);
      });

      it('should add message without suggestion when remaining tokens are > 75% of limit', async () => {
        // Setup mock to return a stream with ContextWindowWillOverflow event
        // Limit is 100, remaining is 80 (> 75)
        mockSendMessageStream.mockReturnValue(
          (async function* () {
            yield {
              type: ServerGeminiEventType.ContextWindowWillOverflow,
              value: {
                estimatedRequestTokenCount: 20,
                remainingTokenCount: 80,
              },
            };
          })(),
        );

        const { result } = renderHook(() =>
          useGeminiStream(
            new MockedGeminiClientClass(mockConfig),
            [],
            mockAddItem,
            mockConfig,
            mockLoadedSettings,
            mockOnDebugMessage,
            mockHandleSlashCommand,
            false,
            () => 'vscode' as EditorType,
            () => {},
            () => Promise.resolve(),
            false,
            () => {},
            () => {},
            () => {},
            () => {},
            80,
            24,
          ),
        );

        // Submit a query
        await act(async () => {
          await result.current.submitQuery('Test overflow');
        });

        // Check that the message was added without suggestion
        await waitFor(() => {
          expect(mockAddItem).toHaveBeenCalledWith(
            {
              type: 'info',
              text: `Sending this message (20 tokens) might exceed the remaining context window limit (80 tokens).`,
            },
            expect.any(Number),
          );
        });
      });

<<<<<<< HEAD
      // Check that the info message was added
      await waitFor(() => {
        expect(mockAddItem).toHaveBeenCalledWith(
          expect.objectContaining({
            type: 'info',
            text: expect.stringContaining('100 tokens'),
          }),
          expect.any(Number),
=======
      it('should add message with suggestion when remaining tokens are < 75% of limit', async () => {
        // Setup mock to return a stream with ContextWindowWillOverflow event
        // Limit is 100, remaining is 70 (< 75)
        mockSendMessageStream.mockReturnValue(
          (async function* () {
            yield {
              type: ServerGeminiEventType.ContextWindowWillOverflow,
              value: {
                estimatedRequestTokenCount: 30,
                remainingTokenCount: 70,
              },
            };
          })(),
        );

        const { result } = renderHook(() =>
          useGeminiStream(
            new MockedGeminiClientClass(mockConfig),
            [],
            mockAddItem,
            mockConfig,
            mockLoadedSettings,
            mockOnDebugMessage,
            mockHandleSlashCommand,
            false,
            () => 'vscode' as EditorType,
            () => {},
            () => Promise.resolve(),
            false,
            () => {},
            () => {},
            () => {},
            () => {},
            80,
            24,
          ),
>>>>>>> b60c8858
        );

        // Submit a query
        await act(async () => {
          await result.current.submitQuery('Test overflow');
        });

        // Check that the message was added with suggestion
        await waitFor(() => {
          expect(mockAddItem).toHaveBeenCalledWith(
            {
              type: 'info',
              text: `Sending this message (30 tokens) might exceed the remaining context window limit (70 tokens). Please try reducing the size of your message or use the \`/compress\` command to compress the chat history.`,
            },
            expect.any(Number),
          );
        });
      });
    });

    it('should call onCancelSubmit when ContextWindowWillOverflow event is received', async () => {
      const onCancelSubmitSpy = vi.fn();
      // Setup mock to return a stream with ContextWindowWillOverflow event
      mockSendMessageStream.mockReturnValue(
        (async function* () {
          yield {
            type: ServerGeminiEventType.ContextWindowWillOverflow,
            value: {
              estimatedRequestTokenCount: 100,
              remainingTokenCount: 50,
            },
          };
        })(),
      );

      const { result } = renderHook(() =>
        useGeminiStream(
          new MockedGeminiClientClass(mockConfig),
          [],
          mockAddItem,
          mockConfig,
          mockLoadedSettings,
          mockOnDebugMessage,
          mockHandleSlashCommand,
          false,
          () => 'vscode' as EditorType,
          () => {},
          () => Promise.resolve(),
          false,
          () => {},
          () => {},
          onCancelSubmitSpy,
          () => {},
          80,
          24,
        ),
      );

      // Submit a query
      await act(async () => {
        await result.current.submitQuery('Test overflow');
      });

      // Check that onCancelSubmit was called
      await waitFor(() => {
        expect(onCancelSubmitSpy).toHaveBeenCalled();
      });
    });

    it('should not add message for STOP finish reason', async () => {
      // Setup mock to return a stream with STOP finish reason
      mockSendMessageStream.mockReturnValue(
        (async function* () {
          yield {
            type: ServerGeminiEventType.Content,
            value: 'Complete response',
          };
          yield {
            type: ServerGeminiEventType.Finished,
            value: { reason: 'STOP', usageMetadata: undefined },
          };
        })(),
      );

      const { result } = renderHook(() =>
        useGeminiStream(
          new MockedGeminiClientClass(mockConfig),
          [],
          mockAddItem,
          mockConfig,
          mockLoadedSettings,
          mockOnDebugMessage,
          mockHandleSlashCommand,
          false,
          () => 'vscode' as EditorType,
          () => {},
          () => Promise.resolve(),
          false,
          () => {},
          () => {},
          () => {},
          () => {},
          80,
          24,
        ),
      );

      // Submit a query
      await act(async () => {
        await result.current.submitQuery('Test normal completion');
      });

      // Wait a bit to ensure no message is added
      await new Promise((resolve) => setTimeout(resolve, 100));

      // Check that no info message was added for STOP
      const infoMessages = mockAddItem.mock.calls.filter(
        (call) => call[0].type === 'info',
      );
      expect(infoMessages).toHaveLength(0);
    });

    it('should not add message for FINISH_REASON_UNSPECIFIED', async () => {
      // Setup mock to return a stream with FINISH_REASON_UNSPECIFIED
      mockSendMessageStream.mockReturnValue(
        (async function* () {
          yield {
            type: ServerGeminiEventType.Content,
            value: 'Response with unspecified finish',
          };
          yield {
            type: ServerGeminiEventType.Finished,
            value: {
              reason: 'FINISH_REASON_UNSPECIFIED',
              usageMetadata: undefined,
            },
          };
        })(),
      );

      const { result } = renderHook(() =>
        useGeminiStream(
          new MockedGeminiClientClass(mockConfig),
          [],
          mockAddItem,
          mockConfig,
          mockLoadedSettings,
          mockOnDebugMessage,
          mockHandleSlashCommand,
          false,
          () => 'vscode' as EditorType,
          () => {},
          () => Promise.resolve(),
          false,
          () => {},
          () => {},
          () => {},
          () => {},
          80,
          24,
        ),
      );

      // Submit a query
      await act(async () => {
        await result.current.submitQuery('Test unspecified finish');
      });

      // Wait a bit to ensure no message is added
      await new Promise((resolve) => setTimeout(resolve, 100));

      // Check that no info message was added
      const infoMessages = mockAddItem.mock.calls.filter(
        (call) => call[0].type === 'info',
      );
      expect(infoMessages).toHaveLength(0);
    });

    it('should add appropriate messages for other finish reasons', async () => {
      const testCases = [
        {
          reason: 'SAFETY',
          message: '⚠️  Response stopped due to safety reasons.',
        },
        {
          reason: 'RECITATION',
          message: '⚠️  Response stopped due to recitation policy.',
        },
        {
          reason: 'LANGUAGE',
          message: '⚠️  Response stopped due to unsupported language.',
        },
        {
          reason: 'BLOCKLIST',
          message: '⚠️  Response stopped due to forbidden terms.',
        },
        {
          reason: 'PROHIBITED_CONTENT',
          message: '⚠️  Response stopped due to prohibited content.',
        },
        {
          reason: 'SPII',
          message:
            '⚠️  Response stopped due to sensitive personally identifiable information.',
        },
        { reason: 'OTHER', message: '⚠️  Response stopped for other reasons.' },
        {
          reason: 'MALFORMED_FUNCTION_CALL',
          message: '⚠️  Response stopped due to malformed function call.',
        },
        {
          reason: 'IMAGE_SAFETY',
          message: '⚠️  Response stopped due to image safety violations.',
        },
        {
          reason: 'UNEXPECTED_TOOL_CALL',
          message: '⚠️  Response stopped due to unexpected tool call.',
        },
      ];

      for (const { reason, message } of testCases) {
        // Reset mocks for each test case
        mockAddItem.mockClear();
        mockSendMessageStream.mockReturnValue(
          (async function* () {
            yield {
              type: ServerGeminiEventType.Content,
              value: `Response for ${reason}`,
            };
            yield {
              type: ServerGeminiEventType.Finished,
              value: { reason, usageMetadata: undefined },
            };
          })(),
        );

        const { result } = renderHook(() =>
          useGeminiStream(
            new MockedGeminiClientClass(mockConfig),
            [],
            mockAddItem,
            mockConfig,
            mockLoadedSettings,
            mockOnDebugMessage,
            mockHandleSlashCommand,
            false,
            () => 'vscode' as EditorType,
            () => {},
            () => Promise.resolve(),
            false,
            () => {},
            () => {},
            () => {},
            vi.fn(),
            80,
            24,
          ),
        );

        await act(async () => {
          await result.current.submitQuery(`Test ${reason}`);
        });

        await waitFor(() => {
          expect(mockAddItem).toHaveBeenCalledWith(
            {
              type: 'info',
              text: message,
            },
            expect.any(Number),
          );
        });
      }
    });
  });

  it('should process @include commands, adding user turn after processing to prevent race conditions', async () => {
    const rawQuery = '@include file.txt Summarize this.';
    const processedQueryParts = [
      { text: 'Summarize this with content from @file.txt' },
      { text: 'File content...' },
    ];
    const userMessageTimestamp = Date.now();
    vi.spyOn(Date, 'now').mockReturnValue(userMessageTimestamp);

    handleAtCommandSpy.mockResolvedValue({
      processedQuery: processedQueryParts,
      shouldProceed: true,
    });

    const { result } = renderHook(() =>
      useGeminiStream(
        mockConfig.getGeminiClient() as GeminiClient,
        [],
        mockAddItem,
        mockConfig,
        mockLoadedSettings,
        mockOnDebugMessage,
        mockHandleSlashCommand,
        false, // shellModeActive
        vi.fn(), // getPreferredEditor
        vi.fn(), // onAuthError
        vi.fn(), // performMemoryRefresh
        false, // modelSwitched
        vi.fn(), // setModelSwitched
        vi.fn(), // onEditorClose
        vi.fn(), // onCancelSubmit
        vi.fn(), // setShellInputFocused
        80, // terminalWidth
        24, // terminalHeight
      ),
    );

    await act(async () => {
      await result.current.submitQuery(rawQuery);
    });

    expect(handleAtCommandSpy).toHaveBeenCalledWith(
      expect.objectContaining({
        query: rawQuery,
      }),
    );

    expect(mockAddItem).toHaveBeenCalledWith(
      {
        type: MessageType.USER,
        text: rawQuery,
      },
      userMessageTimestamp,
    );

    // FIX: The expectation now matches the actual call signature.
    expect(mockSendMessageStream).toHaveBeenCalledWith(
      processedQueryParts, // Argument 1: The parts array directly
      expect.any(AbortSignal), // Argument 2: An AbortSignal
      expect.any(String), // Argument 3: The prompt_id string
    );
  });
  describe('Thought Reset', () => {
    it('should reset thought to null when starting a new prompt', async () => {
      // First, simulate a response with a thought
      mockSendMessageStream.mockReturnValue(
        (async function* () {
          yield {
            type: ServerGeminiEventType.Thought,
            value: {
              subject: 'Previous thought',
              description: 'Old description',
            },
          };
          yield {
            type: ServerGeminiEventType.Content,
            value: 'Some response content',
          };
          yield {
            type: ServerGeminiEventType.Finished,
            value: { reason: 'STOP', usageMetadata: undefined },
          };
        })(),
      );

      const { result } = renderHook(() =>
        useGeminiStream(
          new MockedGeminiClientClass(mockConfig),
          [],
          mockAddItem,
          mockConfig,
          mockLoadedSettings,
          mockOnDebugMessage,
          mockHandleSlashCommand,
          false,
          () => 'vscode' as EditorType,
          () => {},
          () => Promise.resolve(),
          false,
          () => {},
          () => {},
          () => {},
          () => {},
          80,
          24,
        ),
      );

      // Submit first query to set a thought
      await act(async () => {
        await result.current.submitQuery('First query');
      });

      // Wait for the first response to complete
      await waitFor(() => {
        expect(mockAddItem).toHaveBeenCalledWith(
          expect.objectContaining({
            type: 'gemini',
            text: 'Some response content',
          }),
          expect.any(Number),
        );
      });

      // Now simulate a new response without a thought
      mockSendMessageStream.mockReturnValue(
        (async function* () {
          yield {
            type: ServerGeminiEventType.Content,
            value: 'New response content',
          };
          yield {
            type: ServerGeminiEventType.Finished,
            value: { reason: 'STOP', usageMetadata: undefined },
          };
        })(),
      );

      // Submit second query - thought should be reset
      await act(async () => {
        await result.current.submitQuery('Second query');
      });

      // The thought should be reset to null when starting the new prompt
      // We can verify this by checking that the LoadingIndicator would not show the previous thought
      // The actual thought state is internal to the hook, but we can verify the behavior
      // by ensuring the second response doesn't show the previous thought
      await waitFor(() => {
        expect(mockAddItem).toHaveBeenCalledWith(
          expect.objectContaining({
            type: 'gemini',
            text: 'New response content',
          }),
          expect.any(Number),
        );
      });
    });

    it('should memoize pendingHistoryItems', () => {
      mockUseReactToolScheduler.mockReturnValue([
        [],
        mockScheduleToolCalls,
        mockCancelAllToolCalls,
        mockMarkToolsAsSubmitted,
      ]);

      const { result, rerender } = renderHook(() =>
        useGeminiStream(
          mockConfig.getGeminiClient(),
          [],
          mockAddItem,
          mockConfig,
          mockLoadedSettings,
          mockOnDebugMessage,
          mockHandleSlashCommand,
          false,
          () => 'vscode' as EditorType,
          () => {},
          () => Promise.resolve(),
          false,
          () => {},
          () => {},
          () => {},
          () => {},
          80,
          24,
        ),
      );

      const firstResult = result.current.pendingHistoryItems;
      rerender();
      const secondResult = result.current.pendingHistoryItems;

      expect(firstResult).toStrictEqual(secondResult);

      const newToolCalls: TrackedToolCall[] = [
        {
          request: { callId: 'call1', name: 'tool1', args: {} },
          status: 'executing',
          tool: {
            name: 'tool1',
            displayName: 'tool1',
            description: 'desc1',
            build: vi.fn(),
          },
          invocation: {
            getDescription: () => 'Mock description',
          },
        } as unknown as TrackedExecutingToolCall,
      ];

      mockUseReactToolScheduler.mockReturnValue([
        newToolCalls,
        mockScheduleToolCalls,
        mockCancelAllToolCalls,
        mockMarkToolsAsSubmitted,
      ]);

      rerender();
      const thirdResult = result.current.pendingHistoryItems;

      expect(thirdResult).not.toStrictEqual(secondResult);
    });

    it('should reset thought to null when user cancels', async () => {
      // Mock a stream that yields a thought then gets cancelled
      mockSendMessageStream.mockReturnValue(
        (async function* () {
          yield {
            type: ServerGeminiEventType.Thought,
            value: { subject: 'Some thought', description: 'Description' },
          };
          yield { type: ServerGeminiEventType.UserCancelled };
        })(),
      );

      const { result } = renderHook(() =>
        useGeminiStream(
          new MockedGeminiClientClass(mockConfig),
          [],
          mockAddItem,
          mockConfig,
          mockLoadedSettings,
          mockOnDebugMessage,
          mockHandleSlashCommand,
          false,
          () => 'vscode' as EditorType,
          () => {},
          () => Promise.resolve(),
          false,
          () => {},
          () => {},
          () => {},
          () => {},
          80,
          24,
        ),
      );

      // Submit query
      await act(async () => {
        await result.current.submitQuery('Test query');
      });

      // Verify cancellation message was added
      await waitFor(() => {
        expect(mockAddItem).toHaveBeenCalledWith(
          expect.objectContaining({
            type: 'info',
            text: 'User cancelled the request.',
          }),
          expect.any(Number),
        );
      });

      // Verify state is reset to idle
      expect(result.current.streamingState).toBe(StreamingState.Idle);
    });

    it('should reset thought to null when there is an error', async () => {
      // Mock a stream that yields a thought then encounters an error
      mockSendMessageStream.mockReturnValue(
        (async function* () {
          yield {
            type: ServerGeminiEventType.Thought,
            value: { subject: 'Some thought', description: 'Description' },
          };
          yield {
            type: ServerGeminiEventType.Error,
            value: { error: { message: 'Test error' } },
          };
        })(),
      );

      const { result } = renderHook(() =>
        useGeminiStream(
          new MockedGeminiClientClass(mockConfig),
          [],
          mockAddItem,
          mockConfig,
          mockLoadedSettings,
          mockOnDebugMessage,
          mockHandleSlashCommand,
          false,
          () => 'vscode' as EditorType,
          () => {},
          () => Promise.resolve(),
          false,
          () => {},
          () => {},
          () => {},
          () => {},
          80,
          24,
        ),
      );

      // Submit query
      await act(async () => {
        await result.current.submitQuery('Test query');
      });

      // Verify error message was added
      await waitFor(() => {
        expect(mockAddItem).toHaveBeenCalledWith(
          expect.objectContaining({
            type: 'error',
          }),
          expect.any(Number),
        );
      });

      // Verify parseAndFormatApiError was called
      expect(mockParseAndFormatApiError).toHaveBeenCalledWith(
        { message: 'Test error' },
        expect.any(String),
        undefined,
        'gemini-2.5-pro',
        'gemini-2.5-flash',
      );
    });
  });

  describe('Loop Detection Confirmation', () => {
    beforeEach(() => {
      // Add mock for getLoopDetectionService to the config
      const mockLoopDetectionService = {
        disableForSession: vi.fn(),
      };
      mockConfig.getGeminiClient = vi.fn().mockReturnValue({
        ...new MockedGeminiClientClass(mockConfig),
        getLoopDetectionService: () => mockLoopDetectionService,
      });
    });

    it('should set loopDetectionConfirmationRequest when LoopDetected event is received', async () => {
      mockSendMessageStream.mockReturnValue(
        (async function* () {
          yield {
            type: ServerGeminiEventType.Content,
            value: 'Some content',
          };
          yield {
            type: ServerGeminiEventType.LoopDetected,
          };
        })(),
      );

      const { result } = renderTestHook();

      await act(async () => {
        await result.current.submitQuery('test query');
      });

      await waitFor(() => {
        expect(result.current.loopDetectionConfirmationRequest).not.toBeNull();
        expect(
          typeof result.current.loopDetectionConfirmationRequest?.onComplete,
        ).toBe('function');
      });
    });

    it('should disable loop detection and show message when user selects "disable"', async () => {
      const mockLoopDetectionService = {
        disableForSession: vi.fn(),
      };
      const mockClient = {
        ...new MockedGeminiClientClass(mockConfig),
        getLoopDetectionService: () => mockLoopDetectionService,
      };
      mockConfig.getGeminiClient = vi.fn().mockReturnValue(mockClient);

      mockSendMessageStream.mockReturnValue(
        (async function* () {
          yield {
            type: ServerGeminiEventType.LoopDetected,
          };
        })(),
      );

      const { result } = renderTestHook();

      await act(async () => {
        await result.current.submitQuery('test query');
      });

      // Wait for confirmation request to be set
      await waitFor(() => {
        expect(result.current.loopDetectionConfirmationRequest).not.toBeNull();
      });

      // Simulate user selecting "disable"
      await act(async () => {
        result.current.loopDetectionConfirmationRequest?.onComplete({
          userSelection: 'disable',
        });
      });

      // Verify loop detection was disabled
      expect(mockLoopDetectionService.disableForSession).toHaveBeenCalledTimes(
        1,
      );

      // Verify confirmation request was cleared
      expect(result.current.loopDetectionConfirmationRequest).toBeNull();

      // Verify appropriate message was added
      expect(mockAddItem).toHaveBeenCalledWith(
        {
          type: 'info',
          text: 'Loop detection has been disabled for this session. Please try your request again.',
        },
        expect.any(Number),
      );
    });

    it('should keep loop detection enabled and show message when user selects "keep"', async () => {
      const mockLoopDetectionService = {
        disableForSession: vi.fn(),
      };
      const mockClient = {
        ...new MockedGeminiClientClass(mockConfig),
        getLoopDetectionService: () => mockLoopDetectionService,
      };
      mockConfig.getGeminiClient = vi.fn().mockReturnValue(mockClient);

      mockSendMessageStream.mockReturnValue(
        (async function* () {
          yield {
            type: ServerGeminiEventType.LoopDetected,
          };
        })(),
      );

      const { result } = renderTestHook();

      await act(async () => {
        await result.current.submitQuery('test query');
      });

      // Wait for confirmation request to be set
      await waitFor(() => {
        expect(result.current.loopDetectionConfirmationRequest).not.toBeNull();
      });

      // Simulate user selecting "keep"
      await act(async () => {
        result.current.loopDetectionConfirmationRequest?.onComplete({
          userSelection: 'keep',
        });
      });

      // Verify loop detection was NOT disabled
      expect(mockLoopDetectionService.disableForSession).not.toHaveBeenCalled();

      // Verify confirmation request was cleared
      expect(result.current.loopDetectionConfirmationRequest).toBeNull();

      // Verify appropriate message was added
      expect(mockAddItem).toHaveBeenCalledWith(
        {
          type: 'info',
          text: 'A potential loop was detected. This can happen due to repetitive tool calls or other model behavior. The request has been halted.',
        },
        expect.any(Number),
      );
    });

    it('should handle multiple loop detection events properly', async () => {
      const { result } = renderTestHook();

      // First loop detection - set up fresh mock for first call
      mockSendMessageStream.mockReturnValueOnce(
        (async function* () {
          yield {
            type: ServerGeminiEventType.LoopDetected,
          };
        })(),
      );

      // First loop detection
      await act(async () => {
        await result.current.submitQuery('first query');
      });

      await waitFor(() => {
        expect(result.current.loopDetectionConfirmationRequest).not.toBeNull();
      });

      // Simulate user selecting "keep" for first request
      await act(async () => {
        result.current.loopDetectionConfirmationRequest?.onComplete({
          userSelection: 'keep',
        });
      });

      expect(result.current.loopDetectionConfirmationRequest).toBeNull();

      // Verify first message was added
      expect(mockAddItem).toHaveBeenCalledWith(
        {
          type: 'info',
          text: 'A potential loop was detected. This can happen due to repetitive tool calls or other model behavior. The request has been halted.',
        },
        expect.any(Number),
      );

      // Second loop detection - set up fresh mock for second call
      mockSendMessageStream.mockReturnValueOnce(
        (async function* () {
          yield {
            type: ServerGeminiEventType.LoopDetected,
          };
        })(),
      );

      // Second loop detection
      await act(async () => {
        await result.current.submitQuery('second query');
      });

      await waitFor(() => {
        expect(result.current.loopDetectionConfirmationRequest).not.toBeNull();
      });

      // Simulate user selecting "disable" for second request
      await act(async () => {
        result.current.loopDetectionConfirmationRequest?.onComplete({
          userSelection: 'disable',
        });
      });

      expect(result.current.loopDetectionConfirmationRequest).toBeNull();

      // Verify second message was added
      expect(mockAddItem).toHaveBeenCalledWith(
        {
          type: 'info',
          text: 'Loop detection has been disabled for this session. Please try your request again.',
        },
        expect.any(Number),
      );
    });

    it('should process LoopDetected event after moving pending history to history', async () => {
      mockSendMessageStream.mockReturnValue(
        (async function* () {
          yield {
            type: ServerGeminiEventType.Content,
            value: 'Some response content',
          };
          yield {
            type: ServerGeminiEventType.LoopDetected,
          };
        })(),
      );

      const { result } = renderTestHook();

      await act(async () => {
        await result.current.submitQuery('test query');
      });

      // Verify that the content was added to history before the loop detection dialog
      await waitFor(() => {
        expect(mockAddItem).toHaveBeenCalledWith(
          expect.objectContaining({
            type: 'gemini',
            text: 'Some response content',
          }),
          expect.any(Number),
        );
      });

      // Then verify loop detection confirmation request was set
      await waitFor(() => {
        expect(result.current.loopDetectionConfirmationRequest).not.toBeNull();
      });
    });
  });
});<|MERGE_RESOLUTION|>--- conflicted
+++ resolved
@@ -31,12 +31,8 @@
   GeminiEventType as ServerGeminiEventType,
   ToolErrorType,
   ToolConfirmationOutcome,
-<<<<<<< HEAD
+  tokenLimit,
 } from '@thacio/auditaria-cli-core';
-=======
-  tokenLimit,
-} from '@google/gemini-cli-core';
->>>>>>> b60c8858
 import type { Part, PartListUnion } from '@google/genai';
 import type { UseHistoryManagerReturn } from './useHistoryManager.js';
 import type { HistoryItem, SlashCommandProcessorResult } from '../types.js';
@@ -1920,16 +1916,6 @@
         });
       });
 
-<<<<<<< HEAD
-      // Check that the info message was added
-      await waitFor(() => {
-        expect(mockAddItem).toHaveBeenCalledWith(
-          expect.objectContaining({
-            type: 'info',
-            text: expect.stringContaining('100 tokens'),
-          }),
-          expect.any(Number),
-=======
       it('should add message with suggestion when remaining tokens are < 75% of limit', async () => {
         // Setup mock to return a stream with ContextWindowWillOverflow event
         // Limit is 100, remaining is 70 (< 75)
@@ -1966,7 +1952,6 @@
             80,
             24,
           ),
->>>>>>> b60c8858
         );
 
         // Submit a query
