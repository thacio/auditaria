/**
 * @license
 * Copyright 2025 Google LLC
 * SPDX-License-Identifier: Apache-2.0
 */
import { t } from '@thacio/auditaria-cli-core';

import React from 'react';
import { Box, Text } from 'ink';
import { Colors } from '../colors.js';
import { SlashCommand } from '../commands/types.js';

interface Help {
  commands: readonly SlashCommand[];
}

export const Help: React.FC<Help> = ({ commands }) => (
  <Box
    flexDirection="column"
    marginBottom={1}
    borderColor={Colors.Gray}
    borderStyle="round"
    padding={1}
  >
    {/* Basics */}
    <Text bold color={Colors.Foreground}>
      {t('help.section_basics', 'Basics:')}
    </Text>
    <Text color={Colors.Foreground}>
      <Text bold color={Colors.AccentPurple}>
        {t('help.add_context', 'Add context')}
      </Text>
      : {t('help.add_context_help', 'Use {symbol} to specify files for context (e.g., {example}) to target specific files or folders.', {
        symbol: '@',
        example: '@src/myFile.ts'
      })}
    </Text>
    <Text color={Colors.Foreground}>
      <Text bold color={Colors.AccentPurple}>
        {t('help.shell_mode', 'Shell mode')}
      </Text>
      : {t('help.shell_mode_help', 'Execute shell commands via {symbol} (e.g., {example}) or use natural language (e.g. {natural_example}).', {
        symbol: '!',
        example: '!npm run start',
        natural_example: 'start server'
      })}
    </Text>

    <Box height={1} />

    {/* Commands */}
    <Text bold color={Colors.Foreground}>
      {t('help.section_commands', 'Commands:')}
    </Text>
    {commands
      .filter((command) => command.description)
      .map((command: SlashCommand) => (
        <Box key={command.name} flexDirection="column">
          <Text color={Colors.Foreground}>
            <Text bold color={Colors.AccentPurple}>
              {' '}
              /{command.name}
            </Text>
            {command.description && ' - ' + command.description}
          </Text>
          {command.subCommands &&
            command.subCommands.map((subCommand) => (
              <Text key={subCommand.name} color={Colors.Foreground}>
                <Text bold color={Colors.AccentPurple}>
                  {'   '}
                  {subCommand.name}
                </Text>
                {subCommand.description && ' - ' + subCommand.description}
              </Text>
            ))}
        </Box>
      ))}
    <Text color={Colors.Foreground}>
      <Text bold color={Colors.AccentPurple}>
        {' '}
        !{' '}
      </Text>
      - {t('help.shell_command', 'shell command')}
    </Text>

    <Box height={1} />

    {/* Shortcuts */}
    <Text bold color={Colors.Foreground}>
      {t('help.section_shortcuts', 'Keyboard Shortcuts:')}
    </Text>
    <Text color={Colors.Foreground}>
      <Text bold color={Colors.AccentPurple}>
        {t('help.keys.alt_left_right', 'Alt+Left/Right')}
      </Text>{' '}
      - {t('help.shortcuts.jump_words', 'Jump through words in the input')}
    </Text>
    <Text color={Colors.Foreground}>
      <Text bold color={Colors.AccentPurple}>
        {t('help.keys.ctrl_c', 'Ctrl+C')}
      </Text>{' '}
      - {t('help.shortcuts.quit', 'Quit application')}
    </Text>
    <Text color={Colors.Foreground}>
      <Text bold color={Colors.AccentPurple}>
        {process.platform === 'win32' ? t('help.keys.ctrl_enter', 'Ctrl+Enter') : t('help.keys.ctrl_j', 'Ctrl+J')}
      </Text>{' '}
      - {process.platform === 'linux'
        ? t('help.shortcuts.new_line_linux', 'New line (Alt+Enter works for certain linux distros)')
        : t('help.shortcuts.new_line_win', 'New line')}
    </Text>
    <Text color={Colors.Foreground}>
      <Text bold color={Colors.AccentPurple}>
        {t('help.keys.ctrl_l', 'Ctrl+L')}
      </Text>{' '}
      - {t('help.shortcuts.clear_screen', 'Clear the screen')}
    </Text>
    <Text color={Colors.Foreground}>
      <Text bold color={Colors.AccentPurple}>
        {process.platform === 'darwin' ? t('help.keys.ctrl_x_meta', 'Ctrl+X / Meta+Enter') : t('help.keys.ctrl_x', 'Ctrl+X')}
      </Text>{' '}
      - {t('help.shortcuts.external_editor', 'Open input in external editor')}
    </Text>
    <Text color={Colors.Foreground}>
      <Text bold color={Colors.AccentPurple}>
        {t('help.keys.ctrl_y', 'Ctrl+Y')}
      </Text>{' '}
      - {t('help.shortcuts.toggle_yolo', 'Toggle YOLO mode')}
    </Text>
    <Text color={Colors.Foreground}>
      <Text bold color={Colors.AccentPurple}>
        {t('help.keys.enter', 'Enter')}
      </Text>{' '}
      - {t('help.shortcuts.enter', 'Send message')}
    </Text>
    <Text color={Colors.Foreground}>
      <Text bold color={Colors.AccentPurple}>
        {t('help.keys.esc', 'Esc')}
      </Text>{' '}
<<<<<<< HEAD
      - {t('help.shortcuts.cancel', 'Cancel operation')}
=======
      - Cancel operation / Clear input (double press)
>>>>>>> b6e77963
    </Text>
    <Text color={Colors.Foreground}>
      <Text bold color={Colors.AccentPurple}>
        {t('help.keys.shift_tab', 'Shift+Tab')}
      </Text>{' '}
      - {t('help.shortcuts.toggle_auto_accept', 'Toggle auto-accepting edits')}
    </Text>
    <Text color={Colors.Foreground}>
      <Text bold color={Colors.AccentPurple}>
        {t('help.keys.up_down', 'Up/Down')}
      </Text>{' '}
      - {t('help.shortcuts.cycle_history', 'Cycle through your prompt history')}
    </Text>
    <Box height={1} />
    <Text color={Colors.Foreground}>
      {t('help.shortcuts.full_shortcuts_intro', 'For a full list of shortcuts, see')}{' '}
      <Text bold color={Colors.AccentPurple}>
        {t('help.shortcuts.docs_path', 'docs/keyboard-shortcuts.md')}
      </Text>
    </Text>
  </Box>
);<|MERGE_RESOLUTION|>--- conflicted
+++ resolved
@@ -137,11 +137,7 @@
       <Text bold color={Colors.AccentPurple}>
         {t('help.keys.esc', 'Esc')}
       </Text>{' '}
-<<<<<<< HEAD
-      - {t('help.shortcuts.cancel', 'Cancel operation')}
-=======
-      - Cancel operation / Clear input (double press)
->>>>>>> b6e77963
+      - {t('help.shortcuts.cancel_clear', 'Cancel operation / Clear input (double press)')}
     </Text>
     <Text color={Colors.Foreground}>
       <Text bold color={Colors.AccentPurple}>
