/**
 * @license
 * Copyright 2025 Google LLC
 * SPDX-License-Identifier: Apache-2.0
 */

import { describe, it, expect, beforeEach, vi, type Mock } from 'vitest';
import { ConfirmationRequiredError, ShellProcessor } from './shellProcessor.js';
import { createMockCommandContext } from '../../test-utils/mockCommandContext.js';
import type { CommandContext } from '../../ui/commands/types.js';
<<<<<<< HEAD
import type { Config } from '@thacio/auditaria-cli-core';
import {
  ApprovalMode,
  getShellConfiguration,
} from '@thacio/auditaria-cli-core';
=======
import type { Config } from '@google/gemini-cli-core';
import { ApprovalMode } from '@google/gemini-cli-core';
import os from 'node:os';
>>>>>>> bd5c158a
import { quote } from 'shell-quote';
import { createPartFromText } from '@google/genai';
import type { PromptPipelineContent } from './types.js';

// Helper function to determine the expected escaped string based on the current OS,
// mirroring the logic in the actual `escapeShellArg` implementation.
function getExpectedEscapedArgForPlatform(arg: string): string {
  if (os.platform() === 'win32') {
    const comSpec = (process.env['ComSpec'] || 'cmd.exe').toLowerCase();
    const isPowerShell =
      comSpec.endsWith('powershell.exe') || comSpec.endsWith('pwsh.exe');

    if (isPowerShell) {
      return `'${arg.replace(/'/g, "''")}'`;
    } else {
      return `"${arg.replace(/"/g, '""')}"`;
    }
  } else {
    return quote([arg]);
  }
}

// Helper to create PromptPipelineContent
function createPromptPipelineContent(text: string): PromptPipelineContent {
  return [createPartFromText(text)];
}

const mockCheckCommandPermissions = vi.hoisted(() => vi.fn());
const mockShellExecute = vi.hoisted(() => vi.fn());

vi.mock('@thacio/auditaria-cli-core', async (importOriginal) => {
  const original = await importOriginal<object>();
  return {
    ...original,
    checkCommandPermissions: mockCheckCommandPermissions,
    ShellExecutionService: {
      execute: mockShellExecute,
    },
  };
});

const SUCCESS_RESULT = {
  output: 'default shell output',
  exitCode: 0,
  error: null,
  aborted: false,
  signal: null,
};

describe('ShellProcessor', () => {
  let context: CommandContext;
  let mockConfig: Partial<Config>;

  beforeEach(() => {
    vi.clearAllMocks();

    mockConfig = {
      getTargetDir: vi.fn().mockReturnValue('/test/dir'),
      getApprovalMode: vi.fn().mockReturnValue(ApprovalMode.DEFAULT),
      getEnableInteractiveShell: vi.fn().mockReturnValue(false),
      getShellExecutionConfig: vi.fn().mockReturnValue({}),
    };

    context = createMockCommandContext({
      invocation: {
        raw: '/cmd default args',
        name: 'cmd',
        args: 'default args',
      },
      services: {
        config: mockConfig as Config,
      },
      session: {
        sessionShellAllowlist: new Set(),
      },
    });

    mockShellExecute.mockReturnValue({
      result: Promise.resolve(SUCCESS_RESULT),
    });

    mockCheckCommandPermissions.mockReturnValue({
      allAllowed: true,
      disallowedCommands: [],
    });
  });

  it('should throw an error if config is missing', async () => {
    const processor = new ShellProcessor('test-command');
    const prompt: PromptPipelineContent = createPromptPipelineContent('!{ls}');
    const contextWithoutConfig = createMockCommandContext({
      services: {
        config: null,
      },
    });

    await expect(
      processor.process(prompt, contextWithoutConfig),
    ).rejects.toThrow(/Security configuration not loaded/);
  });

  it('should not change the prompt if no shell injections are present', async () => {
    const processor = new ShellProcessor('test-command');
    const prompt: PromptPipelineContent = createPromptPipelineContent(
      'This is a simple prompt with no injections.',
    );
    const result = await processor.process(prompt, context);
    expect(result).toEqual(prompt);
    expect(mockShellExecute).not.toHaveBeenCalled();
  });

  it('should process a single valid shell injection if allowed', async () => {
    const processor = new ShellProcessor('test-command');
    const prompt: PromptPipelineContent = createPromptPipelineContent(
      'The current status is: !{git status}',
    );
    mockCheckCommandPermissions.mockReturnValue({
      allAllowed: true,
      disallowedCommands: [],
    });
    mockShellExecute.mockReturnValue({
      result: Promise.resolve({ ...SUCCESS_RESULT, output: 'On branch main' }),
    });

    const result = await processor.process(prompt, context);

    expect(mockCheckCommandPermissions).toHaveBeenCalledWith(
      'git status',
      expect.any(Object),
      context.session.sessionShellAllowlist,
    );
    expect(mockShellExecute).toHaveBeenCalledWith(
      'git status',
      expect.any(String),
      expect.any(Function),
      expect.any(Object),
      false,
      expect.any(Object),
    );
    expect(result).toEqual([{ text: 'The current status is: On branch main' }]);
  });

  it('should process multiple valid shell injections if all are allowed', async () => {
    const processor = new ShellProcessor('test-command');
    const prompt: PromptPipelineContent = createPromptPipelineContent(
      '!{git status} in !{pwd}',
    );
    mockCheckCommandPermissions.mockReturnValue({
      allAllowed: true,
      disallowedCommands: [],
    });

    mockShellExecute
      .mockReturnValueOnce({
        result: Promise.resolve({
          ...SUCCESS_RESULT,
          output: 'On branch main',
        }),
      })
      .mockReturnValueOnce({
        result: Promise.resolve({ ...SUCCESS_RESULT, output: '/usr/home' }),
      });

    const result = await processor.process(prompt, context);

    expect(mockCheckCommandPermissions).toHaveBeenCalledTimes(2);
    expect(mockShellExecute).toHaveBeenCalledTimes(2);
    expect(result).toEqual([{ text: 'On branch main in /usr/home' }]);
  });

  it('should throw ConfirmationRequiredError if a command is not allowed in default mode', async () => {
    const processor = new ShellProcessor('test-command');
    const prompt: PromptPipelineContent = createPromptPipelineContent(
      'Do something dangerous: !{rm -rf /}',
    );
    mockCheckCommandPermissions.mockReturnValue({
      allAllowed: false,
      disallowedCommands: ['rm -rf /'],
    });

    await expect(processor.process(prompt, context)).rejects.toThrow(
      ConfirmationRequiredError,
    );
  });

  it('should NOT throw ConfirmationRequiredError if a command is not allowed but approval mode is YOLO', async () => {
    const processor = new ShellProcessor('test-command');
    const prompt: PromptPipelineContent = createPromptPipelineContent(
      'Do something dangerous: !{rm -rf /}',
    );
    mockCheckCommandPermissions.mockReturnValue({
      allAllowed: false,
      disallowedCommands: ['rm -rf /'],
    });
    // Override the approval mode for this test
    (mockConfig.getApprovalMode as Mock).mockReturnValue(ApprovalMode.YOLO);
    mockShellExecute.mockReturnValue({
      result: Promise.resolve({ ...SUCCESS_RESULT, output: 'deleted' }),
    });

    const result = await processor.process(prompt, context);

    // It should proceed with execution
    expect(mockShellExecute).toHaveBeenCalledWith(
      'rm -rf /',
      expect.any(String),
      expect.any(Function),
      expect.any(Object),
      false,
      expect.any(Object),
    );
    expect(result).toEqual([{ text: 'Do something dangerous: deleted' }]);
  });

  it('should still throw an error for a hard-denied command even in YOLO mode', async () => {
    const processor = new ShellProcessor('test-command');
    const prompt: PromptPipelineContent = createPromptPipelineContent(
      'Do something forbidden: !{reboot}',
    );
    mockCheckCommandPermissions.mockReturnValue({
      allAllowed: false,
      disallowedCommands: ['reboot'],
      isHardDenial: true, // This is the key difference
      blockReason: 'System commands are blocked',
    });
    // Set approval mode to YOLO
    (mockConfig.getApprovalMode as Mock).mockReturnValue(ApprovalMode.YOLO);

    await expect(processor.process(prompt, context)).rejects.toThrow(
      /Blocked command: "reboot". Reason: System commands are blocked/,
    );

    // Ensure it never tried to execute
    expect(mockShellExecute).not.toHaveBeenCalled();
  });

  it('should throw ConfirmationRequiredError with the correct command', async () => {
    const processor = new ShellProcessor('test-command');
    const prompt: PromptPipelineContent = createPromptPipelineContent(
      'Do something dangerous: !{rm -rf /}',
    );
    mockCheckCommandPermissions.mockReturnValue({
      allAllowed: false,
      disallowedCommands: ['rm -rf /'],
    });

    try {
      await processor.process(prompt, context);
      // Fail if it doesn't throw
      expect(true).toBe(false);
    } catch (e) {
      expect(e).toBeInstanceOf(ConfirmationRequiredError);
      if (e instanceof ConfirmationRequiredError) {
        expect(e.commandsToConfirm).toEqual(['rm -rf /']);
      }
    }

    expect(mockShellExecute).not.toHaveBeenCalled();
  });

  it('should throw ConfirmationRequiredError with multiple commands if multiple are disallowed', async () => {
    const processor = new ShellProcessor('test-command');
    const prompt: PromptPipelineContent = createPromptPipelineContent(
      '!{cmd1} and !{cmd2}',
    );
    mockCheckCommandPermissions.mockImplementation((cmd) => {
      if (cmd === 'cmd1') {
        return { allAllowed: false, disallowedCommands: ['cmd1'] };
      }
      if (cmd === 'cmd2') {
        return { allAllowed: false, disallowedCommands: ['cmd2'] };
      }
      return { allAllowed: true, disallowedCommands: [] };
    });

    try {
      await processor.process(prompt, context);
      // Fail if it doesn't throw
      expect(true).toBe(false);
    } catch (e) {
      expect(e).toBeInstanceOf(ConfirmationRequiredError);
      if (e instanceof ConfirmationRequiredError) {
        expect(e.commandsToConfirm).toEqual(['cmd1', 'cmd2']);
      }
    }
  });

  it('should not execute any commands if at least one requires confirmation', async () => {
    const processor = new ShellProcessor('test-command');
    const prompt: PromptPipelineContent = createPromptPipelineContent(
      'First: !{echo "hello"}, Second: !{rm -rf /}',
    );

    mockCheckCommandPermissions.mockImplementation((cmd) => {
      if (cmd.includes('rm')) {
        return { allAllowed: false, disallowedCommands: [cmd] };
      }
      return { allAllowed: true, disallowedCommands: [] };
    });

    await expect(processor.process(prompt, context)).rejects.toThrow(
      ConfirmationRequiredError,
    );

    // Ensure no commands were executed because the pipeline was halted.
    expect(mockShellExecute).not.toHaveBeenCalled();
  });

  it('should only request confirmation for disallowed commands in a mixed prompt', async () => {
    const processor = new ShellProcessor('test-command');
    const prompt: PromptPipelineContent = createPromptPipelineContent(
      'Allowed: !{ls -l}, Disallowed: !{rm -rf /}',
    );

    mockCheckCommandPermissions.mockImplementation((cmd) => ({
      allAllowed: !cmd.includes('rm'),
      disallowedCommands: cmd.includes('rm') ? [cmd] : [],
    }));

    try {
      await processor.process(prompt, context);
      expect.fail('Should have thrown ConfirmationRequiredError');
    } catch (e) {
      expect(e).toBeInstanceOf(ConfirmationRequiredError);
      if (e instanceof ConfirmationRequiredError) {
        expect(e.commandsToConfirm).toEqual(['rm -rf /']);
      }
    }
  });

  it('should execute all commands if they are on the session allowlist', async () => {
    const processor = new ShellProcessor('test-command');
    const prompt: PromptPipelineContent = createPromptPipelineContent(
      'Run !{cmd1} and !{cmd2}',
    );

    // Add commands to the session allowlist
    context.session.sessionShellAllowlist = new Set(['cmd1', 'cmd2']);

    // checkCommandPermissions should now pass for these
    mockCheckCommandPermissions.mockReturnValue({
      allAllowed: true,
      disallowedCommands: [],
    });

    mockShellExecute
      .mockReturnValueOnce({
        result: Promise.resolve({ ...SUCCESS_RESULT, output: 'output1' }),
      })
      .mockReturnValueOnce({
        result: Promise.resolve({ ...SUCCESS_RESULT, output: 'output2' }),
      });

    const result = await processor.process(prompt, context);

    expect(mockCheckCommandPermissions).toHaveBeenCalledWith(
      'cmd1',
      expect.any(Object),
      context.session.sessionShellAllowlist,
    );
    expect(mockCheckCommandPermissions).toHaveBeenCalledWith(
      'cmd2',
      expect.any(Object),
      context.session.sessionShellAllowlist,
    );
    expect(mockShellExecute).toHaveBeenCalledTimes(2);
    expect(result).toEqual([{ text: 'Run output1 and output2' }]);
  });

  it('should trim whitespace from the command inside the injection before interpolation', async () => {
    const processor = new ShellProcessor('test-command');
    const prompt: PromptPipelineContent = createPromptPipelineContent(
      'Files: !{  ls {{args}} -l  }',
    );

    const rawArgs = context.invocation!.args;

    const expectedEscapedArgs = getExpectedEscapedArgForPlatform(rawArgs);

    const expectedCommand = `ls ${expectedEscapedArgs} -l`;

    mockCheckCommandPermissions.mockReturnValue({
      allAllowed: true,
      disallowedCommands: [],
    });
    mockShellExecute.mockReturnValue({
      result: Promise.resolve({ ...SUCCESS_RESULT, output: 'total 0' }),
    });

    await processor.process(prompt, context);

    expect(mockCheckCommandPermissions).toHaveBeenCalledWith(
      expectedCommand,
      expect.any(Object),
      context.session.sessionShellAllowlist,
    );
    expect(mockShellExecute).toHaveBeenCalledWith(
      expectedCommand,
      expect.any(String),
      expect.any(Function),
      expect.any(Object),
      false,
      expect.any(Object),
    );
  });

  it('should handle an empty command inside the injection gracefully (skips execution)', async () => {
    const processor = new ShellProcessor('test-command');
    const prompt: PromptPipelineContent =
      createPromptPipelineContent('This is weird: !{}');

    const result = await processor.process(prompt, context);

    expect(mockCheckCommandPermissions).not.toHaveBeenCalled();
    expect(mockShellExecute).not.toHaveBeenCalled();

    // It replaces !{} with an empty string.
    expect(result).toEqual([{ text: 'This is weird: ' }]);
  });

  describe('Error Reporting', () => {
    it('should append exit code and command name on failure', async () => {
      const processor = new ShellProcessor('test-command');
      const prompt: PromptPipelineContent =
        createPromptPipelineContent('!{cmd}');
      mockShellExecute.mockReturnValue({
        result: Promise.resolve({
          ...SUCCESS_RESULT,
          output: 'some error output',
          stderr: '',
          exitCode: 1,
        }),
      });

      const result = await processor.process(prompt, context);

      expect(result).toEqual([
        {
          text: "some error output\n[Shell command 'cmd' exited with code 1]",
        },
      ]);
    });

    it('should append signal info and command name if terminated by signal', async () => {
      const processor = new ShellProcessor('test-command');
      const prompt: PromptPipelineContent =
        createPromptPipelineContent('!{cmd}');
      mockShellExecute.mockReturnValue({
        result: Promise.resolve({
          ...SUCCESS_RESULT,
          output: 'output',
          stderr: '',
          exitCode: null,
          signal: 'SIGTERM',
        }),
      });

      const result = await processor.process(prompt, context);

      expect(result).toEqual([
        {
          text: "output\n[Shell command 'cmd' terminated by signal SIGTERM]",
        },
      ]);
    });

    it('should throw a detailed error if the shell fails to spawn', async () => {
      const processor = new ShellProcessor('test-command');
      const prompt: PromptPipelineContent =
        createPromptPipelineContent('!{bad-command}');
      const spawnError = new Error('spawn EACCES');
      mockShellExecute.mockReturnValue({
        result: Promise.resolve({
          ...SUCCESS_RESULT,
          stdout: '',
          stderr: '',
          exitCode: null,
          error: spawnError,
          aborted: false,
        }),
      });

      await expect(processor.process(prompt, context)).rejects.toThrow(
        "Failed to start shell command in 'test-command': spawn EACCES. Command: bad-command",
      );
    });

    it('should report abort status with command name if aborted', async () => {
      const processor = new ShellProcessor('test-command');
      const prompt: PromptPipelineContent = createPromptPipelineContent(
        '!{long-running-command}',
      );
      const spawnError = new Error('Aborted');
      mockShellExecute.mockReturnValue({
        result: Promise.resolve({
          ...SUCCESS_RESULT,
          output: 'partial output',
          stderr: '',
          exitCode: null,
          error: spawnError,
          aborted: true, // Key difference
        }),
      });

      const result = await processor.process(prompt, context);
      expect(result).toEqual([
        {
          text: "partial output\n[Shell command 'long-running-command' aborted]",
        },
      ]);
    });
  });

  describe('Context-Aware Argument Interpolation ({{args}})', () => {
    const rawArgs = 'user input';

    beforeEach(() => {
      // Update context for these tests to use specific arguments
      context.invocation!.args = rawArgs;
    });

    it('should perform raw replacement if no shell injections are present (optimization path)', async () => {
      const processor = new ShellProcessor('test-command');
      const prompt: PromptPipelineContent = createPromptPipelineContent(
        'The user said: {{args}}',
      );

      const result = await processor.process(prompt, context);

      expect(result).toEqual([{ text: `The user said: ${rawArgs}` }]);
      expect(mockShellExecute).not.toHaveBeenCalled();
    });

    it('should perform raw replacement outside !{} blocks', async () => {
      const processor = new ShellProcessor('test-command');
      const prompt: PromptPipelineContent = createPromptPipelineContent(
        'Outside: {{args}}. Inside: !{echo "hello"}',
      );
      mockShellExecute.mockReturnValue({
        result: Promise.resolve({ ...SUCCESS_RESULT, output: 'hello' }),
      });

      const result = await processor.process(prompt, context);

      expect(result).toEqual([{ text: `Outside: ${rawArgs}. Inside: hello` }]);
    });

    it('should perform escaped replacement inside !{} blocks', async () => {
      const processor = new ShellProcessor('test-command');
      const prompt: PromptPipelineContent = createPromptPipelineContent(
        'Command: !{grep {{args}} file.txt}',
      );
      mockShellExecute.mockReturnValue({
        result: Promise.resolve({ ...SUCCESS_RESULT, output: 'match found' }),
      });

      const result = await processor.process(prompt, context);

      const expectedEscapedArgs = getExpectedEscapedArgForPlatform(rawArgs);
      const expectedCommand = `grep ${expectedEscapedArgs} file.txt`;

      expect(mockShellExecute).toHaveBeenCalledWith(
        expectedCommand,
        expect.any(String),
        expect.any(Function),
        expect.any(Object),
        false,
        expect.any(Object),
      );

      expect(result).toEqual([{ text: 'Command: match found' }]);
    });

    it('should handle both raw (outside) and escaped (inside) injection simultaneously', async () => {
      const processor = new ShellProcessor('test-command');
      const prompt: PromptPipelineContent = createPromptPipelineContent(
        'User "({{args}})" requested search: !{search {{args}}}',
      );
      mockShellExecute.mockReturnValue({
        result: Promise.resolve({ ...SUCCESS_RESULT, output: 'results' }),
      });

      const result = await processor.process(prompt, context);

      const expectedEscapedArgs = getExpectedEscapedArgForPlatform(rawArgs);
      const expectedCommand = `search ${expectedEscapedArgs}`;
      expect(mockShellExecute).toHaveBeenCalledWith(
        expectedCommand,
        expect.any(String),
        expect.any(Function),
        expect.any(Object),
        false,
        expect.any(Object),
      );

      expect(result).toEqual([
        { text: `User "(${rawArgs})" requested search: results` },
      ]);
    });

    it('should perform security checks on the final, resolved (escaped) command', async () => {
      const processor = new ShellProcessor('test-command');
      const prompt: PromptPipelineContent =
        createPromptPipelineContent('!{rm {{args}}}');

      const expectedEscapedArgs = getExpectedEscapedArgForPlatform(rawArgs);
      const expectedResolvedCommand = `rm ${expectedEscapedArgs}`;
      mockCheckCommandPermissions.mockReturnValue({
        allAllowed: false,
        disallowedCommands: [expectedResolvedCommand],
        isHardDenial: false,
      });

      await expect(processor.process(prompt, context)).rejects.toThrow(
        ConfirmationRequiredError,
      );

      expect(mockCheckCommandPermissions).toHaveBeenCalledWith(
        expectedResolvedCommand,
        expect.any(Object),
        context.session.sessionShellAllowlist,
      );
    });

    it('should report the resolved command if a hard denial occurs', async () => {
      const processor = new ShellProcessor('test-command');
      const prompt: PromptPipelineContent =
        createPromptPipelineContent('!{rm {{args}}}');
      const expectedEscapedArgs = getExpectedEscapedArgForPlatform(rawArgs);
      const expectedResolvedCommand = `rm ${expectedEscapedArgs}`;
      mockCheckCommandPermissions.mockReturnValue({
        allAllowed: false,
        disallowedCommands: [expectedResolvedCommand],
        isHardDenial: true,
        blockReason: 'It is forbidden.',
      });

      await expect(processor.process(prompt, context)).rejects.toThrow(
        `Blocked command: "${expectedResolvedCommand}". Reason: It is forbidden.`,
      );
    });
  });
  describe('Real-World Escaping Scenarios', () => {
    it('should correctly handle multiline arguments', async () => {
      const processor = new ShellProcessor('test-command');
      const multilineArgs = 'first line\nsecond line';
      context.invocation!.args = multilineArgs;
      const prompt: PromptPipelineContent = createPromptPipelineContent(
        'Commit message: !{git commit -m {{args}}}',
      );

      const expectedEscapedArgs =
        getExpectedEscapedArgForPlatform(multilineArgs);
      const expectedCommand = `git commit -m ${expectedEscapedArgs}`;

      await processor.process(prompt, context);

      expect(mockShellExecute).toHaveBeenCalledWith(
        expectedCommand,
        expect.any(String),
        expect.any(Function),
        expect.any(Object),
        false,
        expect.any(Object),
      );
    });

    it.each([
      { name: 'spaces', input: 'file with spaces.txt' },
      { name: 'double quotes', input: 'a "quoted" string' },
      { name: 'single quotes', input: "it's a string" },
      { name: 'command substitution (backticks)', input: '`reboot`' },
      { name: 'command substitution (dollar)', input: '$(reboot)' },
      { name: 'variable expansion', input: '$HOME' },
      { name: 'command chaining (semicolon)', input: 'a; reboot' },
      { name: 'command chaining (ampersand)', input: 'a && reboot' },
    ])('should safely escape args containing $name', async ({ input }) => {
      const processor = new ShellProcessor('test-command');
      context.invocation!.args = input;
      const prompt: PromptPipelineContent =
        createPromptPipelineContent('!{echo {{args}}}');

      const expectedEscapedArgs = getExpectedEscapedArgForPlatform(input);
      const expectedCommand = `echo ${expectedEscapedArgs}`;

      await processor.process(prompt, context);

      expect(mockShellExecute).toHaveBeenCalledWith(
        expectedCommand,
        expect.any(String),
        expect.any(Function),
        expect.any(Object),
        false,
        expect.any(Object),
      );
    });
  });
});<|MERGE_RESOLUTION|>--- conflicted
+++ resolved
@@ -8,17 +8,9 @@
 import { ConfirmationRequiredError, ShellProcessor } from './shellProcessor.js';
 import { createMockCommandContext } from '../../test-utils/mockCommandContext.js';
 import type { CommandContext } from '../../ui/commands/types.js';
-<<<<<<< HEAD
 import type { Config } from '@thacio/auditaria-cli-core';
-import {
-  ApprovalMode,
-  getShellConfiguration,
-} from '@thacio/auditaria-cli-core';
-=======
-import type { Config } from '@google/gemini-cli-core';
-import { ApprovalMode } from '@google/gemini-cli-core';
+import { ApprovalMode } from '@thacio/auditaria-cli-core';
 import os from 'node:os';
->>>>>>> bd5c158a
 import { quote } from 'shell-quote';
 import { createPartFromText } from '@google/genai';
 import type { PromptPipelineContent } from './types.js';
