--- conflicted
+++ resolved
@@ -5,19 +5,9 @@
  */
 
 import { useState, useCallback, useRef, useEffect, useMemo } from 'react';
-<<<<<<< HEAD
 import type { Config } from '@thacio/auditaria-cli-core';
-import {
-  debugLogger,
-  DEFAULT_GEMINI_FLASH_LITE_MODEL,
-  getResponseText,
-} from '@thacio/auditaria-cli-core';
-import type { Content, GenerateContentConfig } from '@google/genai';
-=======
-import type { Config } from '@google/gemini-cli-core';
-import { debugLogger, getResponseText } from '@google/gemini-cli-core';
+import { debugLogger, getResponseText } from '@thacio/auditaria-cli-core';
 import type { Content } from '@google/genai';
->>>>>>> a4415f15
 import type { TextBuffer } from '../components/shared/text-buffer.js';
 import { isSlashCommand } from '../utils/commandUtils.js';
 
