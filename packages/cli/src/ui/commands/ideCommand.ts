/**
 * @license
 * Copyright 2025 Google LLC
 * SPDX-License-Identifier: Apache-2.0
 */

import {
  type Config,
  IdeClient,
  type File,
  logIdeConnection,
  IdeConnectionEvent,
  IdeConnectionType,
  t,
  getIdeInstaller,
  IDEConnectionStatus,
  ideContextStore,
  GEMINI_CLI_COMPANION_EXTENSION_NAME,
  
  IDE_DEFINITIONS,
} from '@thacio/auditaria-cli-core';
import path from 'node:path';
import type {
  CommandContext,
  SlashCommand,
  SlashCommandActionReturn,
} from './types.js';
import { CommandKind } from './types.js';
import { SettingScope } from '../../config/settings.js';

function getIdeStatusMessage(ideClient: IdeClient): {
  messageType: 'info' | 'error';
  content: string;
} {
  const connection = ideClient.getConnectionStatus();
  switch (connection.status) {
    case IDEConnectionStatus.Connected:
      return {
        messageType: 'info',
        content: t('commands.ide.status.connected_to', '🟢 Connected to {ide}', { ide: ideClient.getDetectedIdeDisplayName() || 'IDE' }),
      };
    case IDEConnectionStatus.Connecting:
      return {
        messageType: 'info',
        content: t('commands.ide.status.connecting', '🟡 Connecting...'),
      };
    default: {
      let content = t('commands.ide.status.disconnected', '🔴 Disconnected');
      if (connection?.details) {
        content += `: ${connection.details}`;
      }
      return {
        messageType: 'error',
        content,
      };
    }
  }
}

function formatFileList(openFiles: File[]): string {
  const basenameCounts = new Map<string, number>();
  for (const file of openFiles) {
    const basename = path.basename(file.path);
    basenameCounts.set(basename, (basenameCounts.get(basename) || 0) + 1);
  }

  const fileList = openFiles
    .map((file: File) => {
      const basename = path.basename(file.path);
      const isDuplicate = (basenameCounts.get(basename) || 0) > 1;
      const parentDir = path.basename(path.dirname(file.path));
      const displayName = isDuplicate
        ? `${basename} (/${parentDir})`
        : basename;

      return `  - ${displayName}${file.isActive ? t('ide_context.active_file', ' (active)') : ''}`;
    })
    .join('\n');

  const infoMessage = t(
    'ide_context.file_list_note',
    '\n(Note: The file list is limited to a number of recently accessed files within your workspace and only includes local files on disk)'
  );

  return `\n\n${t('ide_context.open_files', 'Open files:')}\n${fileList}${infoMessage}`;
}

async function getIdeStatusMessageWithFiles(ideClient: IdeClient): Promise<{
  messageType: 'info' | 'error';
  content: string;
}> {
  const connection = ideClient.getConnectionStatus();
  switch (connection.status) {
    case IDEConnectionStatus.Connected: {
      let content = t('commands.ide.status.connected_to', '🟢 Connected to {ide}', { ide: ideClient.getDetectedIdeDisplayName() || 'IDE' });
      const context = ideContextStore.get();
      const openFiles = context?.workspaceState?.openFiles;
      if (openFiles && openFiles.length > 0) {
        content += formatFileList(openFiles);
      }
      return {
        messageType: 'info',
        content,
      };
    }
    case IDEConnectionStatus.Connecting:
      return {
        messageType: 'info',
        content: t('commands.ide.status.connecting', '🟡 Connecting...'),
      };
    default: {
      let content = t('commands.ide.status.disconnected', '🔴 Disconnected');
      if (connection?.details) {
        content += `: ${connection.details}`;
      }
      return {
        messageType: 'error',
        content,
      };
    }
  }
}

async function setIdeModeAndSyncConnection(
  config: Config,
  value: boolean,
  options: { logToConsole?: boolean } = {},
): Promise<void> {
  config.setIdeMode(value);
  const ideClient = await IdeClient.getInstance();
  if (value) {
    await ideClient.connect(options);
    logIdeConnection(config, new IdeConnectionEvent(IdeConnectionType.SESSION));
  } else {
    await ideClient.disconnect();
  }
}

export const ideCommand = async (): Promise<SlashCommand> => {
  const ideClient = await IdeClient.getInstance();
  const currentIDE = ideClient.getCurrentIde();
  if (!currentIDE) {
    return {
      name: 'ide',
      get description() {
        return t('commands.ide.description', 'Manage IDE integration');
      },
      kind: CommandKind.BUILT_IN,
      action: (): SlashCommandActionReturn =>
        ({
          type: 'message',
          messageType: 'error',
<<<<<<< HEAD
          content: t(
            'ide.errors.not_supported',
            'IDE integration is not supported in your current environment. To use this feature, run Auditaria CLI in one of these supported IDEs: {supportedIDEs}',
            {
              supportedIDEs: Object.values(IDE_DEFINITIONS)
                .map((ide) => ide.displayName)
                .join(', '),
            },
          ),
=======
          content: `IDE integration is not supported in your current environment. To use this feature, run Gemini CLI in one of these supported IDEs: Antigravity, VS Code, or VS Code forks.`,
>>>>>>> 86828bb5
        }) as const,
    };
  }

  const ideSlashCommand: SlashCommand = {
    name: 'ide',
    get description() {
      return t('commands.ide.description', 'Manage IDE integration');
    },
    kind: CommandKind.BUILT_IN,
    subCommands: [],
  };

  const statusCommand: SlashCommand = {
    name: 'status',
    get description() {
      return t('commands.ide.status.description', 'Check status of IDE integration');
    },
    kind: CommandKind.BUILT_IN,
    action: async (): Promise<SlashCommandActionReturn> => {
      const { messageType, content } =
        await getIdeStatusMessageWithFiles(ideClient);
      return {
        type: 'message',
        messageType,
        content,
      } as const;
    },
  };

  const installCommand: SlashCommand = {
    name: 'install',
    get description() {
      return t('commands.ide.install.description', 'Install required IDE companion for {ide}', { ide: ideClient.getDetectedIdeDisplayName() || 'IDE' });
    },
    kind: CommandKind.BUILT_IN,
    action: async (context) => {
      const installer = getIdeInstaller(currentIDE);
      if (!installer) {
        context.ui.addItem(
          {
            type: 'error',
            text: t(
              'commands.ide.install.no_installer_with_ide',
              `No installer is available for {ide}. Please install the '${GEMINI_CLI_COMPANION_EXTENSION_NAME}' extension manually from the marketplace.`,
              { ide: ideClient.getDetectedIdeDisplayName() || 'IDE' },
            ),
          },
          Date.now(),
        );
        return;
      }

      context.ui.addItem(
        {
          type: 'info',
          text: t('commands.ide.install.installing', 'Installing IDE companion...'),
        },
        Date.now(),
      );

      const result = await installer.install();
      context.ui.addItem(
        {
          type: result.success ? 'info' : 'error',
          text: result.message,
        },
        Date.now(),
      );
      if (result.success) {
        context.services.settings.setValue(
          SettingScope.User,
          'ide.enabled',
          true,
        );
        // Poll for up to 5 seconds for the extension to activate.
        for (let i = 0; i < 10; i++) {
          await setIdeModeAndSyncConnection(context.services.config!, true, {
            logToConsole: false,
          });
          if (
            ideClient.getConnectionStatus().status ===
            IDEConnectionStatus.Connected
          ) {
            break;
          }
          await new Promise((resolve) => setTimeout(resolve, 500));
        }

        const { messageType, content } = getIdeStatusMessage(ideClient);
        if (messageType === 'error') {
          context.ui.addItem(
            {
              type: messageType,
              text: t('commands.ide.install.auto_enable_failed', 'Failed to automatically enable IDE integration. To fix this, run the CLI in a new terminal window.'),
            },
            Date.now(),
          );
        } else {
          context.ui.addItem(
            {
              type: messageType,
              text: content,
            },
            Date.now(),
          );
        }
      }
    },
  };

  const enableCommand: SlashCommand = {
    name: 'enable',
    get description() {
      return t('commands.ide.enable.description', 'Enable IDE integration');
    },
    kind: CommandKind.BUILT_IN,
    action: async (context: CommandContext) => {
      context.services.settings.setValue(
        SettingScope.User,
        'ide.enabled',
        true,
      );
      await setIdeModeAndSyncConnection(context.services.config!, true);
      const { messageType, content } = getIdeStatusMessage(ideClient);
      context.ui.addItem(
        {
          type: messageType,
          text: content,
        },
        Date.now(),
      );
    },
  };

  const disableCommand: SlashCommand = {
    name: 'disable',
    get description() {
      return t('commands.ide.disable.description', 'Disable IDE integration');
    },
    kind: CommandKind.BUILT_IN,
    action: async (context: CommandContext) => {
      context.services.settings.setValue(
        SettingScope.User,
        'ide.enabled',
        false,
      );
      await setIdeModeAndSyncConnection(context.services.config!, false);
      const { messageType, content } = getIdeStatusMessage(ideClient);
      context.ui.addItem(
        {
          type: messageType,
          text: content,
        },
        Date.now(),
      );
    },
  };

  const { status } = ideClient.getConnectionStatus();
  const isConnected = status === IDEConnectionStatus.Connected;

  if (isConnected) {
    ideSlashCommand.subCommands = [statusCommand, disableCommand];
  } else {
    ideSlashCommand.subCommands = [
      enableCommand,
      statusCommand,
      installCommand,
    ];
  }

  return ideSlashCommand;
};<|MERGE_RESOLUTION|>--- conflicted
+++ resolved
@@ -11,13 +11,12 @@
   logIdeConnection,
   IdeConnectionEvent,
   IdeConnectionType,
-  t,
+} from '@thacio/auditaria-cli-core';
+import {
   getIdeInstaller,
   IDEConnectionStatus,
   ideContextStore,
   GEMINI_CLI_COMPANION_EXTENSION_NAME,
-  
-  IDE_DEFINITIONS,
 } from '@thacio/auditaria-cli-core';
 import path from 'node:path';
 import type {
@@ -37,15 +36,15 @@
     case IDEConnectionStatus.Connected:
       return {
         messageType: 'info',
-        content: t('commands.ide.status.connected_to', '🟢 Connected to {ide}', { ide: ideClient.getDetectedIdeDisplayName() || 'IDE' }),
+        content: `🟢 Connected to ${ideClient.getDetectedIdeDisplayName()}`,
       };
     case IDEConnectionStatus.Connecting:
       return {
         messageType: 'info',
-        content: t('commands.ide.status.connecting', '🟡 Connecting...'),
+        content: `🟡 Connecting...`,
       };
     default: {
-      let content = t('commands.ide.status.disconnected', '🔴 Disconnected');
+      let content = `🔴 Disconnected`;
       if (connection?.details) {
         content += `: ${connection.details}`;
       }
@@ -73,16 +72,14 @@
         ? `${basename} (/${parentDir})`
         : basename;
 
-      return `  - ${displayName}${file.isActive ? t('ide_context.active_file', ' (active)') : ''}`;
+      return `  - ${displayName}${file.isActive ? ' (active)' : ''}`;
     })
     .join('\n');
 
-  const infoMessage = t(
-    'ide_context.file_list_note',
-    '\n(Note: The file list is limited to a number of recently accessed files within your workspace and only includes local files on disk)'
-  );
-
-  return `\n\n${t('ide_context.open_files', 'Open files:')}\n${fileList}${infoMessage}`;
+  const infoMessage = `
+(Note: The file list is limited to a number of recently accessed files within your workspace and only includes local files on disk)`;
+
+  return `\n\nOpen files:\n${fileList}\n${infoMessage}`;
 }
 
 async function getIdeStatusMessageWithFiles(ideClient: IdeClient): Promise<{
@@ -92,7 +89,7 @@
   const connection = ideClient.getConnectionStatus();
   switch (connection.status) {
     case IDEConnectionStatus.Connected: {
-      let content = t('commands.ide.status.connected_to', '🟢 Connected to {ide}', { ide: ideClient.getDetectedIdeDisplayName() || 'IDE' });
+      let content = `🟢 Connected to ${ideClient.getDetectedIdeDisplayName()}`;
       const context = ideContextStore.get();
       const openFiles = context?.workspaceState?.openFiles;
       if (openFiles && openFiles.length > 0) {
@@ -106,10 +103,10 @@
     case IDEConnectionStatus.Connecting:
       return {
         messageType: 'info',
-        content: t('commands.ide.status.connecting', '🟡 Connecting...'),
+        content: `🟡 Connecting...`,
       };
     default: {
-      let content = t('commands.ide.status.disconnected', '🔴 Disconnected');
+      let content = `🔴 Disconnected`;
       if (connection?.details) {
         content += `: ${connection.details}`;
       }
@@ -142,45 +139,27 @@
   if (!currentIDE) {
     return {
       name: 'ide',
-      get description() {
-        return t('commands.ide.description', 'Manage IDE integration');
-      },
+      description: 'Manage IDE integration',
       kind: CommandKind.BUILT_IN,
       action: (): SlashCommandActionReturn =>
         ({
           type: 'message',
           messageType: 'error',
-<<<<<<< HEAD
-          content: t(
-            'ide.errors.not_supported',
-            'IDE integration is not supported in your current environment. To use this feature, run Auditaria CLI in one of these supported IDEs: {supportedIDEs}',
-            {
-              supportedIDEs: Object.values(IDE_DEFINITIONS)
-                .map((ide) => ide.displayName)
-                .join(', '),
-            },
-          ),
-=======
           content: `IDE integration is not supported in your current environment. To use this feature, run Gemini CLI in one of these supported IDEs: Antigravity, VS Code, or VS Code forks.`,
->>>>>>> 86828bb5
         }) as const,
     };
   }
 
   const ideSlashCommand: SlashCommand = {
     name: 'ide',
-    get description() {
-      return t('commands.ide.description', 'Manage IDE integration');
-    },
+    description: 'Manage IDE integration',
     kind: CommandKind.BUILT_IN,
     subCommands: [],
   };
 
   const statusCommand: SlashCommand = {
     name: 'status',
-    get description() {
-      return t('commands.ide.status.description', 'Check status of IDE integration');
-    },
+    description: 'Check status of IDE integration',
     kind: CommandKind.BUILT_IN,
     action: async (): Promise<SlashCommandActionReturn> => {
       const { messageType, content } =
@@ -195,9 +174,7 @@
 
   const installCommand: SlashCommand = {
     name: 'install',
-    get description() {
-      return t('commands.ide.install.description', 'Install required IDE companion for {ide}', { ide: ideClient.getDetectedIdeDisplayName() || 'IDE' });
-    },
+    description: `Install required IDE companion for ${ideClient.getDetectedIdeDisplayName()}`,
     kind: CommandKind.BUILT_IN,
     action: async (context) => {
       const installer = getIdeInstaller(currentIDE);
@@ -205,11 +182,7 @@
         context.ui.addItem(
           {
             type: 'error',
-            text: t(
-              'commands.ide.install.no_installer_with_ide',
-              `No installer is available for {ide}. Please install the '${GEMINI_CLI_COMPANION_EXTENSION_NAME}' extension manually from the marketplace.`,
-              { ide: ideClient.getDetectedIdeDisplayName() || 'IDE' },
-            ),
+            text: `No installer is available for ${ideClient.getDetectedIdeDisplayName()}. Please install the '${GEMINI_CLI_COMPANION_EXTENSION_NAME}' extension manually from the marketplace.`,
           },
           Date.now(),
         );
@@ -219,7 +192,7 @@
       context.ui.addItem(
         {
           type: 'info',
-          text: t('commands.ide.install.installing', 'Installing IDE companion...'),
+          text: `Installing IDE companion...`,
         },
         Date.now(),
       );
@@ -257,7 +230,7 @@
           context.ui.addItem(
             {
               type: messageType,
-              text: t('commands.ide.install.auto_enable_failed', 'Failed to automatically enable IDE integration. To fix this, run the CLI in a new terminal window.'),
+              text: `Failed to automatically enable IDE integration. To fix this, run the CLI in a new terminal window.`,
             },
             Date.now(),
           );
@@ -276,9 +249,7 @@
 
   const enableCommand: SlashCommand = {
     name: 'enable',
-    get description() {
-      return t('commands.ide.enable.description', 'Enable IDE integration');
-    },
+    description: 'Enable IDE integration',
     kind: CommandKind.BUILT_IN,
     action: async (context: CommandContext) => {
       context.services.settings.setValue(
@@ -300,9 +271,7 @@
 
   const disableCommand: SlashCommand = {
     name: 'disable',
-    get description() {
-      return t('commands.ide.disable.description', 'Disable IDE integration');
-    },
+    description: 'Disable IDE integration',
     kind: CommandKind.BUILT_IN,
     action: async (context: CommandContext) => {
       context.services.settings.setValue(
