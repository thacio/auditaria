/**
 * @license
 * Copyright 2025 Google LLC
 * SPDX-License-Identifier: Apache-2.0
 */

import * as path from 'node:path';
import fs from 'node:fs';
import os from 'node:os';
import { afterEach, beforeEach, describe, expect, it } from 'vitest';
import { ExtensionEnablementManager, Override } from './extensionEnablement.js';
<<<<<<< HEAD
import type { GeminiCLIExtension } from '@thacio/auditaria-cli-core';
=======

import { GEMINI_DIR, type GeminiCLIExtension } from '@google/gemini-cli-core';
>>>>>>> 518caae6

// Helper to create a temporary directory for testing
function createTestDir() {
  const dirPath = fs.mkdtempSync(path.join(os.tmpdir(), 'gemini-test-'));
  return {
    path: dirPath,
    cleanup: () => fs.rmSync(dirPath, { recursive: true, force: true }),
  };
}

let testDir: { path: string; cleanup: () => void };
let configDir: string;
let manager: ExtensionEnablementManager;

describe('ExtensionEnablementManager', () => {
  beforeEach(() => {
    testDir = createTestDir();
    configDir = path.join(testDir.path, GEMINI_DIR);
    manager = new ExtensionEnablementManager(configDir);
  });

  afterEach(() => {
    testDir.cleanup();
    // Reset the singleton instance for test isolation
    // eslint-disable-next-line @typescript-eslint/no-explicit-any
    (ExtensionEnablementManager as any).instance = undefined;
  });

  describe('isEnabled', () => {
    it('should return true if extension is not configured', () => {
      expect(manager.isEnabled('ext-test', '/any/path')).toBe(true);
    });

    it('should return true if no overrides match', () => {
      manager.disable('ext-test', false, '/another/path');
      expect(manager.isEnabled('ext-test', '/any/path')).toBe(true);
    });

    it('should enable a path based on an override rule', () => {
      manager.disable('ext-test', true, '/');
      manager.enable('ext-test', true, '/home/user/projects/');
      expect(manager.isEnabled('ext-test', '/home/user/projects/my-app')).toBe(
        true,
      );
    });

    it('should disable a path based on a disable override rule', () => {
      manager.enable('ext-test', true, '/');
      manager.disable('ext-test', true, '/home/user/projects/');
      expect(manager.isEnabled('ext-test', '/home/user/projects/my-app')).toBe(
        false,
      );
    });

    it('should respect the last matching rule (enable wins)', () => {
      manager.disable('ext-test', true, '/home/user/projects/');
      manager.enable('ext-test', false, '/home/user/projects/my-app');
      expect(manager.isEnabled('ext-test', '/home/user/projects/my-app')).toBe(
        true,
      );
    });

    it('should respect the last matching rule (disable wins)', () => {
      manager.enable('ext-test', true, '/home/user/projects/');
      manager.disable('ext-test', false, '/home/user/projects/my-app');
      expect(manager.isEnabled('ext-test', '/home/user/projects/my-app')).toBe(
        false,
      );
    });

    it('should handle', () => {
      manager.enable('ext-test', true, '/home/user/projects');
      manager.disable('ext-test', false, '/home/user/projects/my-app');
      expect(manager.isEnabled('ext-test', '/home/user/projects/my-app')).toBe(
        false,
      );
      expect(
        manager.isEnabled('ext-test', '/home/user/projects/something-else'),
      ).toBe(true);
    });
  });

  describe('includeSubdirs', () => {
    it('should add a glob when enabling with includeSubdirs', () => {
      manager.enable('ext-test', true, '/path/to/dir');
      const config = manager.readConfig();
      expect(config['ext-test'].overrides).toContain('/path/to/dir/*');
    });

    it('should not add a glob when enabling without includeSubdirs', () => {
      manager.enable('ext-test', false, '/path/to/dir');
      const config = manager.readConfig();
      expect(config['ext-test'].overrides).toContain('/path/to/dir/');
      expect(config['ext-test'].overrides).not.toContain('/path/to/dir/*');
    });

    it('should add a glob when disabling with includeSubdirs', () => {
      manager.disable('ext-test', true, '/path/to/dir');
      const config = manager.readConfig();
      expect(config['ext-test'].overrides).toContain('!/path/to/dir/*');
    });

    it('should remove conflicting glob rule when enabling without subdirs', () => {
      manager.enable('ext-test', true, '/path/to/dir'); // Adds /path/to/dir*
      manager.enable('ext-test', false, '/path/to/dir'); // Should remove the glob
      const config = manager.readConfig();
      expect(config['ext-test'].overrides).toContain('/path/to/dir/');
      expect(config['ext-test'].overrides).not.toContain('/path/to/dir/*');
    });

    it('should remove conflicting non-glob rule when enabling with subdirs', () => {
      manager.enable('ext-test', false, '/path/to/dir'); // Adds /path/to/dir
      manager.enable('ext-test', true, '/path/to/dir'); // Should remove the non-glob
      const config = manager.readConfig();
      expect(config['ext-test'].overrides).toContain('/path/to/dir/*');
      expect(config['ext-test'].overrides).not.toContain('/path/to/dir/');
    });

    it('should remove conflicting rules when disabling', () => {
      manager.enable('ext-test', true, '/path/to/dir'); // enabled with glob
      manager.disable('ext-test', false, '/path/to/dir'); // disabled without
      const config = manager.readConfig();
      expect(config['ext-test'].overrides).toContain('!/path/to/dir/');
      expect(config['ext-test'].overrides).not.toContain('/path/to/dir/*');
    });

    it('should correctly evaluate isEnabled with subdirs', () => {
      manager.disable('ext-test', true, '/');
      manager.enable('ext-test', true, '/path/to/dir');
      expect(manager.isEnabled('ext-test', '/path/to/dir/')).toBe(true);
      expect(manager.isEnabled('ext-test', '/path/to/dir/sub/')).toBe(true);
      expect(manager.isEnabled('ext-test', '/path/to/another/')).toBe(false);
    });

    it('should correctly evaluate isEnabled without subdirs', () => {
      manager.disable('ext-test', true, '/*');
      manager.enable('ext-test', false, '/path/to/dir');
      expect(manager.isEnabled('ext-test', '/path/to/dir')).toBe(true);
      expect(manager.isEnabled('ext-test', '/path/to/dir/sub')).toBe(false);
    });
  });

  describe('pruning child rules', () => {
    it('should remove child rules when enabling a parent with subdirs', () => {
      // Pre-existing rules for children
      manager.enable('ext-test', false, '/path/to/dir/subdir1');
      manager.disable('ext-test', true, '/path/to/dir/subdir2');
      manager.enable('ext-test', false, '/path/to/another/dir');

      // Enable the parent directory
      manager.enable('ext-test', true, '/path/to/dir');

      const config = manager.readConfig();
      const overrides = config['ext-test'].overrides;

      // The new parent rule should be present
      expect(overrides).toContain(`/path/to/dir/*`);

      // Child rules should be removed
      expect(overrides).not.toContain('/path/to/dir/subdir1/');
      expect(overrides).not.toContain(`!/path/to/dir/subdir2/*`);

      // Unrelated rules should remain
      expect(overrides).toContain('/path/to/another/dir/');
    });

    it('should remove child rules when disabling a parent with subdirs', () => {
      // Pre-existing rules for children
      manager.enable('ext-test', false, '/path/to/dir/subdir1');
      manager.disable('ext-test', true, '/path/to/dir/subdir2');
      manager.enable('ext-test', false, '/path/to/another/dir');

      // Disable the parent directory
      manager.disable('ext-test', true, '/path/to/dir');

      const config = manager.readConfig();
      const overrides = config['ext-test'].overrides;

      // The new parent rule should be present
      expect(overrides).toContain(`!/path/to/dir/*`);

      // Child rules should be removed
      expect(overrides).not.toContain('/path/to/dir/subdir1/');
      expect(overrides).not.toContain(`!/path/to/dir/subdir2/*`);

      // Unrelated rules should remain
      expect(overrides).toContain('/path/to/another/dir/');
    });

    it('should not remove child rules if includeSubdirs is false', () => {
      manager.enable('ext-test', false, '/path/to/dir/subdir1');
      manager.enable('ext-test', false, '/path/to/dir'); // Not including subdirs

      const config = manager.readConfig();
      const overrides = config['ext-test'].overrides;

      expect(overrides).toContain('/path/to/dir/subdir1/');
      expect(overrides).toContain('/path/to/dir/');
    });
  });

  it('should enable a path based on an enable override', () => {
    manager.disable('ext-test', true, '/Users/chrstn');
    manager.enable('ext-test', true, '/Users/chrstn/gemini-cli');

    expect(manager.isEnabled('ext-test', '/Users/chrstn/gemini-cli')).toBe(
      true,
    );
  });

  it('should ignore subdirs', () => {
    manager.disable('ext-test', false, '/Users/chrstn');
    expect(manager.isEnabled('ext-test', '/Users/chrstn/gemini-cli')).toBe(
      true,
    );
  });

  describe('extension overrides (-e <name>)', () => {
    beforeEach(() => {
      manager = new ExtensionEnablementManager(configDir, ['ext-test']);
    });

    it('can enable extensions, case-insensitive', () => {
      manager.disable('ext-test', true, '/');
      expect(manager.isEnabled('ext-test', '/')).toBe(true);
      expect(manager.isEnabled('Ext-Test', '/')).toBe(true);
      // Double check that it would have been disabled otherwise
      expect(
        new ExtensionEnablementManager(configDir).isEnabled('ext-test', '/'),
      ).toBe(false);
    });

    it('disable all other extensions', () => {
      manager = new ExtensionEnablementManager(configDir, ['ext-test']);
      manager.enable('ext-test-2', true, '/');
      expect(manager.isEnabled('ext-test-2', '/')).toBe(false);
      // Double check that it would have been enabled otherwise
      expect(
        new ExtensionEnablementManager(configDir).isEnabled('ext-test-2', '/'),
      ).toBe(true);
    });

    it('none disables all extensions', () => {
      manager = new ExtensionEnablementManager(configDir, ['none']);
      manager.enable('ext-test', true, '/');
      expect(manager.isEnabled('ext-test', '/path/to/dir')).toBe(false);
      // Double check that it would have been enabled otherwise
      expect(
        new ExtensionEnablementManager(configDir).isEnabled('ext-test', '/'),
      ).toBe(true);
    });
  });

  describe('validateExtensionOverrides', () => {
    let consoleErrorSpy: ReturnType<typeof vi.spyOn>;

    beforeEach(() => {
      consoleErrorSpy = vi.spyOn(console, 'error').mockImplementation(() => {});
    });

    afterEach(() => {
      consoleErrorSpy.mockRestore();
    });

    it('should not log an error if enabledExtensionNamesOverride is empty', () => {
      const manager = new ExtensionEnablementManager(configDir, []);
      manager.validateExtensionOverrides([]);
      expect(consoleErrorSpy).not.toHaveBeenCalled();
    });

    it('should not log an error if all enabledExtensionNamesOverride are valid', () => {
      const manager = new ExtensionEnablementManager(configDir, [
        'ext-one',
        'ext-two',
      ]);
      const extensions = [
        { name: 'ext-one' },
        { name: 'ext-two' },
      ] as GeminiCLIExtension[];
      manager.validateExtensionOverrides(extensions);
      expect(consoleErrorSpy).not.toHaveBeenCalled();
    });

    it('should log an error for each invalid extension name in enabledExtensionNamesOverride', () => {
      const manager = new ExtensionEnablementManager(configDir, [
        'ext-one',
        'ext-invalid',
        'ext-another-invalid',
      ]);
      const extensions = [
        { name: 'ext-one' },
        { name: 'ext-two' },
      ] as GeminiCLIExtension[];
      manager.validateExtensionOverrides(extensions);
      expect(consoleErrorSpy).toHaveBeenCalledTimes(2);
      expect(consoleErrorSpy).toHaveBeenCalledWith(
        'Extension not found: ext-invalid',
      );
      expect(consoleErrorSpy).toHaveBeenCalledWith(
        'Extension not found: ext-another-invalid',
      );
    });

    it('should not log an error if "none" is in enabledExtensionNamesOverride', () => {
      const manager = new ExtensionEnablementManager(configDir, ['none']);
      manager.validateExtensionOverrides([]);
      expect(consoleErrorSpy).not.toHaveBeenCalled();
    });
  });
});

describe('Override', () => {
  it('should create an override from input', () => {
    const override = Override.fromInput('/path/to/dir', true);
    expect(override.baseRule).toBe(`/path/to/dir/`);
    expect(override.isDisable).toBe(false);
    expect(override.includeSubdirs).toBe(true);
  });

  it('should create a disable override from input', () => {
    const override = Override.fromInput('!/path/to/dir', false);
    expect(override.baseRule).toBe(`/path/to/dir/`);
    expect(override.isDisable).toBe(true);
    expect(override.includeSubdirs).toBe(false);
  });

  it('should create an override from a file rule', () => {
    const override = Override.fromFileRule('/path/to/dir');
    expect(override.baseRule).toBe('/path/to/dir');
    expect(override.isDisable).toBe(false);
    expect(override.includeSubdirs).toBe(false);
  });

  it('should create a disable override from a file rule', () => {
    const override = Override.fromFileRule('!/path/to/dir/');
    expect(override.isDisable).toBe(true);
    expect(override.baseRule).toBe('/path/to/dir/');
    expect(override.includeSubdirs).toBe(false);
  });

  it('should create an override with subdirs from a file rule', () => {
    const override = Override.fromFileRule('/path/to/dir/*');
    expect(override.baseRule).toBe('/path/to/dir/');
    expect(override.isDisable).toBe(false);
    expect(override.includeSubdirs).toBe(true);
  });

  it('should correctly identify conflicting overrides', () => {
    const override1 = Override.fromInput('/path/to/dir', true);
    const override2 = Override.fromInput('/path/to/dir', false);
    expect(override1.conflictsWith(override2)).toBe(true);
  });

  it('should correctly identify non-conflicting overrides', () => {
    const override1 = Override.fromInput('/path/to/dir', true);
    const override2 = Override.fromInput('/path/to/another/dir', true);
    expect(override1.conflictsWith(override2)).toBe(false);
  });

  it('should correctly identify equal overrides', () => {
    const override1 = Override.fromInput('/path/to/dir', true);
    const override2 = Override.fromInput('/path/to/dir', true);
    expect(override1.isEqualTo(override2)).toBe(true);
  });

  it('should correctly identify unequal overrides', () => {
    const override1 = Override.fromInput('/path/to/dir', true);
    const override2 = Override.fromInput('!/path/to/dir', true);
    expect(override1.isEqualTo(override2)).toBe(false);
  });

  it('should generate the correct regex', () => {
    const override = Override.fromInput('/path/to/dir', true);
    const regex = override.asRegex();
    expect(regex.test('/path/to/dir/')).toBe(true);
    expect(regex.test('/path/to/dir/subdir')).toBe(true);
    expect(regex.test('/path/to/another/dir')).toBe(false);
  });

  it('should correctly identify child overrides', () => {
    const parent = Override.fromInput('/path/to/dir', true);
    const child = Override.fromInput('/path/to/dir/subdir', false);
    expect(child.isChildOf(parent)).toBe(true);
  });

  it('should correctly identify child overrides with glob', () => {
    const parent = Override.fromInput('/path/to/dir/*', true);
    const child = Override.fromInput('/path/to/dir/subdir', false);
    expect(child.isChildOf(parent)).toBe(true);
  });

  it('should correctly identify non-child overrides', () => {
    const parent = Override.fromInput('/path/to/dir', true);
    const other = Override.fromInput('/path/to/another/dir', false);
    expect(other.isChildOf(parent)).toBe(false);
  });

  it('should generate the correct output string', () => {
    const override = Override.fromInput('/path/to/dir', true);
    expect(override.output()).toBe(`/path/to/dir/*`);
  });

  it('should generate the correct output string for a disable override', () => {
    const override = Override.fromInput('!/path/to/dir', false);
    expect(override.output()).toBe(`!/path/to/dir/`);
  });

  it('should disable a path based on a disable override rule', () => {
    const override = Override.fromInput('!/path/to/dir', false);
    expect(override.output()).toBe(`!/path/to/dir/`);
  });
});<|MERGE_RESOLUTION|>--- conflicted
+++ resolved
@@ -9,12 +9,10 @@
 import os from 'node:os';
 import { afterEach, beforeEach, describe, expect, it } from 'vitest';
 import { ExtensionEnablementManager, Override } from './extensionEnablement.js';
-<<<<<<< HEAD
-import type { GeminiCLIExtension } from '@thacio/auditaria-cli-core';
-=======
-
-import { GEMINI_DIR, type GeminiCLIExtension } from '@google/gemini-cli-core';
->>>>>>> 518caae6
+import {
+  GEMINI_DIR,
+  type GeminiCLIExtension,
+} from '@thacio/auditaria-cli-core';
 
 // Helper to create a temporary directory for testing
 function createTestDir() {
