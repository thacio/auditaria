--- conflicted
+++ resolved
@@ -187,11 +187,7 @@
   );
   if (!fs.existsSync(configFilePath)) {
     console.error(
-<<<<<<< HEAD
-      t('extension.missing_config', 'Warning: extension directory {dir} does not contain a config file {config}.', { dir: extensionDir, config: configFilePath }),
-=======
-      `Warning: extension directory ${effectiveExtensionPath} does not contain a config file ${configFilePath}.`,
->>>>>>> 6a581a69
+      t('extension.missing_config', 'Warning: extension directory {dir} does not contain a config file {config}.', { dir: effectiveExtensionPath, config: configFilePath }),
     );
     return null;
   }
