--- conflicted
+++ resolved
@@ -1,15 +1,8 @@
 {
-<<<<<<< HEAD
   "name": "auditaria-cli-vscode-ide-companion",
   "displayName": "Auditaria CLI Companion",
   "description": "Enable Auditaria CLI with direct access to your IDE workspace.",
-  "version": "0.11.0-nightly.20251021.e72c00cf",
-=======
-  "name": "gemini-cli-vscode-ide-companion",
-  "displayName": "Gemini CLI Companion",
-  "description": "Enable Gemini CLI with direct access to your IDE workspace.",
   "version": "0.12.0-nightly.20251022.0542de95",
->>>>>>> 59985138
   "publisher": "google",
   "icon": "assets/icon.png",
   "repository": {
