/**
 * @license
 * Copyright 2025 Google LLC
 * SPDX-License-Identifier: Apache-2.0
 */
import { t } from '@thacio/auditaria-cli-core';

import type React from 'react';
import { Box, Text } from 'ink';
<<<<<<< HEAD
import { Colors } from '../colors.js';
import { ApprovalMode } from '@thacio/auditaria-cli-core';
=======
import { theme } from '../semantic-colors.js';
import { ApprovalMode } from '@google/gemini-cli-core';
>>>>>>> b9b6fe1f

interface AutoAcceptIndicatorProps {
  approvalMode: ApprovalMode;
}

export const AutoAcceptIndicator: React.FC<AutoAcceptIndicatorProps> = ({
  approvalMode,
}) => {
  let textColor = '';
  let textContent = '';
  let subText = '';

  switch (approvalMode) {
    case ApprovalMode.AUTO_EDIT:
<<<<<<< HEAD
      textColor = Colors.AccentGreen;
      textContent = t('auto_accept.accepting_edits', 'accepting edits');
      subText = t('auto_accept.shift_tab_toggle', ' (shift + tab to toggle)');
      break;
    case ApprovalMode.YOLO:
      textColor = Colors.AccentRed;
      textContent = t('auto_accept.yolo_mode', 'YOLO mode');
      subText = t('auto_accept.ctrl_y_toggle', ' (ctrl + y to toggle)');
=======
      textColor = theme.status.success;
      textContent = 'accepting edits';
      subText = ' (shift + tab to toggle)';
      break;
    case ApprovalMode.YOLO:
      textColor = theme.status.error;
      textContent = 'YOLO mode';
      subText = ' (ctrl + y to toggle)';
>>>>>>> b9b6fe1f
      break;
    case ApprovalMode.DEFAULT:
    default:
      break;
  }

  return (
    <Box>
      <Text color={textColor}>
        {textContent}
        {subText && <Text color={theme.text.secondary}>{subText}</Text>}
      </Text>
    </Box>
  );
};<|MERGE_RESOLUTION|>--- conflicted
+++ resolved
@@ -7,13 +7,8 @@
 
 import type React from 'react';
 import { Box, Text } from 'ink';
-<<<<<<< HEAD
-import { Colors } from '../colors.js';
+import { theme } from '../semantic-colors.js';
 import { ApprovalMode } from '@thacio/auditaria-cli-core';
-=======
-import { theme } from '../semantic-colors.js';
-import { ApprovalMode } from '@google/gemini-cli-core';
->>>>>>> b9b6fe1f
 
 interface AutoAcceptIndicatorProps {
   approvalMode: ApprovalMode;
@@ -28,25 +23,14 @@
 
   switch (approvalMode) {
     case ApprovalMode.AUTO_EDIT:
-<<<<<<< HEAD
-      textColor = Colors.AccentGreen;
+      textColor = theme.status.success;
       textContent = t('auto_accept.accepting_edits', 'accepting edits');
       subText = t('auto_accept.shift_tab_toggle', ' (shift + tab to toggle)');
       break;
     case ApprovalMode.YOLO:
-      textColor = Colors.AccentRed;
+      textColor = theme.status.error;
       textContent = t('auto_accept.yolo_mode', 'YOLO mode');
       subText = t('auto_accept.ctrl_y_toggle', ' (ctrl + y to toggle)');
-=======
-      textColor = theme.status.success;
-      textContent = 'accepting edits';
-      subText = ' (shift + tab to toggle)';
-      break;
-    case ApprovalMode.YOLO:
-      textColor = theme.status.error;
-      textContent = 'YOLO mode';
-      subText = ' (ctrl + y to toggle)';
->>>>>>> b9b6fe1f
       break;
     case ApprovalMode.DEFAULT:
     default:
