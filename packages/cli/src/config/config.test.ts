/**
 * @license
 * Copyright 2025 Google LLC
 * SPDX-License-Identifier: Apache-2.0
 */

import { describe, it, expect, vi, beforeEach, afterEach } from 'vitest';
import * as os from 'node:os';
import * as path from 'node:path';
import {
  ShellTool,
  EditTool,
  WriteFileTool,
  DEFAULT_GEMINI_MODEL,
  DEFAULT_GEMINI_MODEL_AUTO,
  OutputFormat,
} from '@thacio/auditaria-cli-core';
import { loadCliConfig, parseArguments, type CliArgs } from './config.js';
import type { Settings } from './settings.js';
<<<<<<< HEAD
import type { Extension } from './extension.js';
import * as ServerConfig from '@thacio/auditaria-cli-core';
=======
import { ExtensionStorage, type Extension } from './extension.js';
import * as ServerConfig from '@google/gemini-cli-core';
>>>>>>> ea061f52
import { isWorkspaceTrusted } from './trustedFolders.js';
import { ExtensionEnablementManager } from './extensions/extensionEnablement.js';

vi.mock('./trustedFolders.js', () => ({
  isWorkspaceTrusted: vi
    .fn()
    .mockReturnValue({ isTrusted: true, source: 'file' }), // Default to trusted
}));

vi.mock('fs', async (importOriginal) => {
  const actualFs = await importOriginal<typeof import('fs')>();
  const pathMod = await import('node:path');
  const mockHome = '/mock/home/user';
  const MOCK_CWD1 = process.cwd();
  const MOCK_CWD2 = pathMod.resolve(pathMod.sep, 'home', 'user', 'project');

  const mockPaths = new Set([
    MOCK_CWD1,
    MOCK_CWD2,
    pathMod.resolve(pathMod.sep, 'cli', 'path1'),
    pathMod.resolve(pathMod.sep, 'settings', 'path1'),
    pathMod.join(mockHome, 'settings', 'path2'),
    pathMod.join(MOCK_CWD2, 'cli', 'path2'),
    pathMod.join(MOCK_CWD2, 'settings', 'path3'),
  ]);

  return {
    ...actualFs,
    mkdirSync: vi.fn(),
    writeFileSync: vi.fn(),
    existsSync: vi.fn((p) => mockPaths.has(p.toString())),
    statSync: vi.fn((p) => {
      if (mockPaths.has(p.toString())) {
        return { isDirectory: () => true } as unknown as import('fs').Stats;
      }
      return (actualFs as typeof import('fs')).statSync(p as unknown as string);
    }),
    realpathSync: vi.fn((p) => p),
  };
});

vi.mock('os', async (importOriginal) => {
  const actualOs = await importOriginal<typeof os>();
  return {
    ...actualOs,
    homedir: vi.fn(() => '/mock/home/user'),
  };
});

vi.mock('open', () => ({
  default: vi.fn(),
}));

vi.mock('read-package-up', () => ({
  readPackageUp: vi.fn(() =>
    Promise.resolve({ packageJson: { version: 'test-version' } }),
  ),
}));

vi.mock('@thacio/auditaria-cli-core', async () => {
  const actualServer = await vi.importActual<typeof ServerConfig>(
    '@thacio/auditaria-cli-core',
  );
  return {
    ...actualServer,
    IdeClient: {
      getInstance: vi.fn().mockResolvedValue({
        getConnectionStatus: vi.fn(),
        initialize: vi.fn(),
        shutdown: vi.fn(),
      }),
    },
    loadEnvironment: vi.fn(),
    loadServerHierarchicalMemory: vi.fn(
      (cwd, dirs, debug, fileService, extensionPaths, _maxDirs) =>
        Promise.resolve({
          memoryContent: extensionPaths?.join(',') || '',
          fileCount: extensionPaths?.length || 0,
        }),
    ),
    DEFAULT_MEMORY_FILE_FILTERING_OPTIONS: {
      respectGitIgnore: false,
      respectGeminiIgnore: true,
    },
    DEFAULT_FILE_FILTERING_OPTIONS: {
      respectGitIgnore: true,
      respectGeminiIgnore: true,
    },
  };
});

describe('parseArguments', () => {
  const originalArgv = process.argv;

  afterEach(() => {
    process.argv = originalArgv;
  });

  it('should throw an error when both --prompt and --prompt-interactive are used together', async () => {
    process.argv = [
      'node',
      'script.js',
      '--prompt',
      'test prompt',
      '--prompt-interactive',
      'interactive prompt',
    ];

    const mockExit = vi.spyOn(process, 'exit').mockImplementation(() => {
      throw new Error('process.exit called');
    });

    const mockConsoleError = vi
      .spyOn(console, 'error')
      .mockImplementation(() => {});

    await expect(parseArguments({} as Settings)).rejects.toThrow(
      'process.exit called',
    );

    expect(mockConsoleError).toHaveBeenCalledWith(
      expect.stringContaining(
        'Cannot use both --prompt (-p) and --prompt-interactive (-i) together',
      ),
    );

    mockExit.mockRestore();
    mockConsoleError.mockRestore();
  });

  it('should throw an error when using short flags -p and -i together', async () => {
    process.argv = [
      'node',
      'script.js',
      '-p',
      'test prompt',
      '-i',
      'interactive prompt',
    ];

    const mockExit = vi.spyOn(process, 'exit').mockImplementation(() => {
      throw new Error('process.exit called');
    });

    const mockConsoleError = vi
      .spyOn(console, 'error')
      .mockImplementation(() => {});

    await expect(parseArguments({} as Settings)).rejects.toThrow(
      'process.exit called',
    );

    expect(mockConsoleError).toHaveBeenCalledWith(
      expect.stringContaining(
        'Cannot use both --prompt (-p) and --prompt-interactive (-i) together',
      ),
    );

    mockExit.mockRestore();
    mockConsoleError.mockRestore();
  });

  it('should allow --prompt without --prompt-interactive', async () => {
    process.argv = ['node', 'script.js', '--prompt', 'test prompt'];
    const argv = await parseArguments({} as Settings);
    expect(argv.prompt).toBe('test prompt');
    expect(argv.promptInteractive).toBeUndefined();
  });

  it('should allow --prompt-interactive without --prompt', async () => {
    process.argv = [
      'node',
      'script.js',
      '--prompt-interactive',
      'interactive prompt',
    ];
    const argv = await parseArguments({} as Settings);
    expect(argv.promptInteractive).toBe('interactive prompt');
    expect(argv.prompt).toBeUndefined();
  });

  it('should allow -i flag as alias for --prompt-interactive', async () => {
    process.argv = ['node', 'script.js', '-i', 'interactive prompt'];
    const argv = await parseArguments({} as Settings);
    expect(argv.promptInteractive).toBe('interactive prompt');
    expect(argv.prompt).toBeUndefined();
  });

  it('should throw an error when both --yolo and --approval-mode are used together', async () => {
    process.argv = [
      'node',
      'script.js',
      '--yolo',
      '--approval-mode',
      'default',
    ];

    const mockExit = vi.spyOn(process, 'exit').mockImplementation(() => {
      throw new Error('process.exit called');
    });

    const mockConsoleError = vi
      .spyOn(console, 'error')
      .mockImplementation(() => {});

    await expect(parseArguments({} as Settings)).rejects.toThrow(
      'process.exit called',
    );

    expect(mockConsoleError).toHaveBeenCalledWith(
      expect.stringContaining(
        'Cannot use both --yolo (-y) and --approval-mode together. Use --approval-mode=yolo instead.',
      ),
    );

    mockExit.mockRestore();
    mockConsoleError.mockRestore();
  });

  it('should throw an error when using short flags -y and --approval-mode together', async () => {
    process.argv = ['node', 'script.js', '-y', '--approval-mode', 'yolo'];

    const mockExit = vi.spyOn(process, 'exit').mockImplementation(() => {
      throw new Error('process.exit called');
    });

    const mockConsoleError = vi
      .spyOn(console, 'error')
      .mockImplementation(() => {});

    await expect(parseArguments({} as Settings)).rejects.toThrow(
      'process.exit called',
    );

    expect(mockConsoleError).toHaveBeenCalledWith(
      expect.stringContaining(
        'Cannot use both --yolo (-y) and --approval-mode together. Use --approval-mode=yolo instead.',
      ),
    );

    mockExit.mockRestore();
    mockConsoleError.mockRestore();
  });

  it('should allow --approval-mode without --yolo', async () => {
    process.argv = ['node', 'script.js', '--approval-mode', 'auto_edit'];
    const argv = await parseArguments({} as Settings);
    expect(argv.approvalMode).toBe('auto_edit');
    expect(argv.yolo).toBe(false);
  });

  it('should allow --yolo without --approval-mode', async () => {
    process.argv = ['node', 'script.js', '--yolo'];
    const argv = await parseArguments({} as Settings);
    expect(argv.yolo).toBe(true);
    expect(argv.approvalMode).toBeUndefined();
  });

  it('should reject invalid --approval-mode values', async () => {
    process.argv = ['node', 'script.js', '--approval-mode', 'invalid'];

    const mockExit = vi.spyOn(process, 'exit').mockImplementation(() => {
      throw new Error('process.exit called');
    });

    const mockConsoleError = vi
      .spyOn(console, 'error')
      .mockImplementation(() => {});

    await expect(parseArguments({} as Settings)).rejects.toThrow(
      'process.exit called',
    );

    expect(mockConsoleError).toHaveBeenCalledWith(
      expect.stringContaining('Invalid values:'),
    );

    mockExit.mockRestore();
    mockConsoleError.mockRestore();
  });

  it('should support comma-separated values for --allowed-tools', async () => {
    process.argv = [
      'node',
      'script.js',
      '--allowed-tools',
      'read_file,ShellTool(git status)',
    ];
    const argv = await parseArguments({} as Settings);
    expect(argv.allowedTools).toEqual(['read_file', 'ShellTool(git status)']);
  });

  it('should support comma-separated values for --allowed-mcp-server-names', async () => {
    process.argv = [
      'node',
      'script.js',
      '--allowed-mcp-server-names',
      'server1,server2',
    ];
    const argv = await parseArguments({} as Settings);
    expect(argv.allowedMcpServerNames).toEqual(['server1', 'server2']);
  });

  it('should support comma-separated values for --extensions', async () => {
    process.argv = ['node', 'script.js', '--extensions', 'ext1,ext2'];
    const argv = await parseArguments({} as Settings);
    expect(argv.extensions).toEqual(['ext1', 'ext2']);
  });
});

describe('loadCliConfig', () => {
  const originalArgv = process.argv;

  beforeEach(() => {
    vi.resetAllMocks();
    vi.mocked(os.homedir).mockReturnValue('/mock/home/user');
    vi.stubEnv('GEMINI_API_KEY', 'test-api-key');
  });

  afterEach(() => {
    process.argv = originalArgv;
    vi.unstubAllEnvs();
    vi.restoreAllMocks();
  });

  it('should set showMemoryUsage to true when --show-memory-usage flag is present', async () => {
    process.argv = ['node', 'script.js', '--show-memory-usage'];
    const argv = await parseArguments({} as Settings);
    const settings: Settings = {};
    const config = await loadCliConfig(
      settings,
      [],
      new ExtensionEnablementManager(
        ExtensionStorage.getUserExtensionsDir(),
        argv.extensions,
      ),
      'test-session',
      argv,
    );
    expect(config.getShowMemoryUsage()).toBe(true);
  });

  it('should set showMemoryUsage to false when --memory flag is not present', async () => {
    process.argv = ['node', 'script.js'];
    const argv = await parseArguments({} as Settings);
    const settings: Settings = {};
    const config = await loadCliConfig(
      settings,
      [],
      new ExtensionEnablementManager(
        ExtensionStorage.getUserExtensionsDir(),
        argv.extensions,
      ),
      'test-session',
      argv,
    );
    expect(config.getShowMemoryUsage()).toBe(false);
  });

  it('should set showMemoryUsage to false by default from settings if CLI flag is not present', async () => {
    process.argv = ['node', 'script.js'];
    const argv = await parseArguments({} as Settings);
    const settings: Settings = { ui: { showMemoryUsage: false } };
    const config = await loadCliConfig(
      settings,
      [],
      new ExtensionEnablementManager(
        ExtensionStorage.getUserExtensionsDir(),
        argv.extensions,
      ),
      'test-session',
      argv,
    );
    expect(config.getShowMemoryUsage()).toBe(false);
  });

  it('should prioritize CLI flag over settings for showMemoryUsage (CLI true, settings false)', async () => {
    process.argv = ['node', 'script.js', '--show-memory-usage'];
    const argv = await parseArguments({} as Settings);
    const settings: Settings = { ui: { showMemoryUsage: false } };
    const config = await loadCliConfig(
      settings,
      [],
      new ExtensionEnablementManager(
        ExtensionStorage.getUserExtensionsDir(),
        argv.extensions,
      ),
      'test-session',
      argv,
    );
    expect(config.getShowMemoryUsage()).toBe(true);
  });

  describe('Proxy configuration', () => {
    const originalProxyEnv: { [key: string]: string | undefined } = {};
    const proxyEnvVars = [
      'HTTP_PROXY',
      'HTTPS_PROXY',
      'http_proxy',
      'https_proxy',
    ];

    beforeEach(() => {
      for (const key of proxyEnvVars) {
        originalProxyEnv[key] = process.env[key];
        delete process.env[key];
      }
    });

    afterEach(() => {
      for (const key of proxyEnvVars) {
        if (originalProxyEnv[key]) {
          process.env[key] = originalProxyEnv[key];
        } else {
          delete process.env[key];
        }
      }
    });

    it(`should leave proxy to empty by default`, async () => {
      process.argv = ['node', 'script.js'];
      const argv = await parseArguments({} as Settings);
      const settings: Settings = {};
      const config = await loadCliConfig(
        settings,
        [],
        new ExtensionEnablementManager(
          ExtensionStorage.getUserExtensionsDir(),
          argv.extensions,
        ),
        'test-session',
        argv,
      );
      expect(config.getProxy()).toBeFalsy();
    });

    const proxy_url = 'http://localhost:7890';
    const testCases = [
      {
        input: {
          env_name: 'https_proxy',
          proxy_url,
        },
        expected: proxy_url,
      },
      {
        input: {
          env_name: 'http_proxy',
          proxy_url,
        },
        expected: proxy_url,
      },
      {
        input: {
          env_name: 'HTTPS_PROXY',
          proxy_url,
        },
        expected: proxy_url,
      },
      {
        input: {
          env_name: 'HTTP_PROXY',
          proxy_url,
        },
        expected: proxy_url,
      },
    ];
    testCases.forEach(({ input, expected }) => {
      it(`should set proxy to ${expected} according to environment variable [${input.env_name}]`, async () => {
        vi.stubEnv(input.env_name, input.proxy_url);
        process.argv = ['node', 'script.js'];
        const argv = await parseArguments({} as Settings);
        const settings: Settings = {};
        const config = await loadCliConfig(
          settings,
          [],
          new ExtensionEnablementManager(
            ExtensionStorage.getUserExtensionsDir(),
            argv.extensions,
          ),
          'test-session',
          argv,
        );
        expect(config.getProxy()).toBe(expected);
      });
    });

    it('should set proxy when --proxy flag is present', async () => {
      process.argv = ['node', 'script.js', '--proxy', 'http://localhost:7890'];
      const argv = await parseArguments({} as Settings);
      const settings: Settings = {};
      const config = await loadCliConfig(
        settings,
        [],
        new ExtensionEnablementManager(
          ExtensionStorage.getUserExtensionsDir(),
          argv.extensions,
        ),
        'test-session',
        argv,
      );
      expect(config.getProxy()).toBe('http://localhost:7890');
    });

    it('should prioritize CLI flag over environment variable for proxy (CLI http://localhost:7890, environment variable http://localhost:7891)', async () => {
      vi.stubEnv('http_proxy', 'http://localhost:7891');
      process.argv = ['node', 'script.js', '--proxy', 'http://localhost:7890'];
      const argv = await parseArguments({} as Settings);
      const settings: Settings = {};
      const config = await loadCliConfig(
        settings,
        [],
        new ExtensionEnablementManager(
          ExtensionStorage.getUserExtensionsDir(),
          argv.extensions,
        ),
        'test-session',
        argv,
      );
      expect(config.getProxy()).toBe('http://localhost:7890');
    });
  });
});

describe('loadCliConfig telemetry', () => {
  const originalArgv = process.argv;

  beforeEach(() => {
    vi.resetAllMocks();
    vi.mocked(os.homedir).mockReturnValue('/mock/home/user');
    vi.stubEnv('GEMINI_API_KEY', 'test-api-key');
  });

  afterEach(() => {
    process.argv = originalArgv;
    vi.unstubAllEnvs();
    vi.restoreAllMocks();
  });

  it('should set telemetry to false by default when no flag or setting is present', async () => {
    process.argv = ['node', 'script.js'];
    const argv = await parseArguments({} as Settings);
    const settings: Settings = {};
    const config = await loadCliConfig(
      settings,
      [],
      new ExtensionEnablementManager(
        ExtensionStorage.getUserExtensionsDir(),
        argv.extensions,
      ),
      'test-session',
      argv,
    );
    expect(config.getTelemetryEnabled()).toBe(false);
  });

  it('should set telemetry to true when --telemetry flag is present', async () => {
    process.argv = ['node', 'script.js', '--telemetry'];
    const argv = await parseArguments({} as Settings);
    const settings: Settings = {};
    const config = await loadCliConfig(
      settings,
      [],
      new ExtensionEnablementManager(
        ExtensionStorage.getUserExtensionsDir(),
        argv.extensions,
      ),
      'test-session',
      argv,
    );
    expect(config.getTelemetryEnabled()).toBe(true);
  });

  it('should set telemetry to false when --no-telemetry flag is present', async () => {
    process.argv = ['node', 'script.js', '--no-telemetry'];
    const argv = await parseArguments({} as Settings);
    const settings: Settings = {};
    const config = await loadCliConfig(
      settings,
      [],
      new ExtensionEnablementManager(
        ExtensionStorage.getUserExtensionsDir(),
        argv.extensions,
      ),
      'test-session',
      argv,
    );
    expect(config.getTelemetryEnabled()).toBe(false);
  });

  it('should use telemetry value from settings if CLI flag is not present (settings true)', async () => {
    process.argv = ['node', 'script.js'];
    const argv = await parseArguments({} as Settings);
    const settings: Settings = { telemetry: { enabled: true } };
    const config = await loadCliConfig(
      settings,
      [],
      new ExtensionEnablementManager(
        ExtensionStorage.getUserExtensionsDir(),
        argv.extensions,
      ),
      'test-session',
      argv,
    );
    expect(config.getTelemetryEnabled()).toBe(true);
  });

  it('should use telemetry value from settings if CLI flag is not present (settings false)', async () => {
    process.argv = ['node', 'script.js'];
    const argv = await parseArguments({} as Settings);
    const settings: Settings = { telemetry: { enabled: false } };
    const config = await loadCliConfig(
      settings,
      [],
      new ExtensionEnablementManager(
        ExtensionStorage.getUserExtensionsDir(),
        argv.extensions,
      ),
      'test-session',
      argv,
    );
    expect(config.getTelemetryEnabled()).toBe(false);
  });

  it('should prioritize --telemetry CLI flag (true) over settings (false)', async () => {
    process.argv = ['node', 'script.js', '--telemetry'];
    const argv = await parseArguments({} as Settings);
    const settings: Settings = { telemetry: { enabled: false } };
    const config = await loadCliConfig(
      settings,
      [],
      new ExtensionEnablementManager(
        ExtensionStorage.getUserExtensionsDir(),
        argv.extensions,
      ),
      'test-session',
      argv,
    );
    expect(config.getTelemetryEnabled()).toBe(true);
  });

  it('should prioritize --no-telemetry CLI flag (false) over settings (true)', async () => {
    process.argv = ['node', 'script.js', '--no-telemetry'];
    const argv = await parseArguments({} as Settings);
    const settings: Settings = { telemetry: { enabled: true } };
    const config = await loadCliConfig(
      settings,
      [],
      new ExtensionEnablementManager(
        ExtensionStorage.getUserExtensionsDir(),
        argv.extensions,
      ),
      'test-session',
      argv,
    );
    expect(config.getTelemetryEnabled()).toBe(false);
  });

  it('should use telemetry OTLP endpoint from settings if CLI flag is not present', async () => {
    process.argv = ['node', 'script.js'];
    const argv = await parseArguments({} as Settings);
    const settings: Settings = {
      telemetry: { otlpEndpoint: 'http://settings.example.com' },
    };
    const config = await loadCliConfig(
      settings,
      [],
      new ExtensionEnablementManager(
        ExtensionStorage.getUserExtensionsDir(),
        argv.extensions,
      ),
      'test-session',
      argv,
    );
    expect(config.getTelemetryOtlpEndpoint()).toBe(
      'http://settings.example.com',
    );
  });

  it('should prioritize --telemetry-otlp-endpoint CLI flag over settings', async () => {
    process.argv = [
      'node',
      'script.js',
      '--telemetry-otlp-endpoint',
      'http://cli.example.com',
    ];
    const argv = await parseArguments({} as Settings);
    const settings: Settings = {
      telemetry: { otlpEndpoint: 'http://settings.example.com' },
    };
    const config = await loadCliConfig(
      settings,
      [],
      new ExtensionEnablementManager(
        ExtensionStorage.getUserExtensionsDir(),
        argv.extensions,
      ),
      'test-session',
      argv,
    );
    expect(config.getTelemetryOtlpEndpoint()).toBe('http://cli.example.com');
  });

  it('should use default endpoint if no OTLP endpoint is provided via CLI or settings', async () => {
    process.argv = ['node', 'script.js'];
    const argv = await parseArguments({} as Settings);
    const settings: Settings = { telemetry: { enabled: true } };
    const config = await loadCliConfig(
      settings,
      [],
      new ExtensionEnablementManager(
        ExtensionStorage.getUserExtensionsDir(),
        argv.extensions,
      ),
      'test-session',
      argv,
    );
    expect(config.getTelemetryOtlpEndpoint()).toBe('http://localhost:4317');
  });

  it('should use telemetry target from settings if CLI flag is not present', async () => {
    process.argv = ['node', 'script.js'];
    const argv = await parseArguments({} as Settings);
    const settings: Settings = {
      telemetry: { target: ServerConfig.DEFAULT_TELEMETRY_TARGET },
    };
    const config = await loadCliConfig(
      settings,
      [],
      new ExtensionEnablementManager(
        ExtensionStorage.getUserExtensionsDir(),
        argv.extensions,
      ),
      'test-session',
      argv,
    );
    expect(config.getTelemetryTarget()).toBe(
      ServerConfig.DEFAULT_TELEMETRY_TARGET,
    );
  });

  it('should prioritize --telemetry-target CLI flag over settings', async () => {
    process.argv = ['node', 'script.js', '--telemetry-target', 'gcp'];
    const argv = await parseArguments({} as Settings);
    const settings: Settings = {
      telemetry: { target: ServerConfig.DEFAULT_TELEMETRY_TARGET },
    };
    const config = await loadCliConfig(
      settings,
      [],
      new ExtensionEnablementManager(
        ExtensionStorage.getUserExtensionsDir(),
        argv.extensions,
      ),
      'test-session',
      argv,
    );
    expect(config.getTelemetryTarget()).toBe('gcp');
  });

  it('should use default target if no target is provided via CLI or settings', async () => {
    process.argv = ['node', 'script.js'];
    const argv = await parseArguments({} as Settings);
    const settings: Settings = { telemetry: { enabled: true } };
    const config = await loadCliConfig(
      settings,
      [],
      new ExtensionEnablementManager(
        ExtensionStorage.getUserExtensionsDir(),
        argv.extensions,
      ),
      'test-session',
      argv,
    );
    expect(config.getTelemetryTarget()).toBe(
      ServerConfig.DEFAULT_TELEMETRY_TARGET,
    );
  });

  it('should use telemetry log prompts from settings if CLI flag is not present', async () => {
    process.argv = ['node', 'script.js'];
    const argv = await parseArguments({} as Settings);
    const settings: Settings = { telemetry: { logPrompts: false } };
    const config = await loadCliConfig(
      settings,
      [],
      new ExtensionEnablementManager(
        ExtensionStorage.getUserExtensionsDir(),
        argv.extensions,
      ),
      'test-session',
      argv,
    );
    expect(config.getTelemetryLogPromptsEnabled()).toBe(false);
  });

  it('should prioritize --telemetry-log-prompts CLI flag (true) over settings (false)', async () => {
    process.argv = ['node', 'script.js', '--telemetry-log-prompts'];
    const argv = await parseArguments({} as Settings);
    const settings: Settings = { telemetry: { logPrompts: false } };
    const config = await loadCliConfig(
      settings,
      [],
      new ExtensionEnablementManager(
        ExtensionStorage.getUserExtensionsDir(),
        argv.extensions,
      ),
      'test-session',
      argv,
    );
    expect(config.getTelemetryLogPromptsEnabled()).toBe(true);
  });

  it('should prioritize --no-telemetry-log-prompts CLI flag (false) over settings (true)', async () => {
    process.argv = ['node', 'script.js', '--no-telemetry-log-prompts'];
    const argv = await parseArguments({} as Settings);
    const settings: Settings = { telemetry: { logPrompts: true } };
    const config = await loadCliConfig(
      settings,
      [],
      new ExtensionEnablementManager(
        ExtensionStorage.getUserExtensionsDir(),
        argv.extensions,
      ),
      'test-session',
      argv,
    );
    expect(config.getTelemetryLogPromptsEnabled()).toBe(false);
  });

  it('should use default log prompts (true) if no value is provided via CLI or settings', async () => {
    process.argv = ['node', 'script.js'];
    const argv = await parseArguments({} as Settings);
    const settings: Settings = { telemetry: { enabled: true } };
    const config = await loadCliConfig(
      settings,
      [],
      new ExtensionEnablementManager(
        ExtensionStorage.getUserExtensionsDir(),
        argv.extensions,
      ),
      'test-session',
      argv,
    );
    expect(config.getTelemetryLogPromptsEnabled()).toBe(true);
  });

  it('should use telemetry OTLP protocol from settings if CLI flag is not present', async () => {
    process.argv = ['node', 'script.js'];
    const argv = await parseArguments({} as Settings);
    const settings: Settings = {
      telemetry: { otlpProtocol: 'http' },
    };
    const config = await loadCliConfig(
      settings,
      [],
      new ExtensionEnablementManager(
        ExtensionStorage.getUserExtensionsDir(),
        argv.extensions,
      ),
      'test-session',
      argv,
    );
    expect(config.getTelemetryOtlpProtocol()).toBe('http');
  });

  it('should prioritize --telemetry-otlp-protocol CLI flag over settings', async () => {
    process.argv = ['node', 'script.js', '--telemetry-otlp-protocol', 'http'];
    const argv = await parseArguments({} as Settings);
    const settings: Settings = {
      telemetry: { otlpProtocol: 'grpc' },
    };
    const config = await loadCliConfig(
      settings,
      [],
      new ExtensionEnablementManager(
        ExtensionStorage.getUserExtensionsDir(),
        argv.extensions,
      ),
      'test-session',
      argv,
    );
    expect(config.getTelemetryOtlpProtocol()).toBe('http');
  });

  it('should use default protocol if no OTLP protocol is provided via CLI or settings', async () => {
    process.argv = ['node', 'script.js'];
    const argv = await parseArguments({} as Settings);
    const settings: Settings = { telemetry: { enabled: true } };
    const config = await loadCliConfig(
      settings,
      [],
      new ExtensionEnablementManager(
        ExtensionStorage.getUserExtensionsDir(),
        argv.extensions,
      ),
      'test-session',
      argv,
    );
    expect(config.getTelemetryOtlpProtocol()).toBe('grpc');
  });

  it('should reject invalid --telemetry-otlp-protocol values', async () => {
    process.argv = [
      'node',
      'script.js',
      '--telemetry-otlp-protocol',
      'invalid',
    ];

    const mockExit = vi.spyOn(process, 'exit').mockImplementation(() => {
      throw new Error('process.exit called');
    });

    const mockConsoleError = vi
      .spyOn(console, 'error')
      .mockImplementation(() => {});

    await expect(parseArguments({} as Settings)).rejects.toThrow(
      'process.exit called',
    );

    expect(mockConsoleError).toHaveBeenCalledWith(
      expect.stringContaining('Invalid values:'),
    );

    mockExit.mockRestore();
    mockConsoleError.mockRestore();
  });
});

describe('Hierarchical Memory Loading (config.ts) - Placeholder Suite', () => {
  beforeEach(() => {
    vi.resetAllMocks();
    vi.mocked(os.homedir).mockReturnValue('/mock/home/user');
    // Other common mocks would be reset here.
  });

  afterEach(() => {
    vi.restoreAllMocks();
  });

  it('should pass extension context file paths to loadServerHierarchicalMemory', async () => {
    process.argv = ['node', 'script.js'];
    const settings: Settings = {};
    const extensions: Extension[] = [
      {
        path: '/path/to/ext1',
        config: {
          name: 'ext1',
          version: '1.0.0',
        },
        contextFiles: ['/path/to/ext1/GEMINI.md'],
      },
      {
        path: '/path/to/ext2',
        config: {
          name: 'ext2',
          version: '1.0.0',
        },
        contextFiles: [],
      },
      {
        path: '/path/to/ext3',
        config: {
          name: 'ext3',
          version: '1.0.0',
        },
        contextFiles: [
          '/path/to/ext3/context1.md',
          '/path/to/ext3/context2.md',
        ],
      },
    ];
    const argv = await parseArguments({} as Settings);
    await loadCliConfig(
      settings,
      extensions,

      new ExtensionEnablementManager(
        ExtensionStorage.getUserExtensionsDir(),
        argv.extensions,
      ),
      'session-id',
      argv,
    );
    expect(ServerConfig.loadServerHierarchicalMemory).toHaveBeenCalledWith(
      expect.any(String),
      [],
      false,
      expect.any(Object),
      [
        '/path/to/ext1/GEMINI.md',
        '/path/to/ext3/context1.md',
        '/path/to/ext3/context2.md',
      ],
      true,
      'tree',
      {
        respectGitIgnore: false,
        respectGeminiIgnore: true,
      },
      undefined, // maxDirs
    );
  });

  // NOTE TO FUTURE DEVELOPERS:
  // To re-enable tests for loadHierarchicalGeminiMemory, ensure that:
  // 1. os.homedir() is reliably mocked *before* the config.ts module is loaded
  //    and its functions (which use os.homedir()) are called.
  // 2. fs/promises and fs mocks correctly simulate file/directory existence,
  //    readability, and content based on paths derived from the mocked os.homedir().
  // 3. Spies on console functions (for logger output) are correctly set up if needed.
  // Example of a previously failing test structure:
  it.skip('should correctly use mocked homedir for global path', async () => {
    const MOCK_GEMINI_DIR_LOCAL = path.join('/mock/home/user', '.gemini');
    const MOCK_GLOBAL_PATH_LOCAL = path.join(
      MOCK_GEMINI_DIR_LOCAL,
      'GEMINI.md',
    );
    mockFs({
      [MOCK_GLOBAL_PATH_LOCAL]: { type: 'file', content: 'GlobalContentOnly' },
    });
    const memory = await loadHierarchicalGeminiMemory('/some/other/cwd', false);
    expect(memory).toBe('GlobalContentOnly');
    expect(vi.mocked(os.homedir)).toHaveBeenCalled();
    expect(fsPromises.readFile).toHaveBeenCalledWith(
      MOCK_GLOBAL_PATH_LOCAL,
      'utf-8',
    );
  });
});

describe('mergeMcpServers', () => {
  it('should not modify the original settings object', async () => {
    const settings: Settings = {
      mcpServers: {
        'test-server': {
          url: 'http://localhost:8080',
        },
      },
    };
    const extensions: Extension[] = [
      {
        path: '/path/to/ext1',
        config: {
          name: 'ext1',
          version: '1.0.0',
          mcpServers: {
            'ext1-server': {
              url: 'http://localhost:8081',
            },
          },
        },
        contextFiles: [],
      },
    ];
    const originalSettings = JSON.parse(JSON.stringify(settings));
    process.argv = ['node', 'script.js'];
    const argv = await parseArguments({} as Settings);
    await loadCliConfig(
      settings,
      extensions,
      new ExtensionEnablementManager(
        ExtensionStorage.getUserExtensionsDir(),
        argv.extensions,
      ),
      'test-session',
      argv,
    );
    expect(settings).toEqual(originalSettings);
  });
});

describe('mergeExcludeTools', () => {
  const defaultExcludes = [ShellTool.Name, EditTool.Name, WriteFileTool.Name];
  const originalIsTTY = process.stdin.isTTY;

  beforeEach(() => {
    process.stdin.isTTY = true;
  });

  afterEach(() => {
    process.stdin.isTTY = originalIsTTY;
  });

  it('should merge excludeTools from settings and extensions', async () => {
    const settings: Settings = { tools: { exclude: ['tool1', 'tool2'] } };
    const extensions: Extension[] = [
      {
        path: '/path/to/ext1',
        config: {
          name: 'ext1',
          version: '1.0.0',
          excludeTools: ['tool3', 'tool4'],
        },
        contextFiles: [],
      },
      {
        path: '/path/to/ext2',
        config: {
          name: 'ext2',
          version: '1.0.0',
          excludeTools: ['tool5'],
        },
        contextFiles: [],
      },
    ];
    process.argv = ['node', 'script.js'];
    const argv = await parseArguments({} as Settings);
    const config = await loadCliConfig(
      settings,
      extensions,
      new ExtensionEnablementManager(
        ExtensionStorage.getUserExtensionsDir(),
        argv.extensions,
      ),
      'test-session',
      argv,
    );
    expect(config.getExcludeTools()).toEqual(
      expect.arrayContaining(['tool1', 'tool2', 'tool3', 'tool4', 'tool5']),
    );
    expect(config.getExcludeTools()).toHaveLength(5);
  });

  it('should handle overlapping excludeTools between settings and extensions', async () => {
    const settings: Settings = { tools: { exclude: ['tool1', 'tool2'] } };
    const extensions: Extension[] = [
      {
        path: '/path/to/ext1',
        config: {
          name: 'ext1',
          version: '1.0.0',
          excludeTools: ['tool2', 'tool3'],
        },
        contextFiles: [],
      },
    ];
    process.argv = ['node', 'script.js'];
    const argv = await parseArguments({} as Settings);
    const config = await loadCliConfig(
      settings,
      extensions,
      new ExtensionEnablementManager(
        ExtensionStorage.getUserExtensionsDir(),
        argv.extensions,
      ),
      'test-session',
      argv,
    );
    expect(config.getExcludeTools()).toEqual(
      expect.arrayContaining(['tool1', 'tool2', 'tool3']),
    );
    expect(config.getExcludeTools()).toHaveLength(3);
  });

  it('should handle overlapping excludeTools between extensions', async () => {
    const settings: Settings = { tools: { exclude: ['tool1'] } };
    const extensions: Extension[] = [
      {
        path: '/path/to/ext1',
        config: {
          name: 'ext1',
          version: '1.0.0',
          excludeTools: ['tool2', 'tool3'],
        },
        contextFiles: [],
      },
      {
        path: '/path/to/ext2',
        config: {
          name: 'ext2',
          version: '1.0.0',
          excludeTools: ['tool3', 'tool4'],
        },
        contextFiles: [],
      },
    ];
    process.argv = ['node', 'script.js'];
    const argv = await parseArguments({} as Settings);
    const config = await loadCliConfig(
      settings,
      extensions,
      new ExtensionEnablementManager(
        ExtensionStorage.getUserExtensionsDir(),
        argv.extensions,
      ),
      'test-session',
      argv,
    );
    expect(config.getExcludeTools()).toEqual(
      expect.arrayContaining(['tool1', 'tool2', 'tool3', 'tool4']),
    );
    expect(config.getExcludeTools()).toHaveLength(4);
  });

  it('should return an empty array when no excludeTools are specified and it is interactive', async () => {
    process.stdin.isTTY = true;
    const settings: Settings = {};
    const extensions: Extension[] = [];
    process.argv = ['node', 'script.js'];
    const argv = await parseArguments({} as Settings);
    const config = await loadCliConfig(
      settings,
      extensions,
      new ExtensionEnablementManager(
        ExtensionStorage.getUserExtensionsDir(),
        argv.extensions,
      ),
      'test-session',
      argv,
    );
    expect(config.getExcludeTools()).toEqual([]);
  });

  it('should return default excludes when no excludeTools are specified and it is not interactive', async () => {
    process.stdin.isTTY = false;
    const settings: Settings = {};
    const extensions: Extension[] = [];
    process.argv = ['node', 'script.js', '-p', 'test'];
    const argv = await parseArguments({} as Settings);
    const config = await loadCliConfig(
      settings,
      extensions,
      new ExtensionEnablementManager(
        ExtensionStorage.getUserExtensionsDir(),
        argv.extensions,
      ),
      'test-session',
      argv,
    );
    expect(config.getExcludeTools()).toEqual(defaultExcludes);
  });

  it('should handle settings with excludeTools but no extensions', async () => {
    process.argv = ['node', 'script.js'];
    const argv = await parseArguments({} as Settings);
    const settings: Settings = { tools: { exclude: ['tool1', 'tool2'] } };
    const extensions: Extension[] = [];
    const config = await loadCliConfig(
      settings,
      extensions,
      new ExtensionEnablementManager(
        ExtensionStorage.getUserExtensionsDir(),
        argv.extensions,
      ),
      'test-session',
      argv,
    );
    expect(config.getExcludeTools()).toEqual(
      expect.arrayContaining(['tool1', 'tool2']),
    );
    expect(config.getExcludeTools()).toHaveLength(2);
  });

  it('should handle extensions with excludeTools but no settings', async () => {
    const settings: Settings = {};
    const extensions: Extension[] = [
      {
        path: '/path/to/ext',
        config: {
          name: 'ext1',
          version: '1.0.0',
          excludeTools: ['tool1', 'tool2'],
        },
        contextFiles: [],
      },
    ];
    process.argv = ['node', 'script.js'];
    const argv = await parseArguments({} as Settings);
    const config = await loadCliConfig(
      settings,
      extensions,
      new ExtensionEnablementManager(
        ExtensionStorage.getUserExtensionsDir(),
        argv.extensions,
      ),
      'test-session',
      argv,
    );
    expect(config.getExcludeTools()).toEqual(
      expect.arrayContaining(['tool1', 'tool2']),
    );
    expect(config.getExcludeTools()).toHaveLength(2);
  });

  it('should not modify the original settings object', async () => {
    const settings: Settings = { tools: { exclude: ['tool1'] } };
    const extensions: Extension[] = [
      {
        path: '/path/to/ext',
        config: {
          name: 'ext1',
          version: '1.0.0',
          excludeTools: ['tool2'],
        },
        contextFiles: [],
      },
    ];
    const originalSettings = JSON.parse(JSON.stringify(settings));
    process.argv = ['node', 'script.js'];
    const argv = await parseArguments({} as Settings);
    await loadCliConfig(
      settings,
      extensions,
      new ExtensionEnablementManager(
        ExtensionStorage.getUserExtensionsDir(),
        argv.extensions,
      ),
      'test-session',
      argv,
    );
    expect(settings).toEqual(originalSettings);
  });
});

describe('Approval mode tool exclusion logic', () => {
  const originalIsTTY = process.stdin.isTTY;

  beforeEach(() => {
    process.stdin.isTTY = false; // Ensure non-interactive mode
    vi.mocked(isWorkspaceTrusted).mockReturnValue(true);
  });

  afterEach(() => {
    process.stdin.isTTY = originalIsTTY;
  });

  it('should exclude all interactive tools in non-interactive mode with default approval mode', async () => {
    process.argv = ['node', 'script.js', '-p', 'test'];
    const argv = await parseArguments({} as Settings);
    const settings: Settings = {};
    const extensions: Extension[] = [];

    const config = await loadCliConfig(
      settings,
      extensions,
      new ExtensionEnablementManager(
        ExtensionStorage.getUserExtensionsDir(),
        argv.extensions,
      ),
      'test-session',
      argv,
    );

    const excludedTools = config.getExcludeTools();
    expect(excludedTools).toContain(ShellTool.Name);
    expect(excludedTools).toContain(EditTool.Name);
    expect(excludedTools).toContain(WriteFileTool.Name);
  });

  it('should exclude all interactive tools in non-interactive mode with explicit default approval mode', async () => {
    process.argv = [
      'node',
      'script.js',
      '--approval-mode',
      'default',
      '-p',
      'test',
    ];
    const argv = await parseArguments({} as Settings);
    const settings: Settings = {};
    const extensions: Extension[] = [];

    const config = await loadCliConfig(
      settings,
      extensions,
      new ExtensionEnablementManager(
        ExtensionStorage.getUserExtensionsDir(),
        argv.extensions,
      ),
      'test-session',
      argv,
    );

    const excludedTools = config.getExcludeTools();
    expect(excludedTools).toContain(ShellTool.Name);
    expect(excludedTools).toContain(EditTool.Name);
    expect(excludedTools).toContain(WriteFileTool.Name);
  });

  it('should exclude only shell tools in non-interactive mode with auto_edit approval mode', async () => {
    process.argv = [
      'node',
      'script.js',
      '--approval-mode',
      'auto_edit',
      '-p',
      'test',
    ];
    const argv = await parseArguments({} as Settings);
    const settings: Settings = {};
    const extensions: Extension[] = [];

    const config = await loadCliConfig(
      settings,
      extensions,
      new ExtensionEnablementManager(
        ExtensionStorage.getUserExtensionsDir(),
        argv.extensions,
      ),
      'test-session',
      argv,
    );

    const excludedTools = config.getExcludeTools();
    expect(excludedTools).toContain(ShellTool.Name);
    expect(excludedTools).not.toContain(EditTool.Name);
    expect(excludedTools).not.toContain(WriteFileTool.Name);
  });

  it('should exclude no interactive tools in non-interactive mode with yolo approval mode', async () => {
    process.argv = [
      'node',
      'script.js',
      '--approval-mode',
      'yolo',
      '-p',
      'test',
    ];
    const argv = await parseArguments({} as Settings);
    const settings: Settings = {};
    const extensions: Extension[] = [];

    const config = await loadCliConfig(
      settings,
      extensions,
      new ExtensionEnablementManager(
        ExtensionStorage.getUserExtensionsDir(),
        argv.extensions,
      ),
      'test-session',
      argv,
    );

    const excludedTools = config.getExcludeTools();
    expect(excludedTools).not.toContain(ShellTool.Name);
    expect(excludedTools).not.toContain(EditTool.Name);
    expect(excludedTools).not.toContain(WriteFileTool.Name);
  });

  it('should exclude no interactive tools in non-interactive mode with legacy yolo flag', async () => {
    process.argv = ['node', 'script.js', '--yolo', '-p', 'test'];
    const argv = await parseArguments({} as Settings);
    const settings: Settings = {};
    const extensions: Extension[] = [];

    const config = await loadCliConfig(
      settings,
      extensions,
      new ExtensionEnablementManager(
        ExtensionStorage.getUserExtensionsDir(),
        argv.extensions,
      ),
      'test-session',
      argv,
    );

    const excludedTools = config.getExcludeTools();
    expect(excludedTools).not.toContain(ShellTool.Name);
    expect(excludedTools).not.toContain(EditTool.Name);
    expect(excludedTools).not.toContain(WriteFileTool.Name);
  });

  it('should not exclude interactive tools in interactive mode regardless of approval mode', async () => {
    process.stdin.isTTY = true; // Interactive mode

    const testCases = [
      { args: ['node', 'script.js'] }, // default
      { args: ['node', 'script.js', '--approval-mode', 'default'] },
      { args: ['node', 'script.js', '--approval-mode', 'auto_edit'] },
      { args: ['node', 'script.js', '--approval-mode', 'yolo'] },
      { args: ['node', 'script.js', '--yolo'] },
    ];

    for (const testCase of testCases) {
      process.argv = testCase.args;
      const argv = await parseArguments({} as Settings);
      const settings: Settings = {};
      const extensions: Extension[] = [];

      const config = await loadCliConfig(
        settings,
        extensions,
        new ExtensionEnablementManager(
          ExtensionStorage.getUserExtensionsDir(),
          argv.extensions,
        ),
        'test-session',
        argv,
      );

      const excludedTools = config.getExcludeTools();
      expect(excludedTools).not.toContain(ShellTool.Name);
      expect(excludedTools).not.toContain(EditTool.Name);
      expect(excludedTools).not.toContain(WriteFileTool.Name);
    }
  });

  it('should merge approval mode exclusions with settings exclusions in auto_edit mode', async () => {
    process.argv = [
      'node',
      'script.js',
      '--approval-mode',
      'auto_edit',
      '-p',
      'test',
    ];
    const argv = await parseArguments({} as Settings);
    const settings: Settings = { tools: { exclude: ['custom_tool'] } };
    const extensions: Extension[] = [];

    const config = await loadCliConfig(
      settings,
      extensions,
      new ExtensionEnablementManager(
        ExtensionStorage.getUserExtensionsDir(),
        argv.extensions,
      ),
      'test-session',
      argv,
    );

    const excludedTools = config.getExcludeTools();
    expect(excludedTools).toContain('custom_tool'); // From settings
    expect(excludedTools).toContain(ShellTool.Name); // From approval mode
    expect(excludedTools).not.toContain(EditTool.Name); // Should be allowed in auto_edit
    expect(excludedTools).not.toContain(WriteFileTool.Name); // Should be allowed in auto_edit
  });

  it('should throw an error for invalid approval mode values in loadCliConfig', async () => {
    // Create a mock argv with an invalid approval mode that bypasses argument parsing validation
    const invalidArgv: Partial<CliArgs> & { approvalMode: string } = {
      approvalMode: 'invalid_mode',
      promptInteractive: '',
      prompt: '',
      yolo: false,
    };

    const settings: Settings = {};
    const extensions: Extension[] = [];
    await expect(
      loadCliConfig(
        settings,
        extensions,
        new ExtensionEnablementManager(
          ExtensionStorage.getUserExtensionsDir(),
          invalidArgv.extensions,
        ),
        'test-session',
        invalidArgv as CliArgs,
      ),
    ).rejects.toThrow(
      'Invalid approval mode: invalid_mode. Valid values are: yolo, auto_edit, default',
    );
  });
});

describe('loadCliConfig with allowed-mcp-server-names', () => {
  const originalArgv = process.argv;

  beforeEach(() => {
    vi.resetAllMocks();
    vi.mocked(os.homedir).mockReturnValue('/mock/home/user');
    vi.stubEnv('GEMINI_API_KEY', 'test-api-key');
  });

  afterEach(() => {
    process.argv = originalArgv;
    vi.unstubAllEnvs();
    vi.restoreAllMocks();
  });

  const baseSettings: Settings = {
    mcpServers: {
      server1: { url: 'http://localhost:8080' },
      server2: { url: 'http://localhost:8081' },
      server3: { url: 'http://localhost:8082' },
    },
  };

  it('should allow all MCP servers if the flag is not provided', async () => {
    process.argv = ['node', 'script.js'];
    const argv = await parseArguments({} as Settings);
    const config = await loadCliConfig(
      baseSettings,
      [],
      new ExtensionEnablementManager(
        ExtensionStorage.getUserExtensionsDir(),
        argv.extensions,
      ),
      'test-session',
      argv,
    );
    expect(config.getMcpServers()).toEqual(baseSettings.mcpServers);
  });

  it('should allow only the specified MCP server', async () => {
    process.argv = [
      'node',
      'script.js',
      '--allowed-mcp-server-names',
      'server1',
    ];
    const argv = await parseArguments({} as Settings);
    const config = await loadCliConfig(
      baseSettings,
      [],
      new ExtensionEnablementManager(
        ExtensionStorage.getUserExtensionsDir(),
        argv.extensions,
      ),
      'test-session',
      argv,
    );
    expect(config.getMcpServers()).toEqual({
      server1: { url: 'http://localhost:8080' },
    });
  });

  it('should allow multiple specified MCP servers', async () => {
    process.argv = [
      'node',
      'script.js',
      '--allowed-mcp-server-names',
      'server1',
      '--allowed-mcp-server-names',
      'server3',
    ];
    const argv = await parseArguments({} as Settings);
    const config = await loadCliConfig(
      baseSettings,
      [],
      new ExtensionEnablementManager(
        ExtensionStorage.getUserExtensionsDir(),
        argv.extensions,
      ),
      'test-session',
      argv,
    );
    expect(config.getMcpServers()).toEqual({
      server1: { url: 'http://localhost:8080' },
      server3: { url: 'http://localhost:8082' },
    });
  });

  it('should handle server names that do not exist', async () => {
    process.argv = [
      'node',
      'script.js',
      '--allowed-mcp-server-names',
      'server1',
      '--allowed-mcp-server-names',
      'server4',
    ];
    const argv = await parseArguments({} as Settings);
    const config = await loadCliConfig(
      baseSettings,
      [],
      new ExtensionEnablementManager(
        ExtensionStorage.getUserExtensionsDir(),
        argv.extensions,
      ),
      'test-session',
      argv,
    );
    expect(config.getMcpServers()).toEqual({
      server1: { url: 'http://localhost:8080' },
    });
  });

  it('should allow no MCP servers if the flag is provided but empty', async () => {
    process.argv = ['node', 'script.js', '--allowed-mcp-server-names', ''];
    const argv = await parseArguments({} as Settings);
    const config = await loadCliConfig(
      baseSettings,
      [],
      new ExtensionEnablementManager(
        ExtensionStorage.getUserExtensionsDir(),
        argv.extensions,
      ),
      'test-session',
      argv,
    );
    expect(config.getMcpServers()).toEqual({});
  });

  it('should read allowMCPServers from settings', async () => {
    process.argv = ['node', 'script.js'];
    const argv = await parseArguments({} as Settings);
    const settings: Settings = {
      ...baseSettings,
      mcp: { allowed: ['server1', 'server2'] },
    };
    const config = await loadCliConfig(
      settings,
      [],
      new ExtensionEnablementManager(
        ExtensionStorage.getUserExtensionsDir(),
        argv.extensions,
      ),
      'test-session',
      argv,
    );
    expect(config.getMcpServers()).toEqual({
      server1: { url: 'http://localhost:8080' },
      server2: { url: 'http://localhost:8081' },
    });
  });

  it('should read excludeMCPServers from settings', async () => {
    process.argv = ['node', 'script.js'];
    const argv = await parseArguments({} as Settings);
    const settings: Settings = {
      ...baseSettings,
      mcp: { excluded: ['server1', 'server2'] },
    };
    const config = await loadCliConfig(
      settings,
      [],
      new ExtensionEnablementManager(
        ExtensionStorage.getUserExtensionsDir(),
        argv.extensions,
      ),
      'test-session',
      argv,
    );
    expect(config.getMcpServers()).toEqual({
      server3: { url: 'http://localhost:8082' },
    });
  });

  it('should override allowMCPServers with excludeMCPServers if overlapping', async () => {
    process.argv = ['node', 'script.js'];
    const argv = await parseArguments({} as Settings);
    const settings: Settings = {
      ...baseSettings,
      mcp: {
        excluded: ['server1'],
        allowed: ['server1', 'server2'],
      },
    };
    const config = await loadCliConfig(
      settings,
      [],
      new ExtensionEnablementManager(
        ExtensionStorage.getUserExtensionsDir(),
        argv.extensions,
      ),
      'test-session',
      argv,
    );
    expect(config.getMcpServers()).toEqual({
      server2: { url: 'http://localhost:8081' },
    });
  });

  it('should prioritize mcp server flag if set', async () => {
    process.argv = [
      'node',
      'script.js',
      '--allowed-mcp-server-names',
      'server1',
    ];
    const argv = await parseArguments({} as Settings);
    const settings: Settings = {
      ...baseSettings,
      mcp: {
        excluded: ['server1'],
        allowed: ['server2'],
      },
    };
    const config = await loadCliConfig(
      settings,
      [],
      new ExtensionEnablementManager(
        ExtensionStorage.getUserExtensionsDir(),
        argv.extensions,
      ),
      'test-session',
      argv,
    );
    expect(config.getMcpServers()).toEqual({
      server1: { url: 'http://localhost:8080' },
    });
  });

  it('should prioritize CLI flag over both allowed and excluded settings', async () => {
    process.argv = [
      'node',
      'script.js',
      '--allowed-mcp-server-names',
      'server2',
      '--allowed-mcp-server-names',
      'server3',
    ];
    const argv = await parseArguments({} as Settings);
    const settings: Settings = {
      ...baseSettings,
      mcp: {
        allowed: ['server1', 'server2'], // Should be ignored
        excluded: ['server3'], // Should be ignored
      },
    };
    const config = await loadCliConfig(
      settings,
      [],
      new ExtensionEnablementManager(
        ExtensionStorage.getUserExtensionsDir(),
        argv.extensions,
      ),
      'test-session',
      argv,
    );
    expect(config.getMcpServers()).toEqual({
      server2: { url: 'http://localhost:8081' },
      server3: { url: 'http://localhost:8082' },
    });
  });
});

describe('loadCliConfig extensions', () => {
  const mockExtensions: Extension[] = [
    {
      path: '/path/to/ext1',
      config: { name: 'ext1', version: '1.0.0' },
      contextFiles: ['/path/to/ext1.md'],
    },
    {
      path: '/path/to/ext2',
      config: { name: 'ext2', version: '1.0.0' },
      contextFiles: ['/path/to/ext2.md'],
    },
  ];

  it('should not filter extensions if --extensions flag is not used', async () => {
    process.argv = ['node', 'script.js'];
    const argv = await parseArguments({} as Settings);
    const settings: Settings = {};
    const config = await loadCliConfig(
      settings,
      mockExtensions,
      new ExtensionEnablementManager(
        ExtensionStorage.getUserExtensionsDir(),
        argv.extensions,
      ),
      'test-session',
      argv,
    );
    expect(config.getExtensionContextFilePaths()).toEqual([
      '/path/to/ext1.md',
      '/path/to/ext2.md',
    ]);
  });

  it('should filter extensions if --extensions flag is used', async () => {
    process.argv = ['node', 'script.js', '--extensions', 'ext1'];
    const argv = await parseArguments({} as Settings);
    const settings: Settings = {};
    const config = await loadCliConfig(
      settings,
      mockExtensions,
      new ExtensionEnablementManager(
        ExtensionStorage.getUserExtensionsDir(),
        argv.extensions,
      ),
      'test-session',
      argv,
    );
    expect(config.getExtensionContextFilePaths()).toEqual(['/path/to/ext1.md']);
  });
});

describe('loadCliConfig model selection', () => {
  it('selects a model from settings.json if provided', async () => {
    process.argv = ['node', 'script.js'];
    const argv = await parseArguments({} as Settings);
    const config = await loadCliConfig(
      {
        model: {
          name: 'gemini-9001-ultra',
        },
      },
      [],
      new ExtensionEnablementManager(
        ExtensionStorage.getUserExtensionsDir(),
        argv.extensions,
      ),
      'test-session',
      argv,
    );

    expect(config.getModel()).toBe('gemini-9001-ultra');
  });

  it('uses the default gemini model if nothing is set', async () => {
    process.argv = ['node', 'script.js']; // No model set.
    const argv = await parseArguments({} as Settings);
    const config = await loadCliConfig(
      {
        // No model set.
      },
      [],
      new ExtensionEnablementManager(
        ExtensionStorage.getUserExtensionsDir(),
        argv.extensions,
      ),
      'test-session',
      argv,
    );

    expect(config.getModel()).toBe(DEFAULT_GEMINI_MODEL_AUTO);
  });

  it('always prefers model from argvs', async () => {
    process.argv = ['node', 'script.js', '--model', 'gemini-8675309-ultra'];
    const argv = await parseArguments({} as Settings);
    const config = await loadCliConfig(
      {
        model: {
          name: 'gemini-9001-ultra',
        },
      },
      [],
      new ExtensionEnablementManager(
        ExtensionStorage.getUserExtensionsDir(),
        argv.extensions,
      ),
      'test-session',
      argv,
    );

    expect(config.getModel()).toBe('gemini-8675309-ultra');
  });

  it('selects the model from argvs if provided', async () => {
    process.argv = ['node', 'script.js', '--model', 'gemini-8675309-ultra'];
    const argv = await parseArguments({} as Settings);
    const config = await loadCliConfig(
      {
        // No model provided via settings.
      },
      [],
      new ExtensionEnablementManager(
        ExtensionStorage.getUserExtensionsDir(),
        argv.extensions,
      ),
      'test-session',
      argv,
    );

    expect(config.getModel()).toBe('gemini-8675309-ultra');
  });
});

describe('loadCliConfig model selection with model router', () => {
  it('should use auto model when useModelRouter is true and no model is provided', async () => {
    process.argv = ['node', 'script.js'];
    const argv = await parseArguments({} as Settings);
    const config = await loadCliConfig(
      {
        experimental: {
          useModelRouter: true,
        },
      },
      [],
      new ExtensionEnablementManager(
        ExtensionStorage.getUserExtensionsDir(),
        argv.extensions,
      ),
      'test-session',
      argv,
    );

    expect(config.getModel()).toBe(DEFAULT_GEMINI_MODEL_AUTO);
  });

  it('should use default model when useModelRouter is false and no model is provided', async () => {
    process.argv = ['node', 'script.js'];
    const argv = await parseArguments({} as Settings);
    const config = await loadCliConfig(
      {
        experimental: {
          useModelRouter: false,
        },
      },
      [],
      new ExtensionEnablementManager(
        ExtensionStorage.getUserExtensionsDir(),
        argv.extensions,
      ),
      'test-session',
      argv,
    );

    expect(config.getModel()).toBe(DEFAULT_GEMINI_MODEL);
  });

  it('should prioritize argv over useModelRouter', async () => {
    process.argv = ['node', 'script.js', '--model', 'gemini-from-argv'];
    const argv = await parseArguments({} as Settings);
    const config = await loadCliConfig(
      {
        experimental: {
          useModelRouter: true,
        },
      },
      [],
      new ExtensionEnablementManager(
        ExtensionStorage.getUserExtensionsDir(),
        argv.extensions,
      ),
      'test-session',
      argv,
    );

    expect(config.getModel()).toBe('gemini-from-argv');
  });

  it('should prioritize settings over useModelRouter', async () => {
    process.argv = ['node', 'script.js'];
    const argv = await parseArguments({} as Settings);
    const config = await loadCliConfig(
      {
        experimental: {
          useModelRouter: true,
        },
        model: {
          name: 'gemini-from-settings',
        },
      },
      [],
      new ExtensionEnablementManager(
        ExtensionStorage.getUserExtensionsDir(),
        argv.extensions,
      ),
      'test-session',
      argv,
    );

    expect(config.getModel()).toBe('gemini-from-settings');
  });

  it('should prioritize environment variable over useModelRouter', async () => {
    process.argv = ['node', 'script.js'];
    vi.stubEnv('GEMINI_MODEL', 'gemini-from-env');
    const argv = await parseArguments({} as Settings);
    const config = await loadCliConfig(
      {
        experimental: {
          useModelRouter: true,
        },
      },
      [],
      new ExtensionEnablementManager(
        ExtensionStorage.getUserExtensionsDir(),
        argv.extensions,
      ),
      'test-session',
      argv,
    );

    expect(config.getModel()).toBe('gemini-from-env');
  });
});

describe('loadCliConfig folderTrust', () => {
  const originalArgv = process.argv;

  beforeEach(() => {
    vi.resetAllMocks();
    vi.mocked(os.homedir).mockReturnValue('/mock/home/user');
    vi.stubEnv('GEMINI_API_KEY', 'test-api-key');
  });

  afterEach(() => {
    process.argv = originalArgv;
    vi.unstubAllEnvs();
    vi.restoreAllMocks();
  });

  it('should be false when folderTrust is false', async () => {
    process.argv = ['node', 'script.js'];
    const settings: Settings = {
      security: {
        folderTrust: {
          enabled: false,
        },
      },
    };
    const argv = await parseArguments({} as Settings);
    const config = await loadCliConfig(
      settings,
      [],
      new ExtensionEnablementManager(
        ExtensionStorage.getUserExtensionsDir(),
        argv.extensions,
      ),
      'test-session',
      argv,
    );
    expect(config.getFolderTrust()).toBe(false);
  });

  it('should be true when folderTrust is true', async () => {
    process.argv = ['node', 'script.js'];
    const argv = await parseArguments({} as Settings);
    const settings: Settings = {
      security: {
        folderTrust: {
          enabled: true,
        },
      },
    };
    const config = await loadCliConfig(
      settings,
      [],
      new ExtensionEnablementManager(
        ExtensionStorage.getUserExtensionsDir(),
        argv.extensions,
      ),
      'test-session',
      argv,
    );
    expect(config.getFolderTrust()).toBe(true);
  });

  it('should be false by default', async () => {
    process.argv = ['node', 'script.js'];
    const argv = await parseArguments({} as Settings);
    const settings: Settings = {};
    const config = await loadCliConfig(
      settings,
      [],
      new ExtensionEnablementManager(
        ExtensionStorage.getUserExtensionsDir(),
        argv.extensions,
      ),
      'test-session',
      argv,
    );
    expect(config.getFolderTrust()).toBe(false);
  });
});

describe('loadCliConfig with includeDirectories', () => {
  const originalArgv = process.argv;

  beforeEach(() => {
    vi.resetAllMocks();
    vi.mocked(os.homedir).mockReturnValue('/mock/home/user');
    vi.stubEnv('GEMINI_API_KEY', 'test-api-key');
    vi.spyOn(process, 'cwd').mockReturnValue(
      path.resolve(path.sep, 'home', 'user', 'project'),
    );
  });

  afterEach(() => {
    process.argv = originalArgv;
    vi.unstubAllEnvs();
    vi.restoreAllMocks();
  });

  it('should combine and resolve paths from settings and CLI arguments', async () => {
    const mockCwd = path.resolve(path.sep, 'home', 'user', 'project');
    process.argv = [
      'node',
      'script.js',
      '--include-directories',
      `${path.resolve(path.sep, 'cli', 'path1')},${path.join(mockCwd, 'cli', 'path2')}`,
    ];
    const argv = await parseArguments({} as Settings);
    const settings: Settings = {
      context: {
        includeDirectories: [
          path.resolve(path.sep, 'settings', 'path1'),
          path.join(os.homedir(), 'settings', 'path2'),
          path.join(mockCwd, 'settings', 'path3'),
        ],
      },
    };
    const config = await loadCliConfig(
      settings,
      [],
      new ExtensionEnablementManager(
        ExtensionStorage.getUserExtensionsDir(),
        argv.extensions,
      ),
      'test-session',
      argv,
    );
    const expected = [
      mockCwd,
      path.resolve(path.sep, 'cli', 'path1'),
      path.join(mockCwd, 'cli', 'path2'),
      path.resolve(path.sep, 'settings', 'path1'),
      path.join(os.homedir(), 'settings', 'path2'),
      path.join(mockCwd, 'settings', 'path3'),
    ];
    expect(config.getWorkspaceContext().getDirectories()).toEqual(
      expect.arrayContaining(expected),
    );
    expect(config.getWorkspaceContext().getDirectories()).toHaveLength(
      expected.length,
    );
  });
});

describe('loadCliConfig chatCompression', () => {
  const originalArgv = process.argv;

  beforeEach(() => {
    vi.resetAllMocks();
    vi.mocked(os.homedir).mockReturnValue('/mock/home/user');
    vi.stubEnv('GEMINI_API_KEY', 'test-api-key');
  });

  afterEach(() => {
    process.argv = originalArgv;
    vi.unstubAllEnvs();
    vi.restoreAllMocks();
  });

  it('should pass chatCompression settings to the core config', async () => {
    process.argv = ['node', 'script.js'];
    const argv = await parseArguments({} as Settings);
    const settings: Settings = {
      model: {
        chatCompression: {
          contextPercentageThreshold: 0.5,
        },
      },
    };
    const config = await loadCliConfig(
      settings,
      [],
      new ExtensionEnablementManager(
        ExtensionStorage.getUserExtensionsDir(),
        argv.extensions,
      ),
      'test-session',
      argv,
    );
    expect(config.getChatCompression()).toEqual({
      contextPercentageThreshold: 0.5,
    });
  });

  it('should have undefined chatCompression if not in settings', async () => {
    process.argv = ['node', 'script.js'];
    const argv = await parseArguments({} as Settings);
    const settings: Settings = {};
    const config = await loadCliConfig(
      settings,
      [],
      new ExtensionEnablementManager(
        ExtensionStorage.getUserExtensionsDir(),
        argv.extensions,
      ),
      'test-session',
      argv,
    );
    expect(config.getChatCompression()).toBeUndefined();
  });
});

describe('loadCliConfig useRipgrep', () => {
  const originalArgv = process.argv;

  beforeEach(() => {
    vi.resetAllMocks();
    vi.mocked(os.homedir).mockReturnValue('/mock/home/user');
    vi.stubEnv('GEMINI_API_KEY', 'test-api-key');
  });

  afterEach(() => {
    process.argv = originalArgv;
    vi.unstubAllEnvs();
    vi.restoreAllMocks();
  });

  it('should be true by default when useRipgrep is not set in settings', async () => {
    process.argv = ['node', 'script.js'];
    const argv = await parseArguments({} as Settings);
    const settings: Settings = {};
    const config = await loadCliConfig(
      settings,
      [],
      new ExtensionEnablementManager(
        ExtensionStorage.getUserExtensionsDir(),
        argv.extensions,
      ),
      'test-session',
      argv,
    );
    expect(config.getUseRipgrep()).toBe(true);
  });

  it('should be false when useRipgrep is set to false in settings', async () => {
    process.argv = ['node', 'script.js'];
    const argv = await parseArguments({} as Settings);
    const settings: Settings = { tools: { useRipgrep: false } };
    const config = await loadCliConfig(
      settings,
      [],
      new ExtensionEnablementManager(
        ExtensionStorage.getUserExtensionsDir(),
        argv.extensions,
      ),
      'test-session',
      argv,
    );
    expect(config.getUseRipgrep()).toBe(false);
  });

  it('should be true when useRipgrep is explicitly set to true in settings', async () => {
    process.argv = ['node', 'script.js'];
    const argv = await parseArguments({} as Settings);
    const settings: Settings = { tools: { useRipgrep: true } };
    const config = await loadCliConfig(
      settings,
      [],
      new ExtensionEnablementManager(
        ExtensionStorage.getUserExtensionsDir(),
        argv.extensions,
      ),
      'test-session',
      argv,
    );
    expect(config.getUseRipgrep()).toBe(true);
  });

  describe('loadCliConfig useModelRouter', () => {
    it('should be false by default when useModelRouter is not set in settings', async () => {
      process.argv = ['node', 'script.js'];
      const argv = await parseArguments({} as Settings);
      const settings: Settings = {};
      const config = await loadCliConfig(
        settings,
        [],
        new ExtensionEnablementManager(
          ExtensionStorage.getUserExtensionsDir(),
          argv.extensions,
        ),
        'test-session',
        argv,
      );
      expect(config.getUseModelRouter()).toBe(true);
    });

    it('should be true when useModelRouter is set to true in settings', async () => {
      process.argv = ['node', 'script.js'];
      const argv = await parseArguments({} as Settings);
      const settings: Settings = { experimental: { useModelRouter: true } };
      const config = await loadCliConfig(
        settings,
        [],
        new ExtensionEnablementManager(
          ExtensionStorage.getUserExtensionsDir(),
          argv.extensions,
        ),
        'test-session',
        argv,
      );
      expect(config.getUseModelRouter()).toBe(true);
    });

    it('should be false when useModelRouter is explicitly set to false in settings', async () => {
      process.argv = ['node', 'script.js'];
      const argv = await parseArguments({} as Settings);
      const settings: Settings = { experimental: { useModelRouter: false } };
      const config = await loadCliConfig(
        settings,
        [],
        new ExtensionEnablementManager(
          ExtensionStorage.getUserExtensionsDir(),
          argv.extensions,
        ),
        'test-session',
        argv,
      );
      expect(config.getUseModelRouter()).toBe(false);
    });
  });
});

describe('screenReader configuration', () => {
  const originalArgv = process.argv;

  beforeEach(() => {
    vi.resetAllMocks();
    vi.mocked(os.homedir).mockReturnValue('/mock/home/user');
    vi.stubEnv('GEMINI_API_KEY', 'test-api-key');
  });

  afterEach(() => {
    process.argv = originalArgv;
    vi.unstubAllEnvs();
    vi.restoreAllMocks();
  });

  it('should use screenReader value from settings if CLI flag is not present (settings true)', async () => {
    process.argv = ['node', 'script.js'];
    const argv = await parseArguments({} as Settings);
    const settings: Settings = {
      ui: { accessibility: { screenReader: true } },
    };
    const config = await loadCliConfig(
      settings,
      [],
      new ExtensionEnablementManager(
        ExtensionStorage.getUserExtensionsDir(),
        argv.extensions,
      ),
      'test-session',
      argv,
    );
    expect(config.getScreenReader()).toBe(true);
  });

  it('should use screenReader value from settings if CLI flag is not present (settings false)', async () => {
    process.argv = ['node', 'script.js'];
    const argv = await parseArguments({} as Settings);
    const settings: Settings = {
      ui: { accessibility: { screenReader: false } },
    };
    const config = await loadCliConfig(
      settings,
      [],
      new ExtensionEnablementManager(
        ExtensionStorage.getUserExtensionsDir(),
        argv.extensions,
      ),
      'test-session',
      argv,
    );
    expect(config.getScreenReader()).toBe(false);
  });

  it('should prioritize --screen-reader CLI flag (true) over settings (false)', async () => {
    process.argv = ['node', 'script.js', '--screen-reader'];
    const argv = await parseArguments({} as Settings);
    const settings: Settings = {
      ui: { accessibility: { screenReader: false } },
    };
    const config = await loadCliConfig(
      settings,
      [],
      new ExtensionEnablementManager(
        ExtensionStorage.getUserExtensionsDir(),
        argv.extensions,
      ),
      'test-session',
      argv,
    );
    expect(config.getScreenReader()).toBe(true);
  });

  it('should be false by default when no flag or setting is present', async () => {
    process.argv = ['node', 'script.js'];
    const argv = await parseArguments({} as Settings);
    const settings: Settings = {};
    const config = await loadCliConfig(
      settings,
      [],
      new ExtensionEnablementManager(
        ExtensionStorage.getUserExtensionsDir(),
        argv.extensions,
      ),
      'test-session',
      argv,
    );
    expect(config.getScreenReader()).toBe(false);
  });
});

describe('loadCliConfig tool exclusions', () => {
  const originalArgv = process.argv;
  const originalIsTTY = process.stdin.isTTY;

  beforeEach(() => {
    vi.resetAllMocks();
    vi.mocked(os.homedir).mockReturnValue('/mock/home/user');
    vi.stubEnv('GEMINI_API_KEY', 'test-api-key');
    process.stdin.isTTY = true;
    vi.mocked(isWorkspaceTrusted).mockReturnValue(true);
  });

  afterEach(() => {
    process.argv = originalArgv;
    process.stdin.isTTY = originalIsTTY;
    vi.unstubAllEnvs();
    vi.restoreAllMocks();
  });

  it('should not exclude interactive tools in interactive mode without YOLO', async () => {
    process.stdin.isTTY = true;
    process.argv = ['node', 'script.js'];
    const argv = await parseArguments({} as Settings);
    const config = await loadCliConfig(
      {},
      [],
      new ExtensionEnablementManager(
        ExtensionStorage.getUserExtensionsDir(),
        argv.extensions,
      ),
      'test-session',
      argv,
    );
    expect(config.getExcludeTools()).not.toContain('run_shell_command');
    expect(config.getExcludeTools()).not.toContain('replace');
    expect(config.getExcludeTools()).not.toContain('write_file');
  });

  it('should not exclude interactive tools in interactive mode with YOLO', async () => {
    process.stdin.isTTY = true;
    process.argv = ['node', 'script.js', '--yolo'];
    const argv = await parseArguments({} as Settings);
    const config = await loadCliConfig(
      {},
      [],
      new ExtensionEnablementManager(
        ExtensionStorage.getUserExtensionsDir(),
        argv.extensions,
      ),
      'test-session',
      argv,
    );
    expect(config.getExcludeTools()).not.toContain('run_shell_command');
    expect(config.getExcludeTools()).not.toContain('replace');
    expect(config.getExcludeTools()).not.toContain('write_file');
  });

  it('should exclude interactive tools in non-interactive mode without YOLO', async () => {
    process.stdin.isTTY = false;
    process.argv = ['node', 'script.js', '-p', 'test'];
    const argv = await parseArguments({} as Settings);
    const config = await loadCliConfig(
      {},
      [],
      new ExtensionEnablementManager(
        ExtensionStorage.getUserExtensionsDir(),
        argv.extensions,
      ),
      'test-session',
      argv,
    );
    expect(config.getExcludeTools()).toContain('run_shell_command');
    expect(config.getExcludeTools()).toContain('replace');
    expect(config.getExcludeTools()).toContain('write_file');
  });

  it('should not exclude interactive tools in non-interactive mode with YOLO', async () => {
    process.stdin.isTTY = false;
    process.argv = ['node', 'script.js', '-p', 'test', '--yolo'];
    const argv = await parseArguments({} as Settings);
    const config = await loadCliConfig(
      {},
      [],
      new ExtensionEnablementManager(
        ExtensionStorage.getUserExtensionsDir(),
        argv.extensions,
      ),
      'test-session',
      argv,
    );
    expect(config.getExcludeTools()).not.toContain('run_shell_command');
    expect(config.getExcludeTools()).not.toContain('replace');
    expect(config.getExcludeTools()).not.toContain('write_file');
  });
});

describe('loadCliConfig interactive', () => {
  const originalArgv = process.argv;
  const originalIsTTY = process.stdin.isTTY;

  beforeEach(() => {
    vi.resetAllMocks();
    vi.mocked(os.homedir).mockReturnValue('/mock/home/user');
    vi.stubEnv('GEMINI_API_KEY', 'test-api-key');
    process.stdin.isTTY = true;
  });

  afterEach(() => {
    process.argv = originalArgv;
    process.stdin.isTTY = originalIsTTY;
    vi.unstubAllEnvs();
    vi.restoreAllMocks();
  });

  it('should be interactive if isTTY and no prompt', async () => {
    process.stdin.isTTY = true;
    process.argv = ['node', 'script.js'];
    const argv = await parseArguments({} as Settings);
    const config = await loadCliConfig(
      {},
      [],
      new ExtensionEnablementManager(
        ExtensionStorage.getUserExtensionsDir(),
        argv.extensions,
      ),
      'test-session',
      argv,
    );
    expect(config.isInteractive()).toBe(true);
  });

  it('should be interactive if prompt-interactive is set', async () => {
    process.stdin.isTTY = false;
    process.argv = ['node', 'script.js', '--prompt-interactive', 'test'];
    const argv = await parseArguments({} as Settings);
    const config = await loadCliConfig(
      {},
      [],
      new ExtensionEnablementManager(
        ExtensionStorage.getUserExtensionsDir(),
        argv.extensions,
      ),
      'test-session',
      argv,
    );
    expect(config.isInteractive()).toBe(true);
  });

  it('should not be interactive if not isTTY and no prompt', async () => {
    process.stdin.isTTY = false;
    process.argv = ['node', 'script.js'];
    const argv = await parseArguments({} as Settings);
    const config = await loadCliConfig(
      {},
      [],
      new ExtensionEnablementManager(
        ExtensionStorage.getUserExtensionsDir(),
        argv.extensions,
      ),
      'test-session',
      argv,
    );
    expect(config.isInteractive()).toBe(false);
  });

  it('should not be interactive if prompt is set', async () => {
    process.stdin.isTTY = true;
    process.argv = ['node', 'script.js', '--prompt', 'test'];
    const argv = await parseArguments({} as Settings);
    const config = await loadCliConfig(
      {},
      [],
      new ExtensionEnablementManager(
        ExtensionStorage.getUserExtensionsDir(),
        argv.extensions,
      ),
      'test-session',
      argv,
    );
    expect(config.isInteractive()).toBe(false);
  });

  it('should not be interactive if positional prompt words are provided with other flags', async () => {
    process.stdin.isTTY = true;
    process.argv = ['node', 'script.js', '--model', 'gemini-1.5-pro', 'Hello'];
    const argv = await parseArguments({} as Settings);
    const config = await loadCliConfig(
      {},
      [],
      new ExtensionEnablementManager(
        ExtensionStorage.getUserExtensionsDir(),
        argv.extensions,
      ),
      'test-session',
      argv,
    );
    expect(config.isInteractive()).toBe(false);
  });

  it('should not be interactive if positional prompt words are provided with multiple flags', async () => {
    process.stdin.isTTY = true;
    process.argv = [
      'node',
      'script.js',
      '--model',
      'gemini-1.5-pro',
      '--sandbox',
      'Hello world',
    ];
    const argv = await parseArguments({} as Settings);
    const config = await loadCliConfig(
      {},
      [],
      new ExtensionEnablementManager(
        ExtensionStorage.getUserExtensionsDir(),
        argv.extensions,
      ),
      'test-session',
      argv,
    );
    expect(config.isInteractive()).toBe(false);
  });

  it('should be interactive if no positional prompt words are provided with flags', async () => {
    process.stdin.isTTY = true;
    process.argv = ['node', 'script.js', '--model', 'gemini-1.5-pro'];
    const argv = await parseArguments({} as Settings);
    const config = await loadCliConfig(
      {},
      [],
      new ExtensionEnablementManager(
        ExtensionStorage.getUserExtensionsDir(),
        argv.extensions,
      ),
      'test-session',
      argv,
    );
    expect(config.isInteractive()).toBe(true);
  });
});

describe('loadCliConfig approval mode', () => {
  const originalArgv = process.argv;

  beforeEach(() => {
    vi.resetAllMocks();
    vi.mocked(os.homedir).mockReturnValue('/mock/home/user');
    vi.stubEnv('GEMINI_API_KEY', 'test-api-key');
    process.argv = ['node', 'script.js']; // Reset argv for each test
    vi.mocked(isWorkspaceTrusted).mockReturnValue(true);
  });

  afterEach(() => {
    process.argv = originalArgv;
    vi.unstubAllEnvs();
    vi.restoreAllMocks();
  });

  it('should default to DEFAULT approval mode when no flags are set', async () => {
    process.argv = ['node', 'script.js'];
    const argv = await parseArguments({} as Settings);
    const config = await loadCliConfig(
      {},
      [],
      new ExtensionEnablementManager(
        ExtensionStorage.getUserExtensionsDir(),
        argv.extensions,
      ),
      'test-session',
      argv,
    );
    expect(config.getApprovalMode()).toBe(ServerConfig.ApprovalMode.DEFAULT);
  });

  it('should set YOLO approval mode when --yolo flag is used', async () => {
    process.argv = ['node', 'script.js', '--yolo'];
    const argv = await parseArguments({} as Settings);
    const config = await loadCliConfig(
      {},
      [],
      new ExtensionEnablementManager(
        ExtensionStorage.getUserExtensionsDir(),
        argv.extensions,
      ),
      'test-session',
      argv,
    );
    expect(config.getApprovalMode()).toBe(ServerConfig.ApprovalMode.YOLO);
  });

  it('should set YOLO approval mode when -y flag is used', async () => {
    process.argv = ['node', 'script.js', '-y'];
    const argv = await parseArguments({} as Settings);
    const config = await loadCliConfig(
      {},
      [],
      new ExtensionEnablementManager(
        ExtensionStorage.getUserExtensionsDir(),
        argv.extensions,
      ),
      'test-session',
      argv,
    );
    expect(config.getApprovalMode()).toBe(ServerConfig.ApprovalMode.YOLO);
  });

  it('should set DEFAULT approval mode when --approval-mode=default', async () => {
    process.argv = ['node', 'script.js', '--approval-mode', 'default'];
    const argv = await parseArguments({} as Settings);
    const config = await loadCliConfig(
      {},
      [],
      new ExtensionEnablementManager(
        ExtensionStorage.getUserExtensionsDir(),
        argv.extensions,
      ),
      'test-session',
      argv,
    );
    expect(config.getApprovalMode()).toBe(ServerConfig.ApprovalMode.DEFAULT);
  });

  it('should set AUTO_EDIT approval mode when --approval-mode=auto_edit', async () => {
    process.argv = ['node', 'script.js', '--approval-mode', 'auto_edit'];
    const argv = await parseArguments({} as Settings);
    const config = await loadCliConfig(
      {},
      [],
      new ExtensionEnablementManager(
        ExtensionStorage.getUserExtensionsDir(),
        argv.extensions,
      ),
      'test-session',
      argv,
    );
    expect(config.getApprovalMode()).toBe(ServerConfig.ApprovalMode.AUTO_EDIT);
  });

  it('should set YOLO approval mode when --approval-mode=yolo', async () => {
    process.argv = ['node', 'script.js', '--approval-mode', 'yolo'];
    const argv = await parseArguments({} as Settings);
    const config = await loadCliConfig(
      {},
      [],
      new ExtensionEnablementManager(
        ExtensionStorage.getUserExtensionsDir(),
        argv.extensions,
      ),
      'test-session',
      argv,
    );
    expect(config.getApprovalMode()).toBe(ServerConfig.ApprovalMode.YOLO);
  });

  it('should prioritize --approval-mode over --yolo when both would be valid (but validation prevents this)', async () => {
    // Note: This test documents the intended behavior, but in practice the validation
    // prevents both flags from being used together
    process.argv = ['node', 'script.js', '--approval-mode', 'default'];
    const argv = await parseArguments({} as Settings);
    // Manually set yolo to true to simulate what would happen if validation didn't prevent it
    argv.yolo = true;
    const config = await loadCliConfig(
      {},
      [],
      new ExtensionEnablementManager(
        ExtensionStorage.getUserExtensionsDir(),
        argv.extensions,
      ),
      'test-session',
      argv,
    );
    expect(config.getApprovalMode()).toBe(ServerConfig.ApprovalMode.DEFAULT);
  });

  it('should fall back to --yolo behavior when --approval-mode is not set', async () => {
    process.argv = ['node', 'script.js', '--yolo'];
    const argv = await parseArguments({} as Settings);
    const config = await loadCliConfig(
      {},
      [],
      new ExtensionEnablementManager(
        ExtensionStorage.getUserExtensionsDir(),
        argv.extensions,
      ),
      'test-session',
      argv,
    );
    expect(config.getApprovalMode()).toBe(ServerConfig.ApprovalMode.YOLO);
  });

  // --- Untrusted Folder Scenarios ---
  describe('when folder is NOT trusted', () => {
    beforeEach(() => {
      vi.mocked(isWorkspaceTrusted).mockReturnValue({
        isTrusted: false,
        source: 'file',
      });
    });

    it('should override --approval-mode=yolo to DEFAULT', async () => {
      process.argv = ['node', 'script.js', '--approval-mode', 'yolo'];
      const argv = await parseArguments({} as Settings);
      const config = await loadCliConfig(
        {},
        [],
        new ExtensionEnablementManager(
          ExtensionStorage.getUserExtensionsDir(),
          argv.extensions,
        ),
        'test-session',
        argv,
      );
      expect(config.getApprovalMode()).toBe(ServerConfig.ApprovalMode.DEFAULT);
    });

    it('should override --approval-mode=auto_edit to DEFAULT', async () => {
      process.argv = ['node', 'script.js', '--approval-mode', 'auto_edit'];
      const argv = await parseArguments({} as Settings);
      const config = await loadCliConfig(
        {},
        [],
        new ExtensionEnablementManager(
          ExtensionStorage.getUserExtensionsDir(),
          argv.extensions,
        ),
        'test-session',
        argv,
      );
      expect(config.getApprovalMode()).toBe(ServerConfig.ApprovalMode.DEFAULT);
    });

    it('should override --yolo flag to DEFAULT', async () => {
      process.argv = ['node', 'script.js', '--yolo'];
      const argv = await parseArguments({} as Settings);
      const config = await loadCliConfig(
        {},
        [],
        new ExtensionEnablementManager(
          ExtensionStorage.getUserExtensionsDir(),
          argv.extensions,
        ),
        'test-session',
        argv,
      );
      expect(config.getApprovalMode()).toBe(ServerConfig.ApprovalMode.DEFAULT);
    });

    it('should remain DEFAULT when --approval-mode=default', async () => {
      process.argv = ['node', 'script.js', '--approval-mode', 'default'];
      const argv = await parseArguments({} as Settings);
      const config = await loadCliConfig(
        {},
        [],
        new ExtensionEnablementManager(
          ExtensionStorage.getUserExtensionsDir(),
          argv.extensions,
        ),
        'test-session',
        argv,
      );
      expect(config.getApprovalMode()).toBe(ServerConfig.ApprovalMode.DEFAULT);
    });
  });
});

describe('loadCliConfig fileFiltering', () => {
  const originalArgv = process.argv;

  beforeEach(() => {
    vi.resetAllMocks();
    vi.mocked(os.homedir).mockReturnValue('/mock/home/user');
    vi.stubEnv('GEMINI_API_KEY', 'test-api-key');
    process.argv = ['node', 'script.js']; // Reset argv for each test
  });

  afterEach(() => {
    process.argv = originalArgv;
    vi.unstubAllEnvs();
    vi.restoreAllMocks();
  });

  const testCases: Array<{
    property: keyof NonNullable<Settings['context']['fileFiltering']>;
    getter: (config: ServerConfig.Config) => boolean;
    value: boolean;
  }> = [
    {
      property: 'disableFuzzySearch',
      getter: (c) => c.getFileFilteringDisableFuzzySearch(),
      value: true,
    },
    {
      property: 'disableFuzzySearch',
      getter: (c) => c.getFileFilteringDisableFuzzySearch(),
      value: false,
    },
    {
      property: 'respectGitIgnore',
      getter: (c) => c.getFileFilteringRespectGitIgnore(),
      value: true,
    },
    {
      property: 'respectGitIgnore',
      getter: (c) => c.getFileFilteringRespectGitIgnore(),
      value: false,
    },
    {
      property: 'respectGeminiIgnore',
      getter: (c) => c.getFileFilteringRespectGeminiIgnore(),
      value: true,
    },
    {
      property: 'respectGeminiIgnore',
      getter: (c) => c.getFileFilteringRespectGeminiIgnore(),
      value: false,
    },
    {
      property: 'enableRecursiveFileSearch',
      getter: (c) => c.getEnableRecursiveFileSearch(),
      value: true,
    },
    {
      property: 'enableRecursiveFileSearch',
      getter: (c) => c.getEnableRecursiveFileSearch(),
      value: false,
    },
  ];

  it.each(testCases)(
    'should pass $property from settings to config when $value',
    async ({ property, getter, value }) => {
      const settings: Settings = {
        context: {
          fileFiltering: { [property]: value },
        },
      };
      const argv = await parseArguments(settings);
      const config = await loadCliConfig(
        settings,
        [],
        new ExtensionEnablementManager(
          ExtensionStorage.getUserExtensionsDir(),
          argv.extensions,
        ),
        'test-session',
        argv,
      );
      expect(getter(config)).toBe(value);
    },
  );
});

describe('Output format', () => {
  it('should default to TEXT', async () => {
    process.argv = ['node', 'script.js'];
    const argv = await parseArguments({} as Settings);
    const config = await loadCliConfig(
      {},
      [],
      new ExtensionEnablementManager(
        ExtensionStorage.getUserExtensionsDir(),
        argv.extensions,
      ),
      'test-session',
      argv,
    );
    expect(config.getOutputFormat()).toBe(OutputFormat.TEXT);
  });

  it('should use the format from settings', async () => {
    process.argv = ['node', 'script.js'];
    const argv = await parseArguments({} as Settings);
    const config = await loadCliConfig(
      { output: { format: OutputFormat.JSON } },
      [],
      new ExtensionEnablementManager(
        ExtensionStorage.getUserExtensionsDir(),
        argv.extensions,
      ),
      'test-session',
      argv,
    );
    expect(config.getOutputFormat()).toBe(OutputFormat.JSON);
  });

  it('should prioritize the format from argv', async () => {
    process.argv = ['node', 'script.js', '--output-format', 'json'];
    const argv = await parseArguments({} as Settings);
    const config = await loadCliConfig(
      { output: { format: OutputFormat.JSON } },
      [],
      new ExtensionEnablementManager(
        ExtensionStorage.getUserExtensionsDir(),
        argv.extensions,
      ),
      'test-session',
      argv,
    );
    expect(config.getOutputFormat()).toBe(OutputFormat.JSON);
  });

  it('should error on invalid --output-format argument', async () => {
    process.argv = ['node', 'script.js', '--output-format', 'yaml'];
    const mockExit = vi.spyOn(process, 'exit').mockImplementation(() => {
      throw new Error('process.exit called');
    });
    const mockConsoleError = vi
      .spyOn(console, 'error')
      .mockImplementation(() => {});
    await expect(parseArguments({} as Settings)).rejects.toThrow(
      'process.exit called',
    );
    expect(mockConsoleError).toHaveBeenCalledWith(
      expect.stringContaining('Invalid values:'),
    );
    mockExit.mockRestore();
    mockConsoleError.mockRestore();
  });
});

describe('parseArguments with positional prompt', () => {
  const originalArgv = process.argv;

  afterEach(() => {
    process.argv = originalArgv;
  });

  it('should throw an error when both a positional prompt and the --prompt flag are used', async () => {
    process.argv = [
      'node',
      'script.js',
      'positional',
      'prompt',
      '--prompt',
      'test prompt',
    ];

    const mockExit = vi.spyOn(process, 'exit').mockImplementation(() => {
      throw new Error('process.exit called');
    });

    const mockConsoleError = vi
      .spyOn(console, 'error')
      .mockImplementation(() => {});

    await expect(parseArguments({} as Settings)).rejects.toThrow(
      'process.exit called',
    );

    expect(mockConsoleError).toHaveBeenCalledWith(
      expect.stringContaining(
        'Cannot use both a positional prompt and the --prompt (-p) flag together',
      ),
    );

    mockExit.mockRestore();
    mockConsoleError.mockRestore();
  });

  it('should correctly parse a positional prompt', async () => {
    process.argv = ['node', 'script.js', 'positional', 'prompt'];
    const argv = await parseArguments({} as Settings);
    expect(argv.promptWords).toEqual(['positional', 'prompt']);
  });

  it('should correctly parse a prompt from the --prompt flag', async () => {
    process.argv = ['node', 'script.js', '--prompt', 'test prompt'];
    const argv = await parseArguments({} as Settings);
    expect(argv.prompt).toBe('test prompt');
  });
});

describe('Telemetry configuration via environment variables', () => {
  it('should prioritize GEMINI_TELEMETRY_ENABLED over settings', async () => {
    vi.stubEnv('GEMINI_TELEMETRY_ENABLED', 'true');
    process.argv = ['node', 'script.js'];
    const argv = await parseArguments({} as Settings);
    const settings: Settings = { telemetry: { enabled: false } };
    const config = await loadCliConfig(
      settings,
      [],
      new ExtensionEnablementManager(
        ExtensionStorage.getUserExtensionsDir(),
        argv.extensions,
      ),
      'test-session',
      argv,
    );
    expect(config.getTelemetryEnabled()).toBe(true);
  });

  it('should prioritize GEMINI_TELEMETRY_TARGET over settings', async () => {
    vi.stubEnv('GEMINI_TELEMETRY_TARGET', 'gcp');
    process.argv = ['node', 'script.js'];
    const argv = await parseArguments({} as Settings);
    const settings: Settings = { telemetry: { target: 'local' } };
    const config = await loadCliConfig(
      settings,
      [],
      new ExtensionEnablementManager(
        ExtensionStorage.getUserExtensionsDir(),
        argv.extensions,
      ),
      'test-session',
      argv,
    );
    expect(config.getTelemetryTarget()).toBe('gcp');
  });

  it('should throw when GEMINI_TELEMETRY_TARGET is invalid', async () => {
    vi.stubEnv('GEMINI_TELEMETRY_TARGET', 'bogus');
    process.argv = ['node', 'script.js'];
    const argv = await parseArguments({} as Settings);
    const settings: Settings = { telemetry: { target: 'gcp' } };
    await expect(
      loadCliConfig(
        settings,
        [],
        new ExtensionEnablementManager(
          ExtensionStorage.getUserExtensionsDir(),
          argv.extensions,
        ),
        'test-session',
        argv,
      ),
    ).rejects.toThrow(
      /Invalid telemetry configuration: .*Invalid telemetry target/i,
    );
    vi.unstubAllEnvs();
  });

  it('should prioritize GEMINI_TELEMETRY_OTLP_ENDPOINT over settings and default env var', async () => {
    vi.stubEnv('OTEL_EXPORTER_OTLP_ENDPOINT', 'http://default.env.com');
    vi.stubEnv('GEMINI_TELEMETRY_OTLP_ENDPOINT', 'http://gemini.env.com');
    process.argv = ['node', 'script.js'];
    const argv = await parseArguments({} as Settings);
    const settings: Settings = {
      telemetry: { otlpEndpoint: 'http://settings.com' },
    };
    const config = await loadCliConfig(
      settings,
      [],
      new ExtensionEnablementManager(
        ExtensionStorage.getUserExtensionsDir(),
        argv.extensions,
      ),
      'test-session',
      argv,
    );
    expect(config.getTelemetryOtlpEndpoint()).toBe('http://gemini.env.com');
  });

  it('should prioritize GEMINI_TELEMETRY_OTLP_PROTOCOL over settings', async () => {
    vi.stubEnv('GEMINI_TELEMETRY_OTLP_PROTOCOL', 'http');
    process.argv = ['node', 'script.js'];
    const argv = await parseArguments({} as Settings);
    const settings: Settings = { telemetry: { otlpProtocol: 'grpc' } };
    const config = await loadCliConfig(
      settings,
      [],
      new ExtensionEnablementManager(
        ExtensionStorage.getUserExtensionsDir(),
        argv.extensions,
      ),
      'test-session',
      argv,
    );
    expect(config.getTelemetryOtlpProtocol()).toBe('http');
  });

  it('should prioritize GEMINI_TELEMETRY_LOG_PROMPTS over settings', async () => {
    vi.stubEnv('GEMINI_TELEMETRY_LOG_PROMPTS', 'false');
    process.argv = ['node', 'script.js'];
    const argv = await parseArguments({} as Settings);
    const settings: Settings = { telemetry: { logPrompts: true } };
    const config = await loadCliConfig(
      settings,
      [],
      new ExtensionEnablementManager(
        ExtensionStorage.getUserExtensionsDir(),
        argv.extensions,
      ),
      'test-session',
      argv,
    );
    expect(config.getTelemetryLogPromptsEnabled()).toBe(false);
  });

  it('should prioritize GEMINI_TELEMETRY_OUTFILE over settings', async () => {
    vi.stubEnv('GEMINI_TELEMETRY_OUTFILE', '/gemini/env/telemetry.log');
    process.argv = ['node', 'script.js'];
    const argv = await parseArguments({} as Settings);
    const settings: Settings = {
      telemetry: { outfile: '/settings/telemetry.log' },
    };
    const config = await loadCliConfig(
      settings,
      [],
      new ExtensionEnablementManager(
        ExtensionStorage.getUserExtensionsDir(),
        argv.extensions,
      ),
      'test-session',
      argv,
    );
    expect(config.getTelemetryOutfile()).toBe('/gemini/env/telemetry.log');
  });

  it('should prioritize GEMINI_TELEMETRY_USE_COLLECTOR over settings', async () => {
    vi.stubEnv('GEMINI_TELEMETRY_USE_COLLECTOR', 'true');
    process.argv = ['node', 'script.js'];
    const argv = await parseArguments({} as Settings);
    const settings: Settings = { telemetry: { useCollector: false } };
    const config = await loadCliConfig(
      settings,
      [],
      new ExtensionEnablementManager(
        ExtensionStorage.getUserExtensionsDir(),
        argv.extensions,
      ),
      'test-session',
      argv,
    );
    expect(config.getTelemetryUseCollector()).toBe(true);
  });

  it('should use settings value when GEMINI_TELEMETRY_ENABLED is not set', async () => {
    vi.stubEnv('GEMINI_TELEMETRY_ENABLED', undefined);
    process.argv = ['node', 'script.js'];
    const argv = await parseArguments({} as Settings);
    const settings: Settings = { telemetry: { enabled: true } };
    const config = await loadCliConfig(
      settings,
      [],
      new ExtensionEnablementManager(
        ExtensionStorage.getUserExtensionsDir(),
        argv.extensions,
      ),
      'test-session',
      argv,
    );
    expect(config.getTelemetryEnabled()).toBe(true);
  });

  it('should use settings value when GEMINI_TELEMETRY_TARGET is not set', async () => {
    vi.stubEnv('GEMINI_TELEMETRY_TARGET', undefined);
    process.argv = ['node', 'script.js'];
    const argv = await parseArguments({} as Settings);
    const settings: Settings = { telemetry: { target: 'local' } };
    const config = await loadCliConfig(
      settings,
      [],
      new ExtensionEnablementManager(
        ExtensionStorage.getUserExtensionsDir(),
        argv.extensions,
      ),
      'test-session',
      argv,
    );
    expect(config.getTelemetryTarget()).toBe('local');
  });

  it("should treat GEMINI_TELEMETRY_ENABLED='1' as true", async () => {
    vi.stubEnv('GEMINI_TELEMETRY_ENABLED', '1');
    process.argv = ['node', 'script.js'];
    const argv = await parseArguments({} as Settings);
    const config = await loadCliConfig(
      {},
      [],
      new ExtensionEnablementManager(
        ExtensionStorage.getUserExtensionsDir(),
        argv.extensions,
      ),
      'test-session',
      argv,
    );
    expect(config.getTelemetryEnabled()).toBe(true);
  });

  it("should treat GEMINI_TELEMETRY_ENABLED='0' as false", async () => {
    vi.stubEnv('GEMINI_TELEMETRY_ENABLED', '0');
    process.argv = ['node', 'script.js'];
    const argv = await parseArguments({} as Settings);
    const config = await loadCliConfig(
      { telemetry: { enabled: true } },
      [],
      new ExtensionEnablementManager(
        ExtensionStorage.getUserExtensionsDir(),
        argv.extensions,
      ),
      'test-session',
      argv,
    );
    expect(config.getTelemetryEnabled()).toBe(false);
  });

  it("should treat GEMINI_TELEMETRY_LOG_PROMPTS='1' as true", async () => {
    vi.stubEnv('GEMINI_TELEMETRY_LOG_PROMPTS', '1');
    process.argv = ['node', 'script.js'];
    const argv = await parseArguments({} as Settings);
    const config = await loadCliConfig(
      {},
      [],
      new ExtensionEnablementManager(
        ExtensionStorage.getUserExtensionsDir(),
        argv.extensions,
      ),
      'test-session',
      argv,
    );
    expect(config.getTelemetryLogPromptsEnabled()).toBe(true);
  });

  it("should treat GEMINI_TELEMETRY_LOG_PROMPTS='false' as false", async () => {
    vi.stubEnv('GEMINI_TELEMETRY_LOG_PROMPTS', 'false');
    process.argv = ['node', 'script.js'];
    const argv = await parseArguments({} as Settings);
    const config = await loadCliConfig(
      { telemetry: { logPrompts: true } },
      [],
      new ExtensionEnablementManager(
        ExtensionStorage.getUserExtensionsDir(),
        argv.extensions,
      ),
      'test-session',
      argv,
    );
    expect(config.getTelemetryLogPromptsEnabled()).toBe(false);
  });
});<|MERGE_RESOLUTION|>--- conflicted
+++ resolved
@@ -17,13 +17,8 @@
 } from '@thacio/auditaria-cli-core';
 import { loadCliConfig, parseArguments, type CliArgs } from './config.js';
 import type { Settings } from './settings.js';
-<<<<<<< HEAD
-import type { Extension } from './extension.js';
+import { ExtensionStorage, type Extension } from './extension.js';
 import * as ServerConfig from '@thacio/auditaria-cli-core';
-=======
-import { ExtensionStorage, type Extension } from './extension.js';
-import * as ServerConfig from '@google/gemini-cli-core';
->>>>>>> ea061f52
 import { isWorkspaceTrusted } from './trustedFolders.js';
 import { ExtensionEnablementManager } from './extensions/extensionEnablement.js';
 
