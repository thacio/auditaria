--- conflicted
+++ resolved
@@ -3,8 +3,6 @@
  * Copyright 2025 Google LLC
  * SPDX-License-Identifier: Apache-2.0
  */
-import { t } from '@thacio/auditaria-cli-core';
-
 import {
   Config,
   ToolCallRequestInfo,
@@ -12,19 +10,10 @@
   ToolRegistry,
   shutdownTelemetry,
   isTelemetrySdkInitialized,
-<<<<<<< HEAD
+  GeminiEventType,
+  t,
 } from '@thacio/auditaria-cli-core';
-import {
-  Content,
-  Part,
-  FunctionCall,
-  GenerateContentResponse,
-} from '@google/genai';
-=======
-  GeminiEventType,
-} from '@google/gemini-cli-core';
 import { Content, Part, FunctionCall } from '@google/genai';
->>>>>>> 65be9cab
 
 import { parseAndFormatApiError } from './ui/utils/errorParsing.js';
 
