/**
 * @license
 * Copyright 2025 Google LLC
 * SPDX-License-Identifier: Apache-2.0
 */

import { describe, it, expect, vi, beforeEach, afterEach } from 'vitest';
import * as os from 'node:os';
import * as path from 'node:path';
import {
  ShellTool,
  EditTool,
  WriteFileTool,
  DEFAULT_GEMINI_MODEL,
  DEFAULT_GEMINI_MODEL_AUTO,
  OutputFormat,
<<<<<<< HEAD
} from '@thacio/auditaria-cli-core';
import { loadCliConfig, parseArguments, type CliArgs } from './config.js';
import type { Settings } from './settings.js';
import { ExtensionStorage, type Extension } from './extension.js';
import * as ServerConfig from '@thacio/auditaria-cli-core';
=======
  type GeminiCLIExtension,
} from '@google/gemini-cli-core';
import { loadCliConfig, parseArguments, type CliArgs } from './config.js';
import type { Settings } from './settings.js';
import { ExtensionStorage } from './extension.js';
import * as ServerConfig from '@google/gemini-cli-core';
>>>>>>> 8980276b
import { isWorkspaceTrusted } from './trustedFolders.js';
import { ExtensionEnablementManager } from './extensions/extensionEnablement.js';

vi.mock('./trustedFolders.js', () => ({
  isWorkspaceTrusted: vi
    .fn()
    .mockReturnValue({ isTrusted: true, source: 'file' }), // Default to trusted
}));

vi.mock('./sandboxConfig.js', () => ({
  loadSandboxConfig: vi.fn().mockResolvedValue(undefined),
}));

vi.mock('fs', async (importOriginal) => {
  const actualFs = await importOriginal<typeof import('fs')>();
  const pathMod = await import('node:path');
  const mockHome = '/mock/home/user';
  const MOCK_CWD1 = process.cwd();
  const MOCK_CWD2 = pathMod.resolve(pathMod.sep, 'home', 'user', 'project');

  const mockPaths = new Set([
    MOCK_CWD1,
    MOCK_CWD2,
    pathMod.resolve(pathMod.sep, 'cli', 'path1'),
    pathMod.resolve(pathMod.sep, 'settings', 'path1'),
    pathMod.join(mockHome, 'settings', 'path2'),
    pathMod.join(MOCK_CWD2, 'cli', 'path2'),
    pathMod.join(MOCK_CWD2, 'settings', 'path3'),
  ]);

  return {
    ...actualFs,
    mkdirSync: vi.fn(),
    writeFileSync: vi.fn(),
    existsSync: vi.fn((p) => mockPaths.has(p.toString())),
    statSync: vi.fn((p) => {
      if (mockPaths.has(p.toString())) {
        return { isDirectory: () => true } as unknown as import('fs').Stats;
      }
      return (actualFs as typeof import('fs')).statSync(p as unknown as string);
    }),
    realpathSync: vi.fn((p) => p),
  };
});

vi.mock('os', async (importOriginal) => {
  const actualOs = await importOriginal<typeof os>();
  return {
    ...actualOs,
    homedir: vi.fn(() => '/mock/home/user'),
  };
});

vi.mock('open', () => ({
  default: vi.fn(),
}));

vi.mock('read-package-up', () => ({
  readPackageUp: vi.fn(() =>
    Promise.resolve({ packageJson: { version: 'test-version' } }),
  ),
}));

vi.mock('@thacio/auditaria-cli-core', async () => {
  const actualServer = await vi.importActual<typeof ServerConfig>(
    '@thacio/auditaria-cli-core',
  );
  return {
    ...actualServer,
    IdeClient: {
      getInstance: vi.fn().mockResolvedValue({
        getConnectionStatus: vi.fn(),
        initialize: vi.fn(),
        shutdown: vi.fn(),
      }),
    },
    loadEnvironment: vi.fn(),
    loadServerHierarchicalMemory: vi.fn(
      (cwd, dirs, debug, fileService, extensionPaths, _maxDirs) =>
        Promise.resolve({
          memoryContent: extensionPaths?.join(',') || '',
          fileCount: extensionPaths?.length || 0,
        }),
    ),
    DEFAULT_MEMORY_FILE_FILTERING_OPTIONS: {
      respectGitIgnore: false,
      respectGeminiIgnore: true,
    },
    DEFAULT_FILE_FILTERING_OPTIONS: {
      respectGitIgnore: true,
      respectGeminiIgnore: true,
    },
  };
});

describe('parseArguments', () => {
  const originalArgv = process.argv;

  afterEach(() => {
    process.argv = originalArgv;
  });

  it('should throw an error when both --prompt and --prompt-interactive are used together', async () => {
    process.argv = [
      'node',
      'script.js',
      '--prompt',
      'test prompt',
      '--prompt-interactive',
      'interactive prompt',
    ];

    const mockExit = vi.spyOn(process, 'exit').mockImplementation(() => {
      throw new Error('process.exit called');
    });

    const mockConsoleError = vi
      .spyOn(console, 'error')
      .mockImplementation(() => {});

    await expect(parseArguments({} as Settings)).rejects.toThrow(
      'process.exit called',
    );

    expect(mockConsoleError).toHaveBeenCalledWith(
      expect.stringContaining(
        'Cannot use both --prompt (-p) and --prompt-interactive (-i) together',
      ),
    );

    mockExit.mockRestore();
    mockConsoleError.mockRestore();
  });

  it('should throw an error when using short flags -p and -i together', async () => {
    process.argv = [
      'node',
      'script.js',
      '-p',
      'test prompt',
      '-i',
      'interactive prompt',
    ];

    const mockExit = vi.spyOn(process, 'exit').mockImplementation(() => {
      throw new Error('process.exit called');
    });

    const mockConsoleError = vi
      .spyOn(console, 'error')
      .mockImplementation(() => {});

    await expect(parseArguments({} as Settings)).rejects.toThrow(
      'process.exit called',
    );

    expect(mockConsoleError).toHaveBeenCalledWith(
      expect.stringContaining(
        'Cannot use both --prompt (-p) and --prompt-interactive (-i) together',
      ),
    );

    mockExit.mockRestore();
    mockConsoleError.mockRestore();
  });

  it('should allow --prompt without --prompt-interactive', async () => {
    process.argv = ['node', 'script.js', '--prompt', 'test prompt'];
    const argv = await parseArguments({} as Settings);
    expect(argv.prompt).toBe('test prompt');
    expect(argv.promptInteractive).toBeUndefined();
  });

  it('should allow --prompt-interactive without --prompt', async () => {
    process.argv = [
      'node',
      'script.js',
      '--prompt-interactive',
      'interactive prompt',
    ];
    const argv = await parseArguments({} as Settings);
    expect(argv.promptInteractive).toBe('interactive prompt');
    expect(argv.prompt).toBeUndefined();
  });

  it('should allow -i flag as alias for --prompt-interactive', async () => {
    process.argv = ['node', 'script.js', '-i', 'interactive prompt'];
    const argv = await parseArguments({} as Settings);
    expect(argv.promptInteractive).toBe('interactive prompt');
    expect(argv.prompt).toBeUndefined();
  });

  it('should convert positional query argument to prompt by default', async () => {
    process.argv = ['node', 'script.js', 'Hi Gemini'];
    const argv = await parseArguments({} as Settings);
    expect(argv.query).toBe('Hi Gemini');
    expect(argv.prompt).toBe('Hi Gemini');
    expect(argv.promptInteractive).toBeUndefined();
  });

  it('should map @path to prompt (one-shot) when it starts with @', async () => {
    process.argv = ['node', 'script.js', '@path ./file.md'];
    const argv = await parseArguments({} as Settings);
    expect(argv.query).toBe('@path ./file.md');
    expect(argv.prompt).toBe('@path ./file.md');
    expect(argv.promptInteractive).toBeUndefined();
  });

  it('should map @path to prompt even when config flags are present', async () => {
    // @path queries should now go to one-shot mode regardless of other flags
    process.argv = [
      'node',
      'script.js',
      '@path',
      './file.md',
      '--model',
      'gemini-1.5-pro',
    ];
    const argv = await parseArguments({} as Settings);
    expect(argv.query).toBe('@path ./file.md');
    expect(argv.prompt).toBe('@path ./file.md'); // Should map to one-shot
    expect(argv.promptInteractive).toBeUndefined();
    expect(argv.model).toBe('gemini-1.5-pro');
  });

  it('maps unquoted positional @path + arg to prompt (one-shot)', async () => {
    // Simulate: gemini @path ./file.md
    process.argv = ['node', 'script.js', '@path', './file.md'];
    const argv = await parseArguments({} as Settings);
    // After normalization, query is a single string
    expect(argv.query).toBe('@path ./file.md');
    // And it's mapped to one-shot prompt when no -p/-i flags are set
    expect(argv.prompt).toBe('@path ./file.md');
    expect(argv.promptInteractive).toBeUndefined();
  });

  it('should handle multiple @path arguments in a single command (one-shot)', async () => {
    // Simulate: gemini @path ./file1.md @path ./file2.md
    process.argv = [
      'node',
      'script.js',
      '@path',
      './file1.md',
      '@path',
      './file2.md',
    ];
    const argv = await parseArguments({} as Settings);
    // After normalization, all arguments are joined with spaces
    expect(argv.query).toBe('@path ./file1.md @path ./file2.md');
    // And it's mapped to one-shot prompt
    expect(argv.prompt).toBe('@path ./file1.md @path ./file2.md');
    expect(argv.promptInteractive).toBeUndefined();
  });

  it('should handle mixed quoted and unquoted @path arguments (one-shot)', async () => {
    // Simulate: gemini "@path ./file1.md" @path ./file2.md "additional text"
    process.argv = [
      'node',
      'script.js',
      '@path ./file1.md',
      '@path',
      './file2.md',
      'additional text',
    ];
    const argv = await parseArguments({} as Settings);
    // After normalization, all arguments are joined with spaces
    expect(argv.query).toBe(
      '@path ./file1.md @path ./file2.md additional text',
    );
    // And it's mapped to one-shot prompt
    expect(argv.prompt).toBe(
      '@path ./file1.md @path ./file2.md additional text',
    );
    expect(argv.promptInteractive).toBeUndefined();
  });

  it('should map @path to prompt with ambient flags (debug, telemetry)', async () => {
    // Ambient flags like debug, telemetry should NOT affect routing
    process.argv = [
      'node',
      'script.js',
      '@path',
      './file.md',
      '--debug',
      '--telemetry',
    ];
    const argv = await parseArguments({} as Settings);
    expect(argv.query).toBe('@path ./file.md');
    expect(argv.prompt).toBe('@path ./file.md'); // Should map to one-shot
    expect(argv.promptInteractive).toBeUndefined();
    expect(argv.debug).toBe(true);
    expect(argv.telemetry).toBe(true);
  });

  it('should map any @command to prompt (one-shot)', async () => {
    // Test that all @commands now go to one-shot mode
    const testCases = [
      '@path ./file.md',
      '@include src/',
      '@search pattern',
      '@web query',
      '@git status',
    ];

    for (const testQuery of testCases) {
      process.argv = ['node', 'script.js', testQuery];
      const argv = await parseArguments({} as Settings);
      expect(argv.query).toBe(testQuery);
      expect(argv.prompt).toBe(testQuery);
      expect(argv.promptInteractive).toBeUndefined();
    }
  });

  it('should handle @command with leading whitespace', async () => {
    // Test that trim() + routing handles leading whitespace correctly
    process.argv = ['node', 'script.js', '  @path ./file.md'];
    const argv = await parseArguments({} as Settings);
    expect(argv.query).toBe('  @path ./file.md');
    expect(argv.prompt).toBe('  @path ./file.md');
    expect(argv.promptInteractive).toBeUndefined();
  });

  it('should throw an error when both --yolo and --approval-mode are used together', async () => {
    process.argv = [
      'node',
      'script.js',
      '--yolo',
      '--approval-mode',
      'default',
    ];

    const mockExit = vi.spyOn(process, 'exit').mockImplementation(() => {
      throw new Error('process.exit called');
    });

    const mockConsoleError = vi
      .spyOn(console, 'error')
      .mockImplementation(() => {});

    await expect(parseArguments({} as Settings)).rejects.toThrow(
      'process.exit called',
    );

    expect(mockConsoleError).toHaveBeenCalledWith(
      expect.stringContaining(
        'Cannot use both --yolo (-y) and --approval-mode together. Use --approval-mode=yolo instead.',
      ),
    );

    mockExit.mockRestore();
    mockConsoleError.mockRestore();
  });

  it('should throw an error when using short flags -y and --approval-mode together', async () => {
    process.argv = ['node', 'script.js', '-y', '--approval-mode', 'yolo'];

    const mockExit = vi.spyOn(process, 'exit').mockImplementation(() => {
      throw new Error('process.exit called');
    });

    const mockConsoleError = vi
      .spyOn(console, 'error')
      .mockImplementation(() => {});

    await expect(parseArguments({} as Settings)).rejects.toThrow(
      'process.exit called',
    );

    expect(mockConsoleError).toHaveBeenCalledWith(
      expect.stringContaining(
        'Cannot use both --yolo (-y) and --approval-mode together. Use --approval-mode=yolo instead.',
      ),
    );

    mockExit.mockRestore();
    mockConsoleError.mockRestore();
  });

  it('should allow --approval-mode without --yolo', async () => {
    process.argv = ['node', 'script.js', '--approval-mode', 'auto_edit'];
    const argv = await parseArguments({} as Settings);
    expect(argv.approvalMode).toBe('auto_edit');
    expect(argv.yolo).toBe(false);
  });

  it('should allow --yolo without --approval-mode', async () => {
    process.argv = ['node', 'script.js', '--yolo'];
    const argv = await parseArguments({} as Settings);
    expect(argv.yolo).toBe(true);
    expect(argv.approvalMode).toBeUndefined();
  });

  it('should reject invalid --approval-mode values', async () => {
    process.argv = ['node', 'script.js', '--approval-mode', 'invalid'];

    const mockExit = vi.spyOn(process, 'exit').mockImplementation(() => {
      throw new Error('process.exit called');
    });

    const mockConsoleError = vi
      .spyOn(console, 'error')
      .mockImplementation(() => {});

    await expect(parseArguments({} as Settings)).rejects.toThrow(
      'process.exit called',
    );

    expect(mockConsoleError).toHaveBeenCalledWith(
      expect.stringContaining('Invalid values:'),
    );

    mockExit.mockRestore();
    mockConsoleError.mockRestore();
  });

  it('should support comma-separated values for --allowed-tools', async () => {
    process.argv = [
      'node',
      'script.js',
      '--allowed-tools',
      'read_file,ShellTool(git status)',
    ];
    const argv = await parseArguments({} as Settings);
    expect(argv.allowedTools).toEqual(['read_file', 'ShellTool(git status)']);
  });

  it('should support comma-separated values for --allowed-mcp-server-names', async () => {
    process.argv = [
      'node',
      'script.js',
      '--allowed-mcp-server-names',
      'server1,server2',
    ];
    const argv = await parseArguments({} as Settings);
    expect(argv.allowedMcpServerNames).toEqual(['server1', 'server2']);
  });

  it('should support comma-separated values for --extensions', async () => {
    process.argv = ['node', 'script.js', '--extensions', 'ext1,ext2'];
    const argv = await parseArguments({} as Settings);
    expect(argv.extensions).toEqual(['ext1', 'ext2']);
  });
});

describe('loadCliConfig', () => {
  const originalArgv = process.argv;

  beforeEach(() => {
    vi.resetAllMocks();
    vi.mocked(os.homedir).mockReturnValue('/mock/home/user');
    vi.stubEnv('GEMINI_API_KEY', 'test-api-key');
  });

  afterEach(() => {
    process.argv = originalArgv;
    vi.unstubAllEnvs();
    vi.restoreAllMocks();
  });

  it('should set showMemoryUsage to true when --show-memory-usage flag is present', async () => {
    process.argv = ['node', 'script.js', '--show-memory-usage'];
    const argv = await parseArguments({} as Settings);
    const settings: Settings = {};
    const config = await loadCliConfig(
      settings,
      [],
      new ExtensionEnablementManager(
        ExtensionStorage.getUserExtensionsDir(),
        argv.extensions,
      ),
      'test-session',
      argv,
    );
    expect(config.getShowMemoryUsage()).toBe(true);
  });

  it('should set showMemoryUsage to false when --memory flag is not present', async () => {
    process.argv = ['node', 'script.js'];
    const argv = await parseArguments({} as Settings);
    const settings: Settings = {};
    const config = await loadCliConfig(
      settings,
      [],
      new ExtensionEnablementManager(
        ExtensionStorage.getUserExtensionsDir(),
        argv.extensions,
      ),
      'test-session',
      argv,
    );
    expect(config.getShowMemoryUsage()).toBe(false);
  });

  it('should set showMemoryUsage to false by default from settings if CLI flag is not present', async () => {
    process.argv = ['node', 'script.js'];
    const argv = await parseArguments({} as Settings);
    const settings: Settings = { ui: { showMemoryUsage: false } };
    const config = await loadCliConfig(
      settings,
      [],
      new ExtensionEnablementManager(
        ExtensionStorage.getUserExtensionsDir(),
        argv.extensions,
      ),
      'test-session',
      argv,
    );
    expect(config.getShowMemoryUsage()).toBe(false);
  });

  it('should prioritize CLI flag over settings for showMemoryUsage (CLI true, settings false)', async () => {
    process.argv = ['node', 'script.js', '--show-memory-usage'];
    const argv = await parseArguments({} as Settings);
    const settings: Settings = { ui: { showMemoryUsage: false } };
    const config = await loadCliConfig(
      settings,
      [],
      new ExtensionEnablementManager(
        ExtensionStorage.getUserExtensionsDir(),
        argv.extensions,
      ),
      'test-session',
      argv,
    );
    expect(config.getShowMemoryUsage()).toBe(true);
  });

  describe('Proxy configuration', () => {
    const originalProxyEnv: { [key: string]: string | undefined } = {};
    const proxyEnvVars = [
      'HTTP_PROXY',
      'HTTPS_PROXY',
      'http_proxy',
      'https_proxy',
    ];

    beforeEach(() => {
      for (const key of proxyEnvVars) {
        originalProxyEnv[key] = process.env[key];
        delete process.env[key];
      }
    });

    afterEach(() => {
      for (const key of proxyEnvVars) {
        if (originalProxyEnv[key]) {
          process.env[key] = originalProxyEnv[key];
        } else {
          delete process.env[key];
        }
      }
    });

    it(`should leave proxy to empty by default`, async () => {
      process.argv = ['node', 'script.js'];
      const argv = await parseArguments({} as Settings);
      const settings: Settings = {};
      const config = await loadCliConfig(
        settings,
        [],
        new ExtensionEnablementManager(
          ExtensionStorage.getUserExtensionsDir(),
          argv.extensions,
        ),
        'test-session',
        argv,
      );
      expect(config.getProxy()).toBeFalsy();
    });

    const proxy_url = 'http://localhost:7890';
    const testCases = [
      {
        input: {
          env_name: 'https_proxy',
          proxy_url,
        },
        expected: proxy_url,
      },
      {
        input: {
          env_name: 'http_proxy',
          proxy_url,
        },
        expected: proxy_url,
      },
      {
        input: {
          env_name: 'HTTPS_PROXY',
          proxy_url,
        },
        expected: proxy_url,
      },
      {
        input: {
          env_name: 'HTTP_PROXY',
          proxy_url,
        },
        expected: proxy_url,
      },
    ];
    testCases.forEach(({ input, expected }) => {
      it(`should set proxy to ${expected} according to environment variable [${input.env_name}]`, async () => {
        vi.stubEnv(input.env_name, input.proxy_url);
        process.argv = ['node', 'script.js'];
        const argv = await parseArguments({} as Settings);
        const settings: Settings = {};
        const config = await loadCliConfig(
          settings,
          [],
          new ExtensionEnablementManager(
            ExtensionStorage.getUserExtensionsDir(),
            argv.extensions,
          ),
          'test-session',
          argv,
        );
        expect(config.getProxy()).toBe(expected);
      });
    });

    it('should set proxy when --proxy flag is present', async () => {
      process.argv = ['node', 'script.js', '--proxy', 'http://localhost:7890'];
      const argv = await parseArguments({} as Settings);
      const settings: Settings = {};
      const config = await loadCliConfig(
        settings,
        [],
        new ExtensionEnablementManager(
          ExtensionStorage.getUserExtensionsDir(),
          argv.extensions,
        ),
        'test-session',
        argv,
      );
      expect(config.getProxy()).toBe('http://localhost:7890');
    });

    it('should prioritize CLI flag over environment variable for proxy (CLI http://localhost:7890, environment variable http://localhost:7891)', async () => {
      vi.stubEnv('http_proxy', 'http://localhost:7891');
      process.argv = ['node', 'script.js', '--proxy', 'http://localhost:7890'];
      const argv = await parseArguments({} as Settings);
      const settings: Settings = {};
      const config = await loadCliConfig(
        settings,
        [],
        new ExtensionEnablementManager(
          ExtensionStorage.getUserExtensionsDir(),
          argv.extensions,
        ),
        'test-session',
        argv,
      );
      expect(config.getProxy()).toBe('http://localhost:7890');
    });
  });
});

describe('loadCliConfig telemetry', () => {
  const originalArgv = process.argv;

  beforeEach(() => {
    vi.resetAllMocks();
    vi.mocked(os.homedir).mockReturnValue('/mock/home/user');
    vi.stubEnv('GEMINI_API_KEY', 'test-api-key');
  });

  afterEach(() => {
    process.argv = originalArgv;
    vi.unstubAllEnvs();
    vi.restoreAllMocks();
  });

  it('should set telemetry to false by default when no flag or setting is present', async () => {
    process.argv = ['node', 'script.js'];
    const argv = await parseArguments({} as Settings);
    const settings: Settings = {};
    const config = await loadCliConfig(
      settings,
      [],
      new ExtensionEnablementManager(
        ExtensionStorage.getUserExtensionsDir(),
        argv.extensions,
      ),
      'test-session',
      argv,
    );
    expect(config.getTelemetryEnabled()).toBe(false);
  });

  it('should set telemetry to true when --telemetry flag is present', async () => {
    process.argv = ['node', 'script.js', '--telemetry'];
    const argv = await parseArguments({} as Settings);
    const settings: Settings = {};
    const config = await loadCliConfig(
      settings,
      [],
      new ExtensionEnablementManager(
        ExtensionStorage.getUserExtensionsDir(),
        argv.extensions,
      ),
      'test-session',
      argv,
    );
    expect(config.getTelemetryEnabled()).toBe(true);
  });

  it('should set telemetry to false when --no-telemetry flag is present', async () => {
    process.argv = ['node', 'script.js', '--no-telemetry'];
    const argv = await parseArguments({} as Settings);
    const settings: Settings = {};
    const config = await loadCliConfig(
      settings,
      [],
      new ExtensionEnablementManager(
        ExtensionStorage.getUserExtensionsDir(),
        argv.extensions,
      ),
      'test-session',
      argv,
    );
    expect(config.getTelemetryEnabled()).toBe(false);
  });

  it('should use telemetry value from settings if CLI flag is not present (settings true)', async () => {
    process.argv = ['node', 'script.js'];
    const argv = await parseArguments({} as Settings);
    const settings: Settings = { telemetry: { enabled: true } };
    const config = await loadCliConfig(
      settings,
      [],
      new ExtensionEnablementManager(
        ExtensionStorage.getUserExtensionsDir(),
        argv.extensions,
      ),
      'test-session',
      argv,
    );
    expect(config.getTelemetryEnabled()).toBe(true);
  });

  it('should use telemetry value from settings if CLI flag is not present (settings false)', async () => {
    process.argv = ['node', 'script.js'];
    const argv = await parseArguments({} as Settings);
    const settings: Settings = { telemetry: { enabled: false } };
    const config = await loadCliConfig(
      settings,
      [],
      new ExtensionEnablementManager(
        ExtensionStorage.getUserExtensionsDir(),
        argv.extensions,
      ),
      'test-session',
      argv,
    );
    expect(config.getTelemetryEnabled()).toBe(false);
  });

  it('should prioritize --telemetry CLI flag (true) over settings (false)', async () => {
    process.argv = ['node', 'script.js', '--telemetry'];
    const argv = await parseArguments({} as Settings);
    const settings: Settings = { telemetry: { enabled: false } };
    const config = await loadCliConfig(
      settings,
      [],
      new ExtensionEnablementManager(
        ExtensionStorage.getUserExtensionsDir(),
        argv.extensions,
      ),
      'test-session',
      argv,
    );
    expect(config.getTelemetryEnabled()).toBe(true);
  });

  it('should prioritize --no-telemetry CLI flag (false) over settings (true)', async () => {
    process.argv = ['node', 'script.js', '--no-telemetry'];
    const argv = await parseArguments({} as Settings);
    const settings: Settings = { telemetry: { enabled: true } };
    const config = await loadCliConfig(
      settings,
      [],
      new ExtensionEnablementManager(
        ExtensionStorage.getUserExtensionsDir(),
        argv.extensions,
      ),
      'test-session',
      argv,
    );
    expect(config.getTelemetryEnabled()).toBe(false);
  });

  it('should use telemetry OTLP endpoint from settings if CLI flag is not present', async () => {
    process.argv = ['node', 'script.js'];
    const argv = await parseArguments({} as Settings);
    const settings: Settings = {
      telemetry: { otlpEndpoint: 'http://settings.example.com' },
    };
    const config = await loadCliConfig(
      settings,
      [],
      new ExtensionEnablementManager(
        ExtensionStorage.getUserExtensionsDir(),
        argv.extensions,
      ),
      'test-session',
      argv,
    );
    expect(config.getTelemetryOtlpEndpoint()).toBe(
      'http://settings.example.com',
    );
  });

  it('should prioritize --telemetry-otlp-endpoint CLI flag over settings', async () => {
    process.argv = [
      'node',
      'script.js',
      '--telemetry-otlp-endpoint',
      'http://cli.example.com',
    ];
    const argv = await parseArguments({} as Settings);
    const settings: Settings = {
      telemetry: { otlpEndpoint: 'http://settings.example.com' },
    };
    const config = await loadCliConfig(
      settings,
      [],
      new ExtensionEnablementManager(
        ExtensionStorage.getUserExtensionsDir(),
        argv.extensions,
      ),
      'test-session',
      argv,
    );
    expect(config.getTelemetryOtlpEndpoint()).toBe('http://cli.example.com');
  });

  it('should use default endpoint if no OTLP endpoint is provided via CLI or settings', async () => {
    process.argv = ['node', 'script.js'];
    const argv = await parseArguments({} as Settings);
    const settings: Settings = { telemetry: { enabled: true } };
    const config = await loadCliConfig(
      settings,
      [],
      new ExtensionEnablementManager(
        ExtensionStorage.getUserExtensionsDir(),
        argv.extensions,
      ),
      'test-session',
      argv,
    );
    expect(config.getTelemetryOtlpEndpoint()).toBe('http://localhost:4317');
  });

  it('should use telemetry target from settings if CLI flag is not present', async () => {
    process.argv = ['node', 'script.js'];
    const argv = await parseArguments({} as Settings);
    const settings: Settings = {
      telemetry: { target: ServerConfig.DEFAULT_TELEMETRY_TARGET },
    };
    const config = await loadCliConfig(
      settings,
      [],
      new ExtensionEnablementManager(
        ExtensionStorage.getUserExtensionsDir(),
        argv.extensions,
      ),
      'test-session',
      argv,
    );
    expect(config.getTelemetryTarget()).toBe(
      ServerConfig.DEFAULT_TELEMETRY_TARGET,
    );
  });

  it('should prioritize --telemetry-target CLI flag over settings', async () => {
    process.argv = ['node', 'script.js', '--telemetry-target', 'gcp'];
    const argv = await parseArguments({} as Settings);
    const settings: Settings = {
      telemetry: { target: ServerConfig.DEFAULT_TELEMETRY_TARGET },
    };
    const config = await loadCliConfig(
      settings,
      [],
      new ExtensionEnablementManager(
        ExtensionStorage.getUserExtensionsDir(),
        argv.extensions,
      ),
      'test-session',
      argv,
    );
    expect(config.getTelemetryTarget()).toBe('gcp');
  });

  it('should use default target if no target is provided via CLI or settings', async () => {
    process.argv = ['node', 'script.js'];
    const argv = await parseArguments({} as Settings);
    const settings: Settings = { telemetry: { enabled: true } };
    const config = await loadCliConfig(
      settings,
      [],
      new ExtensionEnablementManager(
        ExtensionStorage.getUserExtensionsDir(),
        argv.extensions,
      ),
      'test-session',
      argv,
    );
    expect(config.getTelemetryTarget()).toBe(
      ServerConfig.DEFAULT_TELEMETRY_TARGET,
    );
  });

  it('should use telemetry log prompts from settings if CLI flag is not present', async () => {
    process.argv = ['node', 'script.js'];
    const argv = await parseArguments({} as Settings);
    const settings: Settings = { telemetry: { logPrompts: false } };
    const config = await loadCliConfig(
      settings,
      [],
      new ExtensionEnablementManager(
        ExtensionStorage.getUserExtensionsDir(),
        argv.extensions,
      ),
      'test-session',
      argv,
    );
    expect(config.getTelemetryLogPromptsEnabled()).toBe(false);
  });

  it('should prioritize --telemetry-log-prompts CLI flag (true) over settings (false)', async () => {
    process.argv = ['node', 'script.js', '--telemetry-log-prompts'];
    const argv = await parseArguments({} as Settings);
    const settings: Settings = { telemetry: { logPrompts: false } };
    const config = await loadCliConfig(
      settings,
      [],
      new ExtensionEnablementManager(
        ExtensionStorage.getUserExtensionsDir(),
        argv.extensions,
      ),
      'test-session',
      argv,
    );
    expect(config.getTelemetryLogPromptsEnabled()).toBe(true);
  });

  it('should prioritize --no-telemetry-log-prompts CLI flag (false) over settings (true)', async () => {
    process.argv = ['node', 'script.js', '--no-telemetry-log-prompts'];
    const argv = await parseArguments({} as Settings);
    const settings: Settings = { telemetry: { logPrompts: true } };
    const config = await loadCliConfig(
      settings,
      [],
      new ExtensionEnablementManager(
        ExtensionStorage.getUserExtensionsDir(),
        argv.extensions,
      ),
      'test-session',
      argv,
    );
    expect(config.getTelemetryLogPromptsEnabled()).toBe(false);
  });

  it('should use default log prompts (true) if no value is provided via CLI or settings', async () => {
    process.argv = ['node', 'script.js'];
    const argv = await parseArguments({} as Settings);
    const settings: Settings = { telemetry: { enabled: true } };
    const config = await loadCliConfig(
      settings,
      [],
      new ExtensionEnablementManager(
        ExtensionStorage.getUserExtensionsDir(),
        argv.extensions,
      ),
      'test-session',
      argv,
    );
    expect(config.getTelemetryLogPromptsEnabled()).toBe(true);
  });

  it('should use telemetry OTLP protocol from settings if CLI flag is not present', async () => {
    process.argv = ['node', 'script.js'];
    const argv = await parseArguments({} as Settings);
    const settings: Settings = {
      telemetry: { otlpProtocol: 'http' },
    };
    const config = await loadCliConfig(
      settings,
      [],
      new ExtensionEnablementManager(
        ExtensionStorage.getUserExtensionsDir(),
        argv.extensions,
      ),
      'test-session',
      argv,
    );
    expect(config.getTelemetryOtlpProtocol()).toBe('http');
  });

  it('should prioritize --telemetry-otlp-protocol CLI flag over settings', async () => {
    process.argv = ['node', 'script.js', '--telemetry-otlp-protocol', 'http'];
    const argv = await parseArguments({} as Settings);
    const settings: Settings = {
      telemetry: { otlpProtocol: 'grpc' },
    };
    const config = await loadCliConfig(
      settings,
      [],
      new ExtensionEnablementManager(
        ExtensionStorage.getUserExtensionsDir(),
        argv.extensions,
      ),
      'test-session',
      argv,
    );
    expect(config.getTelemetryOtlpProtocol()).toBe('http');
  });

  it('should use default protocol if no OTLP protocol is provided via CLI or settings', async () => {
    process.argv = ['node', 'script.js'];
    const argv = await parseArguments({} as Settings);
    const settings: Settings = { telemetry: { enabled: true } };
    const config = await loadCliConfig(
      settings,
      [],
      new ExtensionEnablementManager(
        ExtensionStorage.getUserExtensionsDir(),
        argv.extensions,
      ),
      'test-session',
      argv,
    );
    expect(config.getTelemetryOtlpProtocol()).toBe('grpc');
  });

  it('should reject invalid --telemetry-otlp-protocol values', async () => {
    process.argv = [
      'node',
      'script.js',
      '--telemetry-otlp-protocol',
      'invalid',
    ];

    const mockExit = vi.spyOn(process, 'exit').mockImplementation(() => {
      throw new Error('process.exit called');
    });

    const mockConsoleError = vi
      .spyOn(console, 'error')
      .mockImplementation(() => {});

    await expect(parseArguments({} as Settings)).rejects.toThrow(
      'process.exit called',
    );

    expect(mockConsoleError).toHaveBeenCalledWith(
      expect.stringContaining('Invalid values:'),
    );

    mockExit.mockRestore();
    mockConsoleError.mockRestore();
  });
});

describe('Hierarchical Memory Loading (config.ts) - Placeholder Suite', () => {
  beforeEach(() => {
    vi.resetAllMocks();
    vi.mocked(os.homedir).mockReturnValue('/mock/home/user');
    // Other common mocks would be reset here.
  });

  afterEach(() => {
    vi.restoreAllMocks();
  });

  it('should pass extension context file paths to loadServerHierarchicalMemory', async () => {
    process.argv = ['node', 'script.js'];
    const settings: Settings = {};
    const extensions: GeminiCLIExtension[] = [
      {
        path: '/path/to/ext1',
        name: 'ext1',
        version: '1.0.0',
        contextFiles: ['/path/to/ext1/GEMINI.md'],
        isActive: true,
      },
      {
        path: '/path/to/ext2',
        name: 'ext2',
        version: '1.0.0',
        contextFiles: [],
        isActive: true,
      },
      {
        path: '/path/to/ext3',
        name: 'ext3',
        version: '1.0.0',
        contextFiles: [
          '/path/to/ext3/context1.md',
          '/path/to/ext3/context2.md',
        ],
        isActive: true,
      },
    ];
    const argv = await parseArguments({} as Settings);
    await loadCliConfig(
      settings,
      extensions,

      new ExtensionEnablementManager(
        ExtensionStorage.getUserExtensionsDir(),
        argv.extensions,
      ),
      'session-id',
      argv,
    );
    expect(ServerConfig.loadServerHierarchicalMemory).toHaveBeenCalledWith(
      expect.any(String),
      [],
      false,
      expect.any(Object),
      [
        '/path/to/ext1/GEMINI.md',
        '/path/to/ext3/context1.md',
        '/path/to/ext3/context2.md',
      ],
      true,
      'tree',
      {
        respectGitIgnore: false,
        respectGeminiIgnore: true,
      },
      undefined, // maxDirs
    );
  });

  // NOTE TO FUTURE DEVELOPERS:
  // To re-enable tests for loadHierarchicalGeminiMemory, ensure that:
  // 1. os.homedir() is reliably mocked *before* the config.ts module is loaded
  //    and its functions (which use os.homedir()) are called.
  // 2. fs/promises and fs mocks correctly simulate file/directory existence,
  //    readability, and content based on paths derived from the mocked os.homedir().
  // 3. Spies on console functions (for logger output) are correctly set up if needed.
  // Example of a previously failing test structure:
  it.skip('should correctly use mocked homedir for global path', async () => {
    const MOCK_GEMINI_DIR_LOCAL = path.join('/mock/home/user', '.gemini');
    const MOCK_GLOBAL_PATH_LOCAL = path.join(
      MOCK_GEMINI_DIR_LOCAL,
      'GEMINI.md',
    );
    mockFs({
      [MOCK_GLOBAL_PATH_LOCAL]: { type: 'file', content: 'GlobalContentOnly' },
    });
    const memory = await loadHierarchicalGeminiMemory('/some/other/cwd', false);
    expect(memory).toBe('GlobalContentOnly');
    expect(vi.mocked(os.homedir)).toHaveBeenCalled();
    expect(fsPromises.readFile).toHaveBeenCalledWith(
      MOCK_GLOBAL_PATH_LOCAL,
      'utf-8',
    );
  });
});

describe('mergeMcpServers', () => {
  it('should not modify the original settings object', async () => {
    const settings: Settings = {
      mcpServers: {
        'test-server': {
          url: 'http://localhost:8080',
        },
      },
    };
    const extensions: GeminiCLIExtension[] = [
      {
        path: '/path/to/ext1',
        name: 'ext1',
        version: '1.0.0',
        mcpServers: {
          'ext1-server': {
            url: 'http://localhost:8081',
          },
        },
        contextFiles: [],
        isActive: true,
      },
    ];
    const originalSettings = JSON.parse(JSON.stringify(settings));
    process.argv = ['node', 'script.js'];
    const argv = await parseArguments({} as Settings);
    await loadCliConfig(
      settings,
      extensions,
      new ExtensionEnablementManager(
        ExtensionStorage.getUserExtensionsDir(),
        argv.extensions,
      ),
      'test-session',
      argv,
    );
    expect(settings).toEqual(originalSettings);
  });
});

describe('mergeExcludeTools', () => {
  const defaultExcludes = [ShellTool.Name, EditTool.Name, WriteFileTool.Name];
  const originalIsTTY = process.stdin.isTTY;

  beforeEach(() => {
    process.stdin.isTTY = true;
  });

  afterEach(() => {
    process.stdin.isTTY = originalIsTTY;
  });

  it('should merge excludeTools from settings and extensions', async () => {
    const settings: Settings = { tools: { exclude: ['tool1', 'tool2'] } };
    const extensions: GeminiCLIExtension[] = [
      {
        path: '/path/to/ext1',
        name: 'ext1',
        version: '1.0.0',
        excludeTools: ['tool3', 'tool4'],
        contextFiles: [],
        isActive: true,
      },
      {
        path: '/path/to/ext2',
        name: 'ext2',
        version: '1.0.0',
        excludeTools: ['tool5'],
        contextFiles: [],
        isActive: true,
      },
    ];
    process.argv = ['node', 'script.js'];
    const argv = await parseArguments({} as Settings);
    const config = await loadCliConfig(
      settings,
      extensions,
      new ExtensionEnablementManager(
        ExtensionStorage.getUserExtensionsDir(),
        argv.extensions,
      ),
      'test-session',
      argv,
    );
    expect(config.getExcludeTools()).toEqual(
      expect.arrayContaining(['tool1', 'tool2', 'tool3', 'tool4', 'tool5']),
    );
    expect(config.getExcludeTools()).toHaveLength(5);
  });

  it('should handle overlapping excludeTools between settings and extensions', async () => {
    const settings: Settings = { tools: { exclude: ['tool1', 'tool2'] } };
    const extensions: GeminiCLIExtension[] = [
      {
        path: '/path/to/ext1',
        name: 'ext1',
        version: '1.0.0',
        excludeTools: ['tool2', 'tool3'],
        contextFiles: [],
        isActive: true,
      },
    ];
    process.argv = ['node', 'script.js'];
    const argv = await parseArguments({} as Settings);
    const config = await loadCliConfig(
      settings,
      extensions,
      new ExtensionEnablementManager(
        ExtensionStorage.getUserExtensionsDir(),
        argv.extensions,
      ),
      'test-session',
      argv,
    );
    expect(config.getExcludeTools()).toEqual(
      expect.arrayContaining(['tool1', 'tool2', 'tool3']),
    );
    expect(config.getExcludeTools()).toHaveLength(3);
  });

  it('should handle overlapping excludeTools between extensions', async () => {
    const settings: Settings = { tools: { exclude: ['tool1'] } };
    const extensions: GeminiCLIExtension[] = [
      {
        path: '/path/to/ext1',
        name: 'ext1',
        version: '1.0.0',
        excludeTools: ['tool2', 'tool3'],
        contextFiles: [],
        isActive: true,
      },
      {
        path: '/path/to/ext2',
        name: 'ext2',
        version: '1.0.0',
        excludeTools: ['tool3', 'tool4'],
        contextFiles: [],
        isActive: true,
      },
    ];
    process.argv = ['node', 'script.js'];
    const argv = await parseArguments({} as Settings);
    const config = await loadCliConfig(
      settings,
      extensions,
      new ExtensionEnablementManager(
        ExtensionStorage.getUserExtensionsDir(),
        argv.extensions,
      ),
      'test-session',
      argv,
    );
    expect(config.getExcludeTools()).toEqual(
      expect.arrayContaining(['tool1', 'tool2', 'tool3', 'tool4']),
    );
    expect(config.getExcludeTools()).toHaveLength(4);
  });

  it('should return an empty array when no excludeTools are specified and it is interactive', async () => {
    process.stdin.isTTY = true;
    const settings: Settings = {};
    const extensions: GeminiCLIExtension[] = [];
    process.argv = ['node', 'script.js'];
    const argv = await parseArguments({} as Settings);
    const config = await loadCliConfig(
      settings,
      extensions,
      new ExtensionEnablementManager(
        ExtensionStorage.getUserExtensionsDir(),
        argv.extensions,
      ),
      'test-session',
      argv,
    );
    expect(config.getExcludeTools()).toEqual([]);
  });

  it('should return default excludes when no excludeTools are specified and it is not interactive', async () => {
    process.stdin.isTTY = false;
    const settings: Settings = {};
    const extensions: GeminiCLIExtension[] = [];
    process.argv = ['node', 'script.js', '-p', 'test'];
    const argv = await parseArguments({} as Settings);
    const config = await loadCliConfig(
      settings,
      extensions,
      new ExtensionEnablementManager(
        ExtensionStorage.getUserExtensionsDir(),
        argv.extensions,
      ),
      'test-session',
      argv,
    );
    expect(config.getExcludeTools()).toEqual(defaultExcludes);
  });

  it('should handle settings with excludeTools but no extensions', async () => {
    process.argv = ['node', 'script.js'];
    const argv = await parseArguments({} as Settings);
    const settings: Settings = { tools: { exclude: ['tool1', 'tool2'] } };
    const extensions: GeminiCLIExtension[] = [];
    const config = await loadCliConfig(
      settings,
      extensions,
      new ExtensionEnablementManager(
        ExtensionStorage.getUserExtensionsDir(),
        argv.extensions,
      ),
      'test-session',
      argv,
    );
    expect(config.getExcludeTools()).toEqual(
      expect.arrayContaining(['tool1', 'tool2']),
    );
    expect(config.getExcludeTools()).toHaveLength(2);
  });

  it('should handle extensions with excludeTools but no settings', async () => {
    const settings: Settings = {};
    const extensions: GeminiCLIExtension[] = [
      {
        path: '/path/to/ext',
        name: 'ext1',
        version: '1.0.0',
        excludeTools: ['tool1', 'tool2'],
        contextFiles: [],
        isActive: true,
      },
    ];
    process.argv = ['node', 'script.js'];
    const argv = await parseArguments({} as Settings);
    const config = await loadCliConfig(
      settings,
      extensions,
      new ExtensionEnablementManager(
        ExtensionStorage.getUserExtensionsDir(),
        argv.extensions,
      ),
      'test-session',
      argv,
    );
    expect(config.getExcludeTools()).toEqual(
      expect.arrayContaining(['tool1', 'tool2']),
    );
    expect(config.getExcludeTools()).toHaveLength(2);
  });

  it('should not modify the original settings object', async () => {
    const settings: Settings = { tools: { exclude: ['tool1'] } };
    const extensions: GeminiCLIExtension[] = [
      {
        path: '/path/to/ext',
        name: 'ext1',
        version: '1.0.0',
        excludeTools: ['tool2'],
        contextFiles: [],
        isActive: true,
      },
    ];
    const originalSettings = JSON.parse(JSON.stringify(settings));
    process.argv = ['node', 'script.js'];
    const argv = await parseArguments({} as Settings);
    await loadCliConfig(
      settings,
      extensions,
      new ExtensionEnablementManager(
        ExtensionStorage.getUserExtensionsDir(),
        argv.extensions,
      ),
      'test-session',
      argv,
    );
    expect(settings).toEqual(originalSettings);
  });
});

describe('Approval mode tool exclusion logic', () => {
  const originalIsTTY = process.stdin.isTTY;

  beforeEach(() => {
    process.stdin.isTTY = false; // Ensure non-interactive mode
    vi.mocked(isWorkspaceTrusted).mockReturnValue(true);
  });

  afterEach(() => {
    process.stdin.isTTY = originalIsTTY;
  });

  it('should exclude all interactive tools in non-interactive mode with default approval mode', async () => {
    process.argv = ['node', 'script.js', '-p', 'test'];
    const argv = await parseArguments({} as Settings);
    const settings: Settings = {};
    const extensions: GeminiCLIExtension[] = [];

    const config = await loadCliConfig(
      settings,
      extensions,
      new ExtensionEnablementManager(
        ExtensionStorage.getUserExtensionsDir(),
        argv.extensions,
      ),
      'test-session',
      argv,
    );

    const excludedTools = config.getExcludeTools();
    expect(excludedTools).toContain(ShellTool.Name);
    expect(excludedTools).toContain(EditTool.Name);
    expect(excludedTools).toContain(WriteFileTool.Name);
  });

  it('should exclude all interactive tools in non-interactive mode with explicit default approval mode', async () => {
    process.argv = [
      'node',
      'script.js',
      '--approval-mode',
      'default',
      '-p',
      'test',
    ];
    const argv = await parseArguments({} as Settings);
    const settings: Settings = {};
    const extensions: GeminiCLIExtension[] = [];

    const config = await loadCliConfig(
      settings,
      extensions,
      new ExtensionEnablementManager(
        ExtensionStorage.getUserExtensionsDir(),
        argv.extensions,
      ),
      'test-session',
      argv,
    );

    const excludedTools = config.getExcludeTools();
    expect(excludedTools).toContain(ShellTool.Name);
    expect(excludedTools).toContain(EditTool.Name);
    expect(excludedTools).toContain(WriteFileTool.Name);
  });

  it('should exclude only shell tools in non-interactive mode with auto_edit approval mode', async () => {
    process.argv = [
      'node',
      'script.js',
      '--approval-mode',
      'auto_edit',
      '-p',
      'test',
    ];
    const argv = await parseArguments({} as Settings);
    const settings: Settings = {};
    const extensions: GeminiCLIExtension[] = [];

    const config = await loadCliConfig(
      settings,
      extensions,
      new ExtensionEnablementManager(
        ExtensionStorage.getUserExtensionsDir(),
        argv.extensions,
      ),
      'test-session',
      argv,
    );

    const excludedTools = config.getExcludeTools();
    expect(excludedTools).toContain(ShellTool.Name);
    expect(excludedTools).not.toContain(EditTool.Name);
    expect(excludedTools).not.toContain(WriteFileTool.Name);
  });

  it('should exclude no interactive tools in non-interactive mode with yolo approval mode', async () => {
    process.argv = [
      'node',
      'script.js',
      '--approval-mode',
      'yolo',
      '-p',
      'test',
    ];
    const argv = await parseArguments({} as Settings);
    const settings: Settings = {};
    const extensions: GeminiCLIExtension[] = [];

    const config = await loadCliConfig(
      settings,
      extensions,
      new ExtensionEnablementManager(
        ExtensionStorage.getUserExtensionsDir(),
        argv.extensions,
      ),
      'test-session',
      argv,
    );

    const excludedTools = config.getExcludeTools();
    expect(excludedTools).not.toContain(ShellTool.Name);
    expect(excludedTools).not.toContain(EditTool.Name);
    expect(excludedTools).not.toContain(WriteFileTool.Name);
  });

  it('should exclude no interactive tools in non-interactive mode with legacy yolo flag', async () => {
    process.argv = ['node', 'script.js', '--yolo', '-p', 'test'];
    const argv = await parseArguments({} as Settings);
    const settings: Settings = {};
    const extensions: GeminiCLIExtension[] = [];

    const config = await loadCliConfig(
      settings,
      extensions,
      new ExtensionEnablementManager(
        ExtensionStorage.getUserExtensionsDir(),
        argv.extensions,
      ),
      'test-session',
      argv,
    );

    const excludedTools = config.getExcludeTools();
    expect(excludedTools).not.toContain(ShellTool.Name);
    expect(excludedTools).not.toContain(EditTool.Name);
    expect(excludedTools).not.toContain(WriteFileTool.Name);
  });

  it('should not exclude interactive tools in interactive mode regardless of approval mode', async () => {
    process.stdin.isTTY = true; // Interactive mode

    const testCases = [
      { args: ['node', 'script.js'] }, // default
      { args: ['node', 'script.js', '--approval-mode', 'default'] },
      { args: ['node', 'script.js', '--approval-mode', 'auto_edit'] },
      { args: ['node', 'script.js', '--approval-mode', 'yolo'] },
      { args: ['node', 'script.js', '--yolo'] },
    ];

    for (const testCase of testCases) {
      process.argv = testCase.args;
      const argv = await parseArguments({} as Settings);
      const settings: Settings = {};
      const extensions: GeminiCLIExtension[] = [];

      const config = await loadCliConfig(
        settings,
        extensions,
        new ExtensionEnablementManager(
          ExtensionStorage.getUserExtensionsDir(),
          argv.extensions,
        ),
        'test-session',
        argv,
      );

      const excludedTools = config.getExcludeTools();
      expect(excludedTools).not.toContain(ShellTool.Name);
      expect(excludedTools).not.toContain(EditTool.Name);
      expect(excludedTools).not.toContain(WriteFileTool.Name);
    }
  });

  it('should merge approval mode exclusions with settings exclusions in auto_edit mode', async () => {
    process.argv = [
      'node',
      'script.js',
      '--approval-mode',
      'auto_edit',
      '-p',
      'test',
    ];
    const argv = await parseArguments({} as Settings);
    const settings: Settings = { tools: { exclude: ['custom_tool'] } };
    const extensions: GeminiCLIExtension[] = [];

    const config = await loadCliConfig(
      settings,
      extensions,
      new ExtensionEnablementManager(
        ExtensionStorage.getUserExtensionsDir(),
        argv.extensions,
      ),
      'test-session',
      argv,
    );

    const excludedTools = config.getExcludeTools();
    expect(excludedTools).toContain('custom_tool'); // From settings
    expect(excludedTools).toContain(ShellTool.Name); // From approval mode
    expect(excludedTools).not.toContain(EditTool.Name); // Should be allowed in auto_edit
    expect(excludedTools).not.toContain(WriteFileTool.Name); // Should be allowed in auto_edit
  });

  it('should throw an error for invalid approval mode values in loadCliConfig', async () => {
    // Create a mock argv with an invalid approval mode that bypasses argument parsing validation
    const invalidArgv: Partial<CliArgs> & { approvalMode: string } = {
      approvalMode: 'invalid_mode',
      promptInteractive: '',
      prompt: '',
      yolo: false,
    };

    const settings: Settings = {};
    const extensions: GeminiCLIExtension[] = [];
    await expect(
      loadCliConfig(
        settings,
        extensions,
        new ExtensionEnablementManager(
          ExtensionStorage.getUserExtensionsDir(),
          invalidArgv.extensions,
        ),
        'test-session',
        invalidArgv as CliArgs,
      ),
    ).rejects.toThrow(
      'Invalid approval mode: invalid_mode. Valid values are: yolo, auto_edit, default',
    );
  });
});

describe('loadCliConfig with allowed-mcp-server-names', () => {
  const originalArgv = process.argv;

  beforeEach(() => {
    vi.resetAllMocks();
    vi.mocked(os.homedir).mockReturnValue('/mock/home/user');
    vi.stubEnv('GEMINI_API_KEY', 'test-api-key');
  });

  afterEach(() => {
    process.argv = originalArgv;
    vi.unstubAllEnvs();
    vi.restoreAllMocks();
  });

  const baseSettings: Settings = {
    mcpServers: {
      server1: { url: 'http://localhost:8080' },
      server2: { url: 'http://localhost:8081' },
      server3: { url: 'http://localhost:8082' },
    },
  };

  it('should allow all MCP servers if the flag is not provided', async () => {
    process.argv = ['node', 'script.js'];
    const argv = await parseArguments({} as Settings);
    const config = await loadCliConfig(
      baseSettings,
      [],
      new ExtensionEnablementManager(
        ExtensionStorage.getUserExtensionsDir(),
        argv.extensions,
      ),
      'test-session',
      argv,
    );
    expect(config.getMcpServers()).toEqual(baseSettings.mcpServers);
  });

  it('should allow only the specified MCP server', async () => {
    process.argv = [
      'node',
      'script.js',
      '--allowed-mcp-server-names',
      'server1',
    ];
    const argv = await parseArguments({} as Settings);
    const config = await loadCliConfig(
      baseSettings,
      [],
      new ExtensionEnablementManager(
        ExtensionStorage.getUserExtensionsDir(),
        argv.extensions,
      ),
      'test-session',
      argv,
    );
    expect(config.getMcpServers()).toEqual({
      server1: { url: 'http://localhost:8080' },
    });
  });

  it('should allow multiple specified MCP servers', async () => {
    process.argv = [
      'node',
      'script.js',
      '--allowed-mcp-server-names',
      'server1',
      '--allowed-mcp-server-names',
      'server3',
    ];
    const argv = await parseArguments({} as Settings);
    const config = await loadCliConfig(
      baseSettings,
      [],
      new ExtensionEnablementManager(
        ExtensionStorage.getUserExtensionsDir(),
        argv.extensions,
      ),
      'test-session',
      argv,
    );
    expect(config.getMcpServers()).toEqual({
      server1: { url: 'http://localhost:8080' },
      server3: { url: 'http://localhost:8082' },
    });
  });

  it('should handle server names that do not exist', async () => {
    process.argv = [
      'node',
      'script.js',
      '--allowed-mcp-server-names',
      'server1',
      '--allowed-mcp-server-names',
      'server4',
    ];
    const argv = await parseArguments({} as Settings);
    const config = await loadCliConfig(
      baseSettings,
      [],
      new ExtensionEnablementManager(
        ExtensionStorage.getUserExtensionsDir(),
        argv.extensions,
      ),
      'test-session',
      argv,
    );
    expect(config.getMcpServers()).toEqual({
      server1: { url: 'http://localhost:8080' },
    });
  });

  it('should allow no MCP servers if the flag is provided but empty', async () => {
    process.argv = ['node', 'script.js', '--allowed-mcp-server-names', ''];
    const argv = await parseArguments({} as Settings);
    const config = await loadCliConfig(
      baseSettings,
      [],
      new ExtensionEnablementManager(
        ExtensionStorage.getUserExtensionsDir(),
        argv.extensions,
      ),
      'test-session',
      argv,
    );
    expect(config.getMcpServers()).toEqual({});
  });

  it('should read allowMCPServers from settings', async () => {
    process.argv = ['node', 'script.js'];
    const argv = await parseArguments({} as Settings);
    const settings: Settings = {
      ...baseSettings,
      mcp: { allowed: ['server1', 'server2'] },
    };
    const config = await loadCliConfig(
      settings,
      [],
      new ExtensionEnablementManager(
        ExtensionStorage.getUserExtensionsDir(),
        argv.extensions,
      ),
      'test-session',
      argv,
    );
    expect(config.getMcpServers()).toEqual({
      server1: { url: 'http://localhost:8080' },
      server2: { url: 'http://localhost:8081' },
    });
  });

  it('should read excludeMCPServers from settings', async () => {
    process.argv = ['node', 'script.js'];
    const argv = await parseArguments({} as Settings);
    const settings: Settings = {
      ...baseSettings,
      mcp: { excluded: ['server1', 'server2'] },
    };
    const config = await loadCliConfig(
      settings,
      [],
      new ExtensionEnablementManager(
        ExtensionStorage.getUserExtensionsDir(),
        argv.extensions,
      ),
      'test-session',
      argv,
    );
    expect(config.getMcpServers()).toEqual({
      server3: { url: 'http://localhost:8082' },
    });
  });

  it('should override allowMCPServers with excludeMCPServers if overlapping', async () => {
    process.argv = ['node', 'script.js'];
    const argv = await parseArguments({} as Settings);
    const settings: Settings = {
      ...baseSettings,
      mcp: {
        excluded: ['server1'],
        allowed: ['server1', 'server2'],
      },
    };
    const config = await loadCliConfig(
      settings,
      [],
      new ExtensionEnablementManager(
        ExtensionStorage.getUserExtensionsDir(),
        argv.extensions,
      ),
      'test-session',
      argv,
    );
    expect(config.getMcpServers()).toEqual({
      server2: { url: 'http://localhost:8081' },
    });
  });

  it('should prioritize mcp server flag if set', async () => {
    process.argv = [
      'node',
      'script.js',
      '--allowed-mcp-server-names',
      'server1',
    ];
    const argv = await parseArguments({} as Settings);
    const settings: Settings = {
      ...baseSettings,
      mcp: {
        excluded: ['server1'],
        allowed: ['server2'],
      },
    };
    const config = await loadCliConfig(
      settings,
      [],
      new ExtensionEnablementManager(
        ExtensionStorage.getUserExtensionsDir(),
        argv.extensions,
      ),
      'test-session',
      argv,
    );
    expect(config.getMcpServers()).toEqual({
      server1: { url: 'http://localhost:8080' },
    });
  });

  it('should prioritize CLI flag over both allowed and excluded settings', async () => {
    process.argv = [
      'node',
      'script.js',
      '--allowed-mcp-server-names',
      'server2',
      '--allowed-mcp-server-names',
      'server3',
    ];
    const argv = await parseArguments({} as Settings);
    const settings: Settings = {
      ...baseSettings,
      mcp: {
        allowed: ['server1', 'server2'], // Should be ignored
        excluded: ['server3'], // Should be ignored
      },
    };
    const config = await loadCliConfig(
      settings,
      [],
      new ExtensionEnablementManager(
        ExtensionStorage.getUserExtensionsDir(),
        argv.extensions,
      ),
      'test-session',
      argv,
    );
    expect(config.getMcpServers()).toEqual({
      server2: { url: 'http://localhost:8081' },
      server3: { url: 'http://localhost:8082' },
    });
  });
});

describe('loadCliConfig extensions', () => {
  const mockExtensions: GeminiCLIExtension[] = [
    {
      path: '/path/to/ext1',
      name: 'ext1',
      version: '1.0.0',
      contextFiles: ['/path/to/ext1.md'],
      isActive: true,
    },
    {
      path: '/path/to/ext2',
      name: 'ext2',
      version: '1.0.0',
      contextFiles: ['/path/to/ext2.md'],
      isActive: true,
    },
  ];

  it('should not filter extensions if --extensions flag is not used', async () => {
    process.argv = ['node', 'script.js'];
    const argv = await parseArguments({} as Settings);
    const settings: Settings = {};
    const config = await loadCliConfig(
      settings,
      mockExtensions,
      new ExtensionEnablementManager(
        ExtensionStorage.getUserExtensionsDir(),
        argv.extensions,
      ),
      'test-session',
      argv,
    );
    expect(config.getExtensionContextFilePaths()).toEqual([
      '/path/to/ext1.md',
      '/path/to/ext2.md',
    ]);
  });

  it('should filter extensions if --extensions flag is used', async () => {
    process.argv = ['node', 'script.js', '--extensions', 'ext1'];
    const argv = await parseArguments({} as Settings);
    const settings: Settings = {};
    const config = await loadCliConfig(
      settings,
      mockExtensions,
      new ExtensionEnablementManager(
        ExtensionStorage.getUserExtensionsDir(),
        argv.extensions,
      ),
      'test-session',
      argv,
    );
    expect(config.getExtensionContextFilePaths()).toEqual(['/path/to/ext1.md']);
  });
});

describe('loadCliConfig model selection', () => {
  it('selects a model from settings.json if provided', async () => {
    process.argv = ['node', 'script.js'];
    const argv = await parseArguments({} as Settings);
    const config = await loadCliConfig(
      {
        model: {
          name: 'gemini-9001-ultra',
        },
      },
      [],
      new ExtensionEnablementManager(
        ExtensionStorage.getUserExtensionsDir(),
        argv.extensions,
      ),
      'test-session',
      argv,
    );

    expect(config.getModel()).toBe('gemini-9001-ultra');
  });

  it('uses the default gemini model if nothing is set', async () => {
    process.argv = ['node', 'script.js']; // No model set.
    const argv = await parseArguments({} as Settings);
    const config = await loadCliConfig(
      {
        // No model set.
      },
      [],
      new ExtensionEnablementManager(
        ExtensionStorage.getUserExtensionsDir(),
        argv.extensions,
      ),
      'test-session',
      argv,
    );

    expect(config.getModel()).toBe(DEFAULT_GEMINI_MODEL);
  });

  it('always prefers model from argvs', async () => {
    process.argv = ['node', 'script.js', '--model', 'gemini-8675309-ultra'];
    const argv = await parseArguments({} as Settings);
    const config = await loadCliConfig(
      {
        model: {
          name: 'gemini-9001-ultra',
        },
      },
      [],
      new ExtensionEnablementManager(
        ExtensionStorage.getUserExtensionsDir(),
        argv.extensions,
      ),
      'test-session',
      argv,
    );

    expect(config.getModel()).toBe('gemini-8675309-ultra');
  });

  it('selects the model from argvs if provided', async () => {
    process.argv = ['node', 'script.js', '--model', 'gemini-8675309-ultra'];
    const argv = await parseArguments({} as Settings);
    const config = await loadCliConfig(
      {
        // No model provided via settings.
      },
      [],
      new ExtensionEnablementManager(
        ExtensionStorage.getUserExtensionsDir(),
        argv.extensions,
      ),
      'test-session',
      argv,
    );

    expect(config.getModel()).toBe('gemini-8675309-ultra');
  });
});

describe('loadCliConfig model selection with model router', () => {
  it('should use auto model when useModelRouter is true and no model is provided', async () => {
    process.argv = ['node', 'script.js'];
    const argv = await parseArguments({} as Settings);
    const config = await loadCliConfig(
      {
        experimental: {
          useModelRouter: true,
        },
      },
      [],
      new ExtensionEnablementManager(
        ExtensionStorage.getUserExtensionsDir(),
        argv.extensions,
      ),
      'test-session',
      argv,
    );

    expect(config.getModel()).toBe(DEFAULT_GEMINI_MODEL_AUTO);
  });

  it('should use default model when useModelRouter is false and no model is provided', async () => {
    process.argv = ['node', 'script.js'];
    const argv = await parseArguments({} as Settings);
    const config = await loadCliConfig(
      {
        experimental: {
          useModelRouter: false,
        },
      },
      [],
      new ExtensionEnablementManager(
        ExtensionStorage.getUserExtensionsDir(),
        argv.extensions,
      ),
      'test-session',
      argv,
    );

    expect(config.getModel()).toBe(DEFAULT_GEMINI_MODEL);
  });

  it('should prioritize argv over useModelRouter', async () => {
    process.argv = ['node', 'script.js', '--model', 'gemini-from-argv'];
    const argv = await parseArguments({} as Settings);
    const config = await loadCliConfig(
      {
        experimental: {
          useModelRouter: true,
        },
      },
      [],
      new ExtensionEnablementManager(
        ExtensionStorage.getUserExtensionsDir(),
        argv.extensions,
      ),
      'test-session',
      argv,
    );

    expect(config.getModel()).toBe('gemini-from-argv');
  });

  it('should prioritize settings over useModelRouter', async () => {
    process.argv = ['node', 'script.js'];
    const argv = await parseArguments({} as Settings);
    const config = await loadCliConfig(
      {
        experimental: {
          useModelRouter: true,
        },
        model: {
          name: 'gemini-from-settings',
        },
      },
      [],
      new ExtensionEnablementManager(
        ExtensionStorage.getUserExtensionsDir(),
        argv.extensions,
      ),
      'test-session',
      argv,
    );

    expect(config.getModel()).toBe('gemini-from-settings');
  });

  it('should prioritize environment variable over useModelRouter', async () => {
    process.argv = ['node', 'script.js'];
    vi.stubEnv('GEMINI_MODEL', 'gemini-from-env');
    const argv = await parseArguments({} as Settings);
    const config = await loadCliConfig(
      {
        experimental: {
          useModelRouter: true,
        },
      },
      [],
      new ExtensionEnablementManager(
        ExtensionStorage.getUserExtensionsDir(),
        argv.extensions,
      ),
      'test-session',
      argv,
    );

    expect(config.getModel()).toBe('gemini-from-env');
  });
});

describe('loadCliConfig folderTrust', () => {
  const originalArgv = process.argv;

  beforeEach(() => {
    vi.resetAllMocks();
    vi.mocked(os.homedir).mockReturnValue('/mock/home/user');
    vi.stubEnv('GEMINI_API_KEY', 'test-api-key');
  });

  afterEach(() => {
    process.argv = originalArgv;
    vi.unstubAllEnvs();
    vi.restoreAllMocks();
  });

  it('should be false when folderTrust is false', async () => {
    process.argv = ['node', 'script.js'];
    const settings: Settings = {
      security: {
        folderTrust: {
          enabled: false,
        },
      },
    };
    const argv = await parseArguments({} as Settings);
    const config = await loadCliConfig(
      settings,
      [],
      new ExtensionEnablementManager(
        ExtensionStorage.getUserExtensionsDir(),
        argv.extensions,
      ),
      'test-session',
      argv,
    );
    expect(config.getFolderTrust()).toBe(false);
  });

  it('should be true when folderTrust is true', async () => {
    process.argv = ['node', 'script.js'];
    const argv = await parseArguments({} as Settings);
    const settings: Settings = {
      security: {
        folderTrust: {
          enabled: true,
        },
      },
    };
    const config = await loadCliConfig(
      settings,
      [],
      new ExtensionEnablementManager(
        ExtensionStorage.getUserExtensionsDir(),
        argv.extensions,
      ),
      'test-session',
      argv,
    );
    expect(config.getFolderTrust()).toBe(true);
  });

  it('should be false by default', async () => {
    process.argv = ['node', 'script.js'];
    const argv = await parseArguments({} as Settings);
    const settings: Settings = {};
    const config = await loadCliConfig(
      settings,
      [],
      new ExtensionEnablementManager(
        ExtensionStorage.getUserExtensionsDir(),
        argv.extensions,
      ),
      'test-session',
      argv,
    );
    expect(config.getFolderTrust()).toBe(false);
  });
});

describe('loadCliConfig with includeDirectories', () => {
  const originalArgv = process.argv;

  beforeEach(() => {
    vi.resetAllMocks();
    vi.mocked(os.homedir).mockReturnValue('/mock/home/user');
    vi.stubEnv('GEMINI_API_KEY', 'test-api-key');
    vi.spyOn(process, 'cwd').mockReturnValue(
      path.resolve(path.sep, 'home', 'user', 'project'),
    );
  });

  afterEach(() => {
    process.argv = originalArgv;
    vi.unstubAllEnvs();
    vi.restoreAllMocks();
  });

  it('should combine and resolve paths from settings and CLI arguments', async () => {
    const mockCwd = path.resolve(path.sep, 'home', 'user', 'project');
    process.argv = [
      'node',
      'script.js',
      '--include-directories',
      `${path.resolve(path.sep, 'cli', 'path1')},${path.join(mockCwd, 'cli', 'path2')}`,
    ];
    const argv = await parseArguments({} as Settings);
    const settings: Settings = {
      context: {
        includeDirectories: [
          path.resolve(path.sep, 'settings', 'path1'),
          path.join(os.homedir(), 'settings', 'path2'),
          path.join(mockCwd, 'settings', 'path3'),
        ],
      },
    };
    const config = await loadCliConfig(
      settings,
      [],
      new ExtensionEnablementManager(
        ExtensionStorage.getUserExtensionsDir(),
        argv.extensions,
      ),
      'test-session',
      argv,
    );
    const expected = [
      mockCwd,
      path.resolve(path.sep, 'cli', 'path1'),
      path.join(mockCwd, 'cli', 'path2'),
      path.resolve(path.sep, 'settings', 'path1'),
      path.join(os.homedir(), 'settings', 'path2'),
      path.join(mockCwd, 'settings', 'path3'),
    ];
    expect(config.getWorkspaceContext().getDirectories()).toEqual(
      expect.arrayContaining(expected),
    );
    expect(config.getWorkspaceContext().getDirectories()).toHaveLength(
      expected.length,
    );
  });
});

describe('loadCliConfig chatCompression', () => {
  const originalArgv = process.argv;

  beforeEach(() => {
    vi.resetAllMocks();
    vi.mocked(os.homedir).mockReturnValue('/mock/home/user');
    vi.stubEnv('GEMINI_API_KEY', 'test-api-key');
  });

  afterEach(() => {
    process.argv = originalArgv;
    vi.unstubAllEnvs();
    vi.restoreAllMocks();
  });

  it('should pass chatCompression settings to the core config', async () => {
    process.argv = ['node', 'script.js'];
    const argv = await parseArguments({} as Settings);
    const settings: Settings = {
      model: {
        chatCompression: {
          contextPercentageThreshold: 0.5,
        },
      },
    };
    const config = await loadCliConfig(
      settings,
      [],
      new ExtensionEnablementManager(
        ExtensionStorage.getUserExtensionsDir(),
        argv.extensions,
      ),
      'test-session',
      argv,
    );
    expect(config.getChatCompression()).toEqual({
      contextPercentageThreshold: 0.5,
    });
  });

  it('should have undefined chatCompression if not in settings', async () => {
    process.argv = ['node', 'script.js'];
    const argv = await parseArguments({} as Settings);
    const settings: Settings = {};
    const config = await loadCliConfig(
      settings,
      [],
      new ExtensionEnablementManager(
        ExtensionStorage.getUserExtensionsDir(),
        argv.extensions,
      ),
      'test-session',
      argv,
    );
    expect(config.getChatCompression()).toBeUndefined();
  });
});

describe('loadCliConfig useRipgrep', () => {
  const originalArgv = process.argv;

  beforeEach(() => {
    vi.resetAllMocks();
    vi.mocked(os.homedir).mockReturnValue('/mock/home/user');
    vi.stubEnv('GEMINI_API_KEY', 'test-api-key');
  });

  afterEach(() => {
    process.argv = originalArgv;
    vi.unstubAllEnvs();
    vi.restoreAllMocks();
  });

  it('should be true by default when useRipgrep is not set in settings', async () => {
    process.argv = ['node', 'script.js'];
    const argv = await parseArguments({} as Settings);
    const settings: Settings = {};
    const config = await loadCliConfig(
      settings,
      [],
      new ExtensionEnablementManager(
        ExtensionStorage.getUserExtensionsDir(),
        argv.extensions,
      ),
      'test-session',
      argv,
    );
    expect(config.getUseRipgrep()).toBe(true);
  });

  it('should be false when useRipgrep is set to false in settings', async () => {
    process.argv = ['node', 'script.js'];
    const argv = await parseArguments({} as Settings);
    const settings: Settings = { tools: { useRipgrep: false } };
    const config = await loadCliConfig(
      settings,
      [],
      new ExtensionEnablementManager(
        ExtensionStorage.getUserExtensionsDir(),
        argv.extensions,
      ),
      'test-session',
      argv,
    );
    expect(config.getUseRipgrep()).toBe(false);
  });

  it('should be true when useRipgrep is explicitly set to true in settings', async () => {
    process.argv = ['node', 'script.js'];
    const argv = await parseArguments({} as Settings);
    const settings: Settings = { tools: { useRipgrep: true } };
    const config = await loadCliConfig(
      settings,
      [],
      new ExtensionEnablementManager(
        ExtensionStorage.getUserExtensionsDir(),
        argv.extensions,
      ),
      'test-session',
      argv,
    );
    expect(config.getUseRipgrep()).toBe(true);
  });

  describe('loadCliConfig useModelRouter', () => {
    it('should be false by default when useModelRouter is not set in settings', async () => {
      process.argv = ['node', 'script.js'];
      const argv = await parseArguments({} as Settings);
      const settings: Settings = {};
      const config = await loadCliConfig(
        settings,
        [],
        new ExtensionEnablementManager(
          ExtensionStorage.getUserExtensionsDir(),
          argv.extensions,
        ),
        'test-session',
        argv,
      );
      expect(config.getUseModelRouter()).toBe(false);
    });

    it('should be true when useModelRouter is set to true in settings', async () => {
      process.argv = ['node', 'script.js'];
      const argv = await parseArguments({} as Settings);
      const settings: Settings = { experimental: { useModelRouter: true } };
      const config = await loadCliConfig(
        settings,
        [],
        new ExtensionEnablementManager(
          ExtensionStorage.getUserExtensionsDir(),
          argv.extensions,
        ),
        'test-session',
        argv,
      );
      expect(config.getUseModelRouter()).toBe(true);
    });

    it('should be false when useModelRouter is explicitly set to false in settings', async () => {
      process.argv = ['node', 'script.js'];
      const argv = await parseArguments({} as Settings);
      const settings: Settings = { experimental: { useModelRouter: false } };
      const config = await loadCliConfig(
        settings,
        [],
        new ExtensionEnablementManager(
          ExtensionStorage.getUserExtensionsDir(),
          argv.extensions,
        ),
        'test-session',
        argv,
      );
      expect(config.getUseModelRouter()).toBe(false);
    });
  });

  describe('loadCliConfig enableSubagents', () => {
    it('should be false by default when enableSubagents is not set in settings', async () => {
      process.argv = ['node', 'script.js'];
      const argv = await parseArguments({} as Settings);
      const settings: Settings = {};
      const config = await loadCliConfig(
        settings,
        [],
        new ExtensionEnablementManager(
          ExtensionStorage.getUserExtensionsDir(),
          argv.extensions,
        ),
        'test-session',
        argv,
      );
      expect(config.getEnableSubagents()).toBe(false);
    });

    it('should be true when enableSubagents is set to true in settings', async () => {
      process.argv = ['node', 'script.js'];
      const argv = await parseArguments({} as Settings);
      const settings: Settings = { experimental: { enableSubagents: true } };
      const config = await loadCliConfig(
        settings,
        [],
        new ExtensionEnablementManager(
          ExtensionStorage.getUserExtensionsDir(),
          argv.extensions,
        ),
        'test-session',
        argv,
      );
      expect(config.getEnableSubagents()).toBe(true);
    });

    it('should be false when enableSubagents is explicitly set to false in settings', async () => {
      process.argv = ['node', 'script.js'];
      const argv = await parseArguments({} as Settings);
      const settings: Settings = { experimental: { enableSubagents: false } };
      const config = await loadCliConfig(
        settings,
        [],
        new ExtensionEnablementManager(
          ExtensionStorage.getUserExtensionsDir(),
          argv.extensions,
        ),
        'test-session',
        argv,
      );
      expect(config.getEnableSubagents()).toBe(false);
    });
  });
});

describe('screenReader configuration', () => {
  const originalArgv = process.argv;

  beforeEach(() => {
    vi.resetAllMocks();
    vi.mocked(os.homedir).mockReturnValue('/mock/home/user');
    vi.stubEnv('GEMINI_API_KEY', 'test-api-key');
  });

  afterEach(() => {
    process.argv = originalArgv;
    vi.unstubAllEnvs();
    vi.restoreAllMocks();
  });

  it('should use screenReader value from settings if CLI flag is not present (settings true)', async () => {
    process.argv = ['node', 'script.js'];
    const argv = await parseArguments({} as Settings);
    const settings: Settings = {
      ui: { accessibility: { screenReader: true } },
    };
    const config = await loadCliConfig(
      settings,
      [],
      new ExtensionEnablementManager(
        ExtensionStorage.getUserExtensionsDir(),
        argv.extensions,
      ),
      'test-session',
      argv,
    );
    expect(config.getScreenReader()).toBe(true);
  });

  it('should use screenReader value from settings if CLI flag is not present (settings false)', async () => {
    process.argv = ['node', 'script.js'];
    const argv = await parseArguments({} as Settings);
    const settings: Settings = {
      ui: { accessibility: { screenReader: false } },
    };
    const config = await loadCliConfig(
      settings,
      [],
      new ExtensionEnablementManager(
        ExtensionStorage.getUserExtensionsDir(),
        argv.extensions,
      ),
      'test-session',
      argv,
    );
    expect(config.getScreenReader()).toBe(false);
  });

  it('should prioritize --screen-reader CLI flag (true) over settings (false)', async () => {
    process.argv = ['node', 'script.js', '--screen-reader'];
    const argv = await parseArguments({} as Settings);
    const settings: Settings = {
      ui: { accessibility: { screenReader: false } },
    };
    const config = await loadCliConfig(
      settings,
      [],
      new ExtensionEnablementManager(
        ExtensionStorage.getUserExtensionsDir(),
        argv.extensions,
      ),
      'test-session',
      argv,
    );
    expect(config.getScreenReader()).toBe(true);
  });

  it('should be false by default when no flag or setting is present', async () => {
    process.argv = ['node', 'script.js'];
    const argv = await parseArguments({} as Settings);
    const settings: Settings = {};
    const config = await loadCliConfig(
      settings,
      [],
      new ExtensionEnablementManager(
        ExtensionStorage.getUserExtensionsDir(),
        argv.extensions,
      ),
      'test-session',
      argv,
    );
    expect(config.getScreenReader()).toBe(false);
  });
});

describe('loadCliConfig tool exclusions', () => {
  const originalArgv = process.argv;
  const originalIsTTY = process.stdin.isTTY;

  beforeEach(() => {
    vi.resetAllMocks();
    vi.mocked(os.homedir).mockReturnValue('/mock/home/user');
    vi.stubEnv('GEMINI_API_KEY', 'test-api-key');
    process.stdin.isTTY = true;
    vi.mocked(isWorkspaceTrusted).mockReturnValue(true);
  });

  afterEach(() => {
    process.argv = originalArgv;
    process.stdin.isTTY = originalIsTTY;
    vi.unstubAllEnvs();
    vi.restoreAllMocks();
  });

  it('should not exclude interactive tools in interactive mode without YOLO', async () => {
    process.stdin.isTTY = true;
    process.argv = ['node', 'script.js'];
    const argv = await parseArguments({} as Settings);
    const config = await loadCliConfig(
      {},
      [],
      new ExtensionEnablementManager(
        ExtensionStorage.getUserExtensionsDir(),
        argv.extensions,
      ),
      'test-session',
      argv,
    );
    expect(config.getExcludeTools()).not.toContain('run_shell_command');
    expect(config.getExcludeTools()).not.toContain('replace');
    expect(config.getExcludeTools()).not.toContain('write_file');
  });

  it('should not exclude interactive tools in interactive mode with YOLO', async () => {
    process.stdin.isTTY = true;
    process.argv = ['node', 'script.js', '--yolo'];
    const argv = await parseArguments({} as Settings);
    const config = await loadCliConfig(
      {},
      [],
      new ExtensionEnablementManager(
        ExtensionStorage.getUserExtensionsDir(),
        argv.extensions,
      ),
      'test-session',
      argv,
    );
    expect(config.getExcludeTools()).not.toContain('run_shell_command');
    expect(config.getExcludeTools()).not.toContain('replace');
    expect(config.getExcludeTools()).not.toContain('write_file');
  });

  it('should exclude interactive tools in non-interactive mode without YOLO', async () => {
    process.stdin.isTTY = false;
    process.argv = ['node', 'script.js', '-p', 'test'];
    const argv = await parseArguments({} as Settings);
    const config = await loadCliConfig(
      {},
      [],
      new ExtensionEnablementManager(
        ExtensionStorage.getUserExtensionsDir(),
        argv.extensions,
      ),
      'test-session',
      argv,
    );
    expect(config.getExcludeTools()).toContain('run_shell_command');
    expect(config.getExcludeTools()).toContain('replace');
    expect(config.getExcludeTools()).toContain('write_file');
  });

  it('should not exclude interactive tools in non-interactive mode with YOLO', async () => {
    process.stdin.isTTY = false;
    process.argv = ['node', 'script.js', '-p', 'test', '--yolo'];
    const argv = await parseArguments({} as Settings);
    const config = await loadCliConfig(
      {},
      [],
      new ExtensionEnablementManager(
        ExtensionStorage.getUserExtensionsDir(),
        argv.extensions,
      ),
      'test-session',
      argv,
    );
    expect(config.getExcludeTools()).not.toContain('run_shell_command');
    expect(config.getExcludeTools()).not.toContain('replace');
    expect(config.getExcludeTools()).not.toContain('write_file');
  });

  it('should not exclude shell tool in non-interactive mode when --allowed-tools="ShellTool" is set', async () => {
    process.stdin.isTTY = false;
    process.argv = [
      'node',
      'script.js',
      '-p',
      'test',
      '--allowed-tools',
      'ShellTool',
    ];
    const argv = await parseArguments({} as Settings);
    const config = await loadCliConfig(
      {},
      [],
      new ExtensionEnablementManager(
        ExtensionStorage.getUserExtensionsDir(),
        argv.extensions,
      ),
      'test-session',
      argv,
    );
    expect(config.getExcludeTools()).not.toContain(ShellTool.Name);
  });

  it('should not exclude shell tool in non-interactive mode when --allowed-tools="run_shell_command" is set', async () => {
    process.stdin.isTTY = false;
    process.argv = [
      'node',
      'script.js',
      '-p',
      'test',
      '--allowed-tools',
      'run_shell_command',
    ];
    const argv = await parseArguments({} as Settings);
    const config = await loadCliConfig(
      {},
      [],
      new ExtensionEnablementManager(
        ExtensionStorage.getUserExtensionsDir(),
        argv.extensions,
      ),
      'test-session',
      argv,
    );
    expect(config.getExcludeTools()).not.toContain(ShellTool.Name);
  });

  it('should not exclude shell tool in non-interactive mode when --allowed-tools="ShellTool(wc)" is set', async () => {
    process.stdin.isTTY = false;
    process.argv = [
      'node',
      'script.js',
      '-p',
      'test',
      '--allowed-tools',
      'ShellTool(wc)',
    ];
    const argv = await parseArguments({} as Settings);
    const config = await loadCliConfig(
      {},
      [],
      new ExtensionEnablementManager(
        ExtensionStorage.getUserExtensionsDir(),
        argv.extensions,
      ),
      'test-session',
      argv,
    );
    expect(config.getExcludeTools()).not.toContain(ShellTool.Name);
  });
});

describe('loadCliConfig interactive', () => {
  const originalArgv = process.argv;
  const originalIsTTY = process.stdin.isTTY;

  beforeEach(() => {
    vi.resetAllMocks();
    vi.mocked(os.homedir).mockReturnValue('/mock/home/user');
    vi.stubEnv('GEMINI_API_KEY', 'test-api-key');
    process.stdin.isTTY = true;
  });

  afterEach(() => {
    process.argv = originalArgv;
    process.stdin.isTTY = originalIsTTY;
    vi.unstubAllEnvs();
    vi.restoreAllMocks();
  });

  it('should be interactive if isTTY and no prompt', async () => {
    process.stdin.isTTY = true;
    process.argv = ['node', 'script.js'];
    const argv = await parseArguments({} as Settings);
    const config = await loadCliConfig(
      {},
      [],
      new ExtensionEnablementManager(
        ExtensionStorage.getUserExtensionsDir(),
        argv.extensions,
      ),
      'test-session',
      argv,
    );
    expect(config.isInteractive()).toBe(true);
  });

  it('should be interactive if prompt-interactive is set', async () => {
    process.stdin.isTTY = false;
    process.argv = ['node', 'script.js', '--prompt-interactive', 'test'];
    const argv = await parseArguments({} as Settings);
    const config = await loadCliConfig(
      {},
      [],
      new ExtensionEnablementManager(
        ExtensionStorage.getUserExtensionsDir(),
        argv.extensions,
      ),
      'test-session',
      argv,
    );
    expect(config.isInteractive()).toBe(true);
  });

  it('should not be interactive if not isTTY and no prompt', async () => {
    process.stdin.isTTY = false;
    process.argv = ['node', 'script.js'];
    const argv = await parseArguments({} as Settings);
    const config = await loadCliConfig(
      {},
      [],
      new ExtensionEnablementManager(
        ExtensionStorage.getUserExtensionsDir(),
        argv.extensions,
      ),
      'test-session',
      argv,
    );
    expect(config.isInteractive()).toBe(false);
  });

  it('should not be interactive if prompt is set', async () => {
    process.stdin.isTTY = true;
    process.argv = ['node', 'script.js', '--prompt', 'test'];
    const argv = await parseArguments({} as Settings);
    const config = await loadCliConfig(
      {},
      [],
      new ExtensionEnablementManager(
        ExtensionStorage.getUserExtensionsDir(),
        argv.extensions,
      ),
      'test-session',
      argv,
    );
    expect(config.isInteractive()).toBe(false);
  });

  it('should not be interactive if positional prompt words are provided with other flags', async () => {
    process.stdin.isTTY = true;
    process.argv = ['node', 'script.js', '--model', 'gemini-1.5-pro', 'Hello'];
    const argv = await parseArguments({} as Settings);
    const config = await loadCliConfig(
      {},
      [],
      new ExtensionEnablementManager(
        ExtensionStorage.getUserExtensionsDir(),
        argv.extensions,
      ),
      'test-session',
      argv,
    );
    expect(config.isInteractive()).toBe(false);
  });

  it('should not be interactive if positional prompt words are provided with multiple flags', async () => {
    process.stdin.isTTY = true;
    process.argv = [
      'node',
      'script.js',
      '--model',
      'gemini-1.5-pro',
      '--yolo',
      'Hello world',
    ];
    const argv = await parseArguments({} as Settings);
    const config = await loadCliConfig(
      {},
      [],
      new ExtensionEnablementManager(
        ExtensionStorage.getUserExtensionsDir(),
        argv.extensions,
      ),
      'test-session',
      argv,
    );
    expect(config.isInteractive()).toBe(false);
    // Verify the question is preserved for one-shot execution
    expect(argv.prompt).toBe('Hello world');
    expect(argv.promptInteractive).toBeUndefined();
  });

  it('should be interactive if no positional prompt words are provided with flags', async () => {
    process.stdin.isTTY = true;
    process.argv = ['node', 'script.js', '--model', 'gemini-1.5-pro'];
    const argv = await parseArguments({} as Settings);
    const config = await loadCliConfig(
      {},
      [],
      new ExtensionEnablementManager(
        ExtensionStorage.getUserExtensionsDir(),
        argv.extensions,
      ),
      'test-session',
      argv,
    );
    expect(config.isInteractive()).toBe(true);
  });
});

describe('loadCliConfig approval mode', () => {
  const originalArgv = process.argv;

  beforeEach(() => {
    vi.resetAllMocks();
    vi.mocked(os.homedir).mockReturnValue('/mock/home/user');
    vi.stubEnv('GEMINI_API_KEY', 'test-api-key');
    process.argv = ['node', 'script.js']; // Reset argv for each test
    vi.mocked(isWorkspaceTrusted).mockReturnValue(true);
  });

  afterEach(() => {
    process.argv = originalArgv;
    vi.unstubAllEnvs();
    vi.restoreAllMocks();
  });

  it('should default to DEFAULT approval mode when no flags are set', async () => {
    process.argv = ['node', 'script.js'];
    const argv = await parseArguments({} as Settings);
    const config = await loadCliConfig(
      {},
      [],
      new ExtensionEnablementManager(
        ExtensionStorage.getUserExtensionsDir(),
        argv.extensions,
      ),
      'test-session',
      argv,
    );
    expect(config.getApprovalMode()).toBe(ServerConfig.ApprovalMode.DEFAULT);
  });

  it('should set YOLO approval mode when --yolo flag is used', async () => {
    process.argv = ['node', 'script.js', '--yolo'];
    const argv = await parseArguments({} as Settings);
    const config = await loadCliConfig(
      {},
      [],
      new ExtensionEnablementManager(
        ExtensionStorage.getUserExtensionsDir(),
        argv.extensions,
      ),
      'test-session',
      argv,
    );
    expect(config.getApprovalMode()).toBe(ServerConfig.ApprovalMode.YOLO);
  });

  it('should set YOLO approval mode when -y flag is used', async () => {
    process.argv = ['node', 'script.js', '-y'];
    const argv = await parseArguments({} as Settings);
    const config = await loadCliConfig(
      {},
      [],
      new ExtensionEnablementManager(
        ExtensionStorage.getUserExtensionsDir(),
        argv.extensions,
      ),
      'test-session',
      argv,
    );
    expect(config.getApprovalMode()).toBe(ServerConfig.ApprovalMode.YOLO);
  });

  it('should set DEFAULT approval mode when --approval-mode=default', async () => {
    process.argv = ['node', 'script.js', '--approval-mode', 'default'];
    const argv = await parseArguments({} as Settings);
    const config = await loadCliConfig(
      {},
      [],
      new ExtensionEnablementManager(
        ExtensionStorage.getUserExtensionsDir(),
        argv.extensions,
      ),
      'test-session',
      argv,
    );
    expect(config.getApprovalMode()).toBe(ServerConfig.ApprovalMode.DEFAULT);
  });

  it('should set AUTO_EDIT approval mode when --approval-mode=auto_edit', async () => {
    process.argv = ['node', 'script.js', '--approval-mode', 'auto_edit'];
    const argv = await parseArguments({} as Settings);
    const config = await loadCliConfig(
      {},
      [],
      new ExtensionEnablementManager(
        ExtensionStorage.getUserExtensionsDir(),
        argv.extensions,
      ),
      'test-session',
      argv,
    );
    expect(config.getApprovalMode()).toBe(ServerConfig.ApprovalMode.AUTO_EDIT);
  });

  it('should set YOLO approval mode when --approval-mode=yolo', async () => {
    process.argv = ['node', 'script.js', '--approval-mode', 'yolo'];
    const argv = await parseArguments({} as Settings);
    const config = await loadCliConfig(
      {},
      [],
      new ExtensionEnablementManager(
        ExtensionStorage.getUserExtensionsDir(),
        argv.extensions,
      ),
      'test-session',
      argv,
    );
    expect(config.getApprovalMode()).toBe(ServerConfig.ApprovalMode.YOLO);
  });

  it('should prioritize --approval-mode over --yolo when both would be valid (but validation prevents this)', async () => {
    // Note: This test documents the intended behavior, but in practice the validation
    // prevents both flags from being used together
    process.argv = ['node', 'script.js', '--approval-mode', 'default'];
    const argv = await parseArguments({} as Settings);
    // Manually set yolo to true to simulate what would happen if validation didn't prevent it
    argv.yolo = true;
    const config = await loadCliConfig(
      {},
      [],
      new ExtensionEnablementManager(
        ExtensionStorage.getUserExtensionsDir(),
        argv.extensions,
      ),
      'test-session',
      argv,
    );
    expect(config.getApprovalMode()).toBe(ServerConfig.ApprovalMode.DEFAULT);
  });

  it('should fall back to --yolo behavior when --approval-mode is not set', async () => {
    process.argv = ['node', 'script.js', '--yolo'];
    const argv = await parseArguments({} as Settings);
    const config = await loadCliConfig(
      {},
      [],
      new ExtensionEnablementManager(
        ExtensionStorage.getUserExtensionsDir(),
        argv.extensions,
      ),
      'test-session',
      argv,
    );
    expect(config.getApprovalMode()).toBe(ServerConfig.ApprovalMode.YOLO);
  });

  // --- Untrusted Folder Scenarios ---
  describe('when folder is NOT trusted', () => {
    beforeEach(() => {
      vi.mocked(isWorkspaceTrusted).mockReturnValue({
        isTrusted: false,
        source: 'file',
      });
    });

    it('should override --approval-mode=yolo to DEFAULT', async () => {
      process.argv = ['node', 'script.js', '--approval-mode', 'yolo'];
      const argv = await parseArguments({} as Settings);
      const config = await loadCliConfig(
        {},
        [],
        new ExtensionEnablementManager(
          ExtensionStorage.getUserExtensionsDir(),
          argv.extensions,
        ),
        'test-session',
        argv,
      );
      expect(config.getApprovalMode()).toBe(ServerConfig.ApprovalMode.DEFAULT);
    });

    it('should override --approval-mode=auto_edit to DEFAULT', async () => {
      process.argv = ['node', 'script.js', '--approval-mode', 'auto_edit'];
      const argv = await parseArguments({} as Settings);
      const config = await loadCliConfig(
        {},
        [],
        new ExtensionEnablementManager(
          ExtensionStorage.getUserExtensionsDir(),
          argv.extensions,
        ),
        'test-session',
        argv,
      );
      expect(config.getApprovalMode()).toBe(ServerConfig.ApprovalMode.DEFAULT);
    });

    it('should override --yolo flag to DEFAULT', async () => {
      process.argv = ['node', 'script.js', '--yolo'];
      const argv = await parseArguments({} as Settings);
      const config = await loadCliConfig(
        {},
        [],
        new ExtensionEnablementManager(
          ExtensionStorage.getUserExtensionsDir(),
          argv.extensions,
        ),
        'test-session',
        argv,
      );
      expect(config.getApprovalMode()).toBe(ServerConfig.ApprovalMode.DEFAULT);
    });

    it('should remain DEFAULT when --approval-mode=default', async () => {
      process.argv = ['node', 'script.js', '--approval-mode', 'default'];
      const argv = await parseArguments({} as Settings);
      const config = await loadCliConfig(
        {},
        [],
        new ExtensionEnablementManager(
          ExtensionStorage.getUserExtensionsDir(),
          argv.extensions,
        ),
        'test-session',
        argv,
      );
      expect(config.getApprovalMode()).toBe(ServerConfig.ApprovalMode.DEFAULT);
    });
  });
});

describe('loadCliConfig fileFiltering', () => {
  const originalArgv = process.argv;

  beforeEach(() => {
    vi.resetAllMocks();
    vi.mocked(os.homedir).mockReturnValue('/mock/home/user');
    vi.stubEnv('GEMINI_API_KEY', 'test-api-key');
    process.argv = ['node', 'script.js']; // Reset argv for each test
  });

  afterEach(() => {
    process.argv = originalArgv;
    vi.unstubAllEnvs();
    vi.restoreAllMocks();
  });

  const testCases: Array<{
    property: keyof NonNullable<Settings['context']['fileFiltering']>;
    getter: (config: ServerConfig.Config) => boolean;
    value: boolean;
  }> = [
    {
      property: 'disableFuzzySearch',
      getter: (c) => c.getFileFilteringDisableFuzzySearch(),
      value: true,
    },
    {
      property: 'disableFuzzySearch',
      getter: (c) => c.getFileFilteringDisableFuzzySearch(),
      value: false,
    },
    {
      property: 'respectGitIgnore',
      getter: (c) => c.getFileFilteringRespectGitIgnore(),
      value: true,
    },
    {
      property: 'respectGitIgnore',
      getter: (c) => c.getFileFilteringRespectGitIgnore(),
      value: false,
    },
    {
      property: 'respectGeminiIgnore',
      getter: (c) => c.getFileFilteringRespectGeminiIgnore(),
      value: true,
    },
    {
      property: 'respectGeminiIgnore',
      getter: (c) => c.getFileFilteringRespectGeminiIgnore(),
      value: false,
    },
    {
      property: 'enableRecursiveFileSearch',
      getter: (c) => c.getEnableRecursiveFileSearch(),
      value: true,
    },
    {
      property: 'enableRecursiveFileSearch',
      getter: (c) => c.getEnableRecursiveFileSearch(),
      value: false,
    },
  ];

  it.each(testCases)(
    'should pass $property from settings to config when $value',
    async ({ property, getter, value }) => {
      const settings: Settings = {
        context: {
          fileFiltering: { [property]: value },
        },
      };
      const argv = await parseArguments(settings);
      const config = await loadCliConfig(
        settings,
        [],
        new ExtensionEnablementManager(
          ExtensionStorage.getUserExtensionsDir(),
          argv.extensions,
        ),
        'test-session',
        argv,
      );
      expect(getter(config)).toBe(value);
    },
  );
});

describe('Output format', () => {
  it('should default to TEXT', async () => {
    process.argv = ['node', 'script.js'];
    const argv = await parseArguments({} as Settings);
    const config = await loadCliConfig(
      {},
      [],
      new ExtensionEnablementManager(
        ExtensionStorage.getUserExtensionsDir(),
        argv.extensions,
      ),
      'test-session',
      argv,
    );
    expect(config.getOutputFormat()).toBe(OutputFormat.TEXT);
  });

  it('should use the format from settings', async () => {
    process.argv = ['node', 'script.js'];
    const argv = await parseArguments({} as Settings);
    const config = await loadCliConfig(
      { output: { format: OutputFormat.JSON } },
      [],
      new ExtensionEnablementManager(
        ExtensionStorage.getUserExtensionsDir(),
        argv.extensions,
      ),
      'test-session',
      argv,
    );
    expect(config.getOutputFormat()).toBe(OutputFormat.JSON);
  });

  it('should prioritize the format from argv', async () => {
    process.argv = ['node', 'script.js', '--output-format', 'json'];
    const argv = await parseArguments({} as Settings);
    const config = await loadCliConfig(
      { output: { format: OutputFormat.JSON } },
      [],
      new ExtensionEnablementManager(
        ExtensionStorage.getUserExtensionsDir(),
        argv.extensions,
      ),
      'test-session',
      argv,
    );
    expect(config.getOutputFormat()).toBe(OutputFormat.JSON);
  });

  it('should error on invalid --output-format argument', async () => {
    process.argv = ['node', 'script.js', '--output-format', 'yaml'];
    const mockExit = vi.spyOn(process, 'exit').mockImplementation(() => {
      throw new Error('process.exit called');
    });
    const mockConsoleError = vi
      .spyOn(console, 'error')
      .mockImplementation(() => {});
    await expect(parseArguments({} as Settings)).rejects.toThrow(
      'process.exit called',
    );
    expect(mockConsoleError).toHaveBeenCalledWith(
      expect.stringContaining('Invalid values:'),
    );
    mockExit.mockRestore();
    mockConsoleError.mockRestore();
  });
});

describe('parseArguments with positional prompt', () => {
  const originalArgv = process.argv;

  afterEach(() => {
    process.argv = originalArgv;
  });

  it('should throw an error when both a positional prompt and the --prompt flag are used', async () => {
    process.argv = [
      'node',
      'script.js',
      'positional',
      'prompt',
      '--prompt',
      'test prompt',
    ];

    const mockExit = vi.spyOn(process, 'exit').mockImplementation(() => {
      throw new Error('process.exit called');
    });

    const mockConsoleError = vi
      .spyOn(console, 'error')
      .mockImplementation(() => {});

    await expect(parseArguments({} as Settings)).rejects.toThrow(
      'process.exit called',
    );

    expect(mockConsoleError).toHaveBeenCalledWith(
      expect.stringContaining(
        'Cannot use both a positional prompt and the --prompt (-p) flag together',
      ),
    );

    mockExit.mockRestore();
    mockConsoleError.mockRestore();
  });

  it('should correctly parse a positional prompt to query field', async () => {
    process.argv = ['node', 'script.js', 'positional', 'prompt'];
    const argv = await parseArguments({} as Settings);
    expect(argv.query).toBe('positional prompt');
    // Since no explicit prompt flags are set and query doesn't start with @, should map to prompt (one-shot)
    expect(argv.prompt).toBe('positional prompt');
    expect(argv.promptInteractive).toBeUndefined();
  });

  it('should correctly parse a prompt from the --prompt flag', async () => {
    process.argv = ['node', 'script.js', '--prompt', 'test prompt'];
    const argv = await parseArguments({} as Settings);
    expect(argv.prompt).toBe('test prompt');
  });
});

describe('Telemetry configuration via environment variables', () => {
  it('should prioritize GEMINI_TELEMETRY_ENABLED over settings', async () => {
    vi.stubEnv('GEMINI_TELEMETRY_ENABLED', 'true');
    process.argv = ['node', 'script.js'];
    const argv = await parseArguments({} as Settings);
    const settings: Settings = { telemetry: { enabled: false } };
    const config = await loadCliConfig(
      settings,
      [],
      new ExtensionEnablementManager(
        ExtensionStorage.getUserExtensionsDir(),
        argv.extensions,
      ),
      'test-session',
      argv,
    );
    expect(config.getTelemetryEnabled()).toBe(true);
  });

  it('should prioritize GEMINI_TELEMETRY_TARGET over settings', async () => {
    vi.stubEnv('GEMINI_TELEMETRY_TARGET', 'gcp');
    process.argv = ['node', 'script.js'];
    const argv = await parseArguments({} as Settings);
    const settings: Settings = { telemetry: { target: 'local' } };
    const config = await loadCliConfig(
      settings,
      [],
      new ExtensionEnablementManager(
        ExtensionStorage.getUserExtensionsDir(),
        argv.extensions,
      ),
      'test-session',
      argv,
    );
    expect(config.getTelemetryTarget()).toBe('gcp');
  });

  it('should throw when GEMINI_TELEMETRY_TARGET is invalid', async () => {
    vi.stubEnv('GEMINI_TELEMETRY_TARGET', 'bogus');
    process.argv = ['node', 'script.js'];
    const argv = await parseArguments({} as Settings);
    const settings: Settings = { telemetry: { target: 'gcp' } };
    await expect(
      loadCliConfig(
        settings,
        [],
        new ExtensionEnablementManager(
          ExtensionStorage.getUserExtensionsDir(),
          argv.extensions,
        ),
        'test-session',
        argv,
      ),
    ).rejects.toThrow(
      /Invalid telemetry configuration: .*Invalid telemetry target/i,
    );
    vi.unstubAllEnvs();
  });

  it('should prioritize GEMINI_TELEMETRY_OTLP_ENDPOINT over settings and default env var', async () => {
    vi.stubEnv('OTEL_EXPORTER_OTLP_ENDPOINT', 'http://default.env.com');
    vi.stubEnv('GEMINI_TELEMETRY_OTLP_ENDPOINT', 'http://gemini.env.com');
    process.argv = ['node', 'script.js'];
    const argv = await parseArguments({} as Settings);
    const settings: Settings = {
      telemetry: { otlpEndpoint: 'http://settings.com' },
    };
    const config = await loadCliConfig(
      settings,
      [],
      new ExtensionEnablementManager(
        ExtensionStorage.getUserExtensionsDir(),
        argv.extensions,
      ),
      'test-session',
      argv,
    );
    expect(config.getTelemetryOtlpEndpoint()).toBe('http://gemini.env.com');
  });

  it('should prioritize GEMINI_TELEMETRY_OTLP_PROTOCOL over settings', async () => {
    vi.stubEnv('GEMINI_TELEMETRY_OTLP_PROTOCOL', 'http');
    process.argv = ['node', 'script.js'];
    const argv = await parseArguments({} as Settings);
    const settings: Settings = { telemetry: { otlpProtocol: 'grpc' } };
    const config = await loadCliConfig(
      settings,
      [],
      new ExtensionEnablementManager(
        ExtensionStorage.getUserExtensionsDir(),
        argv.extensions,
      ),
      'test-session',
      argv,
    );
    expect(config.getTelemetryOtlpProtocol()).toBe('http');
  });

  it('should prioritize GEMINI_TELEMETRY_LOG_PROMPTS over settings', async () => {
    vi.stubEnv('GEMINI_TELEMETRY_LOG_PROMPTS', 'false');
    process.argv = ['node', 'script.js'];
    const argv = await parseArguments({} as Settings);
    const settings: Settings = { telemetry: { logPrompts: true } };
    const config = await loadCliConfig(
      settings,
      [],
      new ExtensionEnablementManager(
        ExtensionStorage.getUserExtensionsDir(),
        argv.extensions,
      ),
      'test-session',
      argv,
    );
    expect(config.getTelemetryLogPromptsEnabled()).toBe(false);
  });

  it('should prioritize GEMINI_TELEMETRY_OUTFILE over settings', async () => {
    vi.stubEnv('GEMINI_TELEMETRY_OUTFILE', '/gemini/env/telemetry.log');
    process.argv = ['node', 'script.js'];
    const argv = await parseArguments({} as Settings);
    const settings: Settings = {
      telemetry: { outfile: '/settings/telemetry.log' },
    };
    const config = await loadCliConfig(
      settings,
      [],
      new ExtensionEnablementManager(
        ExtensionStorage.getUserExtensionsDir(),
        argv.extensions,
      ),
      'test-session',
      argv,
    );
    expect(config.getTelemetryOutfile()).toBe('/gemini/env/telemetry.log');
  });

  it('should prioritize GEMINI_TELEMETRY_USE_COLLECTOR over settings', async () => {
    vi.stubEnv('GEMINI_TELEMETRY_USE_COLLECTOR', 'true');
    process.argv = ['node', 'script.js'];
    const argv = await parseArguments({} as Settings);
    const settings: Settings = { telemetry: { useCollector: false } };
    const config = await loadCliConfig(
      settings,
      [],
      new ExtensionEnablementManager(
        ExtensionStorage.getUserExtensionsDir(),
        argv.extensions,
      ),
      'test-session',
      argv,
    );
    expect(config.getTelemetryUseCollector()).toBe(true);
  });

  it('should use settings value when GEMINI_TELEMETRY_ENABLED is not set', async () => {
    vi.stubEnv('GEMINI_TELEMETRY_ENABLED', undefined);
    process.argv = ['node', 'script.js'];
    const argv = await parseArguments({} as Settings);
    const settings: Settings = { telemetry: { enabled: true } };
    const config = await loadCliConfig(
      settings,
      [],
      new ExtensionEnablementManager(
        ExtensionStorage.getUserExtensionsDir(),
        argv.extensions,
      ),
      'test-session',
      argv,
    );
    expect(config.getTelemetryEnabled()).toBe(true);
  });

  it('should use settings value when GEMINI_TELEMETRY_TARGET is not set', async () => {
    vi.stubEnv('GEMINI_TELEMETRY_TARGET', undefined);
    process.argv = ['node', 'script.js'];
    const argv = await parseArguments({} as Settings);
    const settings: Settings = { telemetry: { target: 'local' } };
    const config = await loadCliConfig(
      settings,
      [],
      new ExtensionEnablementManager(
        ExtensionStorage.getUserExtensionsDir(),
        argv.extensions,
      ),
      'test-session',
      argv,
    );
    expect(config.getTelemetryTarget()).toBe('local');
  });

  it("should treat GEMINI_TELEMETRY_ENABLED='1' as true", async () => {
    vi.stubEnv('GEMINI_TELEMETRY_ENABLED', '1');
    process.argv = ['node', 'script.js'];
    const argv = await parseArguments({} as Settings);
    const config = await loadCliConfig(
      {},
      [],
      new ExtensionEnablementManager(
        ExtensionStorage.getUserExtensionsDir(),
        argv.extensions,
      ),
      'test-session',
      argv,
    );
    expect(config.getTelemetryEnabled()).toBe(true);
  });

  it("should treat GEMINI_TELEMETRY_ENABLED='0' as false", async () => {
    vi.stubEnv('GEMINI_TELEMETRY_ENABLED', '0');
    process.argv = ['node', 'script.js'];
    const argv = await parseArguments({} as Settings);
    const config = await loadCliConfig(
      { telemetry: { enabled: true } },
      [],
      new ExtensionEnablementManager(
        ExtensionStorage.getUserExtensionsDir(),
        argv.extensions,
      ),
      'test-session',
      argv,
    );
    expect(config.getTelemetryEnabled()).toBe(false);
  });

  it("should treat GEMINI_TELEMETRY_LOG_PROMPTS='1' as true", async () => {
    vi.stubEnv('GEMINI_TELEMETRY_LOG_PROMPTS', '1');
    process.argv = ['node', 'script.js'];
    const argv = await parseArguments({} as Settings);
    const config = await loadCliConfig(
      {},
      [],
      new ExtensionEnablementManager(
        ExtensionStorage.getUserExtensionsDir(),
        argv.extensions,
      ),
      'test-session',
      argv,
    );
    expect(config.getTelemetryLogPromptsEnabled()).toBe(true);
  });

  it("should treat GEMINI_TELEMETRY_LOG_PROMPTS='false' as false", async () => {
    vi.stubEnv('GEMINI_TELEMETRY_LOG_PROMPTS', 'false');
    process.argv = ['node', 'script.js'];
    const argv = await parseArguments({} as Settings);
    const config = await loadCliConfig(
      { telemetry: { logPrompts: true } },
      [],
      new ExtensionEnablementManager(
        ExtensionStorage.getUserExtensionsDir(),
        argv.extensions,
      ),
      'test-session',
      argv,
    );
    expect(config.getTelemetryLogPromptsEnabled()).toBe(false);
  });
});<|MERGE_RESOLUTION|>--- conflicted
+++ resolved
@@ -14,20 +14,12 @@
   DEFAULT_GEMINI_MODEL,
   DEFAULT_GEMINI_MODEL_AUTO,
   OutputFormat,
-<<<<<<< HEAD
+  type GeminiCLIExtension,
 } from '@thacio/auditaria-cli-core';
 import { loadCliConfig, parseArguments, type CliArgs } from './config.js';
 import type { Settings } from './settings.js';
-import { ExtensionStorage, type Extension } from './extension.js';
+import { ExtensionStorage } from './extension.js';
 import * as ServerConfig from '@thacio/auditaria-cli-core';
-=======
-  type GeminiCLIExtension,
-} from '@google/gemini-cli-core';
-import { loadCliConfig, parseArguments, type CliArgs } from './config.js';
-import type { Settings } from './settings.js';
-import { ExtensionStorage } from './extension.js';
-import * as ServerConfig from '@google/gemini-cli-core';
->>>>>>> 8980276b
 import { isWorkspaceTrusted } from './trustedFolders.js';
 import { ExtensionEnablementManager } from './extensions/extensionEnablement.js';
 
