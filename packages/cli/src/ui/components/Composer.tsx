--- conflicted
+++ resolved
@@ -88,42 +88,7 @@
 
       {!uiState.isConfigInitialized && <ConfigInitDisplay />}
 
-<<<<<<< HEAD
-      {uiState.messageQueue.length > 0 && (
-        <Box flexDirection="column" marginTop={1}>
-          {uiState.messageQueue
-            .slice(0, MAX_DISPLAYED_QUEUED_MESSAGES)
-            .map((message, index) => {
-              const preview = message.replace(/\s+/g, ' ');
-
-              return (
-                <Box key={index} paddingLeft={2} width="100%">
-                  <Text dimColor wrap="truncate">
-                    {preview}
-                  </Text>
-                </Box>
-              );
-            })}
-          {uiState.messageQueue.length > MAX_DISPLAYED_QUEUED_MESSAGES && (
-            <Box paddingLeft={2}>
-              <Text dimColor>
-                {t(
-                  'message_queue.more_messages',
-                  '... (+{count} more)',
-                  {
-                    count:
-                      uiState.messageQueue.length -
-                      MAX_DISPLAYED_QUEUED_MESSAGES,
-                  }
-                )}
-              </Text>
-            </Box>
-          )}
-        </Box>
-      )}
-=======
       <QueuedMessageDisplay messageQueue={uiState.messageQueue} />
->>>>>>> 92c99d78
 
       <Box
         marginTop={1}
