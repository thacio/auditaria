/**
 * @license
 * Copyright 2025 Google LLC
 * SPDX-License-Identifier: Apache-2.0
 */
import { t } from '@thacio/auditaria-cli-core';

import React from 'react';
import { Text } from 'ink';
import { Colors } from '../colors.js';
<<<<<<< HEAD
import { type MCPServerConfig } from '@thacio/auditaria-cli-core';
=======
import { type ActiveFile, type MCPServerConfig } from '@google/gemini-cli-core';
import path from 'path';
>>>>>>> 73745ecd

interface ContextSummaryDisplayProps {
  geminiMdFileCount: number;
  contextFileNames: string[];
  mcpServers?: Record<string, MCPServerConfig>;
  blockedMcpServers?: Array<{ name: string; extensionName: string }>;
  showToolDescriptions?: boolean;
  activeFile?: ActiveFile;
}

export const ContextSummaryDisplay: React.FC<ContextSummaryDisplayProps> = ({
  geminiMdFileCount,
  contextFileNames,
  mcpServers,
  blockedMcpServers,
  showToolDescriptions,
  activeFile,
}) => {
  const mcpServerCount = Object.keys(mcpServers || {}).length;
  const blockedMcpServerCount = blockedMcpServers?.length || 0;

  if (
    geminiMdFileCount === 0 &&
    mcpServerCount === 0 &&
    blockedMcpServerCount === 0 &&
    !activeFile?.filePath
  ) {
    return <Text> </Text>; // Render an empty space to reserve height
  }

  const activeFileText = (() => {
    if (!activeFile?.filePath) {
      return '';
    }
    return `Open File (${path.basename(activeFile.filePath)})`;
  })();

  const geminiMdText = (() => {
    if (geminiMdFileCount === 0) {
      return '';
    }
    const allNamesTheSame = new Set(contextFileNames).size < 2;
<<<<<<< HEAD
    const name = allNamesTheSame ? contextFileNames[0] : 'context';
    return t('context_summary.context_files', '{count} {name} file{plural}', {
      count: geminiMdFileCount,
      name,
      plural: geminiMdFileCount > 1 ? 's' : ''
    });
=======
    const name = allNamesTheSame ? contextFileNames[0] : 'Context';
    return `${geminiMdFileCount} ${name} File${
      geminiMdFileCount > 1 ? 's' : ''
    }`;
>>>>>>> 73745ecd
  })();

  const mcpText = (() => {
    if (mcpServerCount === 0 && blockedMcpServerCount === 0) {
      return '';
    }

    const parts = [];
    if (mcpServerCount > 0) {
      parts.push(
<<<<<<< HEAD
        t('context_summary.mcp_servers', '{count} MCP server{plural}', {
          count: mcpServerCount,
          plural: mcpServerCount > 1 ? 's' : ''
        })
=======
        `${mcpServerCount} MCP Server${mcpServerCount > 1 ? 's' : ''}`,
>>>>>>> 73745ecd
      );
    }

    if (blockedMcpServerCount > 0) {
      let blockedText = `${blockedMcpServerCount} Blocked`;
      if (mcpServerCount === 0) {
        blockedText += ` MCP Server${blockedMcpServerCount > 1 ? 's' : ''}`;
      }
      parts.push(blockedText);
    }
    return parts.join(', ');
  })();

<<<<<<< HEAD
  let summaryText = t('context_summary.using', 'Using ');
  if (geminiMdText) {
    summaryText += geminiMdText;
  }
  if (geminiMdText && mcpText) {
    summaryText += t('context_summary.and', ' and ');
  }
  if (mcpText) {
    summaryText += mcpText;
    // Add ctrl+t hint when MCP servers are available
    if (mcpServers && Object.keys(mcpServers).length > 0) {
      if (showToolDescriptions) {
        summaryText += t('context_summary.ctrl_t_toggle', ' (ctrl+t to toggle)');
      } else {
        summaryText += t('context_summary.ctrl_t_view', ' (ctrl+t to view)');
      }
=======
  let summaryText = 'Using: ';
  const summaryParts = [];
  if (activeFileText) {
    summaryParts.push(activeFileText);
  }
  if (geminiMdText) {
    summaryParts.push(geminiMdText);
  }
  if (mcpText) {
    summaryParts.push(mcpText);
  }
  summaryText += summaryParts.join(' | ');

  // Add ctrl+t hint when MCP servers are available
  if (mcpServers && Object.keys(mcpServers).length > 0) {
    if (showToolDescriptions) {
      summaryText += ' (ctrl+t to toggle)';
    } else {
      summaryText += ' (ctrl+t to view)';
>>>>>>> 73745ecd
    }
  }

  return <Text color={Colors.Gray}>{summaryText}</Text>;
};<|MERGE_RESOLUTION|>--- conflicted
+++ resolved
@@ -8,12 +8,8 @@
 import React from 'react';
 import { Text } from 'ink';
 import { Colors } from '../colors.js';
-<<<<<<< HEAD
-import { type MCPServerConfig } from '@thacio/auditaria-cli-core';
-=======
-import { type ActiveFile, type MCPServerConfig } from '@google/gemini-cli-core';
+import { type ActiveFile, type MCPServerConfig } from '@thacio/auditaria-cli-core';
 import path from 'path';
->>>>>>> 73745ecd
 
 interface ContextSummaryDisplayProps {
   geminiMdFileCount: number;
@@ -56,19 +52,12 @@
       return '';
     }
     const allNamesTheSame = new Set(contextFileNames).size < 2;
-<<<<<<< HEAD
-    const name = allNamesTheSame ? contextFileNames[0] : 'context';
+    const name = allNamesTheSame ? contextFileNames[0] : 'Context';
     return t('context_summary.context_files', '{count} {name} file{plural}', {
       count: geminiMdFileCount,
       name,
       plural: geminiMdFileCount > 1 ? 's' : ''
     });
-=======
-    const name = allNamesTheSame ? contextFileNames[0] : 'Context';
-    return `${geminiMdFileCount} ${name} File${
-      geminiMdFileCount > 1 ? 's' : ''
-    }`;
->>>>>>> 73745ecd
   })();
 
   const mcpText = (() => {
@@ -79,14 +68,10 @@
     const parts = [];
     if (mcpServerCount > 0) {
       parts.push(
-<<<<<<< HEAD
         t('context_summary.mcp_servers', '{count} MCP server{plural}', {
           count: mcpServerCount,
           plural: mcpServerCount > 1 ? 's' : ''
         })
-=======
-        `${mcpServerCount} MCP Server${mcpServerCount > 1 ? 's' : ''}`,
->>>>>>> 73745ecd
       );
     }
 
@@ -100,25 +85,7 @@
     return parts.join(', ');
   })();
 
-<<<<<<< HEAD
-  let summaryText = t('context_summary.using', 'Using ');
-  if (geminiMdText) {
-    summaryText += geminiMdText;
-  }
-  if (geminiMdText && mcpText) {
-    summaryText += t('context_summary.and', ' and ');
-  }
-  if (mcpText) {
-    summaryText += mcpText;
-    // Add ctrl+t hint when MCP servers are available
-    if (mcpServers && Object.keys(mcpServers).length > 0) {
-      if (showToolDescriptions) {
-        summaryText += t('context_summary.ctrl_t_toggle', ' (ctrl+t to toggle)');
-      } else {
-        summaryText += t('context_summary.ctrl_t_view', ' (ctrl+t to view)');
-      }
-=======
-  let summaryText = 'Using: ';
+  let summaryText = t('context_summary.using', 'Using: ');
   const summaryParts = [];
   if (activeFileText) {
     summaryParts.push(activeFileText);
@@ -134,10 +101,9 @@
   // Add ctrl+t hint when MCP servers are available
   if (mcpServers && Object.keys(mcpServers).length > 0) {
     if (showToolDescriptions) {
-      summaryText += ' (ctrl+t to toggle)';
+      summaryText += t('context_summary.ctrl_t_toggle', ' (ctrl+t to toggle)');
     } else {
-      summaryText += ' (ctrl+t to view)';
->>>>>>> 73745ecd
+      summaryText += t('context_summary.ctrl_t_view', ' (ctrl+t to view)');
     }
   }
 
