--- conflicted
+++ resolved
@@ -8,11 +8,7 @@
 import React from 'react';
 import { Text } from 'ink';
 import { Colors } from '../colors.js';
-<<<<<<< HEAD
-import { type ActiveFile, type MCPServerConfig } from '@thacio/auditaria-cli-core';
-=======
-import { type OpenFiles, type MCPServerConfig } from '@google/gemini-cli-core';
->>>>>>> 1969d805
+import { type OpenFiles, type MCPServerConfig } from '@thacio/auditaria-cli-core';
 import path from 'path';
 
 interface ContextSummaryDisplayProps {
