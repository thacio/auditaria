--- conflicted
+++ resolved
@@ -186,26 +186,17 @@
       width="100%"
       alignItems="flex-start"
     >
-<<<<<<< HEAD
-      <Text bold color={theme.text.primary}>
-        {t('auth_dialog.dialog_title', 'Get started')}
-      </Text>
-      <Box marginTop={1}>
-        <Text color={theme.text.primary}>
-          {t(
-            'auth_dialog.dialog_question',
-            'How would you like to authenticate for this project?',
-          )}
-=======
       <Text color={theme.text.accent}>? </Text>
       <Box flexDirection="column" flexGrow={1}>
         <Text bold color={theme.text.primary}>
-          Get started
->>>>>>> 06035d5d
+          {t('auth_dialog.dialog_title', 'Get started')}
         </Text>
         <Box marginTop={1}>
           <Text color={theme.text.primary}>
-            How would you like to authenticate for this project?
+            {t(
+              'auth_dialog.dialog_question',
+              'How would you like to authenticate for this project?',
+            )}
           </Text>
         </Box>
         <Box marginTop={1}>
@@ -224,11 +215,16 @@
           </Box>
         )}
         <Box marginTop={1}>
-          <Text color={theme.text.secondary}>(Use Enter to select)</Text>
+          <Text color={theme.text.secondary}>
+            {t('auth_dialog.messages.use_enter', '(Use Enter to select)')}
+          </Text>
         </Box>
         <Box marginTop={1}>
           <Text color={theme.text.primary}>
-            Terms of Services and Privacy Notice for Gemini CLI
+            {t(
+              'auth_dialog.messages.terms_privacy',
+              'Terms of Services and Privacy Notice for Auditaria CLI',
+            )}
           </Text>
         </Box>
         <Box marginTop={1}>
@@ -238,32 +234,6 @@
             }
           </Text>
         </Box>
-<<<<<<< HEAD
-      )}
-      <Box marginTop={1}>
-        <Text color={theme.text.secondary}>
-          {t(
-            'auth_dialog.messages.use_enter',
-            '(Use Enter to select, Esc to close)',
-          )}
-        </Text>
-      </Box>
-      <Box marginTop={1}>
-        <Text color={theme.text.primary}>
-          {t(
-            'auth_dialog.messages.terms_privacy',
-            'Terms of Services and Privacy Notice for Gemini CLI',
-          )}
-        </Text>
-      </Box>
-      <Box marginTop={1}>
-        <Text color={theme.text.link}>
-          {
-            'https://github.com/google-gemini/gemini-cli/blob/main/docs/tos-privacy.md'
-          }
-        </Text>
-=======
->>>>>>> 06035d5d
       </Box>
     </Box>
   );
