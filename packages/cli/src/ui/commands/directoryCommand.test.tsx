/**
 * @license
 * Copyright 2025 Google LLC
 * SPDX-License-Identifier: Apache-2.0
 */

import { describe, it, expect, vi, beforeEach } from 'vitest';
<<<<<<< HEAD
import { directoryCommand, expandHomeDir } from './directoryCommand.js';
import type { Config, WorkspaceContext } from '@thacio/auditaria-cli-core';
=======
import { directoryCommand } from './directoryCommand.js';
import { expandHomeDir } from '../utils/directoryUtils.js';
import type { Config, WorkspaceContext } from '@google/gemini-cli-core';
>>>>>>> 472e775a
import type { CommandContext } from './types.js';
import { MessageType } from '../types.js';
import * as os from 'node:os';
import * as path from 'node:path';

describe('directoryCommand', () => {
  let mockContext: CommandContext;
  let mockConfig: Config;
  let mockWorkspaceContext: WorkspaceContext;
  const addCommand = directoryCommand.subCommands?.find(
    (c) => c.name === 'add',
  );
  const showCommand = directoryCommand.subCommands?.find(
    (c) => c.name === 'show',
  );

  beforeEach(() => {
    mockWorkspaceContext = {
      addDirectory: vi.fn(),
      getDirectories: vi
        .fn()
        .mockReturnValue([
          path.normalize('/home/user/project1'),
          path.normalize('/home/user/project2'),
        ]),
    } as unknown as WorkspaceContext;

    mockConfig = {
      getWorkspaceContext: () => mockWorkspaceContext,
      isRestrictiveSandbox: vi.fn().mockReturnValue(false),
      getGeminiClient: vi.fn().mockReturnValue({
        addDirectoryContext: vi.fn(),
      }),
      getWorkingDir: () => '/test/dir',
      shouldLoadMemoryFromIncludeDirectories: () => false,
      getDebugMode: () => false,
      getFileService: () => ({}),
      getFileFilteringOptions: () => ({ ignore: [], include: [] }),
      setUserMemory: vi.fn(),
      setGeminiMdFileCount: vi.fn(),
    } as unknown as Config;

    mockContext = {
      services: {
        config: mockConfig,
        settings: {
          merged: {
            memoryDiscoveryMaxDirs: 1000,
          },
        },
      },
      ui: {
        addItem: vi.fn(),
      },
    } as unknown as CommandContext;
  });

  describe('show', () => {
    it('should display the list of directories', () => {
      if (!showCommand?.action) throw new Error('No action');
      showCommand.action(mockContext, '');
      expect(mockWorkspaceContext.getDirectories).toHaveBeenCalled();
      expect(mockContext.ui.addItem).toHaveBeenCalledWith(
        expect.objectContaining({
          type: MessageType.INFO,
          text: `Current workspace directories:\n- ${path.normalize(
            '/home/user/project1',
          )}\n- ${path.normalize('/home/user/project2')}`,
        }),
        expect.any(Number),
      );
    });
  });

  describe('add', () => {
    it('should show an error if no path is provided', () => {
      if (!addCommand?.action) throw new Error('No action');
      addCommand.action(mockContext, '');
      expect(mockContext.ui.addItem).toHaveBeenCalledWith(
        expect.objectContaining({
          type: MessageType.ERROR,
          text: 'Please provide at least one path to add.',
        }),
        expect.any(Number),
      );
    });

    it('should call addDirectory and show a success message for a single path', async () => {
      const newPath = path.normalize('/home/user/new-project');
      if (!addCommand?.action) throw new Error('No action');
      await addCommand.action(mockContext, newPath);
      expect(mockWorkspaceContext.addDirectory).toHaveBeenCalledWith(newPath);
      expect(mockContext.ui.addItem).toHaveBeenCalledWith(
        expect.objectContaining({
          type: MessageType.INFO,
          text: `Successfully added directories:\n- ${newPath}`,
        }),
        expect.any(Number),
      );
    });

    it('should call addDirectory for each path and show a success message for multiple paths', async () => {
      const newPath1 = path.normalize('/home/user/new-project1');
      const newPath2 = path.normalize('/home/user/new-project2');
      if (!addCommand?.action) throw new Error('No action');
      await addCommand.action(mockContext, `${newPath1},${newPath2}`);
      expect(mockWorkspaceContext.addDirectory).toHaveBeenCalledWith(newPath1);
      expect(mockWorkspaceContext.addDirectory).toHaveBeenCalledWith(newPath2);
      expect(mockContext.ui.addItem).toHaveBeenCalledWith(
        expect.objectContaining({
          type: MessageType.INFO,
          text: `Successfully added directories:\n- ${newPath1}\n- ${newPath2}`,
        }),
        expect.any(Number),
      );
    });

    it('should show an error if addDirectory throws an exception', async () => {
      const error = new Error('Directory does not exist');
      vi.mocked(mockWorkspaceContext.addDirectory).mockImplementation(() => {
        throw error;
      });
      const newPath = path.normalize('/home/user/invalid-project');
      if (!addCommand?.action) throw new Error('No action');
      await addCommand.action(mockContext, newPath);
      expect(mockContext.ui.addItem).toHaveBeenCalledWith(
        expect.objectContaining({
          type: MessageType.ERROR,
          text: `Error adding '${newPath}': ${error.message}`,
        }),
        expect.any(Number),
      );
    });

    it('should handle a mix of successful and failed additions', async () => {
      const validPath = path.normalize('/home/user/valid-project');
      const invalidPath = path.normalize('/home/user/invalid-project');
      const error = new Error('Directory does not exist');
      vi.mocked(mockWorkspaceContext.addDirectory).mockImplementation(
        (p: string) => {
          if (p === invalidPath) {
            throw error;
          }
        },
      );

      if (!addCommand?.action) throw new Error('No action');
      await addCommand.action(mockContext, `${validPath},${invalidPath}`);

      expect(mockContext.ui.addItem).toHaveBeenCalledWith(
        expect.objectContaining({
          type: MessageType.INFO,
          text: `Successfully added directories:\n- ${validPath}`,
        }),
        expect.any(Number),
      );

      expect(mockContext.ui.addItem).toHaveBeenCalledWith(
        expect.objectContaining({
          type: MessageType.ERROR,
          text: `Error adding '${invalidPath}': ${error.message}`,
        }),
        expect.any(Number),
      );
    });
  });
  it('should correctly expand a Windows-style home directory path', () => {
    const windowsPath = '%userprofile%\\Documents';
    const expectedPath = path.win32.join(os.homedir(), 'Documents');
    const result = expandHomeDir(windowsPath);
    expect(path.win32.normalize(result)).toBe(
      path.win32.normalize(expectedPath),
    );
  });
});<|MERGE_RESOLUTION|>--- conflicted
+++ resolved
@@ -5,14 +5,9 @@
  */
 
 import { describe, it, expect, vi, beforeEach } from 'vitest';
-<<<<<<< HEAD
-import { directoryCommand, expandHomeDir } from './directoryCommand.js';
-import type { Config, WorkspaceContext } from '@thacio/auditaria-cli-core';
-=======
 import { directoryCommand } from './directoryCommand.js';
 import { expandHomeDir } from '../utils/directoryUtils.js';
-import type { Config, WorkspaceContext } from '@google/gemini-cli-core';
->>>>>>> 472e775a
+import type { Config, WorkspaceContext } from '@thacio/auditaria-cli-core';
 import type { CommandContext } from './types.js';
 import { MessageType } from '../types.js';
 import * as os from 'node:os';
