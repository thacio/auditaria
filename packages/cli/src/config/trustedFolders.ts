--- conflicted
+++ resolved
@@ -4,17 +4,10 @@
  * SPDX-License-Identifier: Apache-2.0
  */
 
-<<<<<<< HEAD
-import * as fs from 'fs';
-import * as path from 'path';
-import { homedir } from 'os';
-import { getErrorMessage, isWithinRoot, t } from '@thacio/auditaria-cli-core';
-=======
 import * as fs from 'node:fs';
 import * as path from 'node:path';
 import { homedir } from 'node:os';
-import { getErrorMessage, isWithinRoot } from '@google/gemini-cli-core';
->>>>>>> ee4feea0
+import { getErrorMessage, isWithinRoot, t } from '@thacio/auditaria-cli-core';
 import { Settings } from './settings.js';
 import stripJsonComments from 'strip-json-comments';
 
