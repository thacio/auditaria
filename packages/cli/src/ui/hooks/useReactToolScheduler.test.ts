/**
 * @license
 * Copyright 2025 Google LLC
 * SPDX-License-Identifier: Apache-2.0
 */

<<<<<<< HEAD
/** @vitest-environment jsdom */

import { CoreToolScheduler } from '@thacio/auditaria-cli-core';
import type { Config } from '@thacio/auditaria-cli-core';
import { renderHook } from '@testing-library/react';
=======
import { CoreToolScheduler } from '@google/gemini-cli-core';
import type { Config } from '@google/gemini-cli-core';
import { renderHook } from '../../test-utils/render.js';
>>>>>>> 13aa0148
import { vi, describe, it, expect, beforeEach } from 'vitest';
import { useReactToolScheduler } from './useReactToolScheduler.js';

vi.mock('@thacio/auditaria-cli-core', async (importOriginal) => {
  const actual =
    await importOriginal<typeof import('@thacio/auditaria-cli-core')>();
  return {
    ...actual,
    CoreToolScheduler: vi.fn(),
  };
});

const mockCoreToolScheduler = vi.mocked(CoreToolScheduler);

describe('useReactToolScheduler', () => {
  beforeEach(() => {
    vi.clearAllMocks();
  });

  it('only creates one instance of CoreToolScheduler even if props change', () => {
    const onComplete = vi.fn();
    const getPreferredEditor = vi.fn();
    const onEditorClose = vi.fn();
    const config = {} as Config;

    const { rerender } = renderHook(
      (props) =>
        useReactToolScheduler(
          props.onComplete,
          props.config,
          props.getPreferredEditor,
          props.onEditorClose,
        ),
      {
        initialProps: {
          onComplete,
          config,
          getPreferredEditor,
          onEditorClose,
        },
      },
    );

    expect(mockCoreToolScheduler).toHaveBeenCalledTimes(1);

    // Rerender with a new onComplete function
    const newOnComplete = vi.fn();
    rerender({
      onComplete: newOnComplete,
      config,
      getPreferredEditor,
      onEditorClose,
    });
    expect(mockCoreToolScheduler).toHaveBeenCalledTimes(1);

    // Rerender with a new getPreferredEditor function
    const newGetPreferredEditor = vi.fn();
    rerender({
      onComplete: newOnComplete,
      config,
      getPreferredEditor: newGetPreferredEditor,
      onEditorClose,
    });
    expect(mockCoreToolScheduler).toHaveBeenCalledTimes(1);

    // Rerender with a new onEditorClose function
    const newOnEditorClose = vi.fn();
    rerender({
      onComplete: newOnComplete,
      config,
      getPreferredEditor: newGetPreferredEditor,
      onEditorClose: newOnEditorClose,
    });
    expect(mockCoreToolScheduler).toHaveBeenCalledTimes(1);
  });
});<|MERGE_RESOLUTION|>--- conflicted
+++ resolved
@@ -4,17 +4,9 @@
  * SPDX-License-Identifier: Apache-2.0
  */
 
-<<<<<<< HEAD
-/** @vitest-environment jsdom */
-
 import { CoreToolScheduler } from '@thacio/auditaria-cli-core';
 import type { Config } from '@thacio/auditaria-cli-core';
-import { renderHook } from '@testing-library/react';
-=======
-import { CoreToolScheduler } from '@google/gemini-cli-core';
-import type { Config } from '@google/gemini-cli-core';
 import { renderHook } from '../../test-utils/render.js';
->>>>>>> 13aa0148
 import { vi, describe, it, expect, beforeEach } from 'vitest';
 import { useReactToolScheduler } from './useReactToolScheduler.js';
 
