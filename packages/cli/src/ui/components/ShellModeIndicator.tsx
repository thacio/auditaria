/**
 * @license
 * Copyright 2025 Google LLC
 * SPDX-License-Identifier: Apache-2.0
 */
import { t } from '@thacio/auditaria-cli-core';

import type React from 'react';
import { Box, Text } from 'ink';
import { theme } from '../semantic-colors.js';

export const ShellModeIndicator: React.FC = () => (
  <Box>
<<<<<<< HEAD
    <Text color={Colors.AccentYellow}>
      {t('shell_mode.enabled', 'shell mode enabled')}
      <Text color={Colors.Gray}>{t('shell_mode.esc_to_disable', ' (esc to disable)')}</Text>
=======
    <Text color={theme.status.warning}>
      shell mode enabled
      <Text color={theme.text.secondary}> (esc to disable)</Text>
>>>>>>> b9b6fe1f
    </Text>
  </Box>
);<|MERGE_RESOLUTION|>--- conflicted
+++ resolved
@@ -11,15 +11,9 @@
 
 export const ShellModeIndicator: React.FC = () => (
   <Box>
-<<<<<<< HEAD
-    <Text color={Colors.AccentYellow}>
+    <Text color={theme.status.warning}>
       {t('shell_mode.enabled', 'shell mode enabled')}
-      <Text color={Colors.Gray}>{t('shell_mode.esc_to_disable', ' (esc to disable)')}</Text>
-=======
-    <Text color={theme.status.warning}>
-      shell mode enabled
-      <Text color={theme.text.secondary}> (esc to disable)</Text>
->>>>>>> b9b6fe1f
+      <Text color={theme.text.secondary}>{t('shell_mode.esc_to_disable', ' (esc to disable)')}</Text>
     </Text>
   </Box>
 );