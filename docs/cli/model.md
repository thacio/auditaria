<<<<<<< HEAD
# Auditaria CLI Model Selection (`/model` Command)
=======
# Gemini CLI model selection (`/model` command)
>>>>>>> 26f050ff

Select your Auditaria CLI model. The `/model` command opens a dialog where you
can configure the model used by Auditaria CLI, giving you more control over your
results.

## How to use the `/model` command

Use the following command in Auditaria CLI:

```
/model
```

Running this command will open a dialog with your model options:

| Option             | Description                                                   | Models                                                                                     |
| ------------------ | ------------------------------------------------------------- | ------------------------------------------------------------------------------------------ |
| Auto (recommended) | Let the system choose the best model for your task.           | gemini-3-pro-preview (if enabled), gemini-2.5-pro, gemini-2.5-flash, gemini-2.5-flash-lite |
| Pro                | For complex tasks that require deep reasoning and creativity. | gemini-3-pro-preview (if enabled), gemini-2.5-pro                                          |
| Flash              | For tasks that need a balance of speed and reasoning.         | gemini-2.5-flash                                                                           |
| Flash-Lite         | For simple tasks that need to be done quickly.                | gemini-2.5-flash-lite                                                                      |

### Gemini 3 Pro and preview features

Note: Gemini 3 is not currently available on all account types. To learn more
about Gemini 3 access, refer to
[Gemini 3 Pro on Gemini CLI](../get-started/gemini-3.md).

To enable Gemini 3 Pro (if available), enable
[**Preview features** by using the `settings` command](../cli/settings.md). Once
enabled, Gemini CLI will attempt to use Gemini 3 Pro when you select **Auto** or
**Pro**. Both **Auto** and **Pro** will try to use Gemini 3 Pro before falling
back to Gemini 2.5 Pro.

You can also use the `--model` flag to specify a particular Gemini model on
startup. For more details, refer to the
[configuration documentation](./configuration.md).

Changes to these settings will be applied to all subsequent interactions with
Auditaria CLI.

## Best practices for model selection

- **Default to Auto (recommended).** For most users, the _Auto (recommended)_
  model provides a balance between speed and performance, automatically
  selecting the correct model based on the complexity of the task. Example:
  Developing a web application could include a mix of complex tasks (building
  architecture and scaffolding the project) and simple tasks (generating CSS).

- **Switch to Pro if you aren't getting the results you want.** If you think you
  need your model to be a little "smarter," use Pro. Pro will provide you with
  the highest levels of reasoning and creativity. Example: A complex or
  multi-stage debugging task.

- **Switch to Flash or Flash-Lite if you need faster results.** If you need a
  simple response quickly, Flash or Flash-Lite is the best option. Example:
  Converting a JSON object to a YAML string.<|MERGE_RESOLUTION|>--- conflicted
+++ resolved
@@ -1,8 +1,4 @@
-<<<<<<< HEAD
-# Auditaria CLI Model Selection (`/model` Command)
-=======
-# Gemini CLI model selection (`/model` command)
->>>>>>> 26f050ff
+# Auditaria CLI model selection (`/model` command)
 
 Select your Auditaria CLI model. The `/model` command opens a dialog where you
 can configure the model used by Auditaria CLI, giving you more control over your
