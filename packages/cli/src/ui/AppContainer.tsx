/**
 * @license
 * Copyright 2025 Google LLC
 * SPDX-License-Identifier: Apache-2.0
 */

import {
  useMemo,
  useState,
  useCallback,
  useEffect,
  useRef,
  useLayoutEffect,
} from 'react';
import { type DOMElement, measureElement } from 'ink';
import { App } from './App.js';
import { AppContext } from './contexts/AppContext.js';
import { UIStateContext, type UIState } from './contexts/UIStateContext.js';
import {
  UIActionsContext,
  type UIActions,
} from './contexts/UIActionsContext.js';
import { ConfigContext } from './contexts/ConfigContext.js';
import {
  type HistoryItem,
  ToolCallStatus,
  type HistoryItemWithoutId,
  AuthState,
  StreamingState,
  MessageType,
} from './types.js';
import {
  type EditorType,
  type Config,
  type IdeInfo,
  type IdeContext,
  type UserTierId,
  DEFAULT_GEMINI_FLASH_MODEL,
  IdeClient,
  ideContextStore,
  getErrorMessage,
  getAllGeminiMdFilenames,
  AuthType,
  clearCachedCredentialFile,
<<<<<<< HEAD
  t,
=======
  recordExitFail,
>>>>>>> 4f220e94
  ShellExecutionService,
  debugLogger,
  type DiscoveredMCPTool,
} from '@thacio/auditaria-cli-core';
import { validateAuthMethod } from '../config/auth.js';
import { loadHierarchicalGeminiMemory } from '../config/config.js';
import process from 'node:process';
import { useHistory } from './hooks/useHistoryManager.js';
import { useMemoryMonitor } from './hooks/useMemoryMonitor.js';
import { useThemeCommand } from './hooks/useThemeCommand.js';
import { useAuthCommand } from './auth/useAuth.js';
import { useQuotaAndFallback } from './hooks/useQuotaAndFallback.js';
import { useEditorSettings } from './hooks/useEditorSettings.js';
import { useSettingsCommand } from './hooks/useSettingsCommand.js';
import { useLanguageCommand } from './hooks/useLanguageCommand.js';
import { useModelCommand } from './hooks/useModelCommand.js';
import { useSlashCommandProcessor } from './hooks/slashCommandProcessor.js';
import { useVimMode } from './contexts/VimModeContext.js';
import { useConsoleMessages } from './hooks/useConsoleMessages.js';
import { useTerminalSize } from './hooks/useTerminalSize.js';
import { calculatePromptWidths } from './components/InputPrompt.js';
import { useStdout, useStdin } from 'ink';
import { calculateMainAreaWidth } from './utils/ui-sizing.js';
import ansiEscapes from 'ansi-escapes';
import * as fs from 'node:fs';
import { basename } from 'node:path';
import { computeWindowTitle } from '../utils/windowTitle.js';
import { useTextBuffer } from './components/shared/text-buffer.js';
import { useLogger } from './hooks/useLogger.js';
import { useGeminiStream } from './hooks/useGeminiStream.js';
import { useVim } from './hooks/vim.js';
import { type LoadedSettings, SettingScope } from '../config/settings.js';
import { type InitializationResult } from '../core/initializer.js';
import { useFocus } from './hooks/useFocus.js';
import { useBracketedPaste } from './hooks/useBracketedPaste.js';
import { useKeypress, type Key } from './hooks/useKeypress.js';
import { keyMatchers, Command } from './keyMatchers.js';
import { useLoadingIndicator } from './hooks/useLoadingIndicator.js';
import { useFolderTrust } from './hooks/useFolderTrust.js';
import { useIdeTrustListener } from './hooks/useIdeTrustListener.js';
import { type IdeIntegrationNudgeResult } from './IdeIntegrationNudge.js';
import { appEvents, AppEvent } from '../utils/events.js';
import { type UpdateObject } from './utils/updateCheck.js';
import { setUpdateHandler } from '../utils/handleAutoUpdate.js';
import { ConsolePatcher } from './utils/ConsolePatcher.js';
import { registerCleanup, runExitCleanup } from '../utils/cleanup.js';
import { useMessageQueue } from './hooks/useMessageQueue.js';
import { useAutoAcceptIndicator } from './hooks/useAutoAcceptIndicator.js';
import { useSessionStats } from './contexts/SessionContext.js';
import { useGitBranchName } from './hooks/useGitBranchName.js';
// WEB_INTERFACE_START: Import hooks for web interface support
import { useWebInterface } from './contexts/WebInterfaceContext.js';
import { type PartListUnion } from '@google/genai'; // For multimodal support
import { useSubmitQueryRegistration } from './contexts/SubmitQueryContext.js';
import { useFooter } from './contexts/FooterContext.js';
import { useLoadingState } from './contexts/LoadingStateContext.js';
import { useToolConfirmation } from './contexts/ToolConfirmationContext.js';
import { useTerminalCapture } from './contexts/TerminalCaptureContext.js';
import { useKeypressContext } from './contexts/KeypressContext.js';
// WEB_INTERFACE_END
import { useExtensionUpdates } from './hooks/useExtensionUpdates.js';
import { ShellFocusContext } from './contexts/ShellFocusContext.js';
import { ExtensionEnablementManager } from '../config/extensions/extensionEnablement.js';

const CTRL_EXIT_PROMPT_DURATION_MS = 1000;
const QUEUE_ERROR_DISPLAY_DURATION_MS = 3000;

function isToolExecuting(pendingHistoryItems: HistoryItemWithoutId[]) {
  return pendingHistoryItems.some((item) => {
    if (item && item.type === 'tool_group') {
      return item.tools.some(
        (tool) => ToolCallStatus.Executing === tool.status,
      );
    }
    return false;
  });
}

interface AppContainerProps {
  config: Config;
  settings: LoadedSettings;
  startupWarnings?: string[];
  version: string;
  initializationResult: InitializationResult;
}

/**
 * The fraction of the terminal width to allocate to the shell.
 * This provides horizontal padding.
 */
const SHELL_WIDTH_FRACTION = 0.89;

/**
 * The number of lines to subtract from the available terminal height
 * for the shell. This provides vertical padding and space for other UI elements.
 */
const SHELL_HEIGHT_PADDING = 10;

export const AppContainer = (props: AppContainerProps) => {
  const { settings, config, initializationResult } = props;
  const historyManager = useHistory();
  useMemoryMonitor(historyManager);
  const [corgiMode, setCorgiMode] = useState(false);
  const [debugMessage, setDebugMessage] = useState<string>('');
  const [quittingMessages, setQuittingMessages] = useState<
    HistoryItem[] | null
  >(null);
  const [showPrivacyNotice, setShowPrivacyNotice] = useState<boolean>(false);
  const [themeError, setThemeError] = useState<string | null>(
    initializationResult.themeError,
  );
  const [isProcessing, setIsProcessing] = useState<boolean>(false);
  const [embeddedShellFocused, setEmbeddedShellFocused] = useState(false);
  const [showDebugProfiler, setShowDebugProfiler] = useState(false);

  const [geminiMdFileCount, setGeminiMdFileCount] = useState<number>(
    initializationResult.geminiMdFileCount,
  );
  const [shellModeActive, setShellModeActive] = useState(false);
  const [modelSwitchedFromQuotaError, setModelSwitchedFromQuotaError] =
    useState<boolean>(false);
  const [historyRemountKey, setHistoryRemountKey] = useState(0);
  const [updateInfo, setUpdateInfo] = useState<UpdateObject | null>(null);
  const [isTrustedFolder, setIsTrustedFolder] = useState<boolean | undefined>(
    config.isTrustedFolder(),
  );

  const [queueErrorMessage, setQueueErrorMessage] = useState<string | null>(
    null,
  );

  const extensions = config.getExtensions();
  const [extensionEnablementManager] = useState<ExtensionEnablementManager>(
    new ExtensionEnablementManager(config.getEnabledExtensions()),
  );
  const {
    extensionsUpdateState,
    extensionsUpdateStateInternal,
    dispatchExtensionStateUpdate,
    confirmUpdateExtensionRequests,
    addConfirmUpdateExtensionRequest,
  } = useExtensionUpdates(
    extensions,
    extensionEnablementManager,
    historyManager.addItem,
    config.getWorkingDir(),
  );

  const [isPermissionsDialogOpen, setPermissionsDialogOpen] = useState(false);
  const openPermissionsDialog = useCallback(
    () => setPermissionsDialogOpen(true),
    [],
  );
  const closePermissionsDialog = useCallback(
    () => setPermissionsDialogOpen(false),
    [],
  );

  const toggleDebugProfiler = useCallback(
    () => setShowDebugProfiler((prev) => !prev),
    [],
  );

  // Helper to determine the effective model, considering the fallback state.
  const getEffectiveModel = useCallback(() => {
    if (config.isInFallbackMode()) {
      return DEFAULT_GEMINI_FLASH_MODEL;
    }
    return config.getModel();
  }, [config]);

  const [currentModel, setCurrentModel] = useState(getEffectiveModel());

  const [userTier, setUserTier] = useState<UserTierId | undefined>(undefined);

  const [isConfigInitialized, setConfigInitialized] = useState(false);

  const logger = useLogger(config.storage);
  const [userMessages, setUserMessages] = useState<string[]>([]);

  // Terminal and layout hooks
  const { columns: terminalWidth, rows: terminalHeight } = useTerminalSize();
  const { stdin, setRawMode } = useStdin();
  const { stdout } = useStdout();

  // Additional hooks moved from App.tsx
  const { stats: sessionStats } = useSessionStats();
  const branchName = useGitBranchName(config.getTargetDir());

  // Layout measurements
  const mainControlsRef = useRef<DOMElement>(null);
  // For performance profiling only
  const rootUiRef = useRef<DOMElement>(null);
  const originalTitleRef = useRef(
    computeWindowTitle(basename(config.getTargetDir())),
  );
  const lastTitleRef = useRef<string | null>(null);
  const staticExtraHeight = 3;

  useEffect(() => {
    (async () => {
      // Note: the program will not work if this fails so let errors be
      // handled by the global catch.
      await config.initialize();
      setConfigInitialized(true);
    })();
    registerCleanup(async () => {
      const ideClient = await IdeClient.getInstance();
      await ideClient.disconnect();
    });
  }, [config]);

  useEffect(
    () => setUpdateHandler(historyManager.addItem, setUpdateInfo),
    [historyManager.addItem],
  );

  // Watch for model changes (e.g., from Flash fallback)
  useEffect(() => {
    const checkModelChange = () => {
      const effectiveModel = getEffectiveModel();
      if (effectiveModel !== currentModel) {
        setCurrentModel(effectiveModel);
      }
    };

    checkModelChange();
    const interval = setInterval(checkModelChange, 1000); // Check every second

    return () => clearInterval(interval);
  }, [config, currentModel, getEffectiveModel]);

  const {
    consoleMessages,
    handleNewMessage,
    clearConsoleMessages: clearConsoleMessagesState,
  } = useConsoleMessages();

  useEffect(() => {
    const consolePatcher = new ConsolePatcher({
      onNewMessage: handleNewMessage,
      debugMode: config.getDebugMode(),
    });
    consolePatcher.patch();
    registerCleanup(consolePatcher.cleanup);
  }, [handleNewMessage, config]);

  const mainAreaWidth = calculateMainAreaWidth(terminalWidth, settings);
  // Derive widths for InputPrompt using shared helper
  const { inputWidth, suggestionsWidth } = useMemo(() => {
    const { inputWidth, suggestionsWidth } =
      calculatePromptWidths(mainAreaWidth);
    return { inputWidth, suggestionsWidth };
  }, [mainAreaWidth]);

  const staticAreaMaxItemHeight = Math.max(terminalHeight * 4, 100);

  const isValidPath = useCallback((filePath: string): boolean => {
    try {
      return fs.existsSync(filePath) && fs.statSync(filePath).isFile();
    } catch (_e) {
      return false;
    }
  }, []);

  const buffer = useTextBuffer({
    initialText: '',
    viewport: { height: 10, width: inputWidth },
    stdin,
    setRawMode,
    isValidPath,
    shellModeActive,
  });

  useEffect(() => {
    const fetchUserMessages = async () => {
      const pastMessagesRaw = (await logger?.getPreviousUserMessages()) || [];
      const currentSessionUserMessages = historyManager.history
        .filter(
          (item): item is HistoryItem & { type: 'user'; text: string } =>
            item.type === 'user' &&
            typeof item.text === 'string' &&
            item.text.trim() !== '',
        )
        .map((item) => item.text)
        .reverse();
      const combinedMessages = [
        ...currentSessionUserMessages,
        ...pastMessagesRaw,
      ];
      const deduplicatedMessages: string[] = [];
      if (combinedMessages.length > 0) {
        deduplicatedMessages.push(combinedMessages[0]);
        for (let i = 1; i < combinedMessages.length; i++) {
          if (combinedMessages[i] !== combinedMessages[i - 1]) {
            deduplicatedMessages.push(combinedMessages[i]);
          }
        }
      }
      setUserMessages(deduplicatedMessages.reverse());
    };
    fetchUserMessages();
  }, [historyManager.history, logger]);

  const refreshStatic = useCallback(() => {
    stdout.write(ansiEscapes.clearTerminal);
    setHistoryRemountKey((prev) => prev + 1);
  }, [setHistoryRemountKey, stdout]);

  const {
    isThemeDialogOpen,
    openThemeDialog,
    closeThemeDialog,
    handleThemeSelect,
    handleThemeHighlight,
  } = useThemeCommand(
    settings,
    setThemeError,
    historyManager.addItem,
    initializationResult.themeError,
  );

  const { authState, setAuthState, authError, onAuthError } = useAuthCommand(
    settings,
    config,
  );

  const { proQuotaRequest, handleProQuotaChoice } = useQuotaAndFallback({
    config,
    historyManager,
    userTier,
    setAuthState,
    setModelSwitchedFromQuotaError,
  });

  // Derive auth state variables for backward compatibility with UIStateContext
  const isAuthDialogOpen = authState === AuthState.Updating;
  const isAuthenticating = authState === AuthState.Unauthenticated;

  // Create handleAuthSelect wrapper for backward compatibility
  const handleAuthSelect = useCallback(
    async (authType: AuthType | undefined, scope: SettingScope) => {
      if (authType) {
        await clearCachedCredentialFile();
        settings.setValue(scope, 'security.auth.selectedType', authType);

        try {
          await config.refreshAuth(authType);
          setAuthState(AuthState.Authenticated);
        } catch (e) {
          onAuthError(
            `Failed to authenticate: ${e instanceof Error ? e.message : String(e)}`,
          );
          return;
        }

        if (
          authType === AuthType.LOGIN_WITH_GOOGLE &&
          config.isBrowserLaunchSuppressed()
        ) {
          await runExitCleanup();
          debugLogger.log(`
----------------------------------------------------------------
Logging in with Google... Please restart Gemini CLI to continue.
----------------------------------------------------------------
          `);
          process.exit(0);
        }
      }
      setAuthState(AuthState.Authenticated);
    },
    [settings, config, setAuthState, onAuthError],
  );

  // Sync user tier from config when authentication changes
  useEffect(() => {
    // Only sync when not currently authenticating
    if (authState === AuthState.Authenticated) {
      setUserTier(config.getUserTier());
    }
  }, [config, authState]);

  // Check for enforced auth type mismatch
  useEffect(() => {
    if (
      settings.merged.security?.auth?.enforcedType &&
      settings.merged.security?.auth.selectedType &&
      settings.merged.security?.auth.enforcedType !==
        settings.merged.security?.auth.selectedType
    ) {
      onAuthError(
        `Authentication is enforced to be ${settings.merged.security?.auth.enforcedType}, but you are currently using ${settings.merged.security?.auth.selectedType}.`,
      );
    } else if (
      settings.merged.security?.auth?.selectedType &&
      !settings.merged.security?.auth?.useExternal
    ) {
      const error = validateAuthMethod(
        settings.merged.security.auth.selectedType,
      );
      if (error) {
        onAuthError(error);
      }
    }
  }, [
    settings.merged.security?.auth?.selectedType,
    settings.merged.security?.auth?.enforcedType,
    settings.merged.security?.auth?.useExternal,
    onAuthError,
  ]);

  const [editorError, setEditorError] = useState<string | null>(null);
  const {
    isEditorDialogOpen,
    openEditorDialog,
    handleEditorSelect,
    exitEditorDialog,
  } = useEditorSettings(settings, setEditorError, historyManager.addItem);

  const [languageError, setLanguageError] = useState<string | null>(null);
  const { isLanguageDialogOpen, openLanguageDialog, handleLanguageSelect } =
    useLanguageCommand(
      settings,
      setLanguageError,
      historyManager.addItem,
      refreshStatic,
    );

  const { isSettingsDialogOpen, openSettingsDialog, closeSettingsDialog } =
    useSettingsCommand();

  const { isModelDialogOpen, openModelDialog, closeModelDialog } =
    useModelCommand();

  const { toggleVimEnabled } = useVimMode();

  const slashCommandActions = useMemo(
    () => ({
      openAuthDialog: () => setAuthState(AuthState.Updating),
      openThemeDialog,
      openEditorDialog,
      openLanguageDialog,
      openPrivacyNotice: () => setShowPrivacyNotice(true),
      openSettingsDialog,
      openModelDialog,
      openPermissionsDialog,
      quit: (messages: HistoryItem[]) => {
        setQuittingMessages(messages);
        setTimeout(async () => {
          await runExitCleanup();
          process.exit(0);
        }, 100);
      },
      setDebugMessage,
      toggleCorgiMode: () => setCorgiMode((prev) => !prev),
      toggleDebugProfiler,
      dispatchExtensionStateUpdate,
      addConfirmUpdateExtensionRequest,
    }),
    [
      setAuthState,
      openThemeDialog,
      openEditorDialog,
      openLanguageDialog,
      openSettingsDialog,
      openModelDialog,
      setQuittingMessages,
      setDebugMessage,
      setShowPrivacyNotice,
      setCorgiMode,
      dispatchExtensionStateUpdate,
      openPermissionsDialog,
      addConfirmUpdateExtensionRequest,
      toggleDebugProfiler,
    ],
  );

  const {
    handleSlashCommand,
    slashCommands,
    pendingHistoryItems: pendingSlashCommandHistoryItems,
    commandContext,
    shellConfirmationRequest,
    confirmationRequest,
  } = useSlashCommandProcessor(
    config,
    settings,
    historyManager.addItem,
    historyManager.clearItems,
    historyManager.loadHistory,
    refreshStatic,
    toggleVimEnabled,
    setIsProcessing,
    setGeminiMdFileCount,
    slashCommandActions,
    extensionsUpdateStateInternal,
    isConfigInitialized,
  );

  const performMemoryRefresh = useCallback(async () => {
    historyManager.addItem(
      {
        type: MessageType.INFO,
        text: t(
          'app.memory_refreshing',
          'Refreshing hierarchical memory (GEMINI.md or other context files)...',
        ),
      },
      Date.now(),
    );
    try {
      const { memoryContent, fileCount, filePaths } =
        await loadHierarchicalGeminiMemory(
          process.cwd(),
          settings.merged.context?.loadMemoryFromIncludeDirectories
            ? config.getWorkspaceContext().getDirectories()
            : [],
          config.getDebugMode(),
          config.getFileService(),
          settings.merged,
          config.getExtensions(),
          config.isTrustedFolder(),
          settings.merged.context?.importFormat || 'tree', // Use setting or default to 'tree'
          config.getFileFilteringOptions(),
        );

      config.setUserMemory(memoryContent);
      config.setGeminiMdFileCount(fileCount);
      config.setGeminiMdFilePaths(filePaths);

      setGeminiMdFileCount(fileCount);

      historyManager.addItem(
        {
          type: MessageType.INFO,
          text:
            memoryContent.length > 0
              ? t(
                  'app.memory_refreshed_success',
                  'Memory refreshed successfully. Loaded {chars} characters from {count} file(s).',
                  { chars: memoryContent.length, count: fileCount },
                )
              : t(
                  'app.memory_refreshed_no_content',
                  'Memory refreshed successfully. No memory content found.',
                ),
        },
        Date.now(),
      );
      if (config.getDebugMode()) {
        debugLogger.log(
          `[DEBUG] Refreshed memory content in config: ${memoryContent.substring(
            0,
            200,
          )}...`,
        );
      }
    } catch (error) {
      const errorMessage = getErrorMessage(error);
      historyManager.addItem(
        {
          type: MessageType.ERROR,
          text: t(
            'app.memory_refresh_error',
            'Error refreshing memory: {error}',
            { error: errorMessage },
          ),
        },
        Date.now(),
      );
      console.error('Error refreshing memory:', error);
    }
  }, [config, historyManager, settings.merged]);

  const cancelHandlerRef = useRef<() => void>(() => {});

  const {
    streamingState,
    submitQuery,
    initError,
    pendingHistoryItems: pendingGeminiHistoryItems,
    thought,
    cancelOngoingRequest,
    handleApprovalModeChange,
    activePtyId,
    loopDetectionConfirmationRequest,
  } = useGeminiStream(
    config.getGeminiClient(),
    historyManager.history,
    historyManager.addItem,
    config,
    settings,
    setDebugMessage,
    handleSlashCommand,
    shellModeActive,
    () => settings.merged.general?.preferredEditor as EditorType,
    onAuthError,
    performMemoryRefresh,
    modelSwitchedFromQuotaError,
    setModelSwitchedFromQuotaError,
    refreshStatic,
    () => cancelHandlerRef.current(),
    setEmbeddedShellFocused,
    terminalWidth,
    terminalHeight,
    embeddedShellFocused,
  );

  // Auto-accept indicator
  const showAutoAcceptIndicator = useAutoAcceptIndicator({
    config,
    addItem: historyManager.addItem,
    onApprovalModeChange: handleApprovalModeChange,
  });

  const {
    messageQueue,
    addMessage,
    clearQueue,
    getQueuedMessagesText,
    popAllMessages,
  } = useMessageQueue({
    isConfigInitialized,
    streamingState,
    submitQuery,
  });

  cancelHandlerRef.current = useCallback(() => {
    const pendingHistoryItems = [
      ...pendingSlashCommandHistoryItems,
      ...pendingGeminiHistoryItems,
    ];
    if (isToolExecuting(pendingHistoryItems)) {
      buffer.setText(''); // Just clear the prompt
      return;
    }

    const lastUserMessage = userMessages.at(-1);
    let textToSet = lastUserMessage || '';

    const queuedText = getQueuedMessagesText();
    if (queuedText) {
      textToSet = textToSet ? `${textToSet}\n\n${queuedText}` : queuedText;
      clearQueue();
    }

    if (textToSet) {
      buffer.setText(textToSet);
    }
  }, [
    buffer,
    userMessages,
    getQueuedMessagesText,
    clearQueue,
    pendingSlashCommandHistoryItems,
    pendingGeminiHistoryItems,
  ]);

  const handleFinalSubmit = useCallback(
    (submittedValue: string) => {
      addMessage(submittedValue);
    },
    [addMessage],
  );

  const handleClearScreen = useCallback(() => {
    historyManager.clearItems();
    clearConsoleMessagesState();
    console.clear();
    refreshStatic();
  }, [historyManager, clearConsoleMessagesState, refreshStatic]);

  const { handleInput: vimHandleInput } = useVim(buffer, handleFinalSubmit);

  /**
   * Determines if the input prompt should be active and accept user input.
   * Input is disabled during:
   * - Initialization errors
   * - Slash command processing
   * - Tool confirmations (WaitingForConfirmation state)
   * - Any future streaming states not explicitly allowed
   */
  const isInputActive =
    !initError &&
    !isProcessing &&
    !!slashCommands &&
    (streamingState === StreamingState.Idle ||
      streamingState === StreamingState.Responding) &&
    !proQuotaRequest;

  const [controlsHeight, setControlsHeight] = useState(0);

  useLayoutEffect(() => {
    if (mainControlsRef.current) {
      const fullFooterMeasurement = measureElement(mainControlsRef.current);
      if (fullFooterMeasurement.height > 0) {
        setControlsHeight(fullFooterMeasurement.height);
      }
    }
  }, [buffer, terminalWidth, terminalHeight]);

  // Compute available terminal height based on controls measurement
  const availableTerminalHeight = Math.max(
    0,
    terminalHeight - controlsHeight - staticExtraHeight - 2,
  );

  config.setShellExecutionConfig({
    terminalWidth: Math.floor(terminalWidth * SHELL_WIDTH_FRACTION),
    terminalHeight: Math.max(
      Math.floor(availableTerminalHeight - SHELL_HEIGHT_PADDING),
      1,
    ),
    pager: settings.merged.tools?.shell?.pager,
    showColor: settings.merged.tools?.shell?.showColor,
  });

  const isFocused = useFocus();
  useBracketedPaste();

  // Context file names computation
  const contextFileNames = useMemo(() => {
    const fromSettings = settings.merged.context?.fileName;
    return fromSettings
      ? Array.isArray(fromSettings)
        ? fromSettings
        : [fromSettings]
      : getAllGeminiMdFilenames();
  }, [settings.merged.context?.fileName]);

  // Initial prompt handling
  const initialPrompt = useMemo(() => config.getQuestion(), [config]);
  const initialPromptSubmitted = useRef(false);
  const geminiClient = config.getGeminiClient();

  useEffect(() => {
    if (activePtyId) {
      ShellExecutionService.resizePty(
        activePtyId,
        Math.floor(terminalWidth * SHELL_WIDTH_FRACTION),
        Math.max(Math.floor(availableTerminalHeight - SHELL_HEIGHT_PADDING), 1),
      );
    }
  }, [terminalWidth, availableTerminalHeight, activePtyId]);

  useEffect(() => {
    if (
      initialPrompt &&
      isConfigInitialized &&
      !initialPromptSubmitted.current &&
      !isAuthenticating &&
      !isAuthDialogOpen &&
      !isThemeDialogOpen &&
      !isEditorDialogOpen &&
      !showPrivacyNotice &&
      geminiClient?.isInitialized?.()
    ) {
      handleFinalSubmit(initialPrompt);
      initialPromptSubmitted.current = true;
    }
  }, [
    initialPrompt,
    isConfigInitialized,
    handleFinalSubmit,
    isAuthenticating,
    isAuthDialogOpen,
    isThemeDialogOpen,
    isEditorDialogOpen,
    showPrivacyNotice,
    geminiClient,
  ]);

  const [idePromptAnswered, setIdePromptAnswered] = useState(false);
  const [currentIDE, setCurrentIDE] = useState<IdeInfo | null>(null);

  useEffect(() => {
    const getIde = async () => {
      const ideClient = await IdeClient.getInstance();
      const currentIde = ideClient.getCurrentIde();
      setCurrentIDE(currentIde || null);
    };
    getIde();
  }, []);
  const shouldShowIdePrompt = Boolean(
    currentIDE &&
      !config.getIdeMode() &&
      !settings.merged.ide?.hasSeenNudge &&
      !idePromptAnswered,
  );

  const [showErrorDetails, setShowErrorDetails] = useState<boolean>(false);
  const [showFullTodos, setShowFullTodos] = useState<boolean>(false);
  const [renderMarkdown, setRenderMarkdown] = useState<boolean>(true);

  const [ctrlCPressCount, setCtrlCPressCount] = useState(0);
  const ctrlCTimerRef = useRef<NodeJS.Timeout | null>(null);
  const [ctrlDPressCount, setCtrlDPressCount] = useState(0);
  const ctrlDTimerRef = useRef<NodeJS.Timeout | null>(null);
  const [constrainHeight, setConstrainHeight] = useState<boolean>(true);
  const [ideContextState, setIdeContextState] = useState<
    IdeContext | undefined
  >();
  const [showEscapePrompt, setShowEscapePrompt] = useState(false);
  const [showIdeRestartPrompt, setShowIdeRestartPrompt] = useState(false);

  const { isFolderTrustDialogOpen, handleFolderTrustSelect, isRestarting } =
    useFolderTrust(settings, setIsTrustedFolder, historyManager.addItem);
  const {
    needsRestart: ideNeedsRestart,
    restartReason: ideTrustRestartReason,
  } = useIdeTrustListener();
  const isInitialMount = useRef(true);

  useEffect(() => {
    if (ideNeedsRestart) {
      // IDE trust changed, force a restart.
      setShowIdeRestartPrompt(true);
    }
  }, [ideNeedsRestart]);

  useEffect(() => {
    if (queueErrorMessage) {
      const timer = setTimeout(() => {
        setQueueErrorMessage(null);
      }, QUEUE_ERROR_DISPLAY_DURATION_MS);

      return () => clearTimeout(timer);
    }
    return undefined;
  }, [queueErrorMessage, setQueueErrorMessage]);

  useEffect(() => {
    if (isInitialMount.current) {
      isInitialMount.current = false;
      return;
    }

    const handler = setTimeout(() => {
      refreshStatic();
    }, 300);

    return () => {
      clearTimeout(handler);
    };
  }, [terminalWidth, refreshStatic]);

  useEffect(() => {
    const unsubscribe = ideContextStore.subscribe(setIdeContextState);
    setIdeContextState(ideContextStore.get());
    return unsubscribe;
  }, []);

  useEffect(() => {
    const openDebugConsole = () => {
      setShowErrorDetails(true);
      setConstrainHeight(false);
    };
    appEvents.on(AppEvent.OpenDebugConsole, openDebugConsole);

    const logErrorHandler = (errorMessage: unknown) => {
      handleNewMessage({
        type: 'error',
        content: String(errorMessage),
        count: 1,
      });
    };
    appEvents.on(AppEvent.LogError, logErrorHandler);

    return () => {
      appEvents.off(AppEvent.OpenDebugConsole, openDebugConsole);
      appEvents.off(AppEvent.LogError, logErrorHandler);
    };
  }, [handleNewMessage]);

  useEffect(() => {
    if (ctrlCTimerRef.current) {
      clearTimeout(ctrlCTimerRef.current);
      ctrlCTimerRef.current = null;
    }
    if (ctrlCPressCount > 2) {
      recordExitFail(config);
    }
    if (ctrlCPressCount > 1) {
      handleSlashCommand('/quit');
    } else {
      ctrlCTimerRef.current = setTimeout(() => {
        setCtrlCPressCount(0);
        ctrlCTimerRef.current = null;
      }, CTRL_EXIT_PROMPT_DURATION_MS);
    }
  }, [ctrlCPressCount, config, setCtrlCPressCount, handleSlashCommand]);

  useEffect(() => {
    if (ctrlDTimerRef.current) {
      clearTimeout(ctrlDTimerRef.current);
      ctrlCTimerRef.current = null;
    }
    if (ctrlDPressCount > 2) {
      recordExitFail(config);
    }
    if (ctrlDPressCount > 1) {
      handleSlashCommand('/quit');
    } else {
      ctrlDTimerRef.current = setTimeout(() => {
        setCtrlDPressCount(0);
        ctrlDTimerRef.current = null;
      }, CTRL_EXIT_PROMPT_DURATION_MS);
    }
  }, [ctrlDPressCount, config, setCtrlDPressCount, handleSlashCommand]);

  const handleEscapePromptChange = useCallback((showPrompt: boolean) => {
    setShowEscapePrompt(showPrompt);
  }, []);

  const handleIdePromptComplete = useCallback(
    (result: IdeIntegrationNudgeResult) => {
      if (result.userSelection === 'yes') {
        handleSlashCommand('/ide install');
        settings.setValue(
          SettingScope.User,
          'hasSeenIdeIntegrationNudge',
          true,
        );
      } else if (result.userSelection === 'dismiss') {
        settings.setValue(
          SettingScope.User,
          'hasSeenIdeIntegrationNudge',
          true,
        );
      }
      setIdePromptAnswered(true);
    },
    [handleSlashCommand, settings],
  );

  const { elapsedTime, currentLoadingPhrase } = useLoadingIndicator(
    streamingState,
    settings.merged.ui?.customWittyPhrases,
  );

  const handleGlobalKeypress = useCallback(
    (key: Key) => {
      // Debug log keystrokes if enabled
      if (settings.merged.general?.debugKeystrokeLogging) {
        debugLogger.log('[DEBUG] Keystroke:', JSON.stringify(key));
      }

      if (keyMatchers[Command.QUIT](key)) {
        // If the user presses Ctrl+C, we want to cancel any ongoing requests.
        // This should happen regardless of the count.
        cancelOngoingRequest?.();

        setCtrlCPressCount((prev) => prev + 1);
        return;
      } else if (keyMatchers[Command.EXIT](key)) {
        if (buffer.text.length > 0) {
          return;
        }
        setCtrlDPressCount((prev) => prev + 1);
        return;
      }

      let enteringConstrainHeightMode = false;
      if (!constrainHeight) {
        enteringConstrainHeightMode = true;
        setConstrainHeight(true);
      }

      if (keyMatchers[Command.SHOW_ERROR_DETAILS](key)) {
        setShowErrorDetails((prev) => !prev);
      } else if (keyMatchers[Command.SHOW_FULL_TODOS](key)) {
        setShowFullTodos((prev) => !prev);
      } else if (keyMatchers[Command.TOGGLE_MARKDOWN](key)) {
        setRenderMarkdown((prev) => {
          const newValue = !prev;
          // Force re-render of static content
          refreshStatic();
          return newValue;
        });
      } else if (
        keyMatchers[Command.TOGGLE_IDE_CONTEXT_DETAIL](key) &&
        config.getIdeMode() &&
        ideContextState
      ) {
        handleSlashCommand('/ide status');
      } else if (
        keyMatchers[Command.SHOW_MORE_LINES](key) &&
        !enteringConstrainHeightMode
      ) {
        setConstrainHeight(false);
      } else if (keyMatchers[Command.TOGGLE_SHELL_INPUT_FOCUS](key)) {
        if (activePtyId || embeddedShellFocused) {
          setEmbeddedShellFocused((prev) => !prev);
        }
      }
    },
    [
      constrainHeight,
      setConstrainHeight,
      setShowErrorDetails,
      config,
      ideContextState,
      setCtrlCPressCount,
      buffer.text.length,
      setCtrlDPressCount,
      handleSlashCommand,
      cancelOngoingRequest,
      activePtyId,
      embeddedShellFocused,
      settings.merged.general?.debugKeystrokeLogging,
      refreshStatic,
    ],
  );

  useKeypress(handleGlobalKeypress, { isActive: true });

  // Update terminal title with Gemini CLI status and thoughts
  useEffect(() => {
    // Respect both showStatusInTitle and hideWindowTitle settings
    if (
      !settings.merged.ui?.showStatusInTitle ||
      settings.merged.ui?.hideWindowTitle
    )
      return;

    let title;
    if (streamingState === StreamingState.Idle) {
      title = originalTitleRef.current;
    } else {
      const statusText = thought?.subject
        ?.replace(/[\r\n]+/g, ' ')
        .substring(0, 80);
      title = statusText || originalTitleRef.current;
    }

    // Pad the title to a fixed width to prevent taskbar icon resizing.
    const paddedTitle = title.padEnd(80, ' ');

    // Only update the title if it's different from the last value we set
    if (lastTitleRef.current !== paddedTitle) {
      lastTitleRef.current = paddedTitle;
      stdout.write(`\x1b]2;${paddedTitle}\x07`);
    }
    // Note: We don't need to reset the window title on exit because Gemini CLI is already doing that elsewhere
  }, [
    streamingState,
    thought,
    settings.merged.ui?.showStatusInTitle,
    settings.merged.ui?.hideWindowTitle,
    stdout,
  ]);

  const filteredConsoleMessages = useMemo(() => {
    if (config.getDebugMode()) {
      return consoleMessages;
    }
    return consoleMessages.filter((msg) => msg.type !== 'debug');
  }, [consoleMessages, config]);

  // Computed values
  const errorCount = useMemo(
    () =>
      filteredConsoleMessages
        .filter((msg) => msg.type === 'error')
        .reduce((total, msg) => total + msg.count, 0),
    [filteredConsoleMessages],
  );

  const nightly = props.version.includes('nightly');

  const dialogsVisible =
    shouldShowIdePrompt ||
    isFolderTrustDialogOpen ||
    !!shellConfirmationRequest ||
    !!confirmationRequest ||
    confirmUpdateExtensionRequests.length > 0 ||
    !!loopDetectionConfirmationRequest ||
    isThemeDialogOpen ||
    isSettingsDialogOpen ||
    isModelDialogOpen ||
    isPermissionsDialogOpen ||
    isAuthenticating ||
    isAuthDialogOpen ||
    isEditorDialogOpen ||
    isLanguageDialogOpen ||
    showPrivacyNotice ||
    showIdeRestartPrompt ||
    !!proQuotaRequest;

  const pendingHistoryItems = useMemo(
    () => [...pendingSlashCommandHistoryItems, ...pendingGeminiHistoryItems],
    [pendingSlashCommandHistoryItems, pendingGeminiHistoryItems],
  );

  // WEB_INTERFACE_START: Web interface integration - submitQuery registration and abort handler
  const webInterface = useWebInterface();

  // Store current submitQuery in ref for web interface
  const submitQueryRef = useRef(submitQuery);
  useEffect(() => {
    submitQueryRef.current = submitQuery;
  }, [submitQuery]);

  // Create a completely stable function that will never change
  const stableWebSubmitQuery = useCallback((query: PartListUnion) => {
    if (submitQueryRef.current) {
      submitQueryRef.current(query);
    }
  }, []); // Empty dependency array - this function never changes

  // Register once and never again
  const registerSubmitQuery = useSubmitQueryRegistration();
  const submitQueryRegisteredRef = useRef(false);
  useEffect(() => {
    if (!submitQueryRegisteredRef.current) {
      registerSubmitQuery(stableWebSubmitQuery);
      submitQueryRegisteredRef.current = true;
    }
    // eslint-disable-next-line react-hooks/exhaustive-deps
  }, []); // Empty dependency array - only run once

  // Register abort handler with web interface service
  useEffect(() => {
    if (webInterface?.service && cancelOngoingRequest) {
      webInterface.service.setAbortHandler(cancelOngoingRequest);
    }
  }, [webInterface?.service, cancelOngoingRequest]);

  // Register with web interface service once
  const submitHandlerRegistered = useRef(false);

  useEffect(() => {
    const register = () => {
      if (webInterface?.service && !submitHandlerRegistered.current) {
        webInterface.service.setSubmitQueryHandler(stableWebSubmitQuery);
        submitHandlerRegistered.current = true;
      }
    };

    register();
    const timeout = setTimeout(register, 100);
    return () => clearTimeout(timeout);
    // eslint-disable-next-line react-hooks/exhaustive-deps
  }, []); // Empty dependency array - only register once

  // Terminal capture for interactive screens
  const terminalCapture = useTerminalCapture();
  useKeypressContext(); // Required for keypress context initialization

  // Create a function to pre-start capture for dialogs that render immediately
  const preStartTerminalCapture = useCallback(() => {
    // Start capture immediately to catch the initial render
    terminalCapture.setInteractiveScreenActive(true);
  }, [terminalCapture]);

  // Expose the pre-start function globally for the slash command processor
  useEffect(() => {
    if (webInterface?.service) {
      (global as Record<string, unknown>).__preStartTerminalCapture =
        preStartTerminalCapture;
    }
    return () => {
      delete (global as Record<string, unknown>).__preStartTerminalCapture;
    };
  }, [preStartTerminalCapture, webInterface]);

  // Detect when any interactive screen is shown
  const isAnyInteractiveScreenOpen =
    authState === AuthState.Updating ||
    authState === AuthState.Unauthenticated ||
    isThemeDialogOpen ||
    isEditorDialogOpen ||
    isLanguageDialogOpen ||
    isSettingsDialogOpen ||
    isModelDialogOpen ||
    showPrivacyNotice ||
    shouldShowIdePrompt ||
    isFolderTrustDialogOpen ||
    !!proQuotaRequest ||
    !!shellConfirmationRequest ||
    !!confirmationRequest ||
    !!loopDetectionConfirmationRequest;

  // Start/stop terminal capture when interactive screens change
  useEffect(() => {
    if (isAnyInteractiveScreenOpen) {
      terminalCapture.setInteractiveScreenActive(true);
    } else {
      const timer = setTimeout(() => {
        terminalCapture.setInteractiveScreenActive(false);
      }, 100);
      return () => clearTimeout(timer);
    }
  }, [isAnyInteractiveScreenOpen, terminalCapture]);

  // Handle keyboard input from web interface
  useEffect(() => {
    if (!webInterface?.service) return;

    const handleTerminalInput = (keyData: {
      name?: string;
      sequence?: string;
      ctrl?: boolean;
      meta?: boolean;
      shift?: boolean;
      alt?: boolean;
    }) => {
      // Create a synthetic key event that matches the Ink key format
      const syntheticKey = {
        name: keyData.name,
        sequence: keyData.sequence,
        ctrl: keyData.ctrl || false,
        meta: keyData.meta || false,
        shift: keyData.shift || false,
        alt: keyData.alt || false,
        raw: keyData.sequence || '',
      };

      // Emit synthetic keypress event to all listeners
      if (isAnyInteractiveScreenOpen) {
        // Fix for VSCode terminal ESC key handling
        process.stdin.emit('keypress', syntheticKey.sequence, syntheticKey);
      }
    };

    // Listen for terminal input events from web interface
    webInterface.service.on('terminal_input', handleTerminalInput);

    return () => {
      webInterface?.service?.off('terminal_input', handleTerminalInput);
    };
  }, [webInterface?.service, isAnyInteractiveScreenOpen]);

  // Web interface broadcasting - footer, loading state, commands, MCP servers, console messages, CLI action required, startup message, and tool confirmations
  const footerContext = useFooter();
  useEffect(() => {
    if (
      footerContext?.footerData &&
      webInterface?.service &&
      webInterface.isRunning
    ) {
      webInterface.service.broadcastFooterData(footerContext.footerData);
    }
  }, [
    footerContext?.footerData,
    webInterface?.service,
    webInterface?.isRunning,
  ]);

  useLoadingState(); // Required for loading state context initialization
  useEffect(() => {
    if (webInterface?.service && webInterface.isRunning) {
      webInterface.service.broadcastLoadingState({
        isLoading: streamingState === StreamingState.Responding || isProcessing,
        streamingState,
        elapsedTime,
        currentLoadingPhrase,
        thought:
          typeof thought === 'string' ? thought : thought?.subject || null,
        thoughtObject:
          typeof thought === 'object' && thought !== null ? thought : null,
      });
    }
  }, [
    webInterface?.service,
    webInterface?.isRunning,
    streamingState,
    elapsedTime,
    currentLoadingPhrase,
    isProcessing,
    thought,
  ]);

  // Broadcast slash commands
  useEffect(() => {
    if (slashCommands && webInterface?.service && webInterface.isRunning) {
      webInterface.service.broadcastSlashCommands(slashCommands);
    }
  }, [slashCommands, webInterface?.service, webInterface?.isRunning]);

  // Broadcast MCP servers when they change
  useEffect(() => {
    if (webInterface?.service && webInterface.isRunning) {
      const mcpServers = config.getMcpServers();
      if (mcpServers) {
        // For now, pass empty arrays/maps for the additional parameters
        // These would need to be obtained from the actual MCP system
        const blockedServers: Array<{ name: string; extensionName: string }> =
          [];
        const serverTools = new Map<string, DiscoveredMCPTool[]>();
        const serverStatuses = new Map<string, string>();

        // Set all servers as connected for now
        Object.keys(mcpServers).forEach((name) => {
          serverStatuses.set(name, 'connected');
          serverTools.set(name, []);
        });

        webInterface.service.broadcastMCPServers(
          mcpServers,
          blockedServers,
          serverTools,
          serverStatuses,
        );
      }
    }
  }, [config, webInterface?.service, webInterface?.isRunning]);

  // Broadcast console messages
  useEffect(() => {
    if (
      filteredConsoleMessages &&
      webInterface?.service &&
      webInterface.isRunning
    ) {
      webInterface.service.broadcastConsoleMessages(filteredConsoleMessages);
    }
  }, [filteredConsoleMessages, webInterface?.service, webInterface?.isRunning]);

  // Broadcast CLI action required messages for different dialogs
  useEffect(() => {
    if (webInterface?.service && webInterface.isRunning) {
      let message = '';
      const title = t('web.cli_action.title', 'CLI Action Required');
      let reason = 'general';

      if (shouldShowIdePrompt) {
        message = t(
          'web.cli_action.ide_integration',
          'IDE integration prompt is displayed. Please respond to connect your editor to Auditaria CLI in the terminal.',
        );
        reason = 'ide_integration';
      } else if (isAuthenticating || isAuthDialogOpen) {
        const authMessageKey = isAuthenticating
          ? 'web.cli_action.auth_in_progress'
          : 'web.cli_action.auth_required';
        const authMessageFallback = isAuthenticating
          ? 'Authentication is in progress. Please check the CLI terminal.'
          : 'Authentication is required. Please complete the authentication process in the CLI terminal.';
        message = t(authMessageKey, authMessageFallback);
        reason = 'authentication';
      } else if (isThemeDialogOpen) {
        message = t(
          'web.cli_action.theme_selection',
          'Theme selection is open. Please choose a theme in the CLI terminal.',
        );
        reason = 'theme_selection';
      } else if (isEditorDialogOpen) {
        message = t(
          'web.cli_action.editor_settings',
          'Editor settings are open. Please configure your editor in the CLI terminal.',
        );
        reason = 'editor_settings';
      } else if (isLanguageDialogOpen) {
        message = t(
          'web.cli_action.language_selection',
          'Language selection is open. Please choose a language in the CLI terminal.',
        );
        reason = 'language_selection';
      } else if (isSettingsDialogOpen) {
        message = t(
          'web.cli_action.settings',
          'Settings dialog is open. Please configure settings in the CLI terminal.',
        );
        reason = 'settings';
      } else if (isModelDialogOpen) {
        message = t(
          'web.cli_action.model_selection',
          'Model selection is open. Please choose a model in the CLI terminal.',
        );
        reason = 'model_selection';
      } else if (isFolderTrustDialogOpen) {
        message = t(
          'web.cli_action.folder_trust',
          'Folder trust dialog is open. Please respond in the CLI terminal.',
        );
        reason = 'folder_trust';
      } else if (showPrivacyNotice) {
        message = t(
          'web.cli_action.privacy_notice',
          'Privacy notice is displayed. Please review in the CLI terminal.',
        );
        reason = 'privacy_notice';
      } else if (proQuotaRequest) {
        message = t(
          'web.cli_action.quota_exceeded',
          'Quota exceeded dialog is open. Please choose an option in the CLI terminal.',
        );
        reason = 'quota_exceeded';
      } else if (shellConfirmationRequest) {
        message = t(
          'web.cli_action.shell_confirmation',
          'Shell command confirmation required. Please respond in the CLI terminal.',
        );
        reason = 'shell_confirmation';
      } else if (confirmationRequest) {
        message = t(
          'web.cli_action.confirmation',
          'Confirmation required. Please respond in the CLI terminal.',
        );
        reason = 'confirmation';
      } else if (loopDetectionConfirmationRequest) {
        message = t(
          'web.cli_action.loop_detection',
          'Loop detection confirmation required. Please choose whether to keep or disable loop detection in the CLI terminal.',
        );
        reason = 'loop_detection';
      }

      if (message) {
        webInterface.service.broadcastCliActionRequired(
          true,
          reason,
          title,
          message,
        );
      } else {
        webInterface.service.broadcastCliActionRequired(false);
      }
    }
  }, [
    webInterface?.service,
    webInterface?.isRunning,
    shouldShowIdePrompt,
    isAuthenticating,
    isAuthDialogOpen,
    isThemeDialogOpen,
    isEditorDialogOpen,
    isLanguageDialogOpen,
    isSettingsDialogOpen,
    isModelDialogOpen,
    isFolderTrustDialogOpen,
    showPrivacyNotice,
    proQuotaRequest,
    shellConfirmationRequest,
    confirmationRequest,
    loopDetectionConfirmationRequest,
  ]);

  // Broadcast startup message once
  useEffect(() => {
    if (
      webInterface?.service &&
      webInterface.isRunning &&
      initializationResult.geminiMdFileCount
    ) {
      const startupMessage = t(
        'web.startup_message',
        'Auditaria CLI is ready. Loaded {count} context file(s).',
        {
          count: initializationResult.geminiMdFileCount,
        },
      );
      // Use a generic broadcast since there's no specific setStartupMessage method
      webInterface.service.broadcastMessage({
        id: Date.now(),
        type: 'info',
        text: startupMessage,
      } as HistoryItem);
    }
  }, [
    webInterface?.service,
    webInterface?.isRunning,
    initializationResult.geminiMdFileCount,
  ]);

  // Tool confirmation broadcasting and response handling
  const toolConfirmationContext = useToolConfirmation();

  // Register confirmation response handler from web interface
  useEffect(() => {
    if (toolConfirmationContext && webInterface?.service) {
      webInterface.service.setConfirmationResponseHandler(
        (callId, outcome, payload) => {
          toolConfirmationContext.handleConfirmationResponse(
            callId,
            outcome,
            payload,
          );
        },
      );
    }
  }, [toolConfirmationContext, webInterface?.service]);

  // Broadcast pending confirmations
  useEffect(() => {
    const pendingConfirmation =
      toolConfirmationContext?.pendingConfirmations?.[0];
    if (
      pendingConfirmation &&
      webInterface?.service &&
      webInterface.isRunning
    ) {
      webInterface.service.broadcastToolConfirmation(pendingConfirmation);
    }
  }, [
    toolConfirmationContext?.pendingConfirmations,
    webInterface?.service,
    webInterface?.isRunning,
  ]);

  // Broadcast confirmation removal when confirmations are resolved
  useEffect(() => {
    if (webInterface?.service && webInterface.isRunning) {
      // When a confirmation is removed from the queue, broadcast the removal
      const activeConfirmations =
        toolConfirmationContext?.pendingConfirmations || [];
      const trackedConfirmations = [
        // eslint-disable-next-line @typescript-eslint/no-explicit-any
        ...((webInterface.service as any).activeToolConfirmations?.keys() ||
          []),
      ];

      // Find confirmations that were tracked but are no longer pending
      trackedConfirmations.forEach((callId) => {
        if (!activeConfirmations.some((c) => c.callId === callId)) {
          webInterface.service!.broadcastToolConfirmationRemoval(callId);
        }
      });
    }
  }, [
    toolConfirmationContext?.pendingConfirmations,
    webInterface?.service,
    webInterface?.isRunning,
  ]);

  // Broadcast history updates
  useEffect(() => {
    if (historyManager.history && webInterface?.service) {
      webInterface.service.setCurrentHistory(historyManager.history);
    }
  }, [historyManager.history, webInterface?.service]);

  // Broadcast pending items
  const pendingItem =
    pendingHistoryItems.length > 0
      ? (pendingHistoryItems[0] as HistoryItem)
      : null;
  useEffect(() => {
    if (webInterface?.service) {
      webInterface.service.broadcastPendingItem(pendingItem);
    }
  }, [pendingItem, webInterface?.service]);
  // WEB_INTERFACE_END

  const uiState: UIState = useMemo(
    () => ({
      history: historyManager.history,
      historyManager,
      isThemeDialogOpen,
      themeError,
      isAuthenticating,
      isConfigInitialized,
      authError,
      isAuthDialogOpen,
      editorError,
      isEditorDialogOpen,
      languageError,
      isLanguageDialogOpen,
      showPrivacyNotice,
      corgiMode,
      debugMessage,
      quittingMessages,
      isSettingsDialogOpen,
      isModelDialogOpen,
      isPermissionsDialogOpen,
      slashCommands,
      pendingSlashCommandHistoryItems,
      commandContext,
      shellConfirmationRequest,
      confirmationRequest,
      confirmUpdateExtensionRequests,
      loopDetectionConfirmationRequest,
      geminiMdFileCount,
      streamingState,
      initError,
      pendingGeminiHistoryItems,
      thought,
      shellModeActive,
      userMessages,
      buffer,
      inputWidth,
      suggestionsWidth,
      isInputActive,
      shouldShowIdePrompt,
      isFolderTrustDialogOpen: isFolderTrustDialogOpen ?? false,
      isTrustedFolder,
      constrainHeight,
      showErrorDetails,
      showFullTodos,
      filteredConsoleMessages,
      ideContextState,
      renderMarkdown,
      ctrlCPressedOnce: ctrlCPressCount >= 1,
      ctrlDPressedOnce: ctrlDPressCount >= 1,
      showEscapePrompt,
      isFocused,
      elapsedTime,
      currentLoadingPhrase,
      historyRemountKey,
      messageQueue,
      queueErrorMessage,
      showAutoAcceptIndicator,
      currentModel,
      userTier,
      proQuotaRequest,
      contextFileNames,
      errorCount,
      availableTerminalHeight,
      mainAreaWidth,
      staticAreaMaxItemHeight,
      staticExtraHeight,
      dialogsVisible,
      pendingHistoryItems,
      nightly,
      branchName,
      sessionStats,
      terminalWidth,
      terminalHeight,
      mainControlsRef,
      rootUiRef,
      currentIDE,
      updateInfo,
      showIdeRestartPrompt,
      ideTrustRestartReason,
      isRestarting,
      extensionsUpdateState,
      activePtyId,
      embeddedShellFocused,
      showDebugProfiler,
    }),
    [
      isThemeDialogOpen,
      themeError,
      isAuthenticating,
      isConfigInitialized,
      authError,
      isAuthDialogOpen,
      editorError,
      isEditorDialogOpen,
      languageError,
      isLanguageDialogOpen,
      showPrivacyNotice,
      corgiMode,
      debugMessage,
      quittingMessages,
      isSettingsDialogOpen,
      isModelDialogOpen,
      isPermissionsDialogOpen,
      slashCommands,
      pendingSlashCommandHistoryItems,
      commandContext,
      shellConfirmationRequest,
      confirmationRequest,
      confirmUpdateExtensionRequests,
      loopDetectionConfirmationRequest,
      geminiMdFileCount,
      streamingState,
      initError,
      pendingGeminiHistoryItems,
      thought,
      shellModeActive,
      userMessages,
      buffer,
      inputWidth,
      suggestionsWidth,
      isInputActive,
      shouldShowIdePrompt,
      isFolderTrustDialogOpen,
      isTrustedFolder,
      constrainHeight,
      showErrorDetails,
      showFullTodos,
      filteredConsoleMessages,
      ideContextState,
      renderMarkdown,
      ctrlCPressCount,
      ctrlDPressCount,
      showEscapePrompt,
      isFocused,
      elapsedTime,
      currentLoadingPhrase,
      historyRemountKey,
      messageQueue,
      queueErrorMessage,
      showAutoAcceptIndicator,
      userTier,
      proQuotaRequest,
      contextFileNames,
      errorCount,
      availableTerminalHeight,
      mainAreaWidth,
      staticAreaMaxItemHeight,
      staticExtraHeight,
      dialogsVisible,
      pendingHistoryItems,
      nightly,
      branchName,
      sessionStats,
      terminalWidth,
      terminalHeight,
      mainControlsRef,
      rootUiRef,
      currentIDE,
      updateInfo,
      showIdeRestartPrompt,
      ideTrustRestartReason,
      isRestarting,
      currentModel,
      extensionsUpdateState,
      activePtyId,
      historyManager,
      embeddedShellFocused,
      showDebugProfiler,
    ],
  );

  const exitPrivacyNotice = useCallback(
    () => setShowPrivacyNotice(false),
    [setShowPrivacyNotice],
  );

  const uiActions: UIActions = useMemo(
    () => ({
      handleThemeSelect,
      closeThemeDialog,
      handleThemeHighlight,
      handleAuthSelect,
      setAuthState,
      onAuthError,
      handleEditorSelect,
      exitEditorDialog,
      handleLanguageSelect,
      exitPrivacyNotice,
      closeSettingsDialog,
      closeModelDialog,
      closePermissionsDialog,
      setShellModeActive,
      vimHandleInput,
      handleIdePromptComplete,
      handleFolderTrustSelect,
      setConstrainHeight,
      onEscapePromptChange: handleEscapePromptChange,
      refreshStatic,
      handleFinalSubmit,
      handleClearScreen,
      handleProQuotaChoice,
      setQueueErrorMessage,
      popAllMessages,
    }),
    [
      handleThemeSelect,
      closeThemeDialog,
      handleThemeHighlight,
      handleAuthSelect,
      setAuthState,
      onAuthError,
      handleEditorSelect,
      exitEditorDialog,
      handleLanguageSelect,
      exitPrivacyNotice,
      closeSettingsDialog,
      closeModelDialog,
      closePermissionsDialog,
      setShellModeActive,
      vimHandleInput,
      handleIdePromptComplete,
      handleFolderTrustSelect,
      setConstrainHeight,
      handleEscapePromptChange,
      refreshStatic,
      handleFinalSubmit,
      handleClearScreen,
      handleProQuotaChoice,
      setQueueErrorMessage,
      popAllMessages,
    ],
  );

  return (
    <UIStateContext.Provider value={uiState}>
      <UIActionsContext.Provider value={uiActions}>
        <ConfigContext.Provider value={config}>
          <AppContext.Provider
            value={{
              version: props.version,
              startupWarnings: props.startupWarnings || [],
            }}
          >
            <ShellFocusContext.Provider value={isFocused}>
              <App />
            </ShellFocusContext.Provider>
          </AppContext.Provider>
        </ConfigContext.Provider>
      </UIActionsContext.Provider>
    </UIStateContext.Provider>
  );
};<|MERGE_RESOLUTION|>--- conflicted
+++ resolved
@@ -42,11 +42,8 @@
   getAllGeminiMdFilenames,
   AuthType,
   clearCachedCredentialFile,
-<<<<<<< HEAD
   t,
-=======
   recordExitFail,
->>>>>>> 4f220e94
   ShellExecutionService,
   debugLogger,
   type DiscoveredMCPTool,
