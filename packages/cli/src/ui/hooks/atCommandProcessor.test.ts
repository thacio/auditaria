--- conflicted
+++ resolved
@@ -6,78 +6,18 @@
 
 import { describe, it, expect, vi, beforeEach, afterEach, Mock } from 'vitest';
 import { handleAtCommand } from './atCommandProcessor.js';
-<<<<<<< HEAD
-import { Config, FileDiscoveryService } from '@thacio/auditaria-cli-core';
-import { ToolCallStatus } from '../types.js';
-import { UseHistoryManagerReturn } from './useHistoryManager.js';
-import * as fsPromises from 'fs/promises';
-import type { Stats } from 'fs';
-
-const mockGetToolRegistry = vi.fn();
-const mockGetTargetDir = vi.fn();
-const mockConfig = {
-  getToolRegistry: mockGetToolRegistry,
-  getTargetDir: mockGetTargetDir,
-  isSandboxed: vi.fn(() => false),
-  getFileService: vi.fn(),
-  getFileFilteringRespectGitIgnore: vi.fn(() => true),
-  getFileFilteringRespectGeminiIgnore: vi.fn(() => true),
-  getFileFilteringOptions: vi.fn(() => ({
-    respectGitIgnore: true,
-    respectGeminiIgnore: true,
-  })),
-  getEnableRecursiveFileSearch: vi.fn(() => true),
-} as unknown as Config;
-
-const mockReadManyFilesExecute = vi.fn();
-const mockReadManyFilesTool = {
-  name: 'read_many_files',
-  displayName: 'Read Many Files',
-  description: 'Reads multiple files.',
-  execute: mockReadManyFilesExecute,
-  getDescription: vi.fn((params) => `Read files: ${params.paths.join(', ')}`),
-};
-
-const mockGlobExecute = vi.fn();
-const mockGlobTool = {
-  name: 'glob',
-  displayName: 'Glob Tool',
-  execute: mockGlobExecute,
-  getDescription: vi.fn(() => 'Glob tool description'),
-};
-
-const mockAddItem: Mock<UseHistoryManagerReturn['addItem']> = vi.fn();
-const mockOnDebugMessage: Mock<(message: string) => void> = vi.fn();
-
-vi.mock('fs/promises', async () => {
-  const actual = await vi.importActual('fs/promises');
-  return {
-    ...actual,
-    stat: vi.fn(),
-  };
-});
-
-vi.mock('@thacio/auditaria-cli-core', async () => {
-  const actual = await vi.importActual('@thacio/auditaria-cli-core');
-  return {
-    ...actual,
-    FileDiscoveryService: vi.fn(),
-  };
-});
-=======
 import {
   Config,
   FileDiscoveryService,
   GlobTool,
   ReadManyFilesTool,
   ToolRegistry,
-} from '@google/gemini-cli-core';
+} from '@thacio/auditaria-cli-core';
 import * as os from 'os';
 import { ToolCallStatus } from '../types.js';
 import { UseHistoryManagerReturn } from './useHistoryManager.js';
 import * as fsPromises from 'fs/promises';
 import * as path from 'path';
->>>>>>> 30c68922
 
 describe('handleAtCommand', () => {
   let testRootDir: string;
