/**
 * @license
 * Copyright 2025 Google LLC
 * SPDX-License-Identifier: Apache-2.0
 */
<<<<<<< HEAD
=======
import { t } from '@google/gemini-cli-core';
>>>>>>> 3f388ee1

import { Box, Newline, Text } from 'ink';
import { theme } from '../semantic-colors.js';
import { useKeypress } from '../hooks/useKeypress.js';

interface GeminiPrivacyNoticeProps {
  onExit: () => void;
}

export const GeminiPrivacyNotice = ({ onExit }: GeminiPrivacyNoticeProps) => {
  useKeypress(
    (key) => {
      if (key.name === 'escape') {
        onExit();
      }
    },
    { isActive: true },
  );

  return (
    <Box flexDirection="column" marginBottom={1}>
      <Text bold color={theme.text.accent}>
        Gemini API Key Notice
      </Text>
      <Newline />
      <Text color={theme.text.primary}>
        By using the Gemini API<Text color={theme.text.link}>[1]</Text>, Google
        AI Studio
        <Text color={theme.status.error}>[2]</Text>, and the other Google
        developer services that reference these terms (collectively, the
        &quot;APIs&quot; or &quot;Services&quot;), you are agreeing to Google
        APIs Terms of Service (the &quot;API Terms&quot;)
        <Text color={theme.status.success}>[3]</Text>, and the Gemini API
        Additional Terms of Service (the &quot;Additional Terms&quot;)
        <Text color={theme.text.accent}>[4]</Text>.
      </Text>
      <Newline />
      <Text color={theme.text.primary}>
        <Text color={theme.text.link}>[1]</Text>{' '}
        https://ai.google.dev/docs/gemini_api_overview
      </Text>
      <Text color={theme.text.primary}>
        <Text color={theme.status.error}>[2]</Text> https://aistudio.google.com/
      </Text>
      <Text color={theme.text.primary}>
        <Text color={theme.status.success}>[3]</Text>{' '}
        https://developers.google.com/terms
      </Text>
      <Text color={theme.text.primary}>
        <Text color={theme.text.accent}>[4]</Text>{' '}
        https://ai.google.dev/gemini-api/terms
      </Text>
      <Newline />
      <Text color={theme.text.secondary}>Press Esc to exit.</Text>
    </Box>
  );
};<|MERGE_RESOLUTION|>--- conflicted
+++ resolved
@@ -3,10 +3,7 @@
  * Copyright 2025 Google LLC
  * SPDX-License-Identifier: Apache-2.0
  */
-<<<<<<< HEAD
-=======
 import { t } from '@google/gemini-cli-core';
->>>>>>> 3f388ee1
 
 import { Box, Newline, Text } from 'ink';
 import { theme } from '../semantic-colors.js';
@@ -29,18 +26,14 @@
   return (
     <Box flexDirection="column" marginBottom={1}>
       <Text bold color={theme.text.accent}>
-        Gemini API Key Notice
+        {t('privacy.gemini_api_key_notice_title', 'Gemini API Key Notice')}
       </Text>
       <Newline />
       <Text color={theme.text.primary}>
-        By using the Gemini API<Text color={theme.text.link}>[1]</Text>, Google
-        AI Studio
-        <Text color={theme.status.error}>[2]</Text>, and the other Google
-        developer services that reference these terms (collectively, the
-        &quot;APIs&quot; or &quot;Services&quot;), you are agreeing to Google
-        APIs Terms of Service (the &quot;API Terms&quot;)
-        <Text color={theme.status.success}>[3]</Text>, and the Gemini API
-        Additional Terms of Service (the &quot;Additional Terms&quot;)
+        {t('privacy.gemini_api_terms_intro', 'By using the Gemini API')}
+        <Text color={theme.text.link}>[1]</Text>, {t('privacy.gemini_api_terms_studio', 'Google AI Studio')}
+        <Text color={theme.status.error}>[2]</Text>, {t('privacy.gemini_api_terms_p1', 'and the other Google developer services that reference these terms (collectively, the "APIs" or "Services"), you are agreeing to Google APIs Terms of Service (the "API Terms")')}
+        <Text color={theme.status.success}>[3]</Text>, {t('privacy.gemini_api_terms_p2', 'and the Gemini API Additional Terms of Service (the "Additional Terms")')}
         <Text color={theme.text.accent}>[4]</Text>.
       </Text>
       <Newline />
@@ -60,7 +53,7 @@
         https://ai.google.dev/gemini-api/terms
       </Text>
       <Newline />
-      <Text color={theme.text.secondary}>Press Esc to exit.</Text>
+      <Text color={theme.text.secondary}>{t('privacy.press_esc_exit', 'Press Esc to exit.')}</Text>
     </Box>
   );
 };