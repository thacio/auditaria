--- conflicted
+++ resolved
@@ -1,11 +1,6 @@
 {
-<<<<<<< HEAD
   "name": "@thacio/auditaria-cli",
-  "version": "0.14.0-nightly.20251104.da3da198",
-=======
-  "name": "@google/gemini-cli",
   "version": "0.15.0-nightly.20251107.b8eeb553",
->>>>>>> cd27cae8
   "engines": {
     "node": ">=20.0.0"
   },
