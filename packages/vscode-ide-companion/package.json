--- conflicted
+++ resolved
@@ -1,15 +1,8 @@
 {
-<<<<<<< HEAD
   "name": "auditaria-cli-vscode-ide-companion",
   "displayName": "Auditaria CLI Companion",
   "description": "Enable Auditaria CLI with direct access to your IDE workspace.",
-  "version": "0.11.0-nightly.20251015.203bad7c",
-=======
-  "name": "gemini-cli-vscode-ide-companion",
-  "displayName": "Gemini CLI Companion",
-  "description": "Enable Gemini CLI with direct access to your IDE workspace.",
   "version": "0.11.0-nightly.20251020.a96f0659",
->>>>>>> 3c57e76c
   "publisher": "google",
   "icon": "assets/icon.png",
   "repository": {
