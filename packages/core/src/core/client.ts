--- conflicted
+++ resolved
@@ -57,16 +57,13 @@
 import { debugLogger } from '../utils/debugLogger.js';
 import type { ModelConfigKey } from '../services/modelConfigService.js';
 import { calculateRequestTokenCount } from '../utils/tokenCalculation.js';
-<<<<<<< HEAD
 import { getCurrentLanguage } from '../i18n/index.js'; // AUDITARIA_LANGUAGE - Auditaria Custom Feature
 import { collaborativeWritingService } from '../tools/collaborative-writing.js'; // AUDITARIA_COLLABORATIVE_WRITING - Auditaria Custom Feature
-=======
 import {
   applyModelSelection,
   createAvailabilityContextProvider,
 } from '../availability/policyHelpers.js';
 import type { RetryAvailabilityContext } from '../utils/retry.js';
->>>>>>> 8f4f8baa
 
 const MAX_TURNS = 100;
 
@@ -701,15 +698,12 @@
 
     try {
       const userMemory = this.config.getUserMemory();
-<<<<<<< HEAD
       const currentLanguage = getCurrentLanguage(); // AUDITARIA_LANGUAGE - Auditaria Custom Feature
       const systemInstruction = getCoreSystemPrompt(
         this.config,
         userMemory,
         currentLanguage /* // AUDITARIA_LANGUAGE - Auditaria Custom Feature */,
       );
-=======
-      const systemInstruction = getCoreSystemPrompt(this.config, userMemory);
       const {
         model,
         config: newConfig,
@@ -731,7 +725,6 @@
           this.config,
           () => currentAttemptModel,
         );
->>>>>>> 8f4f8baa
 
       const apiCall = () => {
         let modelConfigToUse = desiredModelConfig;
