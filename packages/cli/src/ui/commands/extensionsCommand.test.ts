/**
 * @license
 * Copyright 2025 Google LLC
 * SPDX-License-Identifier: Apache-2.0
 */

import {
  updateAllUpdatableExtensions,
  updateExtensionByName,
} from '../../config/extension.js';
import { createMockCommandContext } from '../../test-utils/mockCommandContext.js';
import { MessageType } from '../types.js';
import { extensionsCommand } from './extensionsCommand.js';
import { type CommandContext } from './types.js';
import {
  describe,
  it,
  expect,
  vi,
  beforeEach,
  type MockedFunction,
} from 'vitest';

vi.mock('../../config/extension.js', () => ({
  updateExtensionByName: vi.fn(),
  updateAllUpdatableExtensions: vi.fn(),
}));

const mockUpdateExtensionByName = updateExtensionByName as MockedFunction<
  typeof updateExtensionByName
>;

const mockUpdateAllUpdatableExtensions =
  updateAllUpdatableExtensions as MockedFunction<
    typeof updateAllUpdatableExtensions
  >;

describe('extensionsCommand', () => {
  let mockContext: CommandContext;

  beforeEach(() => {
    vi.resetAllMocks();
    mockContext = createMockCommandContext({
      services: {
        config: {
          getExtensions: () => [],
          getWorkingDir: () => '/test/dir',
        },
      },
    });
  });

  describe('list', () => {
    it('should add an EXTENSIONS_LIST item to the UI', async () => {
      if (!extensionsCommand.action) throw new Error('Action not defined');
      await extensionsCommand.action(mockContext, '');

      expect(mockContext.ui.addItem).toHaveBeenCalledWith(
        {
          type: MessageType.EXTENSIONS_LIST,
        },
        expect.any(Number),
      );
    });
  });

  describe('update', () => {
    const updateAction = extensionsCommand.subCommands?.find(
      (cmd) => cmd.name === 'update',
    )?.action;

    if (!updateAction) {
      throw new Error('Update action not found');
    }

    it('should show usage if no args are provided', async () => {
      await updateAction(mockContext, '');
      expect(mockContext.ui.addItem).toHaveBeenCalledWith(
        {
          type: MessageType.ERROR,
          text: 'Usage: /extensions update <extension-names>|--all',
        },
        expect.any(Number),
      );
    });

    it('should inform user if there are no extensions to update with --all', async () => {
      mockUpdateAllUpdatableExtensions.mockResolvedValue([]);
      await updateAction(mockContext, '--all');
      expect(mockContext.ui.addItem).toHaveBeenCalledWith(
        {
          type: MessageType.INFO,
          text: 'No extensions to update.',
        },
        expect.any(Number),
      );
    });

    it('should call setPendingItem and addItem in a finally block on success', async () => {
      mockUpdateAllUpdatableExtensions.mockResolvedValue([
        {
          name: 'ext-one',
          originalVersion: '1.0.0',
          updatedVersion: '1.0.1',
        },
        {
          name: 'ext-two',
          originalVersion: '2.0.0',
          updatedVersion: '2.0.1',
        },
      ]);
      await updateAction(mockContext, '--all');
      expect(mockContext.ui.setPendingItem).toHaveBeenCalledWith({
        type: MessageType.EXTENSIONS_LIST,
      });
      expect(mockContext.ui.setPendingItem).toHaveBeenCalledWith(null);
      expect(mockContext.ui.addItem).toHaveBeenCalledWith(
        {
<<<<<<< HEAD
          type: MessageType.INFO,
          text:
            'Extension "ext-one" successfully updated: 1.0.0 → 1.0.1.\n' +
            'Extension "ext-two" successfully updated: 2.0.0 → 2.0.1.\n' +
            'Restart Auditaria CLI to see the changes.',
=======
          type: MessageType.EXTENSIONS_LIST,
>>>>>>> e89012ef
        },
        expect.any(Number),
      );
    });

    it('should call setPendingItem and addItem in a finally block on failure', async () => {
      mockUpdateAllUpdatableExtensions.mockRejectedValue(
        new Error('Something went wrong'),
      );
      await updateAction(mockContext, '--all');
      expect(mockContext.ui.setPendingItem).toHaveBeenCalledWith({
        type: MessageType.EXTENSIONS_LIST,
      });
      expect(mockContext.ui.setPendingItem).toHaveBeenCalledWith(null);
      expect(mockContext.ui.addItem).toHaveBeenCalledWith(
        {
          type: MessageType.EXTENSIONS_LIST,
        },
        expect.any(Number),
      );
      expect(mockContext.ui.addItem).toHaveBeenCalledWith(
        {
          type: MessageType.ERROR,
          text: 'Something went wrong',
        },
        expect.any(Number),
      );
    });

    it('should update a single extension by name', async () => {
      mockUpdateExtensionByName.mockResolvedValue({
        name: 'ext-one',
        originalVersion: '1.0.0',
        updatedVersion: '1.0.1',
      });
      await updateAction(mockContext, 'ext-one');
      expect(mockUpdateExtensionByName).toHaveBeenCalledWith(
        'ext-one',
        '/test/dir',
        [],
        expect.any(Function),
      );
    });

    it('should handle errors when updating a single extension', async () => {
      mockUpdateExtensionByName.mockRejectedValue(
        new Error('Extension not found'),
      );
      await updateAction(mockContext, 'ext-one');
      expect(mockContext.ui.addItem).toHaveBeenCalledWith(
        {
          type: MessageType.ERROR,
          text: 'Extension not found',
        },
        expect.any(Number),
      );
    });

    it('should update multiple extensions by name', async () => {
      mockUpdateExtensionByName
        .mockResolvedValueOnce({
          name: 'ext-one',
          originalVersion: '1.0.0',
          updatedVersion: '1.0.1',
        })
        .mockResolvedValueOnce({
          name: 'ext-two',
          originalVersion: '2.0.0',
          updatedVersion: '2.0.1',
        });
      await updateAction(mockContext, 'ext-one ext-two');
      expect(mockUpdateExtensionByName).toHaveBeenCalledTimes(2);
      expect(mockContext.ui.setPendingItem).toHaveBeenCalledWith({
        type: MessageType.EXTENSIONS_LIST,
      });
      expect(mockContext.ui.setPendingItem).toHaveBeenCalledWith(null);
      expect(mockContext.ui.addItem).toHaveBeenCalledWith(
        {
<<<<<<< HEAD
          type: MessageType.INFO,
          text:
            'Extension "ext-one" successfully updated: 1.0.0 → 1.0.1.\n' +
            'Extension "ext-two" successfully updated: 2.0.0 → 2.0.1.\n' +
            'Restart Auditaria CLI to see the changes.',
=======
          type: MessageType.EXTENSIONS_LIST,
>>>>>>> e89012ef
        },
        expect.any(Number),
      );
    });
  });
});<|MERGE_RESOLUTION|>--- conflicted
+++ resolved
@@ -116,15 +116,7 @@
       expect(mockContext.ui.setPendingItem).toHaveBeenCalledWith(null);
       expect(mockContext.ui.addItem).toHaveBeenCalledWith(
         {
-<<<<<<< HEAD
-          type: MessageType.INFO,
-          text:
-            'Extension "ext-one" successfully updated: 1.0.0 → 1.0.1.\n' +
-            'Extension "ext-two" successfully updated: 2.0.0 → 2.0.1.\n' +
-            'Restart Auditaria CLI to see the changes.',
-=======
-          type: MessageType.EXTENSIONS_LIST,
->>>>>>> e89012ef
+          type: MessageType.EXTENSIONS_LIST,
         },
         expect.any(Number),
       );
@@ -203,15 +195,7 @@
       expect(mockContext.ui.setPendingItem).toHaveBeenCalledWith(null);
       expect(mockContext.ui.addItem).toHaveBeenCalledWith(
         {
-<<<<<<< HEAD
-          type: MessageType.INFO,
-          text:
-            'Extension "ext-one" successfully updated: 1.0.0 → 1.0.1.\n' +
-            'Extension "ext-two" successfully updated: 2.0.0 → 2.0.1.\n' +
-            'Restart Auditaria CLI to see the changes.',
-=======
-          type: MessageType.EXTENSIONS_LIST,
->>>>>>> e89012ef
+          type: MessageType.EXTENSIONS_LIST,
         },
         expect.any(Number),
       );
