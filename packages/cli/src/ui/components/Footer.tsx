/**
 * @license
 * Copyright 2025 Google LLC
 * SPDX-License-Identifier: Apache-2.0
 */
import { t } from '@thacio/auditaria-cli-core';

import React from 'react';
import { Box, Text } from 'ink';
import { Colors } from '../colors.js';
import { shortenPath, tildeifyPath, tokenLimit } from '@thacio/auditaria-cli-core';
import { ConsoleSummaryDisplay } from './ConsoleSummaryDisplay.js';
import process from 'node:process';
import Gradient from 'ink-gradient';
import { MemoryUsageDisplay } from './MemoryUsageDisplay.js';

interface FooterProps {
  model: string;
  targetDir: string;
  branchName?: string;
  debugMode: boolean;
  debugMessage: string;
  corgiMode: boolean;
  errorCount: number;
  showErrorDetails: boolean;
  showMemoryUsage?: boolean;
  promptTokenCount: number;
  nightly: boolean;
}

export const Footer: React.FC<FooterProps> = ({
  model,
  targetDir,
  branchName,
  debugMode,
  debugMessage,
  corgiMode,
  errorCount,
  showErrorDetails,
  showMemoryUsage,
  promptTokenCount,
  nightly,
}) => {
  const limit = tokenLimit(model);
  const percentage = promptTokenCount / limit;

  return (
    <Box marginTop={1} justifyContent="space-between" width="100%">
      <Box>
        {nightly ? (
          <Gradient colors={Colors.GradientColors}>
            <Text>
              {shortenPath(tildeifyPath(targetDir), 70)}
              {branchName && <Text> ({branchName}*)</Text>}
            </Text>
          </Gradient>
        ) : (
          <Text color={Colors.LightBlue}>
            {shortenPath(tildeifyPath(targetDir), 70)}
            {branchName && <Text color={Colors.Gray}> ({branchName}*)</Text>}
          </Text>
        )}
        {debugMode && (
          <Text color={Colors.AccentRed}>
            {' ' + (debugMessage || t('footer.debug_mode', '--debug'))}
          </Text>
        )}
      </Box>

      {/* Middle Section: Centered Sandbox Info */}
      <Box
        flexGrow={1}
        alignItems="center"
        justifyContent="center"
        display="flex"
      >
        {process.env.SANDBOX && process.env.SANDBOX !== 'sandbox-exec' ? (
          <Text color="green">
            {process.env.SANDBOX.replace(/^gemini-(?:cli-)?/, '')}
          </Text>
        ) : process.env.SANDBOX === 'sandbox-exec' ? (
          <Text color={Colors.AccentYellow}>
<<<<<<< HEAD
            {t('footer.macos_seatbelt', 'MacOS Seatbelt')}{' '}
=======
            macOS Seatbelt{' '}
>>>>>>> dc2ac144
            <Text color={Colors.Gray}>({process.env.SEATBELT_PROFILE})</Text>
          </Text>
        ) : (
          <Text color={Colors.AccentRed}>
            {t('footer.no_sandbox', 'no sandbox')} <Text color={Colors.Gray}>{t('footer.see_docs', '(see /docs)')}</Text>
          </Text>
        )}
      </Box>

      {/* Right Section: Gemini Label and Console Summary */}
      <Box alignItems="center">
        <Text color={Colors.AccentBlue}>
          {' '}
          {model}{' '}
          <Text color={Colors.Gray}>
            {t('footer.context_left', '({percentage}% context left)', { percentage: ((1 - percentage) * 100).toFixed(0) })}
          </Text>
        </Text>
        {corgiMode && (
          <Text>
            <Text color={Colors.Gray}>| </Text>
            <Text color={Colors.AccentRed}>▼</Text>
            <Text color={Colors.Foreground}>(´</Text>
            <Text color={Colors.AccentRed}>ᴥ</Text>
            <Text color={Colors.Foreground}>`)</Text>
            <Text color={Colors.AccentRed}>▼ </Text>
          </Text>
        )}
        {!showErrorDetails && errorCount > 0 && (
          <Box>
            <Text color={Colors.Gray}>| </Text>
            <ConsoleSummaryDisplay errorCount={errorCount} />
          </Box>
        )}
        {showMemoryUsage && <MemoryUsageDisplay />}
      </Box>
    </Box>
  );
};<|MERGE_RESOLUTION|>--- conflicted
+++ resolved
@@ -80,11 +80,7 @@
           </Text>
         ) : process.env.SANDBOX === 'sandbox-exec' ? (
           <Text color={Colors.AccentYellow}>
-<<<<<<< HEAD
-            {t('footer.macos_seatbelt', 'MacOS Seatbelt')}{' '}
-=======
-            macOS Seatbelt{' '}
->>>>>>> dc2ac144
+            {t('footer.macos_seatbelt', 'macOS Seatbelt')}{' '}
             <Text color={Colors.Gray}>({process.env.SEATBELT_PROFILE})</Text>
           </Text>
         ) : (
