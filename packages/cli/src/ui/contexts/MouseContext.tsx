--- conflicted
+++ resolved
@@ -14,12 +14,8 @@
   useRef,
 } from 'react';
 import { ESC } from '../utils/input.js';
-<<<<<<< HEAD
 import { debugLogger } from '@thacio/auditaria-cli-core';
-=======
-import { debugLogger } from '@google/gemini-cli-core';
 import { appEvents, AppEvent } from '../../utils/events.js';
->>>>>>> ba15eeb5
 import {
   isIncompleteMouseSequence,
   parseMouseEvent,
