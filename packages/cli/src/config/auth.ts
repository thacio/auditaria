--- conflicted
+++ resolved
@@ -30,17 +30,6 @@
   }
 
   if (authMethod === AuthType.USE_GEMINI) {
-<<<<<<< HEAD
-    if (!process.env['GEMINI_API_KEY']) {
-      return t(
-        'auth_errors.gemini_api_key_not_found',
-        'GEMINI_API_KEY not found. Find your existing key or generate a new one at: https://aistudio.google.com/apikey\n' +
-          '\n' +
-          'To continue, please set the GEMINI_API_KEY environment variable or add it to a .env file.',
-      );
-    }
-=======
->>>>>>> 06035d5d
     return null;
   }
 
