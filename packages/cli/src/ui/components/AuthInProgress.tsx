--- conflicted
+++ resolved
@@ -49,12 +49,7 @@
       ) : (
         <Box>
           <Text>
-<<<<<<< HEAD
-            <Spinner type="dots" /> {t('auth_dialog.messages.waiting_for_auth', 'Waiting for auth... (Press ESC to cancel)')}
-=======
-            <Spinner type="dots" /> Waiting for auth... (Press ESC or CTRL+C to
-            cancel)
->>>>>>> 7596481a
+            <Spinner type="dots" /> {t('auth_dialog.messages.waiting_for_auth', 'Waiting for auth... (Press ESC or CTRL+C to cancel)')}
           </Text>
         </Box>
       )}
