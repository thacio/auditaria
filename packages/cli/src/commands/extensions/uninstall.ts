--- conflicted
+++ resolved
@@ -6,9 +6,8 @@
 
 import type { CommandModule } from 'yargs';
 import { uninstallExtension } from '../../config/extension.js';
-import { t } from '@thacio/auditaria-cli-core';
+import { debugLogger, t } from '@thacio/auditaria-cli-core';
 import { getErrorMessage } from '../../utils/errors.js';
-import { debugLogger } from '@google/gemini-cli-core';
 
 interface UninstallArgs {
   name: string; // can be extension name or source URL.
@@ -17,11 +16,13 @@
 export async function handleUninstall(args: UninstallArgs) {
   try {
     await uninstallExtension(args.name, false);
-<<<<<<< HEAD
-    console.log(t('commands.extensions.uninstall.success', `Extension "${args.name}" successfully uninstalled.`, { name: args.name }));
-=======
-    debugLogger.log(`Extension "${args.name}" successfully uninstalled.`);
->>>>>>> 995ae717
+    debugLogger.log(
+      t(
+        'commands.extensions.uninstall.success',
+        `Extension "${args.name}" successfully uninstalled.`,
+        { name: args.name },
+      ),
+    );
   } catch (error) {
     debugLogger.error(getErrorMessage(error));
     process.exit(1);
@@ -30,17 +31,26 @@
 
 export const uninstallCommand: CommandModule = {
   command: 'uninstall <name>',
-  describe: t('commands.extensions.uninstall.description', 'Uninstalls an extension.'),
+  describe: t(
+    'commands.extensions.uninstall.description',
+    'Uninstalls an extension.',
+  ),
   builder: (yargs) =>
     yargs
       .positional('name', {
-        describe: t('commands.extensions.uninstall.name_description', 'The name or source path of the extension to uninstall.'),
+        describe: t(
+          'commands.extensions.uninstall.name_description',
+          'The name or source path of the extension to uninstall.',
+        ),
         type: 'string',
       })
       .check((argv) => {
         if (!argv.name) {
           throw new Error(
-            t('commands.extensions.uninstall.missing_name', 'Please include the name of the extension to uninstall as a positional argument.'),
+            t(
+              'commands.extensions.uninstall.missing_name',
+              'Please include the name of the extension to uninstall as a positional argument.',
+            ),
           );
         }
         return true;
