/**
 * @license
 * Copyright 2025 Google LLC
 * SPDX-License-Identifier: Apache-2.0
 */

import type {
  OpenDialogActionReturn,
  SlashCommand,
  SlashCommandActionReturn,
} from './types.js';
import { CommandKind } from './types.js';
<<<<<<< HEAD
=======
import { t } from '@google/gemini-cli-core';
>>>>>>> 3f388ee1
import * as process from 'node:process';
import * as path from 'node:path';
import * as fs from 'node:fs';
import { expandHomeDir } from '../utils/directoryUtils.js';

export const permissionsCommand: SlashCommand = {
  name: 'permissions',
  description: 'Manage folder trust settings and other permissions',
  kind: CommandKind.BUILT_IN,
  subCommands: [
    {
      name: 'trust',
      description:
        'Manage folder trust settings. Usage: /permissions trust [<directory-path>]',
      kind: CommandKind.BUILT_IN,
      action: (context, input): SlashCommandActionReturn => {
        const dirPath = input.trim();
        let targetDirectory: string;

        if (!dirPath) {
          targetDirectory = process.cwd();
        } else {
          targetDirectory = path.resolve(expandHomeDir(dirPath));
        }

        try {
          if (!fs.statSync(targetDirectory).isDirectory()) {
            return {
              type: 'message',
              messageType: 'error',
              content: `Path is not a directory: ${targetDirectory}`,
            };
          }
        } catch (e) {
          const message = e instanceof Error ? e.message : String(e);
          return {
            type: 'message',
            messageType: 'error',
            content: `Error accessing path: ${targetDirectory}. ${message}`,
          };
        }

        return {
          type: 'dialog',
          dialog: 'permissions',
          props: {
            targetDirectory,
          },
        } as OpenDialogActionReturn;
      },
    },
  ],
  action: (context, input): SlashCommandActionReturn => {
    const parts = input.trim().split(' ');
    const subcommand = parts[0];

    if (!subcommand) {
      return {
        type: 'message',
        messageType: 'error',
        content: `Please provide a subcommand for /permissions. Usage: /permissions trust [<directory-path>]`,
      };
    }

    return {
      type: 'message',
      messageType: 'error',
      content: `Invalid subcommand for /permissions: ${subcommand}. Usage: /permissions trust [<directory-path>]`,
    };
  },
};<|MERGE_RESOLUTION|>--- conflicted
+++ resolved
@@ -10,10 +10,7 @@
   SlashCommandActionReturn,
 } from './types.js';
 import { CommandKind } from './types.js';
-<<<<<<< HEAD
-=======
 import { t } from '@google/gemini-cli-core';
->>>>>>> 3f388ee1
 import * as process from 'node:process';
 import * as path from 'node:path';
 import * as fs from 'node:fs';
@@ -21,13 +18,22 @@
 
 export const permissionsCommand: SlashCommand = {
   name: 'permissions',
-  description: 'Manage folder trust settings and other permissions',
+  get description() {
+    return t(
+      'commands.permissions.description',
+      'Manage folder trust settings and other permissions',
+    );
+  },
   kind: CommandKind.BUILT_IN,
   subCommands: [
     {
       name: 'trust',
-      description:
-        'Manage folder trust settings. Usage: /permissions trust [<directory-path>]',
+      get description() {
+        return t(
+          'commands.permissions.trust.description',
+          'Manage folder trust settings. Usage: /permissions trust [<directory-path>]',
+        );
+      },
       kind: CommandKind.BUILT_IN,
       action: (context, input): SlashCommandActionReturn => {
         const dirPath = input.trim();
@@ -44,7 +50,11 @@
             return {
               type: 'message',
               messageType: 'error',
-              content: `Path is not a directory: ${targetDirectory}`,
+              content: t(
+                'commands.permissions.trust.not_directory',
+                'Path is not a directory: {path}',
+                { path: targetDirectory },
+              ),
             };
           }
         } catch (e) {
@@ -52,7 +62,11 @@
           return {
             type: 'message',
             messageType: 'error',
-            content: `Error accessing path: ${targetDirectory}. ${message}`,
+            content: t(
+              'commands.permissions.trust.error_accessing',
+              'Error accessing path: {path}. {error}',
+              { path: targetDirectory, error: message },
+            ),
           };
         }
 
@@ -74,14 +88,21 @@
       return {
         type: 'message',
         messageType: 'error',
-        content: `Please provide a subcommand for /permissions. Usage: /permissions trust [<directory-path>]`,
+        content: t(
+          'commands.permissions.provide_subcommand',
+          'Please provide a subcommand for /permissions. Usage: /permissions trust [<directory-path>]',
+        ),
       };
     }
 
     return {
       type: 'message',
       messageType: 'error',
-      content: `Invalid subcommand for /permissions: ${subcommand}. Usage: /permissions trust [<directory-path>]`,
+      content: t(
+        'commands.permissions.invalid_subcommand',
+        'Invalid subcommand for /permissions: {subcommand}. Usage: /permissions trust [<directory-path>]',
+        { subcommand },
+      ),
     };
   },
 };