--- conflicted
+++ resolved
@@ -266,53 +266,6 @@
               args,
             );
 
-<<<<<<< HEAD
-          if (result) {
-            switch (result.type) {
-              case 'tool':
-                return {
-                  type: 'schedule_tool',
-                  toolName: result.toolName,
-                  toolArgs: result.toolArgs,
-                };
-              case 'message':
-                addItem(
-                  {
-                    type:
-                      result.messageType === 'error'
-                        ? MessageType.ERROR
-                        : MessageType.INFO,
-                    text: result.content,
-                  },
-                  Date.now(),
-                );
-                return { type: 'handled' };
-              case 'dialog':
-                switch (result.dialog) {
-                  case 'help':
-                    setShowHelp(true);
-                    return { type: 'handled' };
-                  case 'auth':
-                    openAuthDialog();
-                    return { type: 'handled' };
-                  case 'theme':
-                    openThemeDialog();
-                    return { type: 'handled' };
-                  case 'editor':
-                    openEditorDialog();
-                    return { type: 'handled' };
-                  case 'language':
-                    openLanguageDialog();
-                    return { type: 'handled' };
-                  case 'privacy':
-                    openPrivacyNotice();
-                    return { type: 'handled' };
-                  default: {
-                    const unhandled: never = result.dialog;
-                    throw new Error(
-                      `Unhandled slash command result: ${unhandled}`,
-                    );
-=======
             if (result) {
               switch (result.type) {
                 case 'tool':
@@ -347,6 +300,9 @@
                     case 'editor':
                       openEditorDialog();
                       return { type: 'handled' };
+                    case 'language':
+                      openLanguageDialog();
+                      return { type: 'handled' };
                     case 'privacy':
                       openPrivacyNotice();
                       return { type: 'handled' };
@@ -356,7 +312,6 @@
                         `Unhandled slash command result: ${unhandled}`,
                       );
                     }
->>>>>>> eb650341
                   }
                 case 'load_history': {
                   await config
