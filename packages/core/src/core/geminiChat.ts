/**
 * @license
 * Copyright 2025 Google LLC
 * SPDX-License-Identifier: Apache-2.0
 */

// DISCLAIMER: This is a copied version of https://github.com/googleapis/js-genai/blob/main/src/chats.ts with the intention of working around a key bug
// where function responses are not treated as "valid" responses: https://b.corp.google.com/issues/420354090

import {
  GenerateContentResponse,
  type Content,
  type GenerateContentConfig,
  type SendMessageParameters,
  type Part,
  type Tool,
  FinishReason,
} from '@google/genai';
import { toParts } from '../code_assist/converter.js';
import { createUserContent } from '@google/genai';
import { retryWithBackoff } from '../utils/retry.js';
import type { Config } from '../config/config.js';
import {
  DEFAULT_GEMINI_FLASH_MODEL,
  getEffectiveModel,
} from '../config/models.js';
import { hasCycleInSchema, MUTATOR_KINDS } from '../tools/tools.js';
import type { StructuredError } from './turn.js';
<<<<<<< HEAD
import { t } from '../i18n/index.js';
=======
import type { CompletedToolCall } from './coreToolScheduler.js';
>>>>>>> 974ab66b
import {
  logContentRetry,
  logContentRetryFailure,
} from '../telemetry/loggers.js';
import { ChatRecordingService } from '../services/chatRecordingService.js';
import {
  ContentRetryEvent,
  ContentRetryFailureEvent,
} from '../telemetry/types.js';
import { handleFallback } from '../fallback/handler.js';
import { isFunctionResponse } from '../utils/messageInspectors.js';
import { partListUnionToString } from './geminiRequest.js';
import { uiTelemetryService } from '../telemetry/uiTelemetry.js';

export enum StreamEventType {
  /** A regular content chunk from the API. */
  CHUNK = 'chunk',
  /** A signal that a retry is about to happen. The UI should discard any partial
   * content from the attempt that just failed. */
  RETRY = 'retry',
}

export type StreamEvent =
  | { type: StreamEventType.CHUNK; value: GenerateContentResponse }
  | { type: StreamEventType.RETRY };

/**
 * Options for retrying due to invalid content from the model.
 */
interface ContentRetryOptions {
  /** Total number of attempts to make (1 initial + N retries). */
  maxAttempts: number;
  /** The base delay in milliseconds for linear backoff. */
  initialDelayMs: number;
}

const INVALID_CONTENT_RETRY_OPTIONS: ContentRetryOptions = {
  maxAttempts: 2, // 1 initial call + 1 retry
  initialDelayMs: 500,
};

/**
 * Returns true if the response is valid, false otherwise.
 */
function isValidResponse(response: GenerateContentResponse): boolean {
  if (response.candidates === undefined || response.candidates.length === 0) {
    return false;
  }
  const content = response.candidates[0]?.content;
  if (content === undefined) {
    return false;
  }
  return isValidContent(content);
}

export function isValidNonThoughtTextPart(part: Part): boolean {
  return (
    typeof part.text === 'string' &&
    !part.thought &&
    // Technically, the model should never generate parts that have text and
    //  any of these but we don't trust them so check anyways.
    !part.functionCall &&
    !part.functionResponse &&
    !part.inlineData &&
    !part.fileData
  );
}

function isValidContent(content: Content): boolean {
  if (content.parts === undefined || content.parts.length === 0) {
    return false;
  }
  for (const part of content.parts) {
    if (part === undefined || Object.keys(part).length === 0) {
      return false;
    }
    if (!part.thought && part.text !== undefined && part.text === '') {
      return false;
    }
  }
  return true;
}

/**
 * Validates the history contains the correct roles.
 *
 * @throws Error if the history does not start with a user turn.
 * @throws Error if the history contains an invalid role.
 */
function validateHistory(history: Content[]) {
  for (const content of history) {
    if (content.role !== 'user' && content.role !== 'model') {
      throw new Error(`Role must be user or model, but got ${content.role}.`);
    }
  }
}

/**
 * Extracts the curated (valid) history from a comprehensive history.
 *
 * @remarks
 * The model may sometimes generate invalid or empty contents(e.g., due to safety
 * filters or recitation). Extracting valid turns from the history
 * ensures that subsequent requests could be accepted by the model.
 */
function extractCuratedHistory(comprehensiveHistory: Content[]): Content[] {
  if (comprehensiveHistory === undefined || comprehensiveHistory.length === 0) {
    return [];
  }
  const curatedHistory: Content[] = [];
  const length = comprehensiveHistory.length;
  let i = 0;
  while (i < length) {
    if (comprehensiveHistory[i].role === 'user') {
      curatedHistory.push(comprehensiveHistory[i]);
      i++;
    } else {
      const modelOutput: Content[] = [];
      let isValid = true;
      while (i < length && comprehensiveHistory[i].role === 'model') {
        modelOutput.push(comprehensiveHistory[i]);
        if (isValid && !isValidContent(comprehensiveHistory[i])) {
          isValid = false;
        }
        i++;
      }
      if (isValid) {
        curatedHistory.push(...modelOutput);
      }
    }
  }
  return curatedHistory;
}

/**
 * Custom error to signal that a stream completed with invalid content,
 * which should trigger a retry.
 */
export class InvalidStreamError extends Error {
  readonly type: 'NO_FINISH_REASON' | 'NO_RESPONSE_TEXT';

  constructor(message: string, type: 'NO_FINISH_REASON' | 'NO_RESPONSE_TEXT') {
    super(message);
    this.name = 'InvalidStreamError';
    this.type = type;
  }
}

/**
 * Chat session that enables sending messages to the model with previous
 * conversation context.
 *
 * @remarks
 * The session maintains all the turns between user and model.
 */
export class GeminiChat {
  // A promise to represent the current state of the message being sent to the
  // model.
  private sendPromise: Promise<void> = Promise.resolve();
  private readonly chatRecordingService: ChatRecordingService;

  constructor(
    private readonly config: Config,
    private readonly generationConfig: GenerateContentConfig = {},
    private history: Content[] = [],
  ) {
    validateHistory(history);
    this.chatRecordingService = new ChatRecordingService(config);
    this.chatRecordingService.initialize();
  }

  setSystemInstruction(sysInstr: string) {
    this.generationConfig.systemInstruction = sysInstr;
  }

  /**
   * Sends a message to the model and returns the response in chunks.
   *
   * @remarks
   * This method will wait for the previous message to be processed before
   * sending the next message.
   *
   * @see {@link Chat#sendMessage} for non-streaming method.
   * @param params - parameters for sending the message.
   * @return The model's response.
   *
   * @example
   * ```ts
   * const chat = ai.chats.create({model: 'gemini-2.0-flash'});
   * const response = await chat.sendMessageStream({
   * message: 'Why is the sky blue?'
   * });
   * for await (const chunk of response) {
   * console.log(chunk.text);
   * }
   * ```
   */
  async sendMessageStream(
    model: string,
    params: SendMessageParameters,
    prompt_id: string,
  ): Promise<AsyncGenerator<StreamEvent>> {
    await this.sendPromise;

    let streamDoneResolver: () => void;
    const streamDonePromise = new Promise<void>((resolve) => {
      streamDoneResolver = resolve;
    });
    this.sendPromise = streamDonePromise;

    const userContent = createUserContent(params.message);

    // Record user input - capture complete message with all parts (text, files, images, etc.)
    // but skip recording function responses (tool call results) as they should be stored in tool call records
    if (!isFunctionResponse(userContent)) {
      const userMessage = Array.isArray(params.message)
        ? params.message
        : [params.message];
      const userMessageContent = partListUnionToString(toParts(userMessage));
      this.chatRecordingService.recordMessage({
        model,
        type: 'user',
        content: userMessageContent,
      });
    }

    // Add user content to history ONCE before any attempts.
    this.history.push(userContent);
    const requestContents = this.getHistory(true);

    // eslint-disable-next-line @typescript-eslint/no-this-alias
    const self = this;
    return (async function* () {
      try {
        let lastError: unknown = new Error('Request failed after all retries.');

        for (
          let attempt = 0;
          attempt < INVALID_CONTENT_RETRY_OPTIONS.maxAttempts;
          attempt++
        ) {
          try {
            if (attempt > 0) {
              yield { type: StreamEventType.RETRY };
            }

            const stream = await self.makeApiCallAndProcessStream(
              model,
              requestContents,
              params,
              prompt_id,
            );

            for await (const chunk of stream) {
              yield { type: StreamEventType.CHUNK, value: chunk };
            }

            lastError = null;
            break;
          } catch (error) {
            lastError = error;
            const isContentError = error instanceof InvalidStreamError;

            if (isContentError) {
              // Check if we have more attempts left.
              if (attempt < INVALID_CONTENT_RETRY_OPTIONS.maxAttempts - 1) {
                logContentRetry(
                  self.config,
                  new ContentRetryEvent(
                    attempt,
                    (error as InvalidStreamError).type,
                    INVALID_CONTENT_RETRY_OPTIONS.initialDelayMs,
                    model,
                  ),
                );
                await new Promise((res) =>
                  setTimeout(
                    res,
                    INVALID_CONTENT_RETRY_OPTIONS.initialDelayMs *
                      (attempt + 1),
                  ),
                );
                continue;
              }
            }
            break;
          }
        }

        if (lastError) {
          if (lastError instanceof InvalidStreamError) {
            logContentRetryFailure(
              self.config,
              new ContentRetryFailureEvent(
                INVALID_CONTENT_RETRY_OPTIONS.maxAttempts,
                (lastError as InvalidStreamError).type,
                model,
              ),
            );
          }
          // If the stream fails, remove the user message that was added.
          if (self.history[self.history.length - 1] === userContent) {
            self.history.pop();
          }
          throw lastError;
        }
      } finally {
        streamDoneResolver!();
      }
    })();
  }

  private async makeApiCallAndProcessStream(
    model: string,
    requestContents: Content[],
    params: SendMessageParameters,
    prompt_id: string,
  ): Promise<AsyncGenerator<GenerateContentResponse>> {
    const apiCall = () => {
      const modelToUse = getEffectiveModel(
        this.config.isInFallbackMode(),
        model,
      );

      if (
        this.config.getQuotaErrorOccurred() &&
        modelToUse === DEFAULT_GEMINI_FLASH_MODEL
      ) {
        throw new Error(
          'Please submit a new query to continue with the Flash model.',
        );
      }

      return this.config.getContentGenerator().generateContentStream(
        {
          model: modelToUse,
          contents: requestContents,
          config: { ...this.generationConfig, ...params.config },
        },
        prompt_id,
      );
    };

    const onPersistent429Callback = async (
      authType?: string,
      error?: unknown,
    ) => await handleFallback(this.config, model, authType, error);

    const streamResponse = await retryWithBackoff(apiCall, {
      onPersistent429: onPersistent429Callback,
      authType: this.config.getContentGeneratorConfig()?.authType,
      useImprovedFallbackStrategy: this.config.getUseImprovedFallbackStrategy(),
      disableFallbackForSession: this.config.getDisableFallbackForSession(),
    });

    return this.processStreamResponse(model, streamResponse);
  }

  /**
   * Returns the chat history.
   *
   * @remarks
   * The history is a list of contents alternating between user and model.
   *
   * There are two types of history:
   * - The `curated history` contains only the valid turns between user and
   * model, which will be included in the subsequent requests sent to the model.
   * - The `comprehensive history` contains all turns, including invalid or
   * empty model outputs, providing a complete record of the history.
   *
   * The history is updated after receiving the response from the model,
   * for streaming response, it means receiving the last chunk of the response.
   *
   * The `comprehensive history` is returned by default. To get the `curated
   * history`, set the `curated` parameter to `true`.
   *
   * @param curated - whether to return the curated history or the comprehensive
   * history.
   * @return History contents alternating between user and model for the entire
   * chat session.
   */
  getHistory(curated: boolean = false): Content[] {
    const history = curated
      ? extractCuratedHistory(this.history)
      : this.history;
    // Deep copy the history to avoid mutating the history outside of the
    // chat session.
    return structuredClone(history);
  }

  /**
   * Clears the chat history.
   */
  clearHistory(): void {
    this.history = [];
  }

  /**
   * Adds a new entry to the chat history.
   */
  addHistory(content: Content): void {
    this.history.push(content);
  }

  setHistory(history: Content[]): void {
    this.history = history;
  }

  stripThoughtsFromHistory(): void {
    this.history = this.history.map((content) => {
      const newContent = { ...content };
      if (newContent.parts) {
        newContent.parts = newContent.parts.map((part) => {
          if (part && typeof part === 'object' && 'thoughtSignature' in part) {
            const newPart = { ...part };
            delete (newPart as { thoughtSignature?: string }).thoughtSignature;
            return newPart;
          }
          return part;
        });
      }
      return newContent;
    });
  }

  setTools(tools: Tool[]): void {
    this.generationConfig.tools = tools;
  }

  async maybeIncludeSchemaDepthContext(error: StructuredError): Promise<void> {
    // Check for potentially problematic cyclic tools with cyclic schemas
    // and include a recommendation to remove potentially problematic tools.
    if (
      isSchemaDepthError(error.message) ||
      isInvalidArgumentError(error.message)
    ) {
      const tools = this.config.getToolRegistry().getAllTools();
      const cyclicSchemaTools: string[] = [];
      for (const tool of tools) {
        if (
          (tool.schema.parametersJsonSchema &&
            hasCycleInSchema(tool.schema.parametersJsonSchema)) ||
          (tool.schema.parameters && hasCycleInSchema(tool.schema.parameters))
        ) {
          cyclicSchemaTools.push(tool.displayName);
        }
      }
      if (cyclicSchemaTools.length > 0) {
        const extraDetails =
          t(
            'errors.cyclic_schema_error',
            `\n\nThis error was probably caused by cyclic schema references in one of the following tools, try disabling them with excludeTools:\n\n - `,
            {},
          ) +
          cyclicSchemaTools.join(`\n - `) +
          `\n`;
        error.message += extraDetails;
      }
    }
  }

  private async *processStreamResponse(
    model: string,
    streamResponse: AsyncGenerator<GenerateContentResponse>,
  ): AsyncGenerator<GenerateContentResponse> {
    const modelResponseParts: Part[] = [];

    let hasToolCall = false;
    let hasFinishReason = false;

    for await (const chunk of this.stopBeforeSecondMutator(streamResponse)) {
      hasFinishReason =
        chunk?.candidates?.some((candidate) => candidate.finishReason) ?? false;
      if (isValidResponse(chunk)) {
        const content = chunk.candidates?.[0]?.content;
        if (content?.parts) {
          if (content.parts.some((part) => part.thought)) {
            // Record thoughts
            this.recordThoughtFromContent(content);
          }
          if (content.parts.some((part) => part.functionCall)) {
            hasToolCall = true;
          }

          modelResponseParts.push(
            ...content.parts.filter((part) => !part.thought),
          );
        }
      }

      // Record token usage if this chunk has usageMetadata
      if (chunk.usageMetadata) {
        this.chatRecordingService.recordMessageTokens(chunk.usageMetadata);
        if (chunk.usageMetadata.promptTokenCount !== undefined) {
          uiTelemetryService.setLastPromptTokenCount(
            chunk.usageMetadata.promptTokenCount,
          );
        }
      }

      yield chunk; // Yield every chunk to the UI immediately.
    }

    // String thoughts and consolidate text parts.
    const consolidatedParts: Part[] = [];
    for (const part of modelResponseParts) {
      const lastPart = consolidatedParts[consolidatedParts.length - 1];
      if (
        lastPart?.text &&
        isValidNonThoughtTextPart(lastPart) &&
        isValidNonThoughtTextPart(part)
      ) {
        lastPart.text += part.text;
      } else {
        consolidatedParts.push(part);
      }
    }

    const responseText = consolidatedParts
      .filter((part) => part.text)
      .map((part) => part.text)
      .join('')
      .trim();

    // Record model response text from the collected parts
    if (responseText) {
      this.chatRecordingService.recordMessage({
        model,
        type: 'gemini',
        content: responseText,
      });
    }

    // Stream validation logic: A stream is considered successful if:
    // 1. There's a tool call (tool calls can end without explicit finish reasons), OR
    // 2. There's a finish reason AND we have non-empty response text
    //
    // We throw an error only when there's no tool call AND:
    // - No finish reason, OR
    // - Empty response text (e.g., only thoughts with no actual content)
    if (!hasToolCall && (!hasFinishReason || !responseText)) {
      if (!hasFinishReason) {
        throw new InvalidStreamError(
          'Model stream ended without a finish reason.',
          'NO_FINISH_REASON',
        );
      } else {
        throw new InvalidStreamError(
          'Model stream ended with empty response text.',
          'NO_RESPONSE_TEXT',
        );
      }
    }

    this.history.push({ role: 'model', parts: consolidatedParts });
  }

  /**
   * Gets the chat recording service instance.
   */
  getChatRecordingService(): ChatRecordingService {
    return this.chatRecordingService;
  }

  /**
   * Records completed tool calls with full metadata.
   * This is called by external components when tool calls complete, before sending responses to Gemini.
   */
  recordCompletedToolCalls(
    model: string,
    toolCalls: CompletedToolCall[],
  ): void {
    const toolCallRecords = toolCalls.map((call) => {
      const resultDisplayRaw = call.response?.resultDisplay;
      const resultDisplay =
        typeof resultDisplayRaw === 'string' ? resultDisplayRaw : undefined;

      return {
        id: call.request.callId,
        name: call.request.name,
        args: call.request.args,
        result: call.response?.responseParts || null,
        status: call.status as 'error' | 'success' | 'cancelled',
        timestamp: new Date().toISOString(),
        resultDisplay,
      };
    });

    this.chatRecordingService.recordToolCalls(model, toolCallRecords);
  }

  /**
   * Extracts and records thought from thought content.
   */
  private recordThoughtFromContent(content: Content): void {
    if (!content.parts || content.parts.length === 0) {
      return;
    }

    const thoughtPart = content.parts[0];
    if (thoughtPart.text) {
      // Extract subject and description using the same logic as turn.ts
      const rawText = thoughtPart.text;
      const subjectStringMatches = rawText.match(/\*\*(.*?)\*\*/s);
      const subject = subjectStringMatches
        ? subjectStringMatches[1].trim()
        : '';
      const description = rawText.replace(/\*\*(.*?)\*\*/s, '').trim();

      this.chatRecordingService.recordThought({
        subject,
        description,
      });
    }
  }

  /**
   * Truncates the chunkStream right before the second function call to a
   * function that mutates state. This may involve trimming parts from a chunk
   * as well as omtting some chunks altogether.
   *
   * We do this because it improves tool call quality if the model gets
   * feedback from one mutating function call before it makes the next one.
   */
  private async *stopBeforeSecondMutator(
    chunkStream: AsyncGenerator<GenerateContentResponse>,
  ): AsyncGenerator<GenerateContentResponse> {
    let foundMutatorFunctionCall = false;

    for await (const chunk of chunkStream) {
      const candidate = chunk.candidates?.[0];
      const content = candidate?.content;
      if (!candidate || !content?.parts) {
        yield chunk;
        continue;
      }

      const truncatedParts: Part[] = [];
      for (const part of content.parts) {
        if (this.isMutatorFunctionCall(part)) {
          if (foundMutatorFunctionCall) {
            // This is the second mutator call.
            // Truncate and return immedaitely.
            const newChunk = new GenerateContentResponse();
            newChunk.candidates = [
              {
                ...candidate,
                content: {
                  ...content,
                  parts: truncatedParts,
                },
                finishReason: FinishReason.STOP,
              },
            ];
            yield newChunk;
            return;
          }
          foundMutatorFunctionCall = true;
        }
        truncatedParts.push(part);
      }

      yield chunk;
    }
  }

  private isMutatorFunctionCall(part: Part): boolean {
    if (!part?.functionCall?.name) {
      return false;
    }
    const tool = this.config.getToolRegistry().getTool(part.functionCall.name);
    return !!tool && MUTATOR_KINDS.includes(tool.kind);
  }
}

/** Visible for Testing */
export function isSchemaDepthError(errorMessage: string): boolean {
  return errorMessage.includes('maximum schema depth exceeded');
}

export function isInvalidArgumentError(errorMessage: string): boolean {
  return errorMessage.includes('Request contains an invalid argument');
}<|MERGE_RESOLUTION|>--- conflicted
+++ resolved
@@ -26,11 +26,8 @@
 } from '../config/models.js';
 import { hasCycleInSchema, MUTATOR_KINDS } from '../tools/tools.js';
 import type { StructuredError } from './turn.js';
-<<<<<<< HEAD
 import { t } from '../i18n/index.js';
-=======
 import type { CompletedToolCall } from './coreToolScheduler.js';
->>>>>>> 974ab66b
 import {
   logContentRetry,
   logContentRetryFailure,
