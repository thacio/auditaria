--- conflicted
+++ resolved
@@ -7,17 +7,13 @@
 import { describe, it, expect, vi, beforeEach, afterEach } from 'vitest';
 import * as os from 'node:os';
 import * as path from 'node:path';
-<<<<<<< HEAD
-import { ShellTool, EditTool, WriteFileTool } from '@thacio/auditaria-cli-core';
-=======
 import {
   ShellTool,
   EditTool,
   WriteFileTool,
   DEFAULT_GEMINI_MODEL,
   DEFAULT_GEMINI_MODEL_AUTO,
-} from '@google/gemini-cli-core';
->>>>>>> c15774ce
+} from '@thacio/auditaria-cli-core';
 import { loadCliConfig, parseArguments, type CliArgs } from './config.js';
 import type { Settings } from './settings.js';
 import type { Extension } from './extension.js';
