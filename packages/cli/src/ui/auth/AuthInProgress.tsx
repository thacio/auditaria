--- conflicted
+++ resolved
@@ -8,12 +8,8 @@
 import { useState, useEffect } from 'react';
 import { Box, Text } from 'ink';
 import Spinner from 'ink-spinner';
-<<<<<<< HEAD
-import { Colors } from '../colors.js';
+import { theme } from '../semantic-colors.js';
 import { t } from '@thacio/auditaria-cli-core';
-=======
-import { theme } from '../semantic-colors.js';
->>>>>>> b9b6fe1f
 import { useKeypress } from '../hooks/useKeypress.js';
 
 interface AuthInProgressProps {
@@ -52,13 +48,8 @@
       width="100%"
     >
       {timedOut ? (
-<<<<<<< HEAD
-        <Text color={Colors.AccentRed}>
+        <Text color={theme.status.error}>
           {t('auth_dialog.messages.auth_timeout', 'Authentication timed out. Please try again.')}
-=======
-        <Text color={theme.status.error}>
-          Authentication timed out. Please try again.
->>>>>>> b9b6fe1f
         </Text>
       ) : (
         <Box>
