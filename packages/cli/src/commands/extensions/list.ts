--- conflicted
+++ resolved
@@ -5,19 +5,12 @@
  */
 
 import type { CommandModule } from 'yargs';
-<<<<<<< HEAD
-import { loadExtensions, toOutputString } from '../../config/extension.js';
+import { getErrorMessage } from '../../utils/errors.js';
 import { debugLogger, t } from '@thacio/auditaria-cli-core';
-import { getErrorMessage } from '../../utils/errors.js';
-import { ExtensionEnablementManager } from '../../config/extensions/extensionEnablement.js';
-=======
-import { getErrorMessage } from '../../utils/errors.js';
-import { debugLogger } from '@google/gemini-cli-core';
 import { ExtensionManager } from '../../config/extension-manager.js';
 import { requestConsentNonInteractive } from '../../config/extensions/consent.js';
 import { loadSettings } from '../../config/settings.js';
 import { promptForSetting } from '../../config/extensions/extensionSettings.js';
->>>>>>> c4c0c0d1
 
 export async function handleList() {
   try {
