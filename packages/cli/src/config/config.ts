--- conflicted
+++ resolved
@@ -31,11 +31,7 @@
   ShellTool,
   EditTool,
   WriteFileTool,
-<<<<<<< HEAD
   t,
-  SHELL_TOOL_NAMES,
-=======
->>>>>>> 24c15b9d
   resolveTelemetrySettings,
   FatalConfigError,
 } from '@thacio/auditaria-cli-core';
