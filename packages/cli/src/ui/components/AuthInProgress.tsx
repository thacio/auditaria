/**
 * @license
 * Copyright 2025 Google LLC
 * SPDX-License-Identifier: Apache-2.0
 */

import React, { useState, useEffect } from 'react';
import { Box, Text } from 'ink';
import Spinner from 'ink-spinner';
import { Colors } from '../colors.js';
<<<<<<< HEAD
import { t } from '@thacio/auditaria-cli-core';
=======
import { useKeypress } from '../hooks/useKeypress.js';
>>>>>>> d219f901

interface AuthInProgressProps {
  onTimeout: () => void;
}

export function AuthInProgress({
  onTimeout,
}: AuthInProgressProps): React.JSX.Element {
  const [timedOut, setTimedOut] = useState(false);

  useKeypress(
    (key) => {
      if (key.name === 'escape' || (key.ctrl && key.name === 'c')) {
        onTimeout();
      }
    },
    { isActive: true },
  );

  useEffect(() => {
    const timer = setTimeout(() => {
      setTimedOut(true);
      onTimeout();
    }, 180000);

    return () => clearTimeout(timer);
  }, [onTimeout]);

  return (
    <Box
      borderStyle="round"
      borderColor={Colors.Gray}
      flexDirection="column"
      padding={1}
      width="100%"
    >
      {timedOut ? (
        <Text color={Colors.AccentRed}>
          {t('auth_dialog.messages.auth_timeout', 'Authentication timed out. Please try again.')}
        </Text>
      ) : (
        <Box>
          <Text>
            <Spinner type="dots" /> {t('auth_dialog.messages.waiting_for_auth', 'Waiting for auth... (Press ESC or CTRL+C to cancel)')}
          </Text>
        </Box>
      )}
    </Box>
  );
}<|MERGE_RESOLUTION|>--- conflicted
+++ resolved
@@ -8,11 +8,8 @@
 import { Box, Text } from 'ink';
 import Spinner from 'ink-spinner';
 import { Colors } from '../colors.js';
-<<<<<<< HEAD
 import { t } from '@thacio/auditaria-cli-core';
-=======
 import { useKeypress } from '../hooks/useKeypress.js';
->>>>>>> d219f901
 
 interface AuthInProgressProps {
   onTimeout: () => void;
