--- conflicted
+++ resolved
@@ -7,10 +7,7 @@
 import { useEffect } from 'react';
 import process from 'node:process';
 import { type HistoryItemWithoutId, MessageType } from '../types.js';
-<<<<<<< HEAD
-=======
 import { t } from '@google/gemini-cli-core';
->>>>>>> 3f388ee1
 
 export const MEMORY_WARNING_THRESHOLD = 7 * 1024 * 1024 * 1024; // 7GB in bytes
 export const MEMORY_CHECK_INTERVAL = 60 * 1000; // one minute
@@ -24,15 +21,15 @@
     const intervalId = setInterval(() => {
       const usage = process.memoryUsage().rss;
       if (usage > MEMORY_WARNING_THRESHOLD) {
+        const usageGB = (usage / (1024 * 1024 * 1024)).toFixed(2);
         addItem(
           {
             type: MessageType.WARNING,
-            text:
-              `High memory usage detected: ${(
-                usage /
-                (1024 * 1024 * 1024)
-              ).toFixed(2)} GB. ` +
-              'If you experience a crash, please file a bug report by running `/bug`',
+            text: t(
+              'system.memory.high_usage_warning',
+              'High memory usage detected: {usage} GB. If you experience a crash, please file a bug report by running `/bug`',
+              { usage: usageGB },
+            ),
           },
           Date.now(),
         );
