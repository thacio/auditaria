--- conflicted
+++ resolved
@@ -10,12 +10,8 @@
 import { StreamingState, ToolCallStatus } from '../../types.js';
 import { Text } from 'ink';
 import { StreamingContext } from '../../contexts/StreamingContext.js';
-<<<<<<< HEAD
 import type { AnsiOutput } from '@thacio/auditaria-cli-core';
-=======
-import type { AnsiOutput } from '@google/gemini-cli-core';
 import { renderWithProviders } from '../../../test-utils/render.js';
->>>>>>> 6ded45e5
 
 vi.mock('../TerminalOutput.js', () => ({
   TerminalOutput: function MockTerminalOutput({
