--- conflicted
+++ resolved
@@ -4,9 +4,8 @@
  * SPDX-License-Identifier: Apache-2.0
  */
 
-<<<<<<< HEAD
 import { uiTelemetryService } from '@thacio/auditaria-cli-core';
-import { SlashCommand } from './types.js';
+import { CommandKind, SlashCommand } from './types.js';
 import { t } from '@thacio/auditaria-cli-core';
 
 export const clearCommand: SlashCommand = {
@@ -14,15 +13,7 @@
   get description() {
     return t('commands.clear.description', 'clear the screen and conversation history');
   },
-=======
-import { uiTelemetryService } from '@google/gemini-cli-core';
-import { CommandKind, SlashCommand } from './types.js';
-
-export const clearCommand: SlashCommand = {
-  name: 'clear',
-  description: 'clear the screen and conversation history',
   kind: CommandKind.BUILT_IN,
->>>>>>> 2a95c828
   action: async (context, _args) => {
     const geminiClient = context.services.config?.getGeminiClient();
 
