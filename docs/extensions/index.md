<<<<<<< HEAD
# Auditaria CLI Extensions
=======
# Gemini CLI extensions
>>>>>>> 26f050ff

_This documentation is up-to-date with the v0.4.0 release._

Auditaria CLI extensions package prompts, MCP servers, and custom commands into
a familiar and user-friendly format. With extensions, you can expand the
capabilities of Auditaria CLI and share those capabilities with others. They are
designed to be easily installable and shareable.

To see examples of extensions, you can browse a gallery of
[Auditaria CLI extensions](https://geminicli.com/extensions/browse/).

See [getting started docs](getting-started-extensions.md) for a guide on
creating your first extension.

See [releasing docs](extension-releasing.md) for an advanced guide on setting up
GitHub releases.

## Extension management

We offer a suite of extension management tools using `auditaria extensions`
commands.

Note that these commands are not supported from within the CLI, although you can
list installed extensions using the `/extensions list` subcommand.

Note that all of these commands will only be reflected in active CLI sessions on
restart.

### Installing an extension

You can install an extension using `auditaria extensions install` with either a
GitHub URL or a local path.

Note that we create a copy of the installed extension, so you will need to run
`auditaria extensions update` to pull in changes from both locally-defined
extensions and those on GitHub.

NOTE: If you are installing an extension from GitHub, you'll need to have `git`
installed on your machine. See
[git installation instructions](https://git-scm.com/book/en/v2/Getting-Started-Installing-Git)
for help.

```
auditaria extensions install <source> [--ref <ref>] [--auto-update] [--pre-release] [--consent]
```

- `<source>`: The github URL or local path of the extension to install.
- `--ref`: The git ref to install from.
- `--auto-update`: Enable auto-update for this extension.
- `--pre-release`: Enable pre-release versions for this extension.
- `--consent`: Acknowledge the security risks of installing an extension and
  skip the confirmation prompt.

### Uninstalling an extension

To uninstall one or more extensions, run
`auditaria extensions uninstall <name...>`:

```
auditaria extensions uninstall gemini-cli-security gemini-cli-another-extension
```

### Disabling an extension

Extensions are, by default, enabled across all workspaces. You can disable an
extension entirely or for specific workspace.

```
auditaria extensions disable <name> [--scope <scope>]
```

- `<name>`: The name of the extension to disable.
- `--scope`: The scope to disable the extension in (`user` or `workspace`).

### Enabling an extension

You can enable extensions using `auditaria extensions enable <name>`. You can
also enable an extension for a specific workspace using
`auditaria extensions enable <name> --scope=workspace` from within that
workspace.

```
auditaria extensions enable <name> [--scope <scope>]
```

- `<name>`: The name of the extension to enable.
- `--scope`: The scope to enable the extension in (`user` or `workspace`).

### Updating an extension

For extensions installed from a local path or a git repository, you can
explicitly update to the latest version (as reflected in the
`gemini-extension.json` `version` field) with
`auditaria extensions update <name>`.

You can update all extensions with:

```
auditaria extensions update --all
```

### Create a boilerplate extension

We offer several example extensions `context`, `custom-commands`,
`exclude-tools` and `mcp-server`. You can view these examples
[here](https://github.com/google-gemini/gemini-cli/tree/main/packages/cli/src/commands/extensions/examples).

To copy one of these examples into a development directory using the type of
your choosing, run:

```
auditaria extensions new <path> [template]
```

- `<path>`: The path to create the extension in.
- `[template]`: The boilerplate template to use.

### Link a local extension

The `auditaria extensions link` command will create a symbolic link from the
extension installation directory to the development path.

This is useful so you don't have to run `auditaria extensions update` every time
you make changes you'd like to test.

```
auditaria extensions link <path>
```

- `<path>`: The path of the extension to link.

## How it works

On startup, Auditaria CLI looks for extensions in `<home>/.gemini/extensions`

Extensions exist as a directory that contains a `gemini-extension.json` file.
For example:

`<home>/.gemini/extensions/my-extension/gemini-extension.json`

### `gemini-extension.json`

The `gemini-extension.json` file contains the configuration for the extension.
The file has the following structure:

```json
{
  "name": "my-extension",
  "version": "1.0.0",
  "mcpServers": {
    "my-server": {
      "command": "node my-server.js"
    }
  },
  "contextFileName": "GEMINI.md",
  "excludeTools": ["run_shell_command"]
}
```

- `name`: The name of the extension. This is used to uniquely identify the
  extension and for conflict resolution when extension commands have the same
  name as user or project commands. The name should be lowercase or numbers and
  use dashes instead of underscores or spaces. This is how users will refer to
  your extension in the CLI. Note that we expect this name to match the
  extension directory name.
- `version`: The version of the extension.
- `mcpServers`: A map of MCP servers to configure. The key is the name of the
  server, and the value is the server configuration. These servers will be
  loaded on startup just like MCP servers configured in a
  [`settings.json` file](../get-started/configuration.md). If both an extension
  and a `settings.json` file configure an MCP server with the same name, the
  server defined in the `settings.json` file takes precedence.
  - Note that all MCP server configuration options are supported except for
    `trust`.
- `contextFileName`: The name of the file that contains the context for the
  extension. This will be used to load the context from the extension directory.
  If this property is not used but a `GEMINI.md` file is present in your
  extension directory, then that file will be loaded.
- `excludeTools`: An array of tool names to exclude from the model. You can also
  specify command-specific restrictions for tools that support it, like the
  `run_shell_command` tool. For example,
  `"excludeTools": ["run_shell_command(rm -rf)"]` will block the `rm -rf`
  command. Note that this differs from the MCP server `excludeTools`
  functionality, which can be listed in the MCP server config.

When Auditaria CLI starts, it loads all the extensions and merges their
configurations. If there are any conflicts, the workspace configuration takes
precedence.

### Settings

_Note: This is an experimental feature. We do not yet recommend extension
authors introduce settings as part of their core flows._

Extensions can define settings that the user will be prompted to provide upon
installation. This is useful for things like API keys, URLs, or other
configuration that the extension needs to function.

To define settings, add a `settings` array to your `gemini-extension.json` file.
Each object in the array should have the following properties:

- `name`: A user-friendly name for the setting.
- `description`: A description of the setting and what it's used for.
- `envVar`: The name of the environment variable that the setting will be stored
  as.
- `sensitive`: Optional boolean. If true, obfuscates the input the user provides
  and stores the secret in keychain storage. **Example**

```json
{
  "name": "my-api-extension",
  "version": "1.0.0",
  "settings": [
    {
      "name": "API Key",
      "description": "Your API key for the service.",
      "envVar": "MY_API_KEY"
    }
  ]
}
```

When a user installs this extension, they will be prompted to enter their API
key. The value will be saved to a `.env` file in the extension's directory
(e.g., `<home>/.gemini/extensions/my-api-extension/.env`).

### Custom commands

Extensions can provide [custom commands](../cli/custom-commands.md) by placing
TOML files in a `commands/` subdirectory within the extension directory. These
commands follow the same format as user and project custom commands and use
standard naming conventions.

**Example**

An extension named `gcp` with the following structure:

```
.gemini/extensions/gcp/
├── gemini-extension.json
└── commands/
    ├── deploy.toml
    └── gcs/
        └── sync.toml
```

Would provide these commands:

- `/deploy` - Shows as `[gcp] Custom command from deploy.toml` in help
- `/gcs:sync` - Shows as `[gcp] Custom command from sync.toml` in help

### Conflict resolution

Extension commands have the lowest precedence. When a conflict occurs with user
or project commands:

1. **No conflict**: Extension command uses its natural name (e.g., `/deploy`)
2. **With conflict**: Extension command is renamed with the extension prefix
   (e.g., `/gcp.deploy`)

For example, if both a user and the `gcp` extension define a `deploy` command:

- `/deploy` - Executes the user's deploy command
- `/gcp.deploy` - Executes the extension's deploy command (marked with `[gcp]`
  tag)

## Variables

Auditaria CLI extensions allow variable substitution in `gemini-extension.json`.
This can be useful if e.g., you need the current directory to run an MCP server
using `"cwd": "${extensionPath}${/}run.ts"`.

**Supported variables:**

| variable                   | description                                                                                                                                                     |
| -------------------------- | --------------------------------------------------------------------------------------------------------------------------------------------------------------- |
| `${extensionPath}`         | The fully-qualified path of the extension in the user's filesystem e.g., '/Users/username/.gemini/extensions/example-extension'. This will not unwrap symlinks. |
| `${workspacePath}`         | The fully-qualified path of the current workspace.                                                                                                              |
| `${/} or ${pathSeparator}` | The path separator (differs per OS).                                                                                                                            |<|MERGE_RESOLUTION|>--- conflicted
+++ resolved
@@ -1,8 +1,4 @@
-<<<<<<< HEAD
-# Auditaria CLI Extensions
-=======
-# Gemini CLI extensions
->>>>>>> 26f050ff
+# Auditaria CLI extensions
 
 _This documentation is up-to-date with the v0.4.0 release._
 
