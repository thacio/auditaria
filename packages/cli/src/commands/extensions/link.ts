--- conflicted
+++ resolved
@@ -5,16 +5,9 @@
  */
 
 import type { CommandModule } from 'yargs';
-<<<<<<< HEAD
-import {
-  installExtension,
-  type ExtensionInstallMetadata,
-} from '../../config/extension.js';
+import { installExtension } from '../../config/extension.js';
+import type { ExtensionInstallMetadata } from '@thacio/auditaria-cli-core';
 import { t } from '@thacio/auditaria-cli-core';
-=======
-import { installExtension } from '../../config/extension.js';
-import type { ExtensionInstallMetadata } from '@google/gemini-cli-core';
->>>>>>> eddd13d7
 
 import { getErrorMessage } from '../../utils/errors.js';
 
