--- conflicted
+++ resolved
@@ -5,13 +5,8 @@
  */
 
 import * as path from 'node:path';
-<<<<<<< HEAD
 import type { Config } from '@thacio/auditaria-cli-core';
-import { Storage } from '@thacio/auditaria-cli-core';
-=======
-import type { Config } from '@google/gemini-cli-core';
-import { GEMINI_DIR, Storage } from '@google/gemini-cli-core';
->>>>>>> 518caae6
+import { GEMINI_DIR, Storage } from '@thacio/auditaria-cli-core';
 import mock from 'mock-fs';
 import { FileCommandLoader } from './FileCommandLoader.js';
 import { assert, vi } from 'vitest';
