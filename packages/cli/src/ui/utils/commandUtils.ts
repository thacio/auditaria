/**
 * @license
 * Copyright 2025 Google LLC
 * SPDX-License-Identifier: Apache-2.0
 */

<<<<<<< HEAD
import { debugLogger } from '@thacio/auditaria-cli-core';
=======
import { t } from '@google/gemini-cli-core';
>>>>>>> 3f388ee1
import clipboardy from 'clipboardy';

/**
 * Checks if a query string potentially represents an '@' command.
 * It triggers if the query starts with '@' or contains '@' preceded by whitespace
 * and followed by a non-whitespace character.
 *
 * @param query The input query string.
 * @returns True if the query looks like an '@' command, false otherwise.
 */
export const isAtCommand = (query: string): boolean =>
  // Check if starts with @ OR has a space, then @
  query.startsWith('@') || /\s@/.test(query);

/**
 * Checks if a query string potentially represents an '/' command.
 * It triggers if the query starts with '/' but excludes code comments like '//' and '/*'.
 *
 * @param query The input query string.
 * @returns True if the query looks like an '/' command, false otherwise.
 */
export const isSlashCommand = (query: string): boolean => {
  if (!query.startsWith('/')) {
    return false;
  }

  // Exclude line comments that start with '//'
  if (query.startsWith('//')) {
    return false;
  }

  // Exclude block comments that start with '/*'
  if (query.startsWith('/*')) {
    return false;
  }

  return true;
};

// Copies a string snippet to the clipboard
export const copyToClipboard = async (text: string): Promise<void> => {
  await clipboardy.write(text);
};

export const getUrlOpenCommand = (): string => {
  // --- Determine the OS-specific command to open URLs ---
  let openCmd: string;
  switch (process.platform) {
    case 'darwin':
      openCmd = 'open';
      break;
    case 'win32':
      openCmd = 'start';
      break;
    case 'linux':
      openCmd = 'xdg-open';
      break;
    default:
      // Default to xdg-open, which appears to be supported for the less popular operating systems.
      openCmd = 'xdg-open';
      debugLogger.warn(
        `Unknown platform: ${process.platform}. Attempting to open URLs with: ${openCmd}.`,
      );
      break;
  }
  return openCmd;
};<|MERGE_RESOLUTION|>--- conflicted
+++ resolved
@@ -4,11 +4,7 @@
  * SPDX-License-Identifier: Apache-2.0
  */
 
-<<<<<<< HEAD
-import { debugLogger } from '@thacio/auditaria-cli-core';
-=======
 import { t } from '@google/gemini-cli-core';
->>>>>>> 3f388ee1
 import clipboardy from 'clipboardy';
 
 /**
@@ -69,8 +65,12 @@
     default:
       // Default to xdg-open, which appears to be supported for the less popular operating systems.
       openCmd = 'xdg-open';
-      debugLogger.warn(
-        `Unknown platform: ${process.platform}. Attempting to open URLs with: ${openCmd}.`,
+      console.warn(
+        t(
+          'utils.unknown_platform_url_open',
+          `Unknown platform: ${process.platform}. Attempting to open URLs with: ${openCmd}.`,
+          { platform: process.platform, openCmd },
+        ),
       );
       break;
   }
