/**
 * @license
 * Copyright 2025 Google LLC
 * SPDX-License-Identifier: Apache-2.0
 */

import { useCallback, useMemo, useEffect, useState } from 'react';
import { type PartListUnion } from '@google/genai';
import process from 'node:process';
import { UseHistoryManagerReturn } from './useHistoryManager.js';
import { useStateAndRef } from './useStateAndRef.js';
import {
  Config,
  GitService,
  Logger,
<<<<<<< HEAD
  MCPDiscoveryState,
  MCPServerStatus,
  getMCPDiscoveryState,
  getMCPServerStatus,
  DEFAULT_GEMINI_MODEL,
  DEFAULT_GEMINI_FLASH_MODEL,
=======
  logSlashCommand,
  SlashCommandEvent,
>>>>>>> 293bb820
  ToolConfirmationOutcome,
  t,
} from '@thacio/auditaria-cli-core';
import { useSessionStats } from '../contexts/SessionContext.js';
import {
  Message,
  MessageType,
  HistoryItemWithoutId,
  HistoryItem,
  SlashCommandProcessorResult,
} from '../types.js';
import { LoadedSettings } from '../../config/settings.js';
import { type CommandContext, type SlashCommand } from '../commands/types.js';
import { CommandService } from '../../services/CommandService.js';
import { BuiltinCommandLoader } from '../../services/BuiltinCommandLoader.js';
import { FileCommandLoader } from '../../services/FileCommandLoader.js';
import { McpPromptLoader } from '../../services/McpPromptLoader.js';

/**
 * Hook to define and process slash commands (e.g., /help, /clear).
 */
export const useSlashCommandProcessor = (
  config: Config | null,
  settings: LoadedSettings,
  addItem: UseHistoryManagerReturn['addItem'],
  clearItems: UseHistoryManagerReturn['clearItems'],
  loadHistory: UseHistoryManagerReturn['loadHistory'],
  refreshStatic: () => void,
  setShowHelp: React.Dispatch<React.SetStateAction<boolean>>,
  onDebugMessage: (message: string) => void,
  openThemeDialog: () => void,
  openAuthDialog: () => void,
  openEditorDialog: () => void,
  openLanguageDialog: () => void,
  toggleCorgiMode: () => void,
  setQuittingMessages: (message: HistoryItem[]) => void,
  openPrivacyNotice: () => void,
  toggleVimEnabled: () => Promise<boolean>,
  setIsProcessing: (isProcessing: boolean) => void,
) => {
  const session = useSessionStats();
  const [commands, setCommands] = useState<readonly SlashCommand[]>([]);
  const [shellConfirmationRequest, setShellConfirmationRequest] =
    useState<null | {
      commands: string[];
      onConfirm: (
        outcome: ToolConfirmationOutcome,
        approvedCommands?: string[],
      ) => void;
    }>(null);
  const [sessionShellAllowlist, setSessionShellAllowlist] = useState(
    new Set<string>(),
  );
  const gitService = useMemo(() => {
    if (!config?.getProjectRoot()) {
      return;
    }
    return new GitService(config.getProjectRoot());
  }, [config]);

  const logger = useMemo(() => {
    const l = new Logger(config?.getSessionId() || '');
    // The logger's initialize is async, but we can create the instance
    // synchronously. Commands that use it will await its initialization.
    return l;
  }, [config]);

  const [pendingCompressionItemRef, setPendingCompressionItem] =
    useStateAndRef<HistoryItemWithoutId | null>(null);

  const pendingHistoryItems = useMemo(() => {
    const items: HistoryItemWithoutId[] = [];
    if (pendingCompressionItemRef.current != null) {
      items.push(pendingCompressionItemRef.current);
    }
    return items;
  }, [pendingCompressionItemRef]);

  const addMessage = useCallback(
    (message: Message) => {
      // Convert Message to HistoryItemWithoutId
      let historyItemContent: HistoryItemWithoutId;
      if (message.type === MessageType.ABOUT) {
        historyItemContent = {
          type: 'about',
          cliVersion: message.cliVersion,
          osVersion: message.osVersion,
          sandboxEnv: message.sandboxEnv,
          modelVersion: message.modelVersion,
          selectedAuthType: message.selectedAuthType,
          gcpProject: message.gcpProject,
        };
      } else if (message.type === MessageType.STATS) {
        historyItemContent = {
          type: 'stats',
          duration: message.duration,
        };
      } else if (message.type === MessageType.MODEL_STATS) {
        historyItemContent = {
          type: 'model_stats',
        };
      } else if (message.type === MessageType.TOOL_STATS) {
        historyItemContent = {
          type: 'tool_stats',
        };
      } else if (message.type === MessageType.QUIT) {
        historyItemContent = {
          type: 'quit',
          duration: message.duration,
        };
      } else if (message.type === MessageType.COMPRESSION) {
        historyItemContent = {
          type: 'compression',
          compression: message.compression,
        };
      } else {
        historyItemContent = {
          type: message.type,
          text: message.content,
        };
      }
      addItem(historyItemContent, message.timestamp.getTime());
    },
    [addItem],
  );

  const commandContext = useMemo(
    (): CommandContext => ({
      services: {
        config,
        settings,
        git: gitService,
        logger,
      },
      ui: {
        addItem,
        clear: () => {
          clearItems();
          console.clear();
          refreshStatic();
        },
        loadHistory,
        setDebugMessage: onDebugMessage,
        pendingItem: pendingCompressionItemRef.current,
        setPendingItem: setPendingCompressionItem,
        toggleCorgiMode,
        toggleVimEnabled,
      },
      session: {
        stats: session.stats,
        sessionShellAllowlist,
      },
    }),
    [
      config,
      settings,
      gitService,
      logger,
      loadHistory,
      addItem,
      clearItems,
      refreshStatic,
      session.stats,
      onDebugMessage,
      pendingCompressionItemRef,
      setPendingCompressionItem,
      toggleCorgiMode,
      toggleVimEnabled,
      sessionShellAllowlist,
    ],
  );

  useEffect(() => {
    const controller = new AbortController();
    const load = async () => {
      const loaders = [
        new McpPromptLoader(config),
        new BuiltinCommandLoader(config),
        new FileCommandLoader(config),
      ];
      const commandService = await CommandService.create(
        loaders,
        controller.signal,
      );
      setCommands(commandService.getCommands());
    };

    load();

    return () => {
      controller.abort();
    };
  }, [config]);

  const handleSlashCommand = useCallback(
    async (
      rawQuery: PartListUnion,
      oneTimeShellAllowlist?: Set<string>,
    ): Promise<SlashCommandProcessorResult | false> => {
      setIsProcessing(true);
      try {
        if (typeof rawQuery !== 'string') {
          return false;
        }

        const trimmed = rawQuery.trim();
        if (!trimmed.startsWith('/') && !trimmed.startsWith('?')) {
          return false;
        }

        const userMessageTimestamp = Date.now();
        addItem(
          { type: MessageType.USER, text: trimmed },
          userMessageTimestamp,
        );

        const parts = trimmed.substring(1).trim().split(/\s+/);
        const commandPath = parts.filter((p) => p); // The parts of the command, e.g., ['memory', 'add']

        let currentCommands = commands;
        let commandToExecute: SlashCommand | undefined;
        let pathIndex = 0;
        const canonicalPath: string[] = [];

        for (const part of commandPath) {
          // TODO: For better performance and architectural clarity, this two-pass
          // search could be replaced. A more optimal approach would be to
          // pre-compute a single lookup map in `CommandService.ts` that resolves
          // all name and alias conflicts during the initial loading phase. The
          // processor would then perform a single, fast lookup on that map.

          // First pass: check for an exact match on the primary command name.
          let foundCommand = currentCommands.find((cmd) => cmd.name === part);

          // Second pass: if no primary name matches, check for an alias.
          if (!foundCommand) {
            foundCommand = currentCommands.find((cmd) =>
              cmd.altNames?.includes(part),
            );
          }

          if (foundCommand) {
            commandToExecute = foundCommand;
            canonicalPath.push(foundCommand.name);
            pathIndex++;
            if (foundCommand.subCommands) {
              currentCommands = foundCommand.subCommands;
            } else {
              break;
            }
          } else {
            break;
          }
        }

        if (commandToExecute) {
          const args = parts.slice(pathIndex).join(' ');

          if (commandToExecute.action) {
            if (config) {
              const resolvedCommandPath = canonicalPath;
              const event = new SlashCommandEvent(
                resolvedCommandPath[0],
                resolvedCommandPath.length > 1
                  ? resolvedCommandPath.slice(1).join(' ')
                  : undefined,
              );
              logSlashCommand(config, event);
            }

            const fullCommandContext: CommandContext = {
              ...commandContext,
              invocation: {
                raw: trimmed,
                name: commandToExecute.name,
                args,
              },
            };

            // If a one-time list is provided for a "Proceed" action, temporarily
            // augment the session allowlist for this single execution.
            if (oneTimeShellAllowlist && oneTimeShellAllowlist.size > 0) {
              fullCommandContext.session = {
                ...fullCommandContext.session,
                sessionShellAllowlist: new Set([
                  ...fullCommandContext.session.sessionShellAllowlist,
                  ...oneTimeShellAllowlist,
                ]),
              };
            }

            const result = await commandToExecute.action(
              fullCommandContext,
              args,
            );

            if (result) {
              switch (result.type) {
                case 'tool':
                  return {
                    type: 'schedule_tool',
                    toolName: result.toolName,
                    toolArgs: result.toolArgs,
                  };
                case 'message':
                  addItem(
                    {
                      type:
                        result.messageType === 'error'
                          ? MessageType.ERROR
                          : MessageType.INFO,
                      text: result.content,
                    },
                    Date.now(),
                  );
                  return { type: 'handled' };
                case 'dialog':
                  switch (result.dialog) {
                    case 'help':
                      setShowHelp(true);
                      return { type: 'handled' };
                    case 'auth':
                      openAuthDialog();
                      return { type: 'handled' };
                    case 'theme':
                      openThemeDialog();
                      return { type: 'handled' };
                    case 'editor':
                      openEditorDialog();
                      return { type: 'handled' };
                    case 'language':
                      openLanguageDialog();
                      return { type: 'handled' };
                    case 'privacy':
                      openPrivacyNotice();
                      return { type: 'handled' };
                    default: {
                      const unhandled: never = result.dialog;
                      throw new Error(
                        `Unhandled slash command result: ${unhandled}`,
                      );
                    }
                  }
                case 'load_history': {
                  await config
                    ?.getGeminiClient()
                    ?.setHistory(result.clientHistory);
                  fullCommandContext.ui.clear();
                  result.history.forEach((item, index) => {
                    fullCommandContext.ui.addItem(item, index);
                  });
                  return { type: 'handled' };
                }
                case 'quit':
                  setQuittingMessages(result.messages);
                  setTimeout(() => {
                    process.exit(0);
                  }, 100);
                  return { type: 'handled' };

                case 'submit_prompt':
                  return {
                    type: 'submit_prompt',
                    content: result.content,
                  };
                case 'confirm_shell_commands': {
                  const { outcome, approvedCommands } = await new Promise<{
                    outcome: ToolConfirmationOutcome;
                    approvedCommands?: string[];
                  }>((resolve) => {
                    setShellConfirmationRequest({
                      commands: result.commandsToConfirm,
                      onConfirm: (
                        resolvedOutcome,
                        resolvedApprovedCommands,
                      ) => {
                        setShellConfirmationRequest(null); // Close the dialog
                        resolve({
                          outcome: resolvedOutcome,
                          approvedCommands: resolvedApprovedCommands,
                        });
                      },
                    });
                  });

                  if (
                    outcome === ToolConfirmationOutcome.Cancel ||
                    !approvedCommands ||
                    approvedCommands.length === 0
                  ) {
                    return { type: 'handled' };
                  }

                  if (outcome === ToolConfirmationOutcome.ProceedAlways) {
                    setSessionShellAllowlist(
                      (prev) => new Set([...prev, ...approvedCommands]),
                    );
                  }

                  return await handleSlashCommand(
                    result.originalInvocation.raw,
                    // Pass the approved commands as a one-time grant for this execution.
                    new Set(approvedCommands),
                  );
                }
                default: {
                  const unhandled: never = result;
                  throw new Error(
                    `Unhandled slash command result: ${unhandled}`,
                  );
                }
              }
            }

            return { type: 'handled' };
          } else if (commandToExecute.subCommands) {
            const helpText = `Command '/${commandToExecute.name}' requires a subcommand. Available:\n${commandToExecute.subCommands
              .map((sc) => `  - ${sc.name}: ${sc.description || ''}`)
              .join('\n')}`;
            addMessage({
              type: MessageType.INFO,
              content: helpText,
              timestamp: new Date(),
            });
            return { type: 'handled' };
          }
        }

        addMessage({
          type: MessageType.ERROR,
          content: t('errors.unknown_command', 'Unknown command: {command}', { command: trimmed }),
          timestamp: new Date(),
        });
        return { type: 'handled' };
      } catch (e) {
        addItem(
          {
            type: MessageType.ERROR,
            text: e instanceof Error ? e.message : String(e),
          },
          Date.now(),
        );
        return { type: 'handled' };
      } finally {
        setIsProcessing(false);
      }
    },
    [
      config,
      addItem,
      setShowHelp,
      openAuthDialog,
      commands,
      commandContext,
      addMessage,
      openThemeDialog,
      openPrivacyNotice,
      openEditorDialog,
      openLanguageDialog,
      setQuittingMessages,
      setShellConfirmationRequest,
      setSessionShellAllowlist,
      setIsProcessing,
    ],
  );

  return {
    handleSlashCommand,
    slashCommands: commands,
    pendingHistoryItems,
    commandContext,
    shellConfirmationRequest,
  };
};<|MERGE_RESOLUTION|>--- conflicted
+++ resolved
@@ -13,17 +13,14 @@
   Config,
   GitService,
   Logger,
-<<<<<<< HEAD
   MCPDiscoveryState,
   MCPServerStatus,
   getMCPDiscoveryState,
   getMCPServerStatus,
   DEFAULT_GEMINI_MODEL,
   DEFAULT_GEMINI_FLASH_MODEL,
-=======
   logSlashCommand,
   SlashCommandEvent,
->>>>>>> 293bb820
   ToolConfirmationOutcome,
   t,
 } from '@thacio/auditaria-cli-core';
