--- conflicted
+++ resolved
@@ -70,13 +70,6 @@
 
 ### Self assigning issues
 
-<<<<<<< HEAD
-If you're looking for an issue to work on, check out our list of issues that are
-labeled
-["help wanted"](https://github.com/thacio/auditaria/issues?q=is%3Aissue+state%3Aopen+label%3A%22help+wanted%22).
-
-=======
->>>>>>> fd9d3e19
 To assign an issue to yourself, simply add a comment with the text `/assign`.
 The comment must contain only that text and nothing else. This command will
 assign the issue to you, provided it is not already assigned.
