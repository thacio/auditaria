/**
 * @license
 * Copyright 2025 Google LLC
 * SPDX-License-Identifier: Apache-2.0
 */
import { t } from '@thacio/auditaria-cli-core';

import { useCallback, useEffect, useMemo, useState, useRef } from 'react';
import {
  Box,
  DOMElement,
  measureElement,
  Static,
  Text,
  useStdin,
  useStdout,
} from 'ink';
import { StreamingState, type HistoryItem, MessageType } from './types.js';
import { useTerminalSize } from './hooks/useTerminalSize.js';
import { useGeminiStream } from './hooks/useGeminiStream.js';
import { useLoadingIndicator } from './hooks/useLoadingIndicator.js';
import { useThemeCommand } from './hooks/useThemeCommand.js';
import { useAuthCommand } from './hooks/useAuthCommand.js';
import { useFolderTrust } from './hooks/useFolderTrust.js';
import { useEditorSettings } from './hooks/useEditorSettings.js';
import { useLanguageSettings } from './hooks/useLanguageSettings.js';
import { useSlashCommandProcessor } from './hooks/slashCommandProcessor.js';
import { useAutoAcceptIndicator } from './hooks/useAutoAcceptIndicator.js';
import { useConsoleMessages } from './hooks/useConsoleMessages.js';
import { Header } from './components/Header.js';
import { LoadingIndicator } from './components/LoadingIndicator.js';
import { AutoAcceptIndicator } from './components/AutoAcceptIndicator.js';
import { ShellModeIndicator } from './components/ShellModeIndicator.js';
import { InputPrompt } from './components/InputPrompt.js';
import { Footer } from './components/Footer.js';
import { ThemeDialog } from './components/ThemeDialog.js';
import { AuthDialog } from './components/AuthDialog.js';
import { AuthInProgress } from './components/AuthInProgress.js';
import { EditorSettingsDialog } from './components/EditorSettingsDialog.js';
import { LanguageSelectionDialog } from './components/LanguageSelectionDialog.js';
import { FolderTrustDialog } from './components/FolderTrustDialog.js';
import { ShellConfirmationDialog } from './components/ShellConfirmationDialog.js';
import { RadioButtonSelect } from './components/shared/RadioButtonSelect.js';
import { Colors } from './colors.js';
import { loadHierarchicalGeminiMemory } from '../config/config.js';
import { LoadedSettings, SettingScope } from '../config/settings.js';
import { Tips } from './components/Tips.js';
import { ConsolePatcher } from './utils/ConsolePatcher.js';
import { registerCleanup } from '../utils/cleanup.js';
import { DetailedMessagesDisplay } from './components/DetailedMessagesDisplay.js';
import { HistoryItemDisplay } from './components/HistoryItemDisplay.js';
import { ContextSummaryDisplay } from './components/ContextSummaryDisplay.js';
import { useHistory } from './hooks/useHistoryManager.js';
import process from 'node:process';
import {
  getErrorMessage,
  type Config,
  getAllGeminiMdFilenames,
  ApprovalMode,
  isEditorAvailable,
  EditorType,
  FlashFallbackEvent,
  logFlashFallback,
  AuthType,
  type IdeContext,
  ideContext,
  // WEB_INTERFACE_START: Additional imports for MCP server broadcasting
  DiscoveredMCPTool,
  getMCPServerStatus,
  getAllMCPServerStatuses,
  MCPServerStatus,
  // WEB_INTERFACE_END
} from '@thacio/auditaria-cli-core';
import {
  IdeIntegrationNudge,
  IdeIntegrationNudgeResult,
} from './IdeIntegrationNudge.js';
import { validateAuthMethod } from '../config/auth.js';
import { useLogger } from './hooks/useLogger.js';
import { StreamingContext } from './contexts/StreamingContext.js';
import {
  SessionStatsProvider,
  useSessionStats,
} from './contexts/SessionContext.js';
import { useGitBranchName } from './hooks/useGitBranchName.js';
import { useFocus } from './hooks/useFocus.js';
import { useBracketedPaste } from './hooks/useBracketedPaste.js';
import { useTextBuffer } from './components/shared/text-buffer.js';
import { useVimMode, VimModeProvider } from './contexts/VimModeContext.js';
import { useVim } from './hooks/vim.js';
import { useKeypress, Key } from './hooks/useKeypress.js';
import { keyMatchers, Command } from './keyMatchers.js';
import * as fs from 'fs';
import { UpdateNotification } from './components/UpdateNotification.js';
import {
  isProQuotaExceededError,
  isGenericQuotaExceededError,
  UserTierId,
} from '@thacio/auditaria-cli-core';
import { UpdateObject } from './utils/updateCheck.js';
import ansiEscapes from 'ansi-escapes';
// WEB_INTERFACE_START: Web interface context imports
import { WebInterfaceProvider, useWebInterface } from './contexts/WebInterfaceContext.js';
import { SubmitQueryProvider, useSubmitQueryRegistration } from './contexts/SubmitQueryContext.js';
import { FooterProvider, useFooter } from './contexts/FooterContext.js';
import { LoadingStateProvider, useLoadingState } from './contexts/LoadingStateContext.js';
import { ToolConfirmationProvider, useToolConfirmation, PendingToolConfirmation } from './contexts/ToolConfirmationContext.js';
// WEB_INTERFACE_END
import { OverflowProvider } from './contexts/OverflowContext.js';
import { ShowMoreLines } from './components/ShowMoreLines.js';
import { PrivacyNotice } from './privacy/PrivacyNotice.js';
import { useSettingsCommand } from './hooks/useSettingsCommand.js';
import { SettingsDialog } from './components/SettingsDialog.js';
import { setUpdateHandler } from '../utils/handleAutoUpdate.js';
import { appEvents, AppEvent } from '../utils/events.js';
import { isNarrowWidth } from './utils/isNarrowWidth.js';

const CTRL_EXIT_PROMPT_DURATION_MS = 1000;

interface AppProps {
  config: Config;
  settings: LoadedSettings;
  startupWarnings?: string[];
  version: string;
  // WEB_INTERFACE_START: Web interface props
  webEnabled?: boolean;
  webOpenBrowser?: boolean;
  // WEB_INTERFACE_END
}

export const AppWrapper = (props: AppProps) => (
  <SessionStatsProvider>
    <VimModeProvider settings={props.settings}>

    {/* WEB_INTERFACE_START: Web interface provider wrappers */}
    <SubmitQueryProvider>
      <WebInterfaceProvider enabled={props.webEnabled} openBrowser={props.webOpenBrowser}>
        <FooterProvider>
          <LoadingStateProvider>
            <ToolConfirmationProvider>
              {/* WEB_INTERFACE_END */}
      <App {...props} />
              {/* WEB_INTERFACE_START: Close web interface providers */}
            </ToolConfirmationProvider>
          </LoadingStateProvider>
        </FooterProvider>
      </WebInterfaceProvider>
    </SubmitQueryProvider>
    {/* WEB_INTERFACE_END */}
    </VimModeProvider>
  </SessionStatsProvider>
);

const App = ({ config, settings, startupWarnings = [], version, /* WEB_INTERFACE_START */ webEnabled, webOpenBrowser /* WEB_INTERFACE_END */ }: AppProps) => {
  const isFocused = useFocus();
  useBracketedPaste();
  const [updateInfo, setUpdateInfo] = useState<UpdateObject | null>(null);
  const { stdout } = useStdout();
  const nightly = version.includes('nightly');
  const { history, addItem, clearItems, loadHistory } = useHistory();

  const [idePromptAnswered, setIdePromptAnswered] = useState(false);
  const currentIDE = config.getIdeClient().getCurrentIde();
  useEffect(() => {
    registerCleanup(() => config.getIdeClient().disconnect());
  }, [config]);
  const shouldShowIdePrompt =
    config.getIdeModeFeature() &&
    currentIDE &&
    !config.getIdeMode() &&
    !settings.merged.hasSeenIdeIntegrationNudge &&
    !idePromptAnswered;

  useEffect(() => {
    const cleanup = setUpdateHandler(addItem, setUpdateInfo);
    return cleanup;
  }, [addItem]);

  const {
    consoleMessages,
    handleNewMessage,
    clearConsoleMessages: clearConsoleMessagesState,
  } = useConsoleMessages();

  useEffect(() => {
    const consolePatcher = new ConsolePatcher({
      onNewMessage: handleNewMessage,
      debugMode: config.getDebugMode(),
    });
    consolePatcher.patch();
    registerCleanup(consolePatcher.cleanup);
  }, [handleNewMessage, config]);

  const { stats: sessionStats } = useSessionStats();
  const [staticNeedsRefresh, setStaticNeedsRefresh] = useState(false);
  const [staticKey, setStaticKey] = useState(0);
  const refreshStatic = useCallback(() => {
    stdout.write(ansiEscapes.clearTerminal);
    setStaticKey((prev) => prev + 1);
  }, [setStaticKey, stdout]);

  const [geminiMdFileCount, setGeminiMdFileCount] = useState<number>(0);
  const [debugMessage, setDebugMessage] = useState<string>('');
  const [showHelp, setShowHelp] = useState<boolean>(false);
  const [themeError, setThemeError] = useState<string | null>(null);
  const [authError, setAuthError] = useState<string | null>(null);
  const [editorError, setEditorError] = useState<string | null>(null);
  const [languageError, setLanguageError] = useState<string | null>(null);
  const [footerHeight, setFooterHeight] = useState<number>(0);
  const [corgiMode, setCorgiMode] = useState(false);
  const [currentModel, setCurrentModel] = useState(config.getModel());
  const [shellModeActive, setShellModeActive] = useState(false);
  const [showErrorDetails, setShowErrorDetails] = useState<boolean>(false);
  const [showToolDescriptions, setShowToolDescriptions] =
    useState<boolean>(false);

  const [ctrlCPressedOnce, setCtrlCPressedOnce] = useState(false);
  const [quittingMessages, setQuittingMessages] = useState<
    HistoryItem[] | null
  >(null);
  const ctrlCTimerRef = useRef<NodeJS.Timeout | null>(null);
  const [ctrlDPressedOnce, setCtrlDPressedOnce] = useState(false);
  const ctrlDTimerRef = useRef<NodeJS.Timeout | null>(null);
  const [constrainHeight, setConstrainHeight] = useState<boolean>(true);
  const [showPrivacyNotice, setShowPrivacyNotice] = useState<boolean>(false);
  const [modelSwitchedFromQuotaError, setModelSwitchedFromQuotaError] =
    useState<boolean>(false);
  const [userTier, setUserTier] = useState<UserTierId | undefined>(undefined);
  const [ideContextState, setIdeContextState] = useState<
    IdeContext | undefined
  >();
  const [showEscapePrompt, setShowEscapePrompt] = useState(false);
  const [isProcessing, setIsProcessing] = useState<boolean>(false);

  useEffect(() => {
    const unsubscribe = ideContext.subscribeToIdeContext(setIdeContextState);
    // Set the initial value
    setIdeContextState(ideContext.getIdeContext());
    return unsubscribe;
  }, []);

  useEffect(() => {
    const openDebugConsole = () => {
      setShowErrorDetails(true);
      setConstrainHeight(false); // Make sure the user sees the full message.
    };
    appEvents.on(AppEvent.OpenDebugConsole, openDebugConsole);

    const logErrorHandler = (errorMessage: unknown) => {
      handleNewMessage({
        type: 'error',
        content: String(errorMessage),
        count: 1,
      });
    };
    appEvents.on(AppEvent.LogError, logErrorHandler);

    return () => {
      appEvents.off(AppEvent.OpenDebugConsole, openDebugConsole);
      appEvents.off(AppEvent.LogError, logErrorHandler);
    };
  }, [handleNewMessage]);

  const openPrivacyNotice = useCallback(() => {
    setShowPrivacyNotice(true);
  }, []);

  const handleEscapePromptChange = useCallback((showPrompt: boolean) => {
    setShowEscapePrompt(showPrompt);
  }, []);

  const initialPromptSubmitted = useRef(false);

  const errorCount = useMemo(
    () =>
      consoleMessages
        .filter((msg) => msg.type === 'error')
        .reduce((total, msg) => total + msg.count, 0),
    [consoleMessages],
  );

  const {
    isThemeDialogOpen,
    openThemeDialog,
    handleThemeSelect,
    handleThemeHighlight,
  } = useThemeCommand(settings, setThemeError, addItem);

  const { isSettingsDialogOpen, openSettingsDialog, closeSettingsDialog } =
    useSettingsCommand();

  const { isFolderTrustDialogOpen, handleFolderTrustSelect } =
    useFolderTrust(settings);

  const {
    isAuthDialogOpen,
    openAuthDialog,
    handleAuthSelect,
    isAuthenticating,
    cancelAuthentication,
  } = useAuthCommand(settings, setAuthError, config);

  useEffect(() => {
    if (settings.merged.selectedAuthType && !settings.merged.useExternalAuth) {
      const error = validateAuthMethod(settings.merged.selectedAuthType);
      if (error) {
        setAuthError(error);
        openAuthDialog();
      }
    }
  }, [
    settings.merged.selectedAuthType,
    settings.merged.useExternalAuth,
    openAuthDialog,
    setAuthError,
  ]);

  // Sync user tier from config when authentication changes
  useEffect(() => {
    // Only sync when not currently authenticating
    if (!isAuthenticating) {
      setUserTier(config.getGeminiClient()?.getUserTier());
    }
  }, [config, isAuthenticating]);

  const {
    isEditorDialogOpen,
    openEditorDialog,
    handleEditorSelect,
    exitEditorDialog,
  } = useEditorSettings(settings, setEditorError, addItem);

  const {
    isLanguageDialogOpen,
    openLanguageDialog,
    handleLanguageSelect,
    isFirstTimeSetup,
  } = useLanguageSettings(settings, setLanguageError, addItem, refreshStatic);

  const toggleCorgiMode = useCallback(() => {
    setCorgiMode((prev) => !prev);
  }, []);

  const performMemoryRefresh = useCallback(async () => {
    addItem(
      {
        type: MessageType.INFO,
        text: t('app.memory_refreshing', 'Refreshing hierarchical memory (GEMINI.md or other context files)...'),
      },
      Date.now(),
    );
    try {
      const { memoryContent, fileCount } = await loadHierarchicalGeminiMemory(
        process.cwd(),
        settings.merged.loadMemoryFromIncludeDirectories
          ? config.getWorkspaceContext().getDirectories()
          : [],
        config.getDebugMode(),
        config.getFileService(),
        settings.merged,
        config.getExtensionContextFilePaths(),
        settings.merged.memoryImportFormat || 'tree', // Use setting or default to 'tree'
        config.getFileFilteringOptions(),
      );

      config.setUserMemory(memoryContent);
      config.setGeminiMdFileCount(fileCount);
      setGeminiMdFileCount(fileCount);

      addItem(
        {
          type: MessageType.INFO,
          text: memoryContent.length > 0 
            ? t('app.memory_refreshed_success', 'Memory refreshed successfully. Loaded {chars} characters from {count} file(s).', { chars: memoryContent.length, count: fileCount })
            : t('app.memory_refreshed_no_content', 'Memory refreshed successfully. No memory content found.'),
        },
        Date.now(),
      );
      if (config.getDebugMode()) {
        console.log(
          `[DEBUG] Refreshed memory content in config: ${memoryContent.substring(0, 200)}...`,
        );
      }
    } catch (error) {
      const errorMessage = getErrorMessage(error);
      addItem(
        {
          type: MessageType.ERROR,
          text: t('app.memory_refresh_error', 'Error refreshing memory: {error}', { error: errorMessage }),
        },
        Date.now(),
      );
      console.error('Error refreshing memory:', error);
    }
  }, [config, addItem, settings.merged]);

  // Watch for model changes (e.g., from Flash fallback)
  useEffect(() => {
    const checkModelChange = () => {
      const configModel = config.getModel();
      if (configModel !== currentModel) {
        setCurrentModel(configModel);
      }
    };

    // Check immediately and then periodically
    checkModelChange();
    const interval = setInterval(checkModelChange, 1000); // Check every second

    return () => clearInterval(interval);
  }, [config, currentModel]);

  // Set up Flash fallback handler
  useEffect(() => {
    const flashFallbackHandler = async (
      currentModel: string,
      fallbackModel: string,
      error?: unknown,
    ): Promise<boolean> => {
      let message: string;

      if (
        config.getContentGeneratorConfig().authType ===
        AuthType.LOGIN_WITH_GOOGLE
      ) {
        // Use actual user tier if available; otherwise, default to FREE tier behavior (safe default)
        const isPaidTier =
          userTier === UserTierId.LEGACY || userTier === UserTierId.STANDARD;

        // Check if this is a Pro quota exceeded error
        if (error && isProQuotaExceededError(error)) {
          if (isPaidTier) {
            message = t('app.quota_exceeded_pro_paid', '⚡ You have reached your daily {model} quota limit.\n⚡ Automatically switching from {model} to {fallback} for the remainder of this session.\n⚡ To continue accessing the {model} model today, consider using /auth to switch to using a paid API key from AI Studio at https://aistudio.google.com/apikey', { model: currentModel, fallback: fallbackModel });
          } else {
            message = t('app.quota_exceeded_pro_free', '⚡ You have reached your daily {model} quota limit.\n⚡ Automatically switching from {model} to {fallback} for the remainder of this session.\n⚡ To increase your limits, upgrade to a Gemini Code Assist Standard or Enterprise plan with higher limits at https://goo.gle/set-up-gemini-code-assist\n⚡ Or you can utilize a Gemini API Key. See: https://goo.gle/gemini-cli-docs-auth#gemini-api-key\n⚡ You can switch authentication methods by typing /auth', { model: currentModel, fallback: fallbackModel });
          }
        } else if (error && isGenericQuotaExceededError(error)) {
          if (isPaidTier) {
            message = t('app.quota_exceeded_generic_paid', '⚡ You have reached your daily quota limit.\n⚡ Automatically switching from {model} to {fallback} for the remainder of this session.\n⚡ To continue accessing the {model} model today, consider using /auth to switch to using a paid API key from AI Studio at https://aistudio.google.com/apikey', { model: currentModel, fallback: fallbackModel });
          } else {
            message = t('app.quota_exceeded_generic_free', '⚡ You have reached your daily quota limit.\n⚡ Automatically switching from {model} to {fallback} for the remainder of this session.\n⚡ To increase your limits, upgrade to a Gemini Code Assist Standard or Enterprise plan with higher limits at https://goo.gle/set-up-gemini-code-assist\n⚡ Or you can utilize a Gemini API Key. See: https://goo.gle/gemini-cli-docs-auth#gemini-api-key\n⚡ You can switch authentication methods by typing /auth', { model: currentModel, fallback: fallbackModel });
          }
        } else {
          if (isPaidTier) {
            // Default fallback message for other cases (like consecutive 429s)
            message = t('app.fallback_default_paid', '⚡ Automatically switching from {model} to {fallback} for faster responses for the remainder of this session.\n⚡ Possible reasons for this are that you have received multiple consecutive capacity errors or you have reached your daily {model} quota limit\n⚡ To continue accessing the {model} model today, consider using /auth to switch to using a paid API key from AI Studio at https://aistudio.google.com/apikey', { model: currentModel, fallback: fallbackModel });
          } else {
            // Default fallback message for other cases (like consecutive 429s)
            message = t('app.fallback_default_free', '⚡ Automatically switching from {model} to {fallback} for faster responses for the remainder of this session.\n⚡ Possible reasons for this are that you have received multiple consecutive capacity errors or you have reached your daily {model} quota limit\n⚡ To increase your limits, upgrade to a Gemini Code Assist Standard or Enterprise plan with higher limits at https://goo.gle/set-up-gemini-code-assist\n⚡ Or you can utilize a Gemini API Key. See: https://goo.gle/gemini-cli-docs-auth#gemini-api-key\n⚡ You can switch authentication methods by typing /auth', { model: currentModel, fallback: fallbackModel });
          }
        }

        // Add message to UI history
        addItem(
          {
            type: MessageType.INFO,
            text: message,
          },
          Date.now(),
        );

        // Set the flag to prevent tool continuation
        setModelSwitchedFromQuotaError(true);
        // Set global quota error flag to prevent Flash model calls
        config.setQuotaErrorOccurred(true);
      }

      // Switch model for future use but return false to stop current retry
      config.setModel(fallbackModel);
      config.setFallbackMode(true);
      logFlashFallback(
        config,
        new FlashFallbackEvent(config.getContentGeneratorConfig().authType!),
      );
      return false; // Don't continue with current prompt
    };

    config.setFlashFallbackHandler(flashFallbackHandler);
  }, [config, addItem, userTier]);

  // Terminal and UI setup
  const { rows: terminalHeight, columns: terminalWidth } = useTerminalSize();
  const isNarrow = isNarrowWidth(terminalWidth);
  const { stdin, setRawMode } = useStdin();
  const isInitialMount = useRef(true);

  const widthFraction = 0.9;
  const inputWidth = Math.max(
    20,
    Math.floor(terminalWidth * widthFraction) - 3,
  );
  const suggestionsWidth = Math.max(20, Math.floor(terminalWidth * 0.8));

  // Utility callbacks
  const isValidPath = useCallback((filePath: string): boolean => {
    try {
      return fs.existsSync(filePath) && fs.statSync(filePath).isFile();
    } catch (_e) {
      return false;
    }
  }, []);

  const getPreferredEditor = useCallback(() => {
    const editorType = settings.merged.preferredEditor;
    const isValidEditor = isEditorAvailable(editorType);
    if (!isValidEditor) {
      openEditorDialog();
      return;
    }
    return editorType as EditorType;
  }, [settings, openEditorDialog]);

  const onAuthError = useCallback(() => {
    setAuthError(t('app.reauth_required', 'reauth required'));
    openAuthDialog();
  }, [openAuthDialog, setAuthError]);

  // Core hooks and processors
  const {
    vimEnabled: vimModeEnabled,
    vimMode,
    toggleVimEnabled,
  } = useVimMode();

  const {
    handleSlashCommand,
    slashCommands,
    pendingHistoryItems: pendingSlashCommandHistoryItems,
    commandContext,
    shellConfirmationRequest,
    confirmationRequest,
  } = useSlashCommandProcessor(
    config,
    settings,
    addItem,
    clearItems,
    loadHistory,
    refreshStatic,
    setDebugMessage,
    openThemeDialog,
    openAuthDialog,
    openEditorDialog,
    openLanguageDialog,
    toggleCorgiMode,
    setQuittingMessages,
    openPrivacyNotice,
    openSettingsDialog,
    toggleVimEnabled,
    setIsProcessing,
    setGeminiMdFileCount,
  );

  const buffer = useTextBuffer({
    initialText: '',
    viewport: { height: 10, width: inputWidth },
    stdin,
    setRawMode,
    isValidPath,
    shellModeActive,
  });

  const [userMessages, setUserMessages] = useState<string[]>([]);

  const handleUserCancel = useCallback(() => {
    const lastUserMessage = userMessages.at(-1);
    if (lastUserMessage) {
      buffer.setText(lastUserMessage);
    }
  }, [buffer, userMessages]);

  const {
    streamingState,
    submitQuery,
    initError,
    pendingHistoryItems: pendingGeminiHistoryItems,
    thought,
    triggerAbort,
  } = useGeminiStream(
    config.getGeminiClient(),
    history,
    addItem,
    config,
    setDebugMessage,
    handleSlashCommand,
    shellModeActive,
    getPreferredEditor,
    onAuthError,
    performMemoryRefresh,
    modelSwitchedFromQuotaError,
    setModelSwitchedFromQuotaError,
    refreshStatic,
    handleUserCancel,
  );

  // Input handling
  const handleFinalSubmit = useCallback(
    (submittedValue: string) => {
      const trimmedValue = submittedValue.trim();
      if (trimmedValue.length > 0) {
        submitQuery(trimmedValue);
      }
    },
    [submitQuery],
  );

  const handleIdePromptComplete = useCallback(
    (result: IdeIntegrationNudgeResult) => {
      if (result === 'yes') {
        handleSlashCommand('/ide install');
        settings.setValue(
          SettingScope.User,
          'hasSeenIdeIntegrationNudge',
          true,
        );
      } else if (result === 'dismiss') {
        settings.setValue(
          SettingScope.User,
          'hasSeenIdeIntegrationNudge',
          true,
        );
      }
      setIdePromptAnswered(true);
    },
    [handleSlashCommand, settings],
  );

  const { handleInput: vimHandleInput } = useVim(buffer, handleFinalSubmit);
  const pendingHistoryItems = [...pendingSlashCommandHistoryItems];
  pendingHistoryItems.push(...pendingGeminiHistoryItems);

  const { elapsedTime, currentLoadingPhrase } =
    useLoadingIndicator(streamingState);
  const showAutoAcceptIndicator = useAutoAcceptIndicator({ config });

  const handleExit = useCallback(
    (
      pressedOnce: boolean,
      setPressedOnce: (value: boolean) => void,
      timerRef: React.MutableRefObject<NodeJS.Timeout | null>,
    ) => {
      if (pressedOnce) {
        if (timerRef.current) {
          clearTimeout(timerRef.current);
        }
        // Directly invoke the central command handler.
        handleSlashCommand('/quit');
      } else {
        setPressedOnce(true);
        timerRef.current = setTimeout(() => {
          setPressedOnce(false);
          timerRef.current = null;
        }, CTRL_EXIT_PROMPT_DURATION_MS);
      }
    },
    [handleSlashCommand],
  );

  const handleGlobalKeypress = useCallback(
    (key: Key) => {
      let enteringConstrainHeightMode = false;
      if (!constrainHeight) {
        enteringConstrainHeightMode = true;
        setConstrainHeight(true);
      }

      if (keyMatchers[Command.SHOW_ERROR_DETAILS](key)) {
        setShowErrorDetails((prev) => !prev);
      } else if (keyMatchers[Command.TOGGLE_TOOL_DESCRIPTIONS](key)) {
        const newValue = !showToolDescriptions;
        setShowToolDescriptions(newValue);

        const mcpServers = config.getMcpServers();
        if (Object.keys(mcpServers || {}).length > 0) {
          handleSlashCommand(newValue ? '/mcp desc' : '/mcp nodesc');
        }
      } else if (
        keyMatchers[Command.TOGGLE_IDE_CONTEXT_DETAIL](key) &&
        config.getIdeMode() &&
        ideContextState
      ) {
        // Show IDE status when in IDE mode and context is available.
        handleSlashCommand('/ide status');
      } else if (keyMatchers[Command.QUIT](key)) {
        // When authenticating, let AuthInProgress component handle Ctrl+C.
        if (isAuthenticating) {
          return;
        }
        handleExit(ctrlCPressedOnce, setCtrlCPressedOnce, ctrlCTimerRef);
      } else if (keyMatchers[Command.EXIT](key)) {
        if (buffer.text.length > 0) {
          return;
        }
        handleExit(ctrlDPressedOnce, setCtrlDPressedOnce, ctrlDTimerRef);
      } else if (
        keyMatchers[Command.SHOW_MORE_LINES](key) &&
        !enteringConstrainHeightMode
      ) {
        setConstrainHeight(false);
      }
    },
    [
      constrainHeight,
      setConstrainHeight,
      setShowErrorDetails,
      showToolDescriptions,
      setShowToolDescriptions,
      config,
      ideContextState,
      handleExit,
      ctrlCPressedOnce,
      setCtrlCPressedOnce,
      ctrlCTimerRef,
      buffer.text.length,
      ctrlDPressedOnce,
      setCtrlDPressedOnce,
      ctrlDTimerRef,
      handleSlashCommand,
      isAuthenticating,
    ],
  );

  useKeypress(handleGlobalKeypress, { isActive: true });

  useEffect(() => {
    if (config) {
      setGeminiMdFileCount(config.getGeminiMdFileCount());
    }
  }, [config, config.getGeminiMdFileCount]);

  // WEB_INTERFACE_START: Web interface integration - submitQuery registration and abort handler
  // Store current submitQuery in ref for web interface
  const submitQueryRef = useRef(submitQuery);
  useEffect(() => {
    submitQueryRef.current = submitQuery;
  }, [submitQuery]);

  // Create a completely stable function that will never change
  const stableWebSubmitQuery = useCallback((query: string) => {
    if (submitQueryRef.current) {
      submitQueryRef.current(query);
    }
  }, []); // Empty dependency array - this function never changes

  // Register once and never again
  const registerSubmitQuery = useSubmitQueryRegistration();
  const submitQueryRegisteredRef = useRef(false);
  useEffect(() => {
    if (!submitQueryRegisteredRef.current) {
      registerSubmitQuery(stableWebSubmitQuery);
      submitQueryRegisteredRef.current = true;
    }
  }, []); // Empty dependency array - only run once

  // Register abort handler with web interface service
  const webInterface = useWebInterface();
  useEffect(() => {
    if (webInterface?.service && triggerAbort) {
      webInterface.service.setAbortHandler(triggerAbort);
    }
  }, [webInterface?.service, triggerAbort]);
  // WEB_INTERFACE_END

  // Register with web interface service once
  const submitHandlerRegistered = useRef(false);
  useEffect(() => {
    const register = () => {
      if (webInterface?.service && !submitHandlerRegistered.current) {
        webInterface.service.setSubmitQueryHandler(stableWebSubmitQuery);
        submitHandlerRegistered.current = true;
      }
    };
    
    register();
    const timeout = setTimeout(register, 100);
    return () => clearTimeout(timeout);
  }, []); // Empty dependency array - only register once

  // WEB_INTERFACE_START: Web interface broadcasting - footer, loading state, commands, MCP servers, console messages, CLI action required, startup message, and tool confirmations
  // Broadcast footer data to web interface (moved from FooterContext to avoid circular deps)
  const footerContext = useFooter();
  useEffect(() => {
    if (footerContext?.footerData && webInterface?.service && webInterface.isRunning) {
      webInterface.service.broadcastFooterData(footerContext.footerData);
    }
  }, [footerContext?.footerData]); // Only depend on footerData, not webInterface

  // Broadcast loading state to web interface (moved from LoadingStateContext to avoid circular deps)
  const loadingStateContext = useLoadingState();
  useEffect(() => {
    if (loadingStateContext?.loadingState && webInterface?.service && webInterface.isRunning) {
      webInterface.service.broadcastLoadingState(loadingStateContext.loadingState);
    }
  }, [loadingStateContext?.loadingState]); // Only depend on loadingState, not webInterface

  // Broadcast slash commands to web interface when commands are loaded or web interface connects
  useEffect(() => {
    if (slashCommands && slashCommands.length > 0 && webInterface?.service && webInterface.isRunning) {
      webInterface.service.broadcastSlashCommands(slashCommands);
    }
  }, [slashCommands?.length, webInterface?.isRunning]); // Only depend on length and running status

  // Broadcast MCP servers to web interface when web interface connects
  useEffect(() => {
    const broadcastMCPData = async () => {
      if (webInterface?.service && webInterface.isRunning) {
        const mcpServers = config.getMcpServers() || {};
        const blockedMcpServers = config.getBlockedMcpServers() || [];
        
        // Get actual server statuses from the MCP client
        const actualServerStatuses = getAllMCPServerStatuses();
        const serverStatuses = new Map<string, string>();
        
        // Convert MCPServerStatus enum values to strings
        for (const [serverName, status] of actualServerStatuses) {
          serverStatuses.set(serverName, status as string);
        }
        
        // Get actual tools from the tool registry
        const serverTools = new Map<string, DiscoveredMCPTool[]>();
        try {
          const toolRegistry = await config.getToolRegistry();
          for (const serverName of Object.keys(mcpServers)) {
            const tools = toolRegistry.getToolsByServer(serverName);
            // Filter to only DiscoveredMCPTool instances
            const mcpTools = tools.filter(tool => tool instanceof DiscoveredMCPTool) as DiscoveredMCPTool[];
            serverTools.set(serverName, mcpTools);
          }
        } catch (error) {
          console.error('Error getting tool registry:', error);
        }
        
        webInterface.service.broadcastMCPServers(
          mcpServers,
          blockedMcpServers,
          serverTools,
          serverStatuses
        );
      }
    };
    
    broadcastMCPData();
  }, [webInterface?.isRunning]); // Broadcast when web interface is ready

  // Broadcast console messages to web interface when they change
  useEffect(() => {
    if (webInterface?.service && webInterface.isRunning) {
      // Apply same filtering logic as CLI debug console
      const messagesToBroadcast = config.getDebugMode() 
        ? consoleMessages 
        : consoleMessages.filter((msg) => msg.type !== 'debug');
      
      webInterface.service.broadcastConsoleMessages(messagesToBroadcast);
    }
  }, [consoleMessages, webInterface?.isRunning, config]); // Depend on console messages and debug mode

  // Broadcast CLI action required state when interactive screens are shown
  useEffect(() => {
    if (webInterface?.service && webInterface.isRunning) {
      let reason = '';
      let message = '';
      
      // Check for any active dialog/screen
      if (isAuthDialogOpen || isAuthenticating) {
        reason = 'authentication';
        message = isAuthenticating 
          ? t('web.cli_action.auth_in_progress', 'Authentication is in progress. Please check the CLI terminal.')
          : t('web.cli_action.auth_required', 'Authentication is required. Please complete the authentication process in the CLI terminal.');
      } else if (isThemeDialogOpen) {
        reason = 'theme_selection';
        message = t('web.cli_action.theme_selection', 'Theme selection is open. Please choose a theme in the CLI terminal.');
      } else if (isEditorDialogOpen) {
        reason = 'editor_settings';
        message = t('web.cli_action.editor_settings', 'Editor settings are open. Please configure your editor in the CLI terminal.');
      } else if (isLanguageDialogOpen) {
        reason = 'language_selection';
        message = t('web.cli_action.language_selection', 'Language selection is open. Please choose a language in the CLI terminal.');
      } else if (showPrivacyNotice) {
        reason = 'privacy_notice';
        message = t('web.cli_action.privacy_notice', 'Privacy notice is displayed. Please review it in the CLI terminal.');
      }
      
      const isActionRequired = !!reason;
      
      if (isActionRequired) {
        const title = t('web.cli_action.title', 'CLI Action Required');
        webInterface.service.broadcastCliActionRequired(true, reason, title, message);
      } else {
        // Clear the action required state when all dialogs are closed
        webInterface.service.broadcastCliActionRequired(false);
      }
    }
  }, [
    isAuthDialogOpen, 
    isAuthenticating, 
    isThemeDialogOpen,
    isEditorDialogOpen,
    isLanguageDialogOpen,
    showPrivacyNotice,
    webInterface?.isRunning
  ]); // Monitor all interactive screen states

  // Web interface startup message for --web flag
  const webStartupShownRef = useRef(false);
  useEffect(() => {
    if (webEnabled && webInterface?.isRunning && webInterface?.port && !webStartupShownRef.current) {
      webStartupShownRef.current = true;
      addItem(
        {
          type: 'info',
          text: t('commands.web.available_at', '🌐 Web interface available at http://localhost:{port}', { port: webInterface.port.toString() }),
        },
        Date.now(),
      );
    }
  }, [webEnabled, webInterface?.isRunning, webInterface?.port, addItem]);

  // Handle tool confirmations for web interface (moved from ToolConfirmationContext to avoid circular deps)
  const toolConfirmationContext = useToolConfirmation();
  useEffect(() => {
    if (toolConfirmationContext && webInterface?.service) {
      // Set up the confirmation response handler
      webInterface.service?.setConfirmationResponseHandler(
        toolConfirmationContext.handleConfirmationResponse
      );
    }
  }, [toolConfirmationContext, webInterface?.service]);

  // Broadcast new tool confirmations to web interface
  const prevConfirmationsRef = useRef<PendingToolConfirmation[]>([]);
  useEffect(() => {
    if (toolConfirmationContext?.pendingConfirmations && webInterface?.service && webInterface.isRunning) {
      const prevConfirmations = prevConfirmationsRef.current || [];
      const currentConfirmations = toolConfirmationContext.pendingConfirmations;
      
      // Only broadcast new confirmations that weren't in the previous list
      const newConfirmations = currentConfirmations.filter(current => 
        !prevConfirmations.some(prev => prev.callId === current.callId)
      );
      
      newConfirmations.forEach(confirmation => {
        webInterface.service?.broadcastToolConfirmation(confirmation);
      });
      
      // Also broadcast removals for confirmations that were removed
      const removedConfirmations = prevConfirmations.filter(prev => 
        !currentConfirmations.some(current => current.callId === prev.callId)
      );
      
      removedConfirmations.forEach(removedConfirmation => {
        webInterface.service?.broadcastToolConfirmationRemoval(removedConfirmation.callId);
      });
      
      prevConfirmationsRef.current = currentConfirmations;
    }
  }, [toolConfirmationContext?.pendingConfirmations]); // Only depend on pendingConfirmations
  // WEB_INTERFACE_END
  const logger = useLogger();

  useEffect(() => {
    const fetchUserMessages = async () => {
      const pastMessagesRaw = (await logger?.getPreviousUserMessages()) || []; // Newest first

      const currentSessionUserMessages = history
        .filter(
          (item): item is HistoryItem & { type: 'user'; text: string } =>
            item.type === 'user' &&
            typeof item.text === 'string' &&
            item.text.trim() !== '',
        )
        .map((item) => item.text)
        .reverse(); // Newest first, to match pastMessagesRaw sorting

      // Combine, with current session messages being more recent
      const combinedMessages = [
        ...currentSessionUserMessages,
        ...pastMessagesRaw,
      ];

      // Deduplicate consecutive identical messages from the combined list (still newest first)
      const deduplicatedMessages: string[] = [];
      if (combinedMessages.length > 0) {
        deduplicatedMessages.push(combinedMessages[0]); // Add the newest one unconditionally
        for (let i = 1; i < combinedMessages.length; i++) {
          if (combinedMessages[i] !== combinedMessages[i - 1]) {
            deduplicatedMessages.push(combinedMessages[i]);
          }
        }
      }
      // Reverse to oldest first for useInputHistory
      setUserMessages(deduplicatedMessages.reverse());
    };
    fetchUserMessages();
  }, [history, logger]);

  const isInputActive =
    streamingState === StreamingState.Idle && !initError && !isProcessing;

  const handleClearScreen = useCallback(() => {
    clearItems();
    clearConsoleMessagesState();
    console.clear();
    refreshStatic();
  }, [clearItems, clearConsoleMessagesState, refreshStatic]);

  const mainControlsRef = useRef<DOMElement>(null);
  const pendingHistoryItemRef = useRef<DOMElement>(null);

  useEffect(() => {
    if (mainControlsRef.current) {
      const fullFooterMeasurement = measureElement(mainControlsRef.current);
      setFooterHeight(fullFooterMeasurement.height);
    }
  }, [terminalHeight, consoleMessages, showErrorDetails]);

  const staticExtraHeight = /* margins and padding */ 3;
  const availableTerminalHeight = useMemo(
    () => terminalHeight - footerHeight - staticExtraHeight,
    [terminalHeight, footerHeight],
  );

  useEffect(() => {
    // skip refreshing Static during first mount
    if (isInitialMount.current) {
      isInitialMount.current = false;
      return;
    }

    // debounce so it doesn't fire up too often during resize
    const handler = setTimeout(() => {
      setStaticNeedsRefresh(false);
      refreshStatic();
    }, 300);

    return () => {
      clearTimeout(handler);
    };
  }, [terminalWidth, terminalHeight, refreshStatic]);

  useEffect(() => {
    if (streamingState === StreamingState.Idle && staticNeedsRefresh) {
      setStaticNeedsRefresh(false);
      refreshStatic();
    }
  }, [streamingState, refreshStatic, staticNeedsRefresh]);

  const filteredConsoleMessages = useMemo(() => {
    if (config.getDebugMode()) {
      return consoleMessages;
    }
    return consoleMessages.filter((msg) => msg.type !== 'debug');
  }, [consoleMessages, config]);

  const branchName = useGitBranchName(config.getTargetDir());

  const contextFileNames = useMemo(() => {
    const fromSettings = settings.merged.contextFileName;
    if (fromSettings) {
      return Array.isArray(fromSettings) ? fromSettings : [fromSettings];
    }
    return getAllGeminiMdFilenames();
  }, [settings.merged.contextFileName]);

  const initialPrompt = useMemo(() => config.getQuestion(), [config]);
  const geminiClient = config.getGeminiClient();

  useEffect(() => {
    if (
      initialPrompt &&
      !initialPromptSubmitted.current &&
      !isAuthenticating &&
      !isAuthDialogOpen &&
      !isThemeDialogOpen &&
      !isEditorDialogOpen &&
      !showPrivacyNotice &&
      geminiClient?.isInitialized?.()
    ) {
      submitQuery(initialPrompt);
      initialPromptSubmitted.current = true;
    }
  }, [
    initialPrompt,
    submitQuery,
    isAuthenticating,
    isAuthDialogOpen,
    isThemeDialogOpen,
    isEditorDialogOpen,
    showPrivacyNotice,
    geminiClient,
  ]);

  if (quittingMessages) {
    return (
      <Box flexDirection="column" marginBottom={1}>
        {quittingMessages.map((item) => (
          <HistoryItemDisplay
            key={item.id}
            availableTerminalHeight={
              constrainHeight ? availableTerminalHeight : undefined
            }
            terminalWidth={terminalWidth}
            item={item}
            isPending={false}
            config={config}
          />
        ))}
      </Box>
    );
  }

  const mainAreaWidth = Math.floor(terminalWidth * 0.9);
  const debugConsoleMaxHeight = Math.floor(Math.max(terminalHeight * 0.2, 5));
  // Arbitrary threshold to ensure that items in the static area are large
  // enough but not too large to make the terminal hard to use.
  const staticAreaMaxItemHeight = Math.max(terminalHeight * 4, 100);
  const placeholder = vimModeEnabled
    ? "  Press 'i' for INSERT mode and 'Esc' for NORMAL mode."
    : '  Type your message or @path/to/file';

  return (
    <StreamingContext.Provider value={streamingState}>
      <Box flexDirection="column" width="90%">
        {/*
         * The Static component is an Ink intrinsic in which there can only be 1 per application.
         * Because of this restriction we're hacking it slightly by having a 'header' item here to
         * ensure that it's statically rendered.
         *
         * Background on the Static Item: Anything in the Static component is written a single time
         * to the console. Think of it like doing a console.log and then never using ANSI codes to
         * clear that content ever again. Effectively it has a moving frame that every time new static
         * content is set it'll flush content to the terminal and move the area which it's "clearing"
         * down a notch. Without Static the area which gets erased and redrawn continuously grows.
         */}
        <Static
          key={staticKey}
          items={[
            <Box flexDirection="column" key="header">
              {!settings.merged.hideBanner && (
                <Header version={version} nightly={nightly} />
              )}
              {!settings.merged.hideTips && <Tips config={config} />}
            </Box>,
            ...history.map((h) => (
              <HistoryItemDisplay
                terminalWidth={mainAreaWidth}
                availableTerminalHeight={staticAreaMaxItemHeight}
                key={h.id}
                item={h}
                isPending={false}
                config={config}
                commands={slashCommands}
              />
            )),
          ]}
        >
          {(item) => item}
        </Static>
        <OverflowProvider>
          <Box ref={pendingHistoryItemRef} flexDirection="column">
            {pendingHistoryItems.map((item, i) => (
              <HistoryItemDisplay
                key={i}
                availableTerminalHeight={
                  constrainHeight ? availableTerminalHeight : undefined
                }
                terminalWidth={mainAreaWidth}
                // TODO(taehykim): It seems like references to ids aren't necessary in
                // HistoryItemDisplay. Refactor later. Use a fake id for now.
                item={{ ...item, id: 0 }}
                isPending={true}
                config={config}
                isFocused={!isEditorDialogOpen}
              />
            ))}
            <ShowMoreLines constrainHeight={constrainHeight} />
          </Box>
        </OverflowProvider>

        <Box flexDirection="column" ref={mainControlsRef}>
          {/* Move UpdateNotification to render update notification above input area */}
          {updateInfo && <UpdateNotification message={updateInfo.message} />}
          {startupWarnings.length > 0 && (
            <Box
              borderStyle="round"
              borderColor={Colors.AccentYellow}
              paddingX={1}
              marginY={1}
              flexDirection="column"
            >
              {startupWarnings.map((warning, index) => (
                <Text key={index} color={Colors.AccentYellow}>
                  {warning}
                </Text>
              ))}
            </Box>
          )}

          {shouldShowIdePrompt ? (
            <IdeIntegrationNudge
<<<<<<< HEAD
              question={t('ide_integration_nudge.question', 'Do you want to connect your VS Code editor to Auditaria CLI?')}
              description={t('ide_integration_nudge.description', "If you select Yes, we'll install an extension that allows the CLI to access your open files and display diffs directly in VS Code.")}
=======
              ideName={config.getIdeClient().getDetectedIdeDisplayName()}
>>>>>>> 0e98641b
              onComplete={handleIdePromptComplete}
            />
          ) : isLanguageDialogOpen ? (
            <Box flexDirection="column">
              {languageError && (
                <Box marginBottom={1}>
                  <Text color={Colors.AccentRed}>{languageError}</Text>
                </Box>
              )}
              <LanguageSelectionDialog
                onSelect={handleLanguageSelect}
                settings={settings}
                isFirstTimeSetup={isFirstTimeSetup}
              />
            </Box>
          ) : isFolderTrustDialogOpen ? (
            <FolderTrustDialog onSelect={handleFolderTrustSelect} />
          ) : shellConfirmationRequest ? (
            <ShellConfirmationDialog request={shellConfirmationRequest} />
          ) : confirmationRequest ? (
            <Box flexDirection="column">
              {confirmationRequest.prompt}
              <Box paddingY={1}>
                <RadioButtonSelect
                  items={[
                    { label: t('tool_confirmation.options.yes', 'Yes'), value: true },
                    { label: t('tool_confirmation.options.no', 'No'), value: false },
                  ]}
                  onSelect={(value: boolean) => {
                    confirmationRequest.onConfirm(value);
                  }}
                />
              </Box>
            </Box>
          ) : isThemeDialogOpen ? (
            <Box flexDirection="column">
              {themeError && (
                <Box marginBottom={1}>
                  <Text color={Colors.AccentRed}>{themeError}</Text>
                </Box>
              )}
              <ThemeDialog
                onSelect={handleThemeSelect}
                onHighlight={handleThemeHighlight}
                settings={settings}
                availableTerminalHeight={
                  constrainHeight
                    ? terminalHeight - staticExtraHeight
                    : undefined
                }
                terminalWidth={mainAreaWidth}
              />
            </Box>
          ) : isSettingsDialogOpen ? (
            <Box flexDirection="column">
              <SettingsDialog
                settings={settings}
                onSelect={() => closeSettingsDialog()}
                onRestartRequest={() => process.exit(0)}
              />
            </Box>
          ) : isAuthenticating ? (
            <>
              <AuthInProgress
                onTimeout={() => {
                  setAuthError(t('app.auth_timeout', 'Authentication timed out. Please try again.'));
                  cancelAuthentication();
                  openAuthDialog();
                }}
              />
              {showErrorDetails && (
                <OverflowProvider>
                  <Box flexDirection="column">
                    <DetailedMessagesDisplay
                      messages={filteredConsoleMessages}
                      maxHeight={
                        constrainHeight ? debugConsoleMaxHeight : undefined
                      }
                      width={inputWidth}
                    />
                    <ShowMoreLines constrainHeight={constrainHeight} />
                  </Box>
                </OverflowProvider>
              )}
            </>
          ) : isAuthDialogOpen ? (
            <Box flexDirection="column">
              <AuthDialog
                onSelect={handleAuthSelect}
                settings={settings}
                initialErrorMessage={authError}
              />
            </Box>
          ) : isEditorDialogOpen ? (
            <Box flexDirection="column">
              {editorError && (
                <Box marginBottom={1}>
                  <Text color={Colors.AccentRed}>{editorError}</Text>
                </Box>
              )}
              <EditorSettingsDialog
                onSelect={handleEditorSelect}
                settings={settings}
                onExit={exitEditorDialog}
              />
            </Box>
          ) : showPrivacyNotice ? (
            <PrivacyNotice
              onExit={() => setShowPrivacyNotice(false)}
              config={config}
            />
          ) : (
            <>
              <LoadingIndicator
                thought={
                  streamingState === StreamingState.WaitingForConfirmation ||
                  config.getAccessibility()?.disableLoadingPhrases
                    ? undefined
                    : thought
                }
                currentLoadingPhrase={
                  config.getAccessibility()?.disableLoadingPhrases
                    ? undefined
                    : currentLoadingPhrase
                }
                elapsedTime={elapsedTime}
              />

              <Box
                marginTop={1}
                justifyContent="space-between"
                width="100%"
                flexDirection={isNarrow ? 'column' : 'row'}
                alignItems={isNarrow ? 'flex-start' : 'center'}
              >
                <Box>
                  {process.env.GEMINI_SYSTEM_MD && (
                    <Text color={Colors.AccentRed}>|⌐■_■| </Text>
                  )}
                  {ctrlCPressedOnce ? (
                    <Text color={Colors.AccentYellow}>
                      {t('app.press_ctrl_c_exit', 'Press Ctrl+C again to exit.')}
                    </Text>
                  ) : ctrlDPressedOnce ? (
                    <Text color={Colors.AccentYellow}>
                      {t('app.press_ctrl_d_exit', 'Press Ctrl+D again to exit.')}
                    </Text>
                  ) : showEscapePrompt ? (
                    <Text color={Colors.Gray}>{t('input.escape_to_clear', 'Press Esc again to clear.')}</Text>
                  ) : (
                    <ContextSummaryDisplay
                      ideContext={ideContextState}
                      geminiMdFileCount={geminiMdFileCount}
                      contextFileNames={contextFileNames}
                      mcpServers={config.getMcpServers()}
                      blockedMcpServers={config.getBlockedMcpServers()}
                      showToolDescriptions={showToolDescriptions}
                    />
                  )}
                </Box>
                <Box paddingTop={isNarrow ? 1 : 0}>
                  {showAutoAcceptIndicator !== ApprovalMode.DEFAULT &&
                    !shellModeActive && (
                      <AutoAcceptIndicator
                        approvalMode={showAutoAcceptIndicator}
                      />
                    )}
                  {shellModeActive && <ShellModeIndicator />}
                </Box>
              </Box>

              {showErrorDetails && (
                <OverflowProvider>
                  <Box flexDirection="column">
                    <DetailedMessagesDisplay
                      messages={filteredConsoleMessages}
                      maxHeight={
                        constrainHeight ? debugConsoleMaxHeight : undefined
                      }
                      width={inputWidth}
                    />
                    <ShowMoreLines constrainHeight={constrainHeight} />
                  </Box>
                </OverflowProvider>
              )}

              {isInputActive && (
                <InputPrompt
                  buffer={buffer}
                  inputWidth={inputWidth}
                  suggestionsWidth={suggestionsWidth}
                  onSubmit={handleFinalSubmit}
                  userMessages={userMessages}
                  onClearScreen={handleClearScreen}
                  config={config}
                  slashCommands={slashCommands}
                  commandContext={commandContext}
                  shellModeActive={shellModeActive}
                  setShellModeActive={setShellModeActive}
                  onEscapePromptChange={handleEscapePromptChange}
                  focus={isFocused}
                />
              )}
            </>
          )}

          {initError && streamingState !== StreamingState.Responding && (
            <Box
              borderStyle="round"
              borderColor={Colors.AccentRed}
              paddingX={1}
              marginBottom={1}
            >
              {history.find(
                (item) =>
                  item.type === 'error' && item.text?.includes(initError),
              )?.text ? (
                <Text color={Colors.AccentRed}>
                  {
                    history.find(
                      (item) =>
                        item.type === 'error' && item.text?.includes(initError),
                    )?.text
                  }
                </Text>
              ) : (
                <>
                  <Text color={Colors.AccentRed}>
                    {t('app.initialization_error', 'Initialization Error: {error}', { error: initError })}
                  </Text>
                  <Text color={Colors.AccentRed}>
                    {' '}
                    {t('app.check_api_config', 'Please check API key and configuration.')}
                  </Text>
                </>
              )}
            </Box>
          )}
          <Footer
            model={currentModel}
            targetDir={config.getTargetDir()}
            debugMode={config.getDebugMode()}
            branchName={branchName}
            debugMessage={debugMessage}
            corgiMode={corgiMode}
            errorCount={errorCount}
            showErrorDetails={showErrorDetails}
            showMemoryUsage={
              config.getDebugMode() || settings.merged.showMemoryUsage || false
            }
            promptTokenCount={sessionStats.lastPromptTokenCount}
            nightly={nightly}
          />
        </Box>
      </Box>
    </StreamingContext.Provider>
  );
};<|MERGE_RESOLUTION|>--- conflicted
+++ resolved
@@ -1196,12 +1196,7 @@
 
           {shouldShowIdePrompt ? (
             <IdeIntegrationNudge
-<<<<<<< HEAD
-              question={t('ide_integration_nudge.question', 'Do you want to connect your VS Code editor to Auditaria CLI?')}
-              description={t('ide_integration_nudge.description', "If you select Yes, we'll install an extension that allows the CLI to access your open files and display diffs directly in VS Code.")}
-=======
               ideName={config.getIdeClient().getDetectedIdeDisplayName()}
->>>>>>> 0e98641b
               onComplete={handleIdePromptComplete}
             />
           ) : isLanguageDialogOpen ? (
