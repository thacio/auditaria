--- conflicted
+++ resolved
@@ -166,13 +166,7 @@
     };
   } catch (e) {
     console.error(
-<<<<<<< HEAD
-      t('extension.parse_error', 'Warning: error parsing extension config in {path}: {error}', { path: configFilePath, error: String(e) }),
-=======
-      `Warning: error parsing extension config in ${configFilePath}: ${getErrorMessage(
-        e,
-      )}`,
->>>>>>> dff175c4
+      t('extension.parse_error', 'Warning: error parsing extension config in {path}: {error}', { path: configFilePath, error: getErrorMessage(e) }),
     );
     return null;
   }
@@ -447,13 +441,9 @@
       updatedVersion,
     };
   } catch (e) {
-<<<<<<< HEAD
-    console.error(t('commands.extensions.update.error_rolling_back', `Error updating extension, rolling back. ${e}`, { error: String(e) }));
-=======
     console.error(
-      `Error updating extension, rolling back. ${getErrorMessage(e)}`,
-    );
->>>>>>> dff175c4
+      t('commands.extensions.update.error_rolling_back', `Error updating extension, rolling back. ${getErrorMessage(e)}`, { error: getErrorMessage(e) }),
+    );
     await copyExtension(tempDir, extension.path);
     throw e;
   } finally {
