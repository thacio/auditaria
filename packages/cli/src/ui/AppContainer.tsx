/**
 * @license
 * Copyright 2025 Google LLC
 * SPDX-License-Identifier: Apache-2.0
 */

import {
  useMemo,
  useState,
  useCallback,
  useEffect,
  useRef,
  useLayoutEffect,
} from 'react';
import { type DOMElement, measureElement } from 'ink';
import { App } from './App.js';
import { AppContext } from './contexts/AppContext.js';
import { UIStateContext, type UIState } from './contexts/UIStateContext.js';
import {
  UIActionsContext,
  type UIActions,
} from './contexts/UIActionsContext.js';
import { ConfigContext } from './contexts/ConfigContext.js';
import {
  type HistoryItem,
  ToolCallStatus,
  type HistoryItemWithoutId,
  AuthState,
  StreamingState,
  MessageType,
} from './types.js';
import {
  type EditorType,
  type Config,
  type IdeInfo,
  type IdeContext,
  type UserTierId,
  DEFAULT_GEMINI_FLASH_MODEL,
  IdeClient,
  ideContextStore,
  getErrorMessage,
  getAllGeminiMdFilenames,
  AuthType,
  clearCachedCredentialFile,
  t,
  ShellExecutionService,
} from '@thacio/auditaria-cli-core';
import { validateAuthMethod } from '../config/auth.js';
import { loadHierarchicalGeminiMemory } from '../config/config.js';
import process from 'node:process';
import { useHistory } from './hooks/useHistoryManager.js';
import { useMemoryMonitor } from './hooks/useMemoryMonitor.js';
import { useThemeCommand } from './hooks/useThemeCommand.js';
import { useAuthCommand } from './auth/useAuth.js';
import { useQuotaAndFallback } from './hooks/useQuotaAndFallback.js';
import { useEditorSettings } from './hooks/useEditorSettings.js';
import { useSettingsCommand } from './hooks/useSettingsCommand.js';
<<<<<<< HEAD
import { useLanguageCommand } from './hooks/useLanguageCommand.js';
=======
import { useModelCommand } from './hooks/useModelCommand.js';
>>>>>>> 5151bedf
import { useSlashCommandProcessor } from './hooks/slashCommandProcessor.js';
import { useVimMode } from './contexts/VimModeContext.js';
import { useConsoleMessages } from './hooks/useConsoleMessages.js';
import { useTerminalSize } from './hooks/useTerminalSize.js';
import { calculatePromptWidths } from './components/InputPrompt.js';
import { useStdin, useStdout } from 'ink';
import ansiEscapes from 'ansi-escapes';
import * as fs from 'node:fs';
import { useTextBuffer } from './components/shared/text-buffer.js';
import { useLogger } from './hooks/useLogger.js';
import { useGeminiStream } from './hooks/useGeminiStream.js';
import { useVim } from './hooks/vim.js';
import { type LoadedSettings, SettingScope } from '../config/settings.js';
import { type InitializationResult } from '../core/initializer.js';
import { useFocus } from './hooks/useFocus.js';
import { useBracketedPaste } from './hooks/useBracketedPaste.js';
import { useKeypress, type Key } from './hooks/useKeypress.js';
import { keyMatchers, Command } from './keyMatchers.js';
import { useLoadingIndicator } from './hooks/useLoadingIndicator.js';
import { useFolderTrust } from './hooks/useFolderTrust.js';
import { useIdeTrustListener } from './hooks/useIdeTrustListener.js';
import { type IdeIntegrationNudgeResult } from './IdeIntegrationNudge.js';
import { appEvents, AppEvent } from '../utils/events.js';
import { type UpdateObject } from './utils/updateCheck.js';
import { setUpdateHandler } from '../utils/handleAutoUpdate.js';
import { ConsolePatcher } from './utils/ConsolePatcher.js';
import { registerCleanup, runExitCleanup } from '../utils/cleanup.js';
import { useMessageQueue } from './hooks/useMessageQueue.js';
import { useAutoAcceptIndicator } from './hooks/useAutoAcceptIndicator.js';
import { useWorkspaceMigration } from './hooks/useWorkspaceMigration.js';
import { useSessionStats } from './contexts/SessionContext.js';
import { useGitBranchName } from './hooks/useGitBranchName.js';
// WEB_INTERFACE_START: Import hooks for web interface support
import { useWebInterface } from './contexts/WebInterfaceContext.js';
import { type PartListUnion } from '@google/genai';  // For multimodal support
import { useSubmitQueryRegistration } from './contexts/SubmitQueryContext.js';
import { useFooter } from './contexts/FooterContext.js';
import { useLoadingState } from './contexts/LoadingStateContext.js';
import { useToolConfirmation } from './contexts/ToolConfirmationContext.js';
import { useTerminalCapture } from './contexts/TerminalCaptureContext.js';
import { useKeypressContext } from './contexts/KeypressContext.js';
// WEB_INTERFACE_END
import { useExtensionUpdates } from './hooks/useExtensionUpdates.js';
import { ShellFocusContext } from './contexts/ShellFocusContext.js';

const CTRL_EXIT_PROMPT_DURATION_MS = 1000;

function isToolExecuting(pendingHistoryItems: HistoryItemWithoutId[]) {
  return pendingHistoryItems.some((item) => {
    if (item && item.type === 'tool_group') {
      return item.tools.some(
        (tool) => ToolCallStatus.Executing === tool.status,
      );
    }
    return false;
  });
}

interface AppContainerProps {
  config: Config;
  settings: LoadedSettings;
  startupWarnings?: string[];
  version: string;
  initializationResult: InitializationResult;
}

/**
 * The fraction of the terminal width to allocate to the shell.
 * This provides horizontal padding.
 */
const SHELL_WIDTH_FRACTION = 0.89;

/**
 * The number of lines to subtract from the available terminal height
 * for the shell. This provides vertical padding and space for other UI elements.
 */
const SHELL_HEIGHT_PADDING = 10;

export const AppContainer = (props: AppContainerProps) => {
  const { settings, config, initializationResult } = props;
  const historyManager = useHistory();
  useMemoryMonitor(historyManager);
  const [corgiMode, setCorgiMode] = useState(false);
  const [debugMessage, setDebugMessage] = useState<string>('');
  const [quittingMessages, setQuittingMessages] = useState<
    HistoryItem[] | null
  >(null);
  const [showPrivacyNotice, setShowPrivacyNotice] = useState<boolean>(false);
  const [themeError, setThemeError] = useState<string | null>(
    initializationResult.themeError,
  );
  const [isProcessing, setIsProcessing] = useState<boolean>(false);
  const [embeddedShellFocused, setEmbeddedShellFocused] = useState(false);

  const [geminiMdFileCount, setGeminiMdFileCount] = useState<number>(
    initializationResult.geminiMdFileCount,
  );
  const [shellModeActive, setShellModeActive] = useState(false);
  const [modelSwitchedFromQuotaError, setModelSwitchedFromQuotaError] =
    useState<boolean>(false);
  const [historyRemountKey, setHistoryRemountKey] = useState(0);
  const [updateInfo, setUpdateInfo] = useState<UpdateObject | null>(null);
  const [isTrustedFolder, setIsTrustedFolder] = useState<boolean | undefined>(
    config.isTrustedFolder(),
  );

  const extensions = config.getExtensions();
  const { extensionsUpdateState, setExtensionsUpdateState } =
    useExtensionUpdates(
      extensions,
      historyManager.addItem,
      config.getWorkingDir(),
    );

  const [isPermissionsDialogOpen, setPermissionsDialogOpen] = useState(false);
  const openPermissionsDialog = useCallback(
    () => setPermissionsDialogOpen(true),
    [],
  );
  const closePermissionsDialog = useCallback(
    () => setPermissionsDialogOpen(false),
    [],
  );

  // Helper to determine the effective model, considering the fallback state.
  const getEffectiveModel = useCallback(() => {
    if (config.isInFallbackMode()) {
      return DEFAULT_GEMINI_FLASH_MODEL;
    }
    return config.getModel();
  }, [config]);

  const [currentModel, setCurrentModel] = useState(getEffectiveModel());

  const [userTier, setUserTier] = useState<UserTierId | undefined>(undefined);

  const [isConfigInitialized, setConfigInitialized] = useState(false);

  const logger = useLogger(config.storage);
  const [userMessages, setUserMessages] = useState<string[]>([]);

  // Terminal and layout hooks
  const { columns: terminalWidth, rows: terminalHeight } = useTerminalSize();
  const { stdin, setRawMode } = useStdin();
  const { stdout } = useStdout();

  // Additional hooks moved from App.tsx
  const { stats: sessionStats } = useSessionStats();
  const branchName = useGitBranchName(config.getTargetDir());

  // Layout measurements
  const mainControlsRef = useRef<DOMElement>(null);
  const staticExtraHeight = 3;

  useEffect(() => {
    (async () => {
      // Note: the program will not work if this fails so let errors be
      // handled by the global catch.
      await config.initialize();
      setConfigInitialized(true);
    })();
    registerCleanup(async () => {
      const ideClient = await IdeClient.getInstance();
      await ideClient.disconnect();
    });
  }, [config]);

  useEffect(
    () => setUpdateHandler(historyManager.addItem, setUpdateInfo),
    [historyManager.addItem],
  );

  // Watch for model changes (e.g., from Flash fallback)
  useEffect(() => {
    const checkModelChange = () => {
      const effectiveModel = getEffectiveModel();
      if (effectiveModel !== currentModel) {
        setCurrentModel(effectiveModel);
      }
    };

    checkModelChange();
    const interval = setInterval(checkModelChange, 1000); // Check every second

    return () => clearInterval(interval);
  }, [config, currentModel, getEffectiveModel]);

  const {
    consoleMessages,
    handleNewMessage,
    clearConsoleMessages: clearConsoleMessagesState,
  } = useConsoleMessages();

  useEffect(() => {
    const consolePatcher = new ConsolePatcher({
      onNewMessage: handleNewMessage,
      debugMode: config.getDebugMode(),
    });
    consolePatcher.patch();
    registerCleanup(consolePatcher.cleanup);
  }, [handleNewMessage, config]);

  // Derive widths for InputPrompt using shared helper
  const { inputWidth, suggestionsWidth } = useMemo(() => {
    const { inputWidth, suggestionsWidth } =
      calculatePromptWidths(terminalWidth);
    return { inputWidth, suggestionsWidth };
  }, [terminalWidth]);
  const mainAreaWidth = Math.floor(terminalWidth * 0.9);
  const staticAreaMaxItemHeight = Math.max(terminalHeight * 4, 100);

  const isValidPath = useCallback((filePath: string): boolean => {
    try {
      return fs.existsSync(filePath) && fs.statSync(filePath).isFile();
    } catch (_e) {
      return false;
    }
  }, []);

  const buffer = useTextBuffer({
    initialText: '',
    viewport: { height: 10, width: inputWidth },
    stdin,
    setRawMode,
    isValidPath,
    shellModeActive,
  });

  useEffect(() => {
    const fetchUserMessages = async () => {
      const pastMessagesRaw = (await logger?.getPreviousUserMessages()) || [];
      const currentSessionUserMessages = historyManager.history
        .filter(
          (item): item is HistoryItem & { type: 'user'; text: string } =>
            item.type === 'user' &&
            typeof item.text === 'string' &&
            item.text.trim() !== '',
        )
        .map((item) => item.text)
        .reverse();
      const combinedMessages = [
        ...currentSessionUserMessages,
        ...pastMessagesRaw,
      ];
      const deduplicatedMessages: string[] = [];
      if (combinedMessages.length > 0) {
        deduplicatedMessages.push(combinedMessages[0]);
        for (let i = 1; i < combinedMessages.length; i++) {
          if (combinedMessages[i] !== combinedMessages[i - 1]) {
            deduplicatedMessages.push(combinedMessages[i]);
          }
        }
      }
      setUserMessages(deduplicatedMessages.reverse());
    };
    fetchUserMessages();
  }, [historyManager.history, logger]);

  const refreshStatic = useCallback(() => {
    stdout.write(ansiEscapes.clearTerminal);
    setHistoryRemountKey((prev) => prev + 1);
  }, [setHistoryRemountKey, stdout]);

  const {
    isThemeDialogOpen,
    openThemeDialog,
    handleThemeSelect,
    handleThemeHighlight,
  } = useThemeCommand(
    settings,
    setThemeError,
    historyManager.addItem,
    initializationResult.themeError,
  );

  const { authState, setAuthState, authError, onAuthError } = useAuthCommand(
    settings,
    config,
  );

  const { proQuotaRequest, handleProQuotaChoice } = useQuotaAndFallback({
    config,
    historyManager,
    userTier,
    setAuthState,
    setModelSwitchedFromQuotaError,
  });

  // Derive auth state variables for backward compatibility with UIStateContext
  const isAuthDialogOpen = authState === AuthState.Updating;
  const isAuthenticating = authState === AuthState.Unauthenticated;

  // Create handleAuthSelect wrapper for backward compatibility
  const handleAuthSelect = useCallback(
    async (authType: AuthType | undefined, scope: SettingScope) => {
      if (authType) {
        await clearCachedCredentialFile();
        settings.setValue(scope, 'security.auth.selectedType', authType);

        try {
          await config.refreshAuth(authType);
          setAuthState(AuthState.Authenticated);
        } catch (e) {
          onAuthError(
            `Failed to authenticate: ${e instanceof Error ? e.message : String(e)}`,
          );
          return;
        }

        if (
          authType === AuthType.LOGIN_WITH_GOOGLE &&
          config.isBrowserLaunchSuppressed()
        ) {
          await runExitCleanup();
          console.log(`
----------------------------------------------------------------
Logging in with Google... Please restart Gemini CLI to continue.
----------------------------------------------------------------
          `);
          process.exit(0);
        }
      }
      setAuthState(AuthState.Authenticated);
    },
    [settings, config, setAuthState, onAuthError],
  );

  // Sync user tier from config when authentication changes
  useEffect(() => {
    // Only sync when not currently authenticating
    if (authState === AuthState.Authenticated) {
      setUserTier(config.getUserTier());
    }
  }, [config, authState]);

  // Check for enforced auth type mismatch
  useEffect(() => {
    if (
      settings.merged.security?.auth?.enforcedType &&
      settings.merged.security?.auth.selectedType &&
      settings.merged.security?.auth.enforcedType !==
        settings.merged.security?.auth.selectedType
    ) {
      onAuthError(
        `Authentication is enforced to be ${settings.merged.security?.auth.enforcedType}, but you are currently using ${settings.merged.security?.auth.selectedType}.`,
      );
    } else if (
      settings.merged.security?.auth?.selectedType &&
      !settings.merged.security?.auth?.useExternal
    ) {
      const error = validateAuthMethod(
        settings.merged.security.auth.selectedType,
      );
      if (error) {
        onAuthError(error);
      }
    }
  }, [
    settings.merged.security?.auth?.selectedType,
    settings.merged.security?.auth?.enforcedType,
    settings.merged.security?.auth?.useExternal,
    onAuthError,
  ]);

  const [editorError, setEditorError] = useState<string | null>(null);
  const {
    isEditorDialogOpen,
    openEditorDialog,
    handleEditorSelect,
    exitEditorDialog,
  } = useEditorSettings(settings, setEditorError, historyManager.addItem);

  const [languageError, setLanguageError] = useState<string | null>(null);
  const { isLanguageDialogOpen, openLanguageDialog, handleLanguageSelect } =
    useLanguageCommand(
      settings,
      setLanguageError,
      historyManager.addItem,
      refreshStatic,
    );

  const { isSettingsDialogOpen, openSettingsDialog, closeSettingsDialog } =
    useSettingsCommand();

  const { isModelDialogOpen, openModelDialog, closeModelDialog } =
    useModelCommand();

  const {
    showWorkspaceMigrationDialog,
    workspaceExtensions,
    onWorkspaceMigrationDialogOpen,
    onWorkspaceMigrationDialogClose,
  } = useWorkspaceMigration(settings);

  const { toggleVimEnabled } = useVimMode();

  const slashCommandActions = useMemo(
    () => ({
      openAuthDialog: () => setAuthState(AuthState.Updating),
      openThemeDialog,
      openEditorDialog,
      openLanguageDialog,
      openPrivacyNotice: () => setShowPrivacyNotice(true),
      openSettingsDialog,
      openModelDialog,
      openPermissionsDialog,
      quit: (messages: HistoryItem[]) => {
        setQuittingMessages(messages);
        setTimeout(async () => {
          await runExitCleanup();
          process.exit(0);
        }, 100);
      },
      setDebugMessage,
      toggleCorgiMode: () => setCorgiMode((prev) => !prev),
      setExtensionsUpdateState,
    }),
    [
      setAuthState,
      openThemeDialog,
      openEditorDialog,
      openLanguageDialog,
      openSettingsDialog,
      openModelDialog,
      setQuittingMessages,
      setDebugMessage,
      setShowPrivacyNotice,
      setCorgiMode,
      setExtensionsUpdateState,
      openPermissionsDialog,
    ],
  );

  const {
    handleSlashCommand,
    slashCommands,
    pendingHistoryItems: pendingSlashCommandHistoryItems,
    commandContext,
    shellConfirmationRequest,
    confirmationRequest,
  } = useSlashCommandProcessor(
    config,
    settings,
    historyManager.addItem,
    historyManager.clearItems,
    historyManager.loadHistory,
    refreshStatic,
    toggleVimEnabled,
    setIsProcessing,
    setGeminiMdFileCount,
    slashCommandActions,
    extensionsUpdateState,
    isConfigInitialized,
  );

  const performMemoryRefresh = useCallback(async () => {
    historyManager.addItem(
      {
        type: MessageType.INFO,
        text: t('app.memory_refreshing', 'Refreshing hierarchical memory (GEMINI.md or other context files)...'),
      },
      Date.now(),
    );
    try {
      const { memoryContent, fileCount } = await loadHierarchicalGeminiMemory(
        process.cwd(),
        settings.merged.context?.loadMemoryFromIncludeDirectories
          ? config.getWorkspaceContext().getDirectories()
          : [],
        config.getDebugMode(),
        config.getFileService(),
        settings.merged,
        config.getExtensionContextFilePaths(),
        config.isTrustedFolder(),
        settings.merged.context?.importFormat || 'tree', // Use setting or default to 'tree'
        config.getFileFilteringOptions(),
      );

      config.setUserMemory(memoryContent);
      config.setGeminiMdFileCount(fileCount);
      setGeminiMdFileCount(fileCount);

      historyManager.addItem(
        {
          type: MessageType.INFO,
          text:
            memoryContent.length > 0
              ? t(
                  'app.memory_refreshed_success',
                  'Memory refreshed successfully. Loaded {chars} characters from {count} file(s).',
                  { chars: memoryContent.length, count: fileCount }
                )
              : t('app.memory_refreshed_no_content', 'Memory refreshed successfully. No memory content found.'),
        },
        Date.now(),
      );
      if (config.getDebugMode()) {
        console.log(
          `[DEBUG] Refreshed memory content in config: ${memoryContent.substring(
            0,
            200,
          )}...`,
        );
      }
    } catch (error) {
      const errorMessage = getErrorMessage(error);
      historyManager.addItem(
        {
          type: MessageType.ERROR,
          text: t('app.memory_refresh_error', 'Error refreshing memory: {error}', { error: errorMessage }),
        },
        Date.now(),
      );
      console.error('Error refreshing memory:', error);
    }
  }, [config, historyManager, settings.merged]);

  const cancelHandlerRef = useRef<() => void>(() => {});

  const {
    streamingState,
    submitQuery,
    initError,
    pendingHistoryItems: pendingGeminiHistoryItems,
    thought,
    cancelOngoingRequest,
    handleApprovalModeChange,
    activePtyId,
    loopDetectionConfirmationRequest,
  } = useGeminiStream(
    config.getGeminiClient(),
    historyManager.history,
    historyManager.addItem,
    config,
    settings,
    setDebugMessage,
    handleSlashCommand,
    shellModeActive,
    () => settings.merged.general?.preferredEditor as EditorType,
    onAuthError,
    performMemoryRefresh,
    modelSwitchedFromQuotaError,
    setModelSwitchedFromQuotaError,
    refreshStatic,
    () => cancelHandlerRef.current(),
    setEmbeddedShellFocused,
    terminalWidth,
    terminalHeight,
    embeddedShellFocused,
  );

  // Auto-accept indicator
  const showAutoAcceptIndicator = useAutoAcceptIndicator({
    config,
    addItem: historyManager.addItem,
    onApprovalModeChange: handleApprovalModeChange,
  });

  const { messageQueue, addMessage, clearQueue, getQueuedMessagesText } =
    useMessageQueue({
      isConfigInitialized,
      streamingState,
      submitQuery,
    });

  cancelHandlerRef.current = useCallback(() => {
    const pendingHistoryItems = [
      ...pendingSlashCommandHistoryItems,
      ...pendingGeminiHistoryItems,
    ];
    if (isToolExecuting(pendingHistoryItems)) {
      buffer.setText(''); // Just clear the prompt
      return;
    }

    const lastUserMessage = userMessages.at(-1);
    let textToSet = lastUserMessage || '';

    const queuedText = getQueuedMessagesText();
    if (queuedText) {
      textToSet = textToSet ? `${textToSet}\n\n${queuedText}` : queuedText;
      clearQueue();
    }

    if (textToSet) {
      buffer.setText(textToSet);
    }
  }, [
    buffer,
    userMessages,
    getQueuedMessagesText,
    clearQueue,
    pendingSlashCommandHistoryItems,
    pendingGeminiHistoryItems,
  ]);

  const handleFinalSubmit = useCallback(
    (submittedValue: string) => {
      addMessage(submittedValue);
    },
    [addMessage],
  );

  const handleClearScreen = useCallback(() => {
    historyManager.clearItems();
    clearConsoleMessagesState();
    console.clear();
    refreshStatic();
  }, [historyManager, clearConsoleMessagesState, refreshStatic]);

  const { handleInput: vimHandleInput } = useVim(buffer, handleFinalSubmit);

  /**
   * Determines if the input prompt should be active and accept user input.
   * Input is disabled during:
   * - Initialization errors
   * - Slash command processing
   * - Tool confirmations (WaitingForConfirmation state)
   * - Any future streaming states not explicitly allowed
   */
  const isInputActive =
    !initError &&
    !isProcessing &&
    (streamingState === StreamingState.Idle ||
      streamingState === StreamingState.Responding) &&
    !proQuotaRequest;

  const [controlsHeight, setControlsHeight] = useState(0);

  useLayoutEffect(() => {
    if (mainControlsRef.current) {
      const fullFooterMeasurement = measureElement(mainControlsRef.current);
      if (fullFooterMeasurement.height > 0) {
        setControlsHeight(fullFooterMeasurement.height);
      }
    }
  }, [buffer, terminalWidth, terminalHeight]);

  // Compute available terminal height based on controls measurement
  const availableTerminalHeight = Math.max(
    0,
    terminalHeight - controlsHeight - staticExtraHeight - 2,
  );

  config.setShellExecutionConfig({
    terminalWidth: Math.floor(terminalWidth * SHELL_WIDTH_FRACTION),
    terminalHeight: Math.max(
      Math.floor(availableTerminalHeight - SHELL_HEIGHT_PADDING),
      1,
    ),
    pager: settings.merged.tools?.shell?.pager,
    showColor: settings.merged.tools?.shell?.showColor,
  });

  const isFocused = useFocus();
  useBracketedPaste();

  // Context file names computation
  const contextFileNames = useMemo(() => {
    const fromSettings = settings.merged.context?.fileName;
    return fromSettings
      ? Array.isArray(fromSettings)
        ? fromSettings
        : [fromSettings]
      : getAllGeminiMdFilenames();
  }, [settings.merged.context?.fileName]);


  // Initial prompt handling
  const initialPrompt = useMemo(() => config.getQuestion(), [config]);
  const initialPromptSubmitted = useRef(false);
  const geminiClient = config.getGeminiClient();

  useEffect(() => {
    if (activePtyId) {
      ShellExecutionService.resizePty(
        activePtyId,
        Math.floor(terminalWidth * SHELL_WIDTH_FRACTION),
        Math.max(Math.floor(availableTerminalHeight - SHELL_HEIGHT_PADDING), 1),
      );
    }
  }, [terminalWidth, availableTerminalHeight, activePtyId]);

  useEffect(() => {
    if (
      initialPrompt &&
      isConfigInitialized &&
      !initialPromptSubmitted.current &&
      !isAuthenticating &&
      !isAuthDialogOpen &&
      !isThemeDialogOpen &&
      !isEditorDialogOpen &&
      !showPrivacyNotice &&
      geminiClient?.isInitialized?.()
    ) {
      handleFinalSubmit(initialPrompt);
      initialPromptSubmitted.current = true;
    }
  }, [
    initialPrompt,
    isConfigInitialized,
    handleFinalSubmit,
    isAuthenticating,
    isAuthDialogOpen,
    isThemeDialogOpen,
    isEditorDialogOpen,
    showPrivacyNotice,
    geminiClient,
  ]);

  const [idePromptAnswered, setIdePromptAnswered] = useState(false);
  const [currentIDE, setCurrentIDE] = useState<IdeInfo | null>(null);

  useEffect(() => {
    const getIde = async () => {
      const ideClient = await IdeClient.getInstance();
      const currentIde = ideClient.getCurrentIde();
      setCurrentIDE(currentIde || null);
    };
    getIde();
  }, []);
  const shouldShowIdePrompt = Boolean(
    currentIDE &&
      !config.getIdeMode() &&
      !settings.merged.ide?.hasSeenNudge &&
      !idePromptAnswered,
  );

  const [showErrorDetails, setShowErrorDetails] = useState<boolean>(false);
  const [showToolDescriptions, setShowToolDescriptions] =
    useState<boolean>(false);

  const [ctrlCPressedOnce, setCtrlCPressedOnce] = useState(false);
  const ctrlCTimerRef = useRef<NodeJS.Timeout | null>(null);
  const [ctrlDPressedOnce, setCtrlDPressedOnce] = useState(false);
  const ctrlDTimerRef = useRef<NodeJS.Timeout | null>(null);
  const [constrainHeight, setConstrainHeight] = useState<boolean>(true);
  const [ideContextState, setIdeContextState] = useState<
    IdeContext | undefined
  >();
  const [showEscapePrompt, setShowEscapePrompt] = useState(false);
  const [showIdeRestartPrompt, setShowIdeRestartPrompt] = useState(false);

  const { isFolderTrustDialogOpen, handleFolderTrustSelect, isRestarting } =
    useFolderTrust(settings, setIsTrustedFolder);
  const { needsRestart: ideNeedsRestart } = useIdeTrustListener();
  const isInitialMount = useRef(true);

  useEffect(() => {
    if (ideNeedsRestart) {
      // IDE trust changed, force a restart.
      setShowIdeRestartPrompt(true);
    }
  }, [ideNeedsRestart]);

  useEffect(() => {
    if (isInitialMount.current) {
      isInitialMount.current = false;
      return;
    }

    const handler = setTimeout(() => {
      refreshStatic();
    }, 300);

    return () => {
      clearTimeout(handler);
    };
  }, [terminalWidth, refreshStatic]);

  useEffect(() => {
    const unsubscribe = ideContextStore.subscribe(setIdeContextState);
    setIdeContextState(ideContextStore.get());
    return unsubscribe;
  }, []);

  useEffect(() => {
    const openDebugConsole = () => {
      setShowErrorDetails(true);
      setConstrainHeight(false);
    };
    appEvents.on(AppEvent.OpenDebugConsole, openDebugConsole);

    const logErrorHandler = (errorMessage: unknown) => {
      handleNewMessage({
        type: 'error',
        content: String(errorMessage),
        count: 1,
      });
    };
    appEvents.on(AppEvent.LogError, logErrorHandler);

    return () => {
      appEvents.off(AppEvent.OpenDebugConsole, openDebugConsole);
      appEvents.off(AppEvent.LogError, logErrorHandler);
    };
  }, [handleNewMessage]);

  const handleEscapePromptChange = useCallback((showPrompt: boolean) => {
    setShowEscapePrompt(showPrompt);
  }, []);

  const handleIdePromptComplete = useCallback(
    (result: IdeIntegrationNudgeResult) => {
      if (result.userSelection === 'yes') {
        handleSlashCommand('/ide install');
        settings.setValue(
          SettingScope.User,
          'hasSeenIdeIntegrationNudge',
          true,
        );
      } else if (result.userSelection === 'dismiss') {
        settings.setValue(
          SettingScope.User,
          'hasSeenIdeIntegrationNudge',
          true,
        );
      }
      setIdePromptAnswered(true);
    },
    [handleSlashCommand, settings],
  );

  const { elapsedTime, currentLoadingPhrase } = useLoadingIndicator(
    streamingState,
    settings.merged.ui?.customWittyPhrases,
  );

  const handleExit = useCallback(
    (
      pressedOnce: boolean,
      setPressedOnce: (value: boolean) => void,
      timerRef: React.MutableRefObject<NodeJS.Timeout | null>,
    ) => {
      if (pressedOnce) {
        if (timerRef.current) {
          clearTimeout(timerRef.current);
        }
        handleSlashCommand('/quit');
      } else {
        setPressedOnce(true);
        timerRef.current = setTimeout(() => {
          setPressedOnce(false);
          timerRef.current = null;
        }, CTRL_EXIT_PROMPT_DURATION_MS);
      }
    },
    [handleSlashCommand],
  );

  const handleGlobalKeypress = useCallback(
    (key: Key) => {
      // Debug log keystrokes if enabled
      if (settings.merged.general?.debugKeystrokeLogging) {
        console.log('[DEBUG] Keystroke:', JSON.stringify(key));
      }

      if (keyMatchers[Command.QUIT](key)) {
        if (!ctrlCPressedOnce) {
          cancelOngoingRequest?.();
        }

        if (!ctrlCPressedOnce) {
          setCtrlCPressedOnce(true);
          ctrlCTimerRef.current = setTimeout(() => {
            setCtrlCPressedOnce(false);
            ctrlCTimerRef.current = null;
          }, CTRL_EXIT_PROMPT_DURATION_MS);
          return;
        }

        handleExit(ctrlCPressedOnce, setCtrlCPressedOnce, ctrlCTimerRef);
        return;
      } else if (keyMatchers[Command.EXIT](key)) {
        if (buffer.text.length > 0) {
          return;
        }
        handleExit(ctrlDPressedOnce, setCtrlDPressedOnce, ctrlDTimerRef);
        return;
      }

      let enteringConstrainHeightMode = false;
      if (!constrainHeight) {
        enteringConstrainHeightMode = true;
        setConstrainHeight(true);
      }

      if (keyMatchers[Command.SHOW_ERROR_DETAILS](key)) {
        setShowErrorDetails((prev) => !prev);
      } else if (keyMatchers[Command.TOGGLE_TOOL_DESCRIPTIONS](key)) {
        const newValue = !showToolDescriptions;
        setShowToolDescriptions(newValue);

        const mcpServers = config.getMcpServers();
        if (Object.keys(mcpServers || {}).length > 0) {
          handleSlashCommand(newValue ? '/mcp desc' : '/mcp nodesc');
        }
      } else if (
        keyMatchers[Command.TOGGLE_IDE_CONTEXT_DETAIL](key) &&
        config.getIdeMode() &&
        ideContextState
      ) {
        handleSlashCommand('/ide status');
      } else if (
        keyMatchers[Command.SHOW_MORE_LINES](key) &&
        !enteringConstrainHeightMode
      ) {
        setConstrainHeight(false);
      } else if (keyMatchers[Command.TOGGLE_SHELL_INPUT_FOCUS](key)) {
        if (activePtyId || embeddedShellFocused) {
          setEmbeddedShellFocused((prev) => !prev);
        }
      }
    },
    [
      constrainHeight,
      setConstrainHeight,
      setShowErrorDetails,
      showToolDescriptions,
      setShowToolDescriptions,
      config,
      ideContextState,
      handleExit,
      ctrlCPressedOnce,
      setCtrlCPressedOnce,
      ctrlCTimerRef,
      buffer.text.length,
      ctrlDPressedOnce,
      setCtrlDPressedOnce,
      ctrlDTimerRef,
      handleSlashCommand,
      cancelOngoingRequest,
      activePtyId,
      embeddedShellFocused,
      settings.merged.general?.debugKeystrokeLogging,
    ],
  );

  useKeypress(handleGlobalKeypress, { isActive: true });
  useKeypress(
    (key) => {
      if (key.name === 'r' || key.name === 'R') {
        process.exit(0);
      }
    },
    { isActive: showIdeRestartPrompt },
  );

  const filteredConsoleMessages = useMemo(() => {
    if (config.getDebugMode()) {
      return consoleMessages;
    }
    return consoleMessages.filter((msg) => msg.type !== 'debug');
  }, [consoleMessages, config]);

  // Computed values
  const errorCount = useMemo(
    () =>
      filteredConsoleMessages
        .filter((msg) => msg.type === 'error')
        .reduce((total, msg) => total + msg.count, 0),
    [filteredConsoleMessages],
  );

  const nightly = props.version.includes('nightly');

<<<<<<< HEAD
  const dialogsVisible = useMemo(
    () =>
      showWorkspaceMigrationDialog ||
      shouldShowIdePrompt ||
      isFolderTrustDialogOpen ||
      !!shellConfirmationRequest ||
      !!confirmationRequest ||
      !!loopDetectionConfirmationRequest ||
      isThemeDialogOpen ||
      isSettingsDialogOpen ||
      isPermissionsDialogOpen ||
      isAuthenticating ||
      isAuthDialogOpen ||
      isEditorDialogOpen ||
      isLanguageDialogOpen ||
      showPrivacyNotice ||
      !!proQuotaRequest,
    [
      showWorkspaceMigrationDialog,
      shouldShowIdePrompt,
      isFolderTrustDialogOpen,
      shellConfirmationRequest,
      confirmationRequest,
      loopDetectionConfirmationRequest,
      isThemeDialogOpen,
      isSettingsDialogOpen,
      isPermissionsDialogOpen,
      isAuthenticating,
      isAuthDialogOpen,
      isEditorDialogOpen,
      isLanguageDialogOpen,
      showPrivacyNotice,
      proQuotaRequest,
    ],
  );
=======
  const dialogsVisible =
    showWorkspaceMigrationDialog ||
    shouldShowIdePrompt ||
    isFolderTrustDialogOpen ||
    !!shellConfirmationRequest ||
    !!confirmationRequest ||
    !!loopDetectionConfirmationRequest ||
    isThemeDialogOpen ||
    isSettingsDialogOpen ||
    isModelDialogOpen ||
    isPermissionsDialogOpen ||
    isAuthenticating ||
    isAuthDialogOpen ||
    isEditorDialogOpen ||
    showPrivacyNotice ||
    !!proQuotaRequest;
>>>>>>> 5151bedf

  const pendingHistoryItems = useMemo(
    () => [...pendingSlashCommandHistoryItems, ...pendingGeminiHistoryItems],
    [pendingSlashCommandHistoryItems, pendingGeminiHistoryItems],
  );

  // WEB_INTERFACE_START: Web interface integration - submitQuery registration and abort handler
  const webInterface = useWebInterface();

  // Store current submitQuery in ref for web interface
  const submitQueryRef = useRef(submitQuery);
  useEffect(() => {
    submitQueryRef.current = submitQuery;
  }, [submitQuery]);

  // Create a completely stable function that will never change
  const stableWebSubmitQuery = useCallback((query: PartListUnion) => {
    if (submitQueryRef.current) {
      submitQueryRef.current(query);
    }
  }, []); // Empty dependency array - this function never changes

  // Register once and never again
  const registerSubmitQuery = useSubmitQueryRegistration();
  const submitQueryRegisteredRef = useRef(false);
  useEffect(() => {
    if (!submitQueryRegisteredRef.current) {
      registerSubmitQuery(stableWebSubmitQuery);
      submitQueryRegisteredRef.current = true;
    }
  }, []); // Empty dependency array - only run once

  // Register abort handler with web interface service
  useEffect(() => {
    if (webInterface?.service && cancelOngoingRequest) {
      webInterface.service.setAbortHandler(cancelOngoingRequest);
    }
  }, [webInterface?.service, cancelOngoingRequest]);

  // Register with web interface service once
  const submitHandlerRegistered = useRef(false);
  // eslint-disable-next-line react-hooks/exhaustive-deps
  useEffect(() => {
    const register = () => {
      if (webInterface?.service && !submitHandlerRegistered.current) {
        webInterface.service.setSubmitQueryHandler(stableWebSubmitQuery);
        submitHandlerRegistered.current = true;
      }
    };

    register();
    const timeout = setTimeout(register, 100);
    return () => clearTimeout(timeout);
  }, []); // Empty dependency array - only register once

  // Terminal capture for interactive screens
  const terminalCapture = useTerminalCapture();
  useKeypressContext(); // Required for keypress context initialization

  // Create a function to pre-start capture for dialogs that render immediately
  const preStartTerminalCapture = useCallback(() => {
    // Start capture immediately to catch the initial render
    terminalCapture.setInteractiveScreenActive(true);
  }, [terminalCapture]);

  // Expose the pre-start function globally for the slash command processor
  useEffect(() => {
    if (webInterface?.service) {
      (global as Record<string, unknown>).__preStartTerminalCapture = preStartTerminalCapture;
    }
    return () => {
      delete (global as Record<string, unknown>).__preStartTerminalCapture;
    };
    // eslint-disable-next-line react-hooks/exhaustive-deps
  }, [preStartTerminalCapture, webInterface]);

  // Detect when any interactive screen is shown
  const isAnyInteractiveScreenOpen =
    authState === AuthState.Updating ||
    authState === AuthState.Unauthenticated ||
    isThemeDialogOpen ||
    isEditorDialogOpen ||
    isLanguageDialogOpen ||
    isSettingsDialogOpen ||
    showPrivacyNotice ||
    shouldShowIdePrompt ||
    isFolderTrustDialogOpen ||
    !!proQuotaRequest ||
    !!shellConfirmationRequest ||
    !!confirmationRequest ||
    !!loopDetectionConfirmationRequest;

  // Start/stop terminal capture when interactive screens change
  useEffect(() => {
    if (isAnyInteractiveScreenOpen) {
      terminalCapture.setInteractiveScreenActive(true);
    } else {
      const timer = setTimeout(() => {
        terminalCapture.setInteractiveScreenActive(false);
      }, 100);
      return () => clearTimeout(timer);
    }
  }, [isAnyInteractiveScreenOpen, terminalCapture]);

  // Handle keyboard input from web interface
  useEffect(() => {
    if (!webInterface?.service) return;

    const handleTerminalInput = (keyData: { name?: string; sequence?: string; ctrl?: boolean; meta?: boolean; shift?: boolean; alt?: boolean }) => {
      // Create a synthetic key event that matches the Ink key format
      const syntheticKey = {
        name: keyData.name,
        sequence: keyData.sequence,
        ctrl: keyData.ctrl || false,
        meta: keyData.meta || false,
        shift: keyData.shift || false,
        alt: keyData.alt || false,
        raw: keyData.sequence || '',
      };

      // Emit synthetic keypress event to all listeners
      if (isAnyInteractiveScreenOpen) {
        // Fix for VSCode terminal ESC key handling
        process.stdin.emit('keypress', syntheticKey.sequence, syntheticKey);
      }
    };

    // Listen for terminal input events from web interface
    webInterface.service.on('terminal_input', handleTerminalInput);

    return () => {
      webInterface?.service?.off('terminal_input', handleTerminalInput);
    };
  }, [webInterface?.service, isAnyInteractiveScreenOpen]);

  // Web interface broadcasting - footer, loading state, commands, MCP servers, console messages, CLI action required, startup message, and tool confirmations
  const footerContext = useFooter();
  useEffect(() => {
    if (footerContext?.footerData && webInterface?.service && webInterface.isRunning) {
      webInterface.service.broadcastFooterData(footerContext.footerData);
    }
  }, [footerContext?.footerData, webInterface?.service, webInterface?.isRunning]);

  useLoadingState(); // Required for loading state context initialization
  useEffect(() => {
    if (webInterface?.service && webInterface.isRunning) {
      webInterface.service.broadcastLoadingState({
        isLoading: streamingState === StreamingState.Responding || isProcessing,
        streamingState,
        elapsedTime,
        currentLoadingPhrase,
        thought: typeof thought === 'string' ? thought : (thought?.subject || null),
        thoughtObject: typeof thought === 'object' && thought !== null ? thought : null,
      });
    }
  }, [webInterface?.service, webInterface?.isRunning, streamingState, elapsedTime, currentLoadingPhrase, isProcessing, thought]);

  // Broadcast slash commands
  useEffect(() => {
    if (slashCommands && webInterface?.service && webInterface.isRunning) {
      webInterface.service.broadcastSlashCommands(slashCommands);
    }
  }, [slashCommands, webInterface?.service, webInterface?.isRunning]);

  // Broadcast MCP servers when they change
  useEffect(() => {
    if (webInterface?.service && webInterface.isRunning) {
      const mcpServers = config.getMcpServers();
      if (mcpServers) {
        // For now, pass empty arrays/maps for the additional parameters
        // These would need to be obtained from the actual MCP system
        const blockedServers: Array<{ name: string; extensionName: string }> = [];
        const serverTools = new Map<string, any[]>();
        const serverStatuses = new Map<string, string>();

        // Set all servers as connected for now
        Object.keys(mcpServers).forEach(name => {
          serverStatuses.set(name, 'connected');
          serverTools.set(name, []);
        });

        webInterface.service.broadcastMCPServers(mcpServers, blockedServers, serverTools, serverStatuses);
      }
    }
  }, [config, webInterface?.service, webInterface?.isRunning]);

  // Broadcast console messages
  useEffect(() => {
    if (filteredConsoleMessages && webInterface?.service && webInterface.isRunning) {
      webInterface.service.broadcastConsoleMessages(filteredConsoleMessages);
    }
  }, [filteredConsoleMessages, webInterface?.service, webInterface?.isRunning]);

  // Broadcast CLI action required messages for different dialogs
  useEffect(() => {
    if (webInterface?.service && webInterface.isRunning) {
      let message = '';
      let title = t('web.cli_action.title', 'CLI Action Required');
      let reason = 'general';

      if (shouldShowIdePrompt) {
        message = t('web.cli_action.ide_integration', 'IDE integration prompt is displayed. Please respond to connect your editor to Auditaria CLI in the terminal.');
        reason = 'ide_integration';
      } else if (isAuthenticating || isAuthDialogOpen) {
        const authMessageKey = isAuthenticating ? 'web.cli_action.auth_in_progress' : 'web.cli_action.auth_required';
        const authMessageFallback = isAuthenticating
          ? 'Authentication is in progress. Please check the CLI terminal.'
          : 'Authentication is required. Please complete the authentication process in the CLI terminal.';
        message = t(authMessageKey, authMessageFallback);
        reason = 'authentication';
      } else if (isThemeDialogOpen) {
        message = t('web.cli_action.theme_selection', 'Theme selection is open. Please choose a theme in the CLI terminal.');
        reason = 'theme_selection';
      } else if (isEditorDialogOpen) {
        message = t('web.cli_action.editor_settings', 'Editor settings are open. Please configure your editor in the CLI terminal.');
        reason = 'editor_settings';
      } else if (isLanguageDialogOpen) {
        message = t('web.cli_action.language_selection', 'Language selection is open. Please choose a language in the CLI terminal.');
        reason = 'language_selection';
      } else if (isSettingsDialogOpen) {
        message = t('web.cli_action.settings', 'Settings dialog is open. Please configure settings in the CLI terminal.');
        reason = 'settings';
      } else if (isFolderTrustDialogOpen) {
        message = t('web.cli_action.folder_trust', 'Folder trust dialog is open. Please respond in the CLI terminal.');
        reason = 'folder_trust';
      } else if (showPrivacyNotice) {
        message = t('web.cli_action.privacy_notice', 'Privacy notice is displayed. Please review in the CLI terminal.');
        reason = 'privacy_notice';
      } else if (proQuotaRequest) {
        message = t('web.cli_action.quota_exceeded', 'Quota exceeded dialog is open. Please choose an option in the CLI terminal.');
        reason = 'quota_exceeded';
      } else if (shellConfirmationRequest) {
        message = t('web.cli_action.shell_confirmation', 'Shell command confirmation required. Please respond in the CLI terminal.');
        reason = 'shell_confirmation';
      } else if (confirmationRequest) {
        message = t('web.cli_action.confirmation', 'Confirmation required. Please respond in the CLI terminal.');
        reason = 'confirmation';
      } else if (loopDetectionConfirmationRequest) {
        message = t('web.cli_action.loop_detection', 'Loop detection confirmation required. Please choose whether to keep or disable loop detection in the CLI terminal.');
        reason = 'loop_detection';
      }

      if (message) {
        webInterface.service.broadcastCliActionRequired(true, reason, title, message);
      } else {
        webInterface.service.broadcastCliActionRequired(false);
      }
    }
  }, [
    webInterface?.service,
    webInterface?.isRunning,
    shouldShowIdePrompt,
    isAuthenticating,
    isAuthDialogOpen,
    isThemeDialogOpen,
    isEditorDialogOpen,
    isLanguageDialogOpen,
    isSettingsDialogOpen,
    isFolderTrustDialogOpen,
    showPrivacyNotice,
    proQuotaRequest,
    shellConfirmationRequest,
    confirmationRequest,
    loopDetectionConfirmationRequest,
  ]);

  // Broadcast startup message once
  useEffect(() => {
    if (webInterface?.service && webInterface.isRunning && initializationResult.geminiMdFileCount) {
      const startupMessage = t('web.startup_message', 'Auditaria CLI is ready. Loaded {count} context file(s).', {
        count: initializationResult.geminiMdFileCount,
      });
      // Use a generic broadcast since there's no specific setStartupMessage method
      webInterface.service.broadcastMessage({
        id: Date.now(),
        type: 'info',
        text: startupMessage,
      } as HistoryItem);
    }
  }, [webInterface?.service, webInterface?.isRunning, initializationResult.geminiMdFileCount]);

  // Tool confirmation broadcasting
  const toolConfirmationContext = useToolConfirmation();
  useEffect(() => {
    const pendingConfirmation = toolConfirmationContext?.pendingConfirmations?.[0];
    if (pendingConfirmation && webInterface?.service && webInterface.isRunning) {
      webInterface.service.broadcastToolConfirmation(pendingConfirmation);
    }
  }, [toolConfirmationContext?.pendingConfirmations, webInterface?.service, webInterface?.isRunning]);

  // Broadcast history updates
  useEffect(() => {
    if (historyManager.history && webInterface?.service) {
      webInterface.service.setCurrentHistory(historyManager.history);
    }
  }, [historyManager.history, webInterface?.service]);

  // Broadcast pending items
  const pendingItem = pendingHistoryItems.length > 0 ? pendingHistoryItems[0] as HistoryItem : null;
  useEffect(() => {
    if (webInterface?.service) {
      webInterface.service.broadcastPendingItem(pendingItem);
    }
  }, [pendingItem, webInterface?.service]);
  // WEB_INTERFACE_END

  const uiState: UIState = useMemo(
    () => ({
      history: historyManager.history,
      historyManager,
      isThemeDialogOpen,
      themeError,
      isAuthenticating,
      isConfigInitialized,
      authError,
      isAuthDialogOpen,
      editorError,
      isEditorDialogOpen,
      languageError,
      isLanguageDialogOpen,
      showPrivacyNotice,
      corgiMode,
      debugMessage,
      quittingMessages,
      isSettingsDialogOpen,
      isModelDialogOpen,
      isPermissionsDialogOpen,
      slashCommands,
      pendingSlashCommandHistoryItems,
      commandContext,
      shellConfirmationRequest,
      confirmationRequest,
      loopDetectionConfirmationRequest,
      geminiMdFileCount,
      streamingState,
      initError,
      pendingGeminiHistoryItems,
      thought,
      shellModeActive,
      userMessages,
      buffer,
      inputWidth,
      suggestionsWidth,
      isInputActive,
      shouldShowIdePrompt,
      isFolderTrustDialogOpen: isFolderTrustDialogOpen ?? false,
      isTrustedFolder,
      constrainHeight,
      showErrorDetails,
      filteredConsoleMessages,
      ideContextState,
      showToolDescriptions,
      ctrlCPressedOnce,
      ctrlDPressedOnce,
      showEscapePrompt,
      isFocused,
      elapsedTime,
      currentLoadingPhrase,
      historyRemountKey,
      messageQueue,
      showAutoAcceptIndicator,
      showWorkspaceMigrationDialog,
      workspaceExtensions,
      currentModel,
      userTier,
      proQuotaRequest,
      contextFileNames,
      errorCount,
      availableTerminalHeight,
      mainAreaWidth,
      staticAreaMaxItemHeight,
      staticExtraHeight,
      dialogsVisible,
      pendingHistoryItems,
      nightly,
      branchName,
      sessionStats,
      terminalWidth,
      terminalHeight,
      mainControlsRef,
      currentIDE,
      updateInfo,
      showIdeRestartPrompt,
      isRestarting,
      extensionsUpdateState,
      activePtyId,
      embeddedShellFocused,
    }),
    [
      isThemeDialogOpen,
      themeError,
      isAuthenticating,
      isConfigInitialized,
      authError,
      isAuthDialogOpen,
      editorError,
      isEditorDialogOpen,
      languageError,
      isLanguageDialogOpen,
      showPrivacyNotice,
      corgiMode,
      debugMessage,
      quittingMessages,
      isSettingsDialogOpen,
      isModelDialogOpen,
      isPermissionsDialogOpen,
      slashCommands,
      pendingSlashCommandHistoryItems,
      commandContext,
      shellConfirmationRequest,
      confirmationRequest,
      loopDetectionConfirmationRequest,
      geminiMdFileCount,
      streamingState,
      initError,
      pendingGeminiHistoryItems,
      thought,
      shellModeActive,
      userMessages,
      buffer,
      inputWidth,
      suggestionsWidth,
      isInputActive,
      shouldShowIdePrompt,
      isFolderTrustDialogOpen,
      isTrustedFolder,
      constrainHeight,
      showErrorDetails,
      filteredConsoleMessages,
      ideContextState,
      showToolDescriptions,
      ctrlCPressedOnce,
      ctrlDPressedOnce,
      showEscapePrompt,
      isFocused,
      elapsedTime,
      currentLoadingPhrase,
      historyRemountKey,
      messageQueue,
      showAutoAcceptIndicator,
      showWorkspaceMigrationDialog,
      workspaceExtensions,
      userTier,
      proQuotaRequest,
      contextFileNames,
      errorCount,
      availableTerminalHeight,
      mainAreaWidth,
      staticAreaMaxItemHeight,
      staticExtraHeight,
      dialogsVisible,
      pendingHistoryItems,
      nightly,
      branchName,
      sessionStats,
      terminalWidth,
      terminalHeight,
      mainControlsRef,
      currentIDE,
      updateInfo,
      showIdeRestartPrompt,
      isRestarting,
      currentModel,
      extensionsUpdateState,
      activePtyId,
      historyManager,
      embeddedShellFocused,
    ],
  );

  const uiActions: UIActions = useMemo(
    () => ({
      handleThemeSelect,
      handleThemeHighlight,
      handleAuthSelect,
      setAuthState,
      onAuthError,
      handleEditorSelect,
      exitEditorDialog,
      handleLanguageSelect,
      exitPrivacyNotice: () => setShowPrivacyNotice(false),
      closeSettingsDialog,
      closeModelDialog,
      closePermissionsDialog,
      setShellModeActive,
      vimHandleInput,
      handleIdePromptComplete,
      handleFolderTrustSelect,
      setConstrainHeight,
      onEscapePromptChange: handleEscapePromptChange,
      refreshStatic,
      handleFinalSubmit,
      handleClearScreen,
      onWorkspaceMigrationDialogOpen,
      onWorkspaceMigrationDialogClose,
      handleProQuotaChoice,
    }),
    [
      handleThemeSelect,
      handleThemeHighlight,
      handleAuthSelect,
      setAuthState,
      onAuthError,
      handleEditorSelect,
      exitEditorDialog,
      handleLanguageSelect,
      closeSettingsDialog,
      closeModelDialog,
      closePermissionsDialog,
      setShellModeActive,
      vimHandleInput,
      handleIdePromptComplete,
      handleFolderTrustSelect,
      setConstrainHeight,
      handleEscapePromptChange,
      refreshStatic,
      handleFinalSubmit,
      handleClearScreen,
      onWorkspaceMigrationDialogOpen,
      onWorkspaceMigrationDialogClose,
      handleProQuotaChoice,
    ],
  );

  return (
    <UIStateContext.Provider value={uiState}>
      <UIActionsContext.Provider value={uiActions}>
        <ConfigContext.Provider value={config}>
          <AppContext.Provider
            value={{
              version: props.version,
              startupWarnings: props.startupWarnings || [],
            }}
          >
            <ShellFocusContext.Provider value={isFocused}>
              <App />
            </ShellFocusContext.Provider>
          </AppContext.Provider>
        </ConfigContext.Provider>
      </UIActionsContext.Provider>
    </UIStateContext.Provider>
  );
};<|MERGE_RESOLUTION|>--- conflicted
+++ resolved
@@ -55,11 +55,8 @@
 import { useQuotaAndFallback } from './hooks/useQuotaAndFallback.js';
 import { useEditorSettings } from './hooks/useEditorSettings.js';
 import { useSettingsCommand } from './hooks/useSettingsCommand.js';
-<<<<<<< HEAD
 import { useLanguageCommand } from './hooks/useLanguageCommand.js';
-=======
 import { useModelCommand } from './hooks/useModelCommand.js';
->>>>>>> 5151bedf
 import { useSlashCommandProcessor } from './hooks/slashCommandProcessor.js';
 import { useVimMode } from './contexts/VimModeContext.js';
 import { useConsoleMessages } from './hooks/useConsoleMessages.js';
@@ -1026,7 +1023,6 @@
 
   const nightly = props.version.includes('nightly');
 
-<<<<<<< HEAD
   const dialogsVisible = useMemo(
     () =>
       showWorkspaceMigrationDialog ||
@@ -1037,6 +1033,7 @@
       !!loopDetectionConfirmationRequest ||
       isThemeDialogOpen ||
       isSettingsDialogOpen ||
+      isModelDialogOpen ||
       isPermissionsDialogOpen ||
       isAuthenticating ||
       isAuthDialogOpen ||
@@ -1053,6 +1050,7 @@
       loopDetectionConfirmationRequest,
       isThemeDialogOpen,
       isSettingsDialogOpen,
+      isModelDialogOpen,
       isPermissionsDialogOpen,
       isAuthenticating,
       isAuthDialogOpen,
@@ -1062,24 +1060,6 @@
       proQuotaRequest,
     ],
   );
-=======
-  const dialogsVisible =
-    showWorkspaceMigrationDialog ||
-    shouldShowIdePrompt ||
-    isFolderTrustDialogOpen ||
-    !!shellConfirmationRequest ||
-    !!confirmationRequest ||
-    !!loopDetectionConfirmationRequest ||
-    isThemeDialogOpen ||
-    isSettingsDialogOpen ||
-    isModelDialogOpen ||
-    isPermissionsDialogOpen ||
-    isAuthenticating ||
-    isAuthDialogOpen ||
-    isEditorDialogOpen ||
-    showPrivacyNotice ||
-    !!proQuotaRequest;
->>>>>>> 5151bedf
 
   const pendingHistoryItems = useMemo(
     () => [...pendingSlashCommandHistoryItems, ...pendingGeminiHistoryItems],
