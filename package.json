--- conflicted
+++ resolved
@@ -1,11 +1,6 @@
 {
-<<<<<<< HEAD
   "name": "@thacio/auditaria-cli",
-  "version": "0.18.0-nightly.20251120.2231497b1",
-=======
-  "name": "@google/gemini-cli",
   "version": "0.19.0-nightly.20251120.8e531dc02",
->>>>>>> 85bc25a7
   "engines": {
     "node": ">=20.0.0"
   },
