--- conflicted
+++ resolved
@@ -1,13 +1,7 @@
 {
-<<<<<<< HEAD
   "name": "@thacio/auditaria-cli-core",
-  "version": "0.13.0-nightly.20251029.cca41edc",
+  "version": "0.13.0-nightly.20251031.c89bc30d",
   "description": "Auditaria CLI Core",
-=======
-  "name": "@google/gemini-cli-core",
-  "version": "0.13.0-nightly.20251031.c89bc30d",
-  "description": "Gemini CLI Core",
->>>>>>> db37c715
   "repository": {
     "type": "git",
     "url": "git+https://github.com/thacio/auditaria.git"
