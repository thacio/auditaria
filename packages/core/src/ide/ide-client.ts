/**
 * @license
 * Copyright 2025 Google LLC
 * SPDX-License-Identifier: Apache-2.0
 */

import * as fs from 'node:fs';
import { isSubpath } from '../utils/paths.js';
import { detectIde, DetectedIde, getIdeInfo } from '../ide/detect-ide.js';
import {
  ideContext,
  IdeContextNotificationSchema,
  IdeDiffAcceptedNotificationSchema,
  IdeDiffClosedNotificationSchema,
  CloseDiffResponseSchema,
  DiffUpdateResult,
} from '../ide/ideContext.js';
import { getIdeProcessInfo } from './process-utils.js';
import { Client } from '@modelcontextprotocol/sdk/client/index.js';
import { StreamableHTTPClientTransport } from '@modelcontextprotocol/sdk/client/streamableHttp.js';
import { StdioClientTransport } from '@modelcontextprotocol/sdk/client/stdio.js';
import { t } from '../i18n/index.js';
import * as os from 'node:os';
import * as path from 'node:path';
import { EnvHttpProxyAgent } from 'undici';

const logger = {
  // eslint-disable-next-line @typescript-eslint/no-explicit-any
  debug: (...args: any[]) => console.debug('[DEBUG] [IDEClient]', ...args),
  // eslint-disable-next-line @typescript-eslint/no-explicit-any
  error: (...args: any[]) => console.error('[ERROR] [IDEClient]', ...args),
};

export type IDEConnectionState = {
  status: IDEConnectionStatus;
  details?: string; // User-facing
};

export enum IDEConnectionStatus {
  Connected = 'connected',
  Disconnected = 'disconnected',
  Connecting = 'connecting',
}

type StdioConfig = {
  command: string;
  args: string[];
};

type ConnectionConfig = {
  port?: string;
  stdio?: StdioConfig;
};

function getRealPath(path: string): string {
  try {
    return fs.realpathSync(path);
  } catch (_e) {
    // If realpathSync fails, it might be because the path doesn't exist.
    // In that case, we can fall back to the original path.
    return path;
  }
}

/**
 * Manages the connection to and interaction with the IDE server.
 */
export class IdeClient {
  private static instance: IdeClient;
  private client: Client | undefined = undefined;
  private state: IDEConnectionState = {
    status: IDEConnectionStatus.Disconnected,
    details: t(
      'ide.errors.integration_disabled',
      'IDE integration is currently disabled. To enable it, run /ide enable.'
    ),
  };
  private currentIde: DetectedIde | undefined;
  private currentIdeDisplayName: string | undefined;
  private ideProcessInfo: { pid: number; command: string } | undefined;
  private diffResponses = new Map<string, (result: DiffUpdateResult) => void>();
  private statusListeners = new Set<(state: IDEConnectionState) => void>();

  private constructor() {}

  static async getInstance(): Promise<IdeClient> {
    if (!IdeClient.instance) {
      const client = new IdeClient();
      client.ideProcessInfo = await getIdeProcessInfo();
      client.currentIde = detectIde(client.ideProcessInfo);
      if (client.currentIde) {
        client.currentIdeDisplayName = getIdeInfo(
          client.currentIde,
        ).displayName;
      }
      IdeClient.instance = client;
    }
    return IdeClient.instance;
  }

  addStatusChangeListener(listener: (state: IDEConnectionState) => void) {
    this.statusListeners.add(listener);
  }

  removeStatusChangeListener(listener: (state: IDEConnectionState) => void) {
    this.statusListeners.delete(listener);
  }

  async connect(): Promise<void> {
    if (!this.currentIde || !this.currentIdeDisplayName) {
      this.setState(
        IDEConnectionStatus.Disconnected,
        `IDE integration is not supported in your current environment. To use this feature, run Gemini CLI in one of these supported IDEs: VS Code or VS Code forks`,
        false,
      );
      return;
    }

    this.setState(IDEConnectionStatus.Connecting);

    const configFromFile = await this.getConnectionConfigFromFile();
    const workspacePath =
      configFromFile?.workspacePath ??
      process.env['GEMINI_CLI_IDE_WORKSPACE_PATH'];

    const { isValid, error } = IdeClient.validateWorkspacePath(
      workspacePath,
      this.currentIdeDisplayName,
      process.cwd(),
    );

    if (!isValid) {
      this.setState(IDEConnectionStatus.Disconnected, error, true);
      return;
    }

    if (configFromFile) {
      if (configFromFile.port) {
        const connected = await this.establishHttpConnection(
          configFromFile.port,
        );
        if (connected) {
          return;
        }
      }
      if (configFromFile.stdio) {
        const connected = await this.establishStdioConnection(
          configFromFile.stdio,
        );
        if (connected) {
          return;
        }
      }
    }

    const portFromEnv = this.getPortFromEnv();
    if (portFromEnv) {
      const connected = await this.establishHttpConnection(portFromEnv);
      if (connected) {
        return;
      }
    }

    const stdioConfigFromEnv = this.getStdioConfigFromEnv();
    if (stdioConfigFromEnv) {
      const connected = await this.establishStdioConnection(stdioConfigFromEnv);
      if (connected) {
        return;
      }
    }

    this.setState(
      IDEConnectionStatus.Disconnected,
<<<<<<< HEAD
      t(
        'ide.errors.extension_connection_failed',
        `Failed to connect to IDE companion extension for {ide}. Please ensure the extension is running. To install the extension, run /ide install.`,
        { ide: this.currentIdeDisplayName || 'IDE' }
      ),
=======
      `Failed to connect to IDE companion extension in ${this.currentIdeDisplayName}. Please ensure the extension is running. To install the extension, run /ide install.`,
>>>>>>> 776627c8
      true,
    );
  }

  /**
   * A diff is accepted with any modifications if the user performs one of the
   * following actions:
   * - Clicks the checkbox icon in the IDE to accept
   * - Runs `command+shift+p` > "Gemini CLI: Accept Diff in IDE" to accept
   * - Selects "accept" in the CLI UI
   * - Saves the file via `ctrl/command+s`
   *
   * A diff is rejected if the user performs one of the following actions:
   * - Clicks the "x" icon in the IDE
   * - Runs "Gemini CLI: Close Diff in IDE"
   * - Selects "no" in the CLI UI
   * - Closes the file
   */
  async openDiff(
    filePath: string,
    newContent?: string,
  ): Promise<DiffUpdateResult> {
    return new Promise<DiffUpdateResult>((resolve, reject) => {
      this.diffResponses.set(filePath, resolve);
      this.client
        ?.callTool({
          name: `openDiff`,
          arguments: {
            filePath,
            newContent,
          },
        })
        .catch((err) => {
          logger.debug(`callTool for ${filePath} failed:`, err);
          reject(err);
        });
    });
  }

  async closeDiff(filePath: string): Promise<string | undefined> {
    try {
      const result = await this.client?.callTool({
        name: `closeDiff`,
        arguments: {
          filePath,
        },
      });

      if (result) {
        const parsed = CloseDiffResponseSchema.parse(result);
        return parsed.content;
      }
    } catch (err) {
      logger.debug(`callTool for ${filePath} failed:`, err);
    }
    return;
  }

  // Closes the diff. Instead of waiting for a notification,
  // manually resolves the diff resolver as the desired outcome.
  async resolveDiffFromCli(filePath: string, outcome: 'accepted' | 'rejected') {
    const content = await this.closeDiff(filePath);
    const resolver = this.diffResponses.get(filePath);
    if (resolver) {
      if (outcome === 'accepted') {
        resolver({ status: 'accepted', content });
      } else {
        resolver({ status: 'rejected', content: undefined });
      }
      this.diffResponses.delete(filePath);
    }
  }

  async disconnect() {
    if (this.state.status === IDEConnectionStatus.Disconnected) {
      return;
    }
    for (const filePath of this.diffResponses.keys()) {
      await this.closeDiff(filePath);
    }
    this.diffResponses.clear();
    this.setState(
      IDEConnectionStatus.Disconnected,
      t(
        'ide.errors.integration_disabled_reenable',
        'IDE integration disabled. To enable it again, run /ide enable.'
      )
    );
    this.client?.close();
  }

  getCurrentIde(): DetectedIde | undefined {
    return this.currentIde;
  }

  getConnectionStatus(): IDEConnectionState {
    return this.state;
  }

  getDetectedIdeDisplayName(): string | undefined {
    return this.currentIdeDisplayName;
  }

  private setState(
    status: IDEConnectionStatus,
    details?: string,
    logToConsole = false,
  ) {
    const isAlreadyDisconnected =
      this.state.status === IDEConnectionStatus.Disconnected &&
      status === IDEConnectionStatus.Disconnected;

    // Only update details & log to console if the state wasn't already
    // disconnected, so that the first detail message is preserved.
    if (!isAlreadyDisconnected) {
      this.state = { status, details };
      for (const listener of this.statusListeners) {
        listener(this.state);
      }
      if (details) {
        if (logToConsole) {
          logger.error(details);
        } else {
          // We only want to log disconnect messages to debug
          // if they are not already being logged to the console.
          logger.debug(details);
        }
      }
    }

    if (status === IDEConnectionStatus.Disconnected) {
      ideContext.clearIdeContext();
    }
  }

  static validateWorkspacePath(
    ideWorkspacePath: string | undefined,
    currentIdeDisplayName: string | undefined,
    cwd: string,
  ): { isValid: boolean; error?: string } {
    if (ideWorkspacePath === undefined) {
      return {
        isValid: false,
<<<<<<< HEAD
        error: t(
          'ide.errors.extension_connection_failed',
          `Failed to connect to IDE companion extension for {ide}. Please ensure the extension is running. To install the extension, run /ide install.`,
          { ide: currentIdeDisplayName || 'IDE' }
        ),
=======
        error: `Failed to connect to IDE companion extension in ${currentIdeDisplayName}. Please ensure the extension is running. To install the extension, run /ide install.`,
>>>>>>> 776627c8
      };
    }

    if (ideWorkspacePath === '') {
      return {
        isValid: false,
        error: t(
          'ide.errors.single_workspace_required',
          `To use this feature, please open a workspace folder in {ide} and try again.`,
          { ide: currentIdeDisplayName || 'IDE' }
        ),
      };
    }

    const ideWorkspacePaths = ideWorkspacePath.split(path.delimiter);
    const realCwd = getRealPath(cwd);
    const isWithinWorkspace = ideWorkspacePaths.some((workspacePath) => {
      const idePath = getRealPath(workspacePath);
      return isSubpath(idePath, realCwd);
    });

    if (!isWithinWorkspace) {
      const directories = ideWorkspacePaths.join(', ');
      return {
        isValid: false,
        error: t(
          'ide.errors.directory_mismatch_multi',
          `Directory mismatch. Gemini CLI is running in a different location than the open workspace in {ide}. Please run the CLI from one of the following directories: {directories}`,
          { ide: currentIdeDisplayName || 'IDE', directories }
        ),
      };
    }
    return { isValid: true };
  }

  private getPortFromEnv(): string | undefined {
    const port = process.env['GEMINI_CLI_IDE_SERVER_PORT'];
    if (!port) {
      return undefined;
    }
    return port;
  }

  private getStdioConfigFromEnv(): StdioConfig | undefined {
    const command = process.env['GEMINI_CLI_IDE_SERVER_STDIO_COMMAND'];
    if (!command) {
      return undefined;
    }

    const argsStr = process.env['GEMINI_CLI_IDE_SERVER_STDIO_ARGS'];
    let args: string[] = [];
    if (argsStr) {
      try {
        const parsedArgs = JSON.parse(argsStr);
        if (Array.isArray(parsedArgs)) {
          args = parsedArgs;
        } else {
          logger.error(
            'GEMINI_CLI_IDE_SERVER_STDIO_ARGS must be a JSON array string.',
          );
        }
      } catch (e) {
        logger.error('Failed to parse GEMINI_CLI_IDE_SERVER_STDIO_ARGS:', e);
      }
    }

    return { command, args };
  }

  private async getConnectionConfigFromFile(): Promise<
    (ConnectionConfig & { workspacePath?: string }) | undefined
  > {
    if (!this.ideProcessInfo) {
      return {};
    }
    try {
      const portFile = path.join(
        os.tmpdir(),
        `gemini-ide-server-${this.ideProcessInfo.pid}.json`,
      );
      const portFileContents = await fs.promises.readFile(portFile, 'utf8');
      return JSON.parse(portFileContents);
    } catch (_) {
      return undefined;
    }
  }

  private createProxyAwareFetch() {
    // ignore proxy for 'localhost' by deafult to allow connecting to the ide mcp server
    const existingNoProxy = process.env['NO_PROXY'] || '';
    const agent = new EnvHttpProxyAgent({
      noProxy: [existingNoProxy, 'localhost'].filter(Boolean).join(','),
    });
    const undiciPromise = import('undici');
    return async (url: string | URL, init?: RequestInit): Promise<Response> => {
      const { fetch: fetchFn } = await undiciPromise;
      const fetchOptions: RequestInit & { dispatcher?: unknown } = {
        ...init,
        dispatcher: agent,
      };
      const options = fetchOptions as unknown as import('undici').RequestInit;
      const response = await fetchFn(url, options);
      return new Response(response.body as ReadableStream<unknown> | null, {
        status: response.status,
        statusText: response.statusText,
        headers: response.headers,
      });
    };
  }

  private registerClientHandlers() {
    if (!this.client) {
      return;
    }

    this.client.setNotificationHandler(
      IdeContextNotificationSchema,
      (notification) => {
        ideContext.setIdeContext(notification.params);
      },
    );
    this.client.onerror = (_error) => {
      this.setState(
        IDEConnectionStatus.Disconnected,
        t(
          'ide.errors.connection_lost',
          'IDE connection error. The connection was lost unexpectedly. Please try reconnecting by running /ide enable'
        ),
        true
      );
    };
    this.client.onclose = () => {
      this.setState(
        IDEConnectionStatus.Disconnected,
        t(
          'ide.errors.connection_lost',
          'IDE connection error. The connection was lost unexpectedly. Please try reconnecting by running /ide enable'
        ),
        true
      );
    };
    this.client.setNotificationHandler(
      IdeDiffAcceptedNotificationSchema,
      (notification) => {
        const { filePath, content } = notification.params;
        const resolver = this.diffResponses.get(filePath);
        if (resolver) {
          resolver({ status: 'accepted', content });
          this.diffResponses.delete(filePath);
        } else {
          logger.debug(`No resolver found for ${filePath}`);
        }
      },
    );

    this.client.setNotificationHandler(
      IdeDiffClosedNotificationSchema,
      (notification) => {
        const { filePath } = notification.params;
        const resolver = this.diffResponses.get(filePath);
        if (resolver) {
          resolver({ status: 'rejected', content: undefined });
          this.diffResponses.delete(filePath);
        } else {
          logger.debug(`No resolver found for ${filePath}`);
        }
      },
    );
  }

  private async establishHttpConnection(port: string): Promise<boolean> {
    let transport: StreamableHTTPClientTransport | undefined;
    try {
      logger.debug('Attempting to connect to IDE via HTTP SSE');
      this.client = new Client({
        name: 'streamable-http-client',
        // TODO(#3487): use the CLI version here.
        version: '1.0.0',
      });
      transport = new StreamableHTTPClientTransport(
        new URL(`http://${getIdeServerHost()}:${port}/mcp`),
        {
          fetch: this.createProxyAwareFetch(),
        },
      );
      await this.client.connect(transport);
      this.registerClientHandlers();
      this.setState(IDEConnectionStatus.Connected);
      return true;
    } catch (_error) {
      if (transport) {
        try {
          await transport.close();
        } catch (closeError) {
          logger.debug('Failed to close transport:', closeError);
        }
      }
      return false;
    }
  }

  private async establishStdioConnection({
    command,
    args,
  }: StdioConfig): Promise<boolean> {
    let transport: StdioClientTransport | undefined;
    try {
      logger.debug('Attempting to connect to IDE via stdio');
      this.client = new Client({
        name: 'stdio-client',
        // TODO(#3487): use the CLI version here.
        version: '1.0.0',
      });

      transport = new StdioClientTransport({
        command,
        args,
      });
      await this.client.connect(transport);
      this.registerClientHandlers();
      this.setState(IDEConnectionStatus.Connected);
      return true;
    } catch (_error) {
      if (transport) {
        try {
          await transport.close();
        } catch (closeError) {
          logger.debug('Failed to close transport:', closeError);
        }
      }
      return false;
    }
  }
}

function getIdeServerHost() {
  const isInContainer =
    fs.existsSync('/.dockerenv') || fs.existsSync('/run/.containerenv');
  return isInContainer ? 'host.docker.internal' : 'localhost';
}<|MERGE_RESOLUTION|>--- conflicted
+++ resolved
@@ -171,15 +171,11 @@
 
     this.setState(
       IDEConnectionStatus.Disconnected,
-<<<<<<< HEAD
       t(
         'ide.errors.extension_connection_failed',
-        `Failed to connect to IDE companion extension for {ide}. Please ensure the extension is running. To install the extension, run /ide install.`,
+        `Failed to connect to IDE companion extension for {ide}. Please ensure the extension is running and try restarting your terminal. To install the extension, run /ide install.`,
         { ide: this.currentIdeDisplayName || 'IDE' }
       ),
-=======
-      `Failed to connect to IDE companion extension in ${this.currentIdeDisplayName}. Please ensure the extension is running. To install the extension, run /ide install.`,
->>>>>>> 776627c8
       true,
     );
   }
@@ -323,15 +319,11 @@
     if (ideWorkspacePath === undefined) {
       return {
         isValid: false,
-<<<<<<< HEAD
         error: t(
           'ide.errors.extension_connection_failed',
-          `Failed to connect to IDE companion extension for {ide}. Please ensure the extension is running. To install the extension, run /ide install.`,
+          `Failed to connect to IDE companion extension for {ide}. Please ensure the extension is running and try restarting your terminal. To install the extension, run /ide install.`,
           { ide: currentIdeDisplayName || 'IDE' }
         ),
-=======
-        error: `Failed to connect to IDE companion extension in ${currentIdeDisplayName}. Please ensure the extension is running. To install the extension, run /ide install.`,
->>>>>>> 776627c8
       };
     }
 
