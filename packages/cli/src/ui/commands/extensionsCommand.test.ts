--- conflicted
+++ resolved
@@ -4,15 +4,7 @@
  * SPDX-License-Identifier: Apache-2.0
  */
 
-<<<<<<< HEAD
 import type { GeminiCLIExtension } from '@thacio/auditaria-cli-core';
-import {
-  updateAllUpdatableExtensions,
-  updateExtension,
-} from '../../config/extensions/update.js';
-=======
-import type { GeminiCLIExtension } from '@google/gemini-cli-core';
->>>>>>> 7f8537a1
 import { createMockCommandContext } from '../../test-utils/mockCommandContext.js';
 import { MessageType } from '../types.js';
 import { extensionsCommand } from './extensionsCommand.js';
