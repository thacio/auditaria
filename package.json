--- conflicted
+++ resolved
@@ -1,11 +1,6 @@
 {
-<<<<<<< HEAD
   "name": "@thacio/auditaria-cli",
-  "version": "0.19.0-nightly.20251123.dadd606c0",
-=======
-  "name": "@google/gemini-cli",
   "version": "0.19.0-nightly.20251124.e177314a4",
->>>>>>> c2a741ee
   "engines": {
     "node": ">=20.0.0"
   },
