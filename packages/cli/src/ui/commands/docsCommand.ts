--- conflicted
+++ resolved
@@ -16,12 +16,10 @@
 
 export const docsCommand: SlashCommand = {
   name: 'docs',
-<<<<<<< HEAD
-  description: t('commands.docs.description', 'open full Gemini CLI documentation in your browser'),
-=======
-  description: 'open full Gemini CLI documentation in your browser',
+  get description() {
+    return t('commands.docs.description', 'open full Gemini CLI documentation in your browser');
+  },
   kind: CommandKind.BUILT_IN,
->>>>>>> 2a95c828
   action: async (context: CommandContext): Promise<void> => {
     const docsUrl = 'https://goo.gle/gemini-cli-docs';
 
