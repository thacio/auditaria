--- conflicted
+++ resolved
@@ -1,17 +1,15 @@
 # Auditaria CLI Configuration
 
-**Note on New Configuration Format**
-
-The format of the `settings.json` file has been updated to a new, more organized
-structure.
-
-- The new format will be supported in the stable release starting
-  **[09/10/25]**.
-- Automatic migration from the old format to the new format will begin on
-  **[09/17/25]**.
-
-For details on the previous format, please see the
-[v1 Configuration documentation](./configuration-v1.md).
+> **Note on Configuration Format, 9/17/25:** The format of the `settings.json`
+> file has been updated to a new, more organized structure.
+>
+> - The new format will be supported in the stable release starting
+>   **[09/10/25]**.
+> - Automatic migration from the old format to the new format will begin on
+>   **[09/17/25]**.
+>
+> For details on the previous format, please see the
+> [v1 Configuration documentation](./configuration-v1.md).
 
 Auditaria CLI offers several ways to configure its behavior, including
 environment variables, command-line arguments, and settings files. This document
@@ -44,10 +42,10 @@
 > `https://raw.githubusercontent.com/google-gemini/gemini-cli/main/schemas/settings.schema.json`.
 
 - **System defaults file:**
-  - **Location:** `/etc/auditaria-cli/system-defaults.json` (Linux),
-    `C:\ProgramData\auditaria-cli\system-defaults.json` (Windows) or
-    `/Library/Application Support/AuditariaCli/system-defaults.json` (macOS).
-    The path can be overridden using the `GEMINI_CLI_SYSTEM_DEFAULTS_PATH`
+  - **Location:** `/etc/gemini-cli/system-defaults.json` (Linux),
+    `C:\ProgramData\gemini-cli\system-defaults.json` (Windows) or
+    `/Library/Application Support/GeminiCli/system-defaults.json` (macOS). The
+    path can be overridden using the `GEMINI_CLI_SYSTEM_DEFAULTS_PATH`
     environment variable.
   - **Scope:** Provides a base layer of system-wide default settings. These
     settings have the lowest precedence and are intended to be overridden by
@@ -61,10 +59,10 @@
   - **Scope:** Applies only when running Auditaria CLI from that specific
     project. Project settings override user settings and system defaults.
 - **System settings file:**
-  - **Location:** `/etc/auditaria-cli/settings.json` (Linux),
-    `C:\ProgramData\auditaria-cli\settings.json` (Windows) or
-    `/Library/Application Support/AuditariaCli/settings.json` (macOS). The path
-    can be overridden using the `GEMINI_CLI_SYSTEM_SETTINGS_PATH` environment
+  - **Location:** `/etc/gemini-cli/settings.json` (Linux),
+    `C:\ProgramData\gemini-cli\settings.json` (Windows) or
+    `/Library/Application Support/GeminiCli/settings.json` (macOS). The path can
+    be overridden using the `GEMINI_CLI_SYSTEM_SETTINGS_PATH` environment
     variable.
   - **Scope:** Applies to all Auditaria CLI sessions on the system, for all
     users. System settings act as overrides, taking precedence over all other
@@ -79,9 +77,9 @@
 this: `"apiKey": "$MY_API_TOKEN"`. Additionally, each extension can have its own
 `.env` file in its directory, which will be loaded automatically.
 
-> **Note for Enterprise Users:** For guidance on deploying and managing
-> Auditaria CLI in a corporate environment, please see the
-> [Enterprise Configuration](./enterprise.md) documentation.
+> **Note for Enterprise Users:** For guidance on deploying and managing Gemini
+> CLI in a corporate environment, please see the
+> [Enterprise Configuration](../cli/enterprise.md) documentation.
 
 ### The `.gemini` directory in your project
 
@@ -165,11 +163,7 @@
 #### `ui`
 
 - **`ui.theme`** (string):
-<<<<<<< HEAD
-  - **Description:** The color theme for the UI. See [Themes](./themes.md) for
-=======
   - **Description:** The color theme for the UI. See the CLI themes guide for
->>>>>>> 5062fadf
     available options.
   - **Default:** `undefined`
 
@@ -183,8 +177,8 @@
   - **Requires restart:** Yes
 
 - **`ui.showStatusInTitle`** (boolean):
-  - **Description:** Show Gemini CLI status and thoughts in the terminal window
-    title
+  - **Description:** Show Auditaria CLI status and thoughts in the terminal
+    window title
   - **Default:** `false`
 
 - **`ui.hideTips`** (boolean):
@@ -372,18 +366,10 @@
     considered safe (e.g., read-only operations).
   - **Default:** `false`
 
-<<<<<<< HEAD
-- **`tools.core`** (array of strings):
-  - **Description:** This can be used to restrict the set of built-in tools
-    [with an allowlist](./enterprise.md#restricting-tool-access). See
-    [Built-in Tools](../core/tools-api.md#built-in-tools) for a list of core
-    tools. The match semantics are the same as `tools.allowed`.
-=======
 - **`tools.core`** (array):
   - **Description:** Restrict the set of built-in tools with an allowlist. Match
     semantics mirror tools.allowed; see the built-in tools documentation for
     available names.
->>>>>>> 5062fadf
   - **Default:** `undefined`
   - **Requires restart:** Yes
 
@@ -406,22 +392,9 @@
   - **Requires restart:** Yes
 
 - **`tools.callCommand`** (string):
-<<<<<<< HEAD
-  - **Description:** Defines a custom shell command for calling a specific tool
-    that was discovered using `tools.discoveryCommand`. The shell command must
-    meet the following criteria:
-    - It must take function `name` (exactly as in
-      [function declaration](https://ai.google.dev/gemini-api/docs/function-calling#function-declarations))
-      as first command line argument.
-    - It must read function arguments as JSON on `stdin`, analogous to
-      [`functionCall.args`](https://cloud.google.com/vertex-ai/generative-ai/docs/model-reference/inference#functioncall).
-    - It must return function output as JSON on `stdout`, analogous to
-      [`functionResponse.response.content`](https://cloud.google.com/vertex-ai/generative-ai/docs/model-reference/inference#functionresponse).
-=======
   - **Description:** Defines a custom shell command for invoking discovered
     tools. The command must take the tool name as the first argument, read JSON
     arguments from stdin, and emit JSON results on stdout.
->>>>>>> 5062fadf
   - **Default:** `undefined`
   - **Requires restart:** Yes
 
@@ -456,9 +429,9 @@
 
 - **`tools.enableHooks`** (boolean):
   - **Description:** Enable the hooks system for intercepting and customizing
-    Gemini CLI behavior. When enabled, hooks configured in settings will execute
-    at appropriate lifecycle events (BeforeTool, AfterTool, BeforeModel, etc.).
-    Requires MessageBus integration.
+    Auditaria CLI behavior. When enabled, hooks configured in settings will
+    execute at appropriate lifecycle events (BeforeTool, AfterTool, BeforeModel,
+    etc.). Requires MessageBus integration.
   - **Default:** `false`
   - **Requires restart:** Yes
 
@@ -595,7 +568,7 @@
 #### `mcpServers`
 
 Configures connections to one or more Model-Context Protocol (MCP) servers for
-discovering and using custom tools. Gemini CLI attempts to connect to each
+discovering and using custom tools. Auditaria CLI attempts to connect to each
 configured MCP server to discover available tools. If multiple MCP servers
 expose a tool with the same name, the tool names will be prefixed with the
 server alias you defined in the configuration (e.g.,
@@ -637,8 +610,8 @@
 
 #### `telemetry`
 
-Configures logging and metrics collection for Gemini CLI. For more information,
-see [Telemetry](../cli/telemetry.md).
+Configures logging and metrics collection for Auditaria CLI. For more
+information, see [Telemetry](../cli/telemetry.md).
 
 - **Properties:**
   - **`enabled`** (boolean): Whether or not telemetry is enabled.
@@ -812,7 +785,7 @@
   - Overrides the `telemetry.useCollector` setting.
 - **`GOOGLE_CLOUD_LOCATION`**:
   - Your Google Cloud Project Location (e.g., us-central1).
-  - Required for using Vertex AI in non express mode.
+  - Required for using Vertex AI in non-express mode.
   - Example: `export GOOGLE_CLOUD_LOCATION="YOUR_PROJECT_LOCATION"`.
 - **`GEMINI_SANDBOX`**:
   - Alternative to the `sandbox` setting in `settings.json`.
@@ -886,16 +859,16 @@
     - `yolo`: Automatically approve all tool calls (equivalent to `--yolo`)
   - Cannot be used together with `--yolo`. Use `--approval-mode=yolo` instead of
     `--yolo` for the new unified approach.
-  - Example: `gemini --approval-mode auto_edit`
+  - Example: `auditaria --approval-mode auto_edit`
 - **`--allowed-tools <tool1,tool2,...>`**:
   - A comma-separated list of tool names that will bypass the confirmation
     dialog.
-  - Example: `gemini --allowed-tools "ShellTool(git status)"`
+  - Example: `auditaria --allowed-tools "ShellTool(git status)"`
 - **`--extensions <extension_name ...>`** (**`-e <extension_name ...>`**):
   - Specifies a list of extensions to use for the session. If not provided, all
     available extensions are used.
-  - Use the special term `gemini -e none` to disable all extensions.
-  - Example: `gemini -e my-extension -e my-other-extension`
+  - Use the special term `auditaria -e none` to disable all extensions.
+  - Example: `auditaria -e my-extension -e my-other-extension`
 - **`--list-extensions`** (**`-l`**):
   - Lists all available extensions and exits.
 - **`--include-directories <dir1,dir2,...>`**:
@@ -1015,16 +988,16 @@
   - Use `/memory show` to display the combined instructional context currently
     loaded, allowing you to verify the hierarchy and content being used by the
     AI.
-  - See the [Commands documentation](./commands.md#memory) for full details on
-    the `/memory` command and its sub-commands (`show` and `refresh`).
+  - See the [Commands documentation](../cli/commands.md#memory) for full details
+    on the `/memory` command and its sub-commands (`show` and `refresh`).
 
 By understanding and utilizing these configuration layers and the hierarchical
 nature of context files, you can effectively manage the AI's memory and tailor
-the Gemini CLI's responses to your specific needs and projects.
+the Auditaria CLI's responses to your specific needs and projects.
 
 ## Sandboxing
 
-The Gemini CLI can execute potentially unsafe operations (like shell commands
+The Auditaria CLI can execute potentially unsafe operations (like shell commands
 and file modifications) within a sandboxed environment to protect your system.
 
 Sandboxing is disabled by default, but you can enable it in a few ways:
@@ -1049,17 +1022,17 @@
 ```
 
 When `.gemini/sandbox.Dockerfile` exists, you can use `BUILD_SANDBOX`
-environment variable when running Gemini CLI to automatically build the custom
-sandbox image:
+environment variable when running Auditaria CLI to automatically build the
+custom sandbox image:
 
 ```bash
-BUILD_SANDBOX=1 gemini -s
+BUILD_SANDBOX=1 auditaria -s
 ```
 
 ## Usage Statistics
 
-To help us improve the Gemini CLI, we collect anonymized usage statistics. This
-data helps us understand how the CLI is used, identify common issues, and
+To help us improve the Auditaria CLI, we collect anonymized usage statistics.
+This data helps us understand how the CLI is used, identify common issues, and
 prioritize new features.
 
 **What we collect:**
