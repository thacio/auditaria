--- conflicted
+++ resolved
@@ -10,51 +10,11 @@
 import { renderHook, act } from '@testing-library/react';
 import { useCompletion } from './useCompletion.js';
 import * as fs from 'fs/promises';
-<<<<<<< HEAD
-import { glob } from 'glob';
-import {
-  CommandContext,
-  CommandKind,
-  SlashCommand,
-} from '../commands/types.js';
-import { Config, FileDiscoveryService } from '@thacio/auditaria-cli-core';
-import { useTextBuffer } from '../components/shared/text-buffer.js';
-
-// Helper to create real TextBuffer objects within renderHook
-const useTextBufferForTest = (text: string) => {
-  const cursorOffset = text.length;
-
-  return useTextBuffer({
-    initialText: text,
-    initialCursorOffset: cursorOffset,
-    viewport: { width: 80, height: 20 },
-    isValidPath: () => false,
-    onChange: () => {},
-  });
-};
-
-// Mock dependencies
-vi.mock('fs/promises');
-vi.mock('glob');
-vi.mock('@thacio/auditaria-cli-core', async () => {
-  const actual = await vi.importActual('@thacio/auditaria-cli-core');
-  return {
-    ...actual,
-    FileDiscoveryService: vi.fn(),
-    isNodeError: vi.fn((error) => error.code === 'ENOENT'),
-    escapePath: vi.fn((path) => path),
-    unescapePath: vi.fn((path) => path),
-    getErrorMessage: vi.fn((error) => error.message),
-  };
-});
-vi.mock('glob');
-=======
 import * as path from 'path';
 import * as os from 'os';
 import { CommandContext, SlashCommand } from '../commands/types.js';
-import { Config, FileDiscoveryService } from '@google/gemini-cli-core';
+import { Config, FileDiscoveryService } from '@thacio/auditaria-cli-core';
 import { useTextBuffer, TextBuffer } from '../components/shared/text-buffer.js';
->>>>>>> 3c16429f
 
 describe('useCompletion', () => {
   let testRootDir: string;
