--- conflicted
+++ resolved
@@ -23,10 +23,7 @@
 vi.mock('./ui/hooks/atCommandProcessor.js');
 vi.mock('@thacio/auditaria-cli-core', async (importOriginal) => {
   const original =
-<<<<<<< HEAD
     await importOriginal<typeof import('@thacio/auditaria-cli-core')>();
-=======
-    await importOriginal<typeof import('@google/gemini-cli-core')>();
 
   class MockChatRecordingService {
     initialize = vi.fn();
@@ -35,7 +32,6 @@
     recordToolCalls = vi.fn();
   }
 
->>>>>>> b5dd6f9e
   return {
     ...original,
     executeToolCall: vi.fn(),
