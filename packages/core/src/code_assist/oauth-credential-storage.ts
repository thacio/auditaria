--- conflicted
+++ resolved
@@ -12,13 +12,9 @@
 import * as os from 'node:os';
 import { promises as fs } from 'node:fs';
 import { GEMINI_DIR } from '../utils/paths.js';
-<<<<<<< HEAD
-import { coreEvents } from '@thacio/auditaria-cli-core';
-=======
 import { coreEvents } from '../utils/events.js';
->>>>>>> b382ae68
 
-const KEYCHAIN_SERVICE_NAME = 'auditaria-cli-oauth';
+const KEYCHAIN_SERVICE_NAME = 'gemini-cli-oauth';
 const MAIN_ACCOUNT_KEY = 'main-account';
 
 export class OAuthCredentialStorage {
