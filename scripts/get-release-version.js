--- conflicted
+++ resolved
@@ -165,34 +165,8 @@
       console.warn(`Version ${version} already exists on NPM.`);
       return true;
     }
-<<<<<<< HEAD
-  } catch (error) {
-    throw new Error(
-      `Discrepancy found! Failed to verify GitHub release for ${tagName}. Error: ${error.message}`,
-    );
-  }
-}
-
-function validateVersionConflicts(newVersion) {
-  // Check if the calculated version already exists in any of the 3 sources
-  const conflicts = [];
-
-  // Check NPM - get all published versions
-  try {
-    const command = `npm view @thacio/auditaria-cli versions --json`;
-    const versionsJson = execSync(command).toString().trim();
-    const allVersions = JSON.parse(versionsJson);
-    if (allVersions.includes(newVersion)) {
-      conflicts.push(`NPM registry already has version ${newVersion}`);
-    }
-  } catch (error) {
-    console.warn(
-      `Failed to check NPM versions for conflicts: ${error.message}`,
-    );
-=======
   } catch (_error) {
     // This is expected if the version doesn't exist.
->>>>>>> 38dccf32
   }
 
   // Check Git tags
