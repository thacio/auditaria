--- conflicted
+++ resolved
@@ -327,67 +327,6 @@
   workspaceDir: string,
   manager: ExtensionEnablementManager,
 ): GeminiCLIExtension[] {
-<<<<<<< HEAD
-  const manager = new ExtensionEnablementManager(
-    ExtensionStorage.getUserExtensionsDir(),
-  );
-  const annotatedExtensions: GeminiCLIExtension[] = [];
-  if (enabledExtensionNames.length === 0) {
-    return extensions.map((extension) => ({
-      name: extension.config.name,
-      version: extension.config.version,
-      isActive: manager.isEnabled(extension.config.name, workspaceDir),
-      path: extension.path,
-      installMetadata: extension.installMetadata,
-    }));
-  }
-
-  const lowerCaseEnabledExtensions = new Set(
-    enabledExtensionNames.map((e) => e.trim().toLowerCase()),
-  );
-
-  if (
-    lowerCaseEnabledExtensions.size === 1 &&
-    lowerCaseEnabledExtensions.has('none')
-  ) {
-    return extensions.map((extension) => ({
-      name: extension.config.name,
-      version: extension.config.version,
-      isActive: false,
-      path: extension.path,
-      installMetadata: extension.installMetadata,
-    }));
-  }
-
-  const notFoundNames = new Set(lowerCaseEnabledExtensions);
-
-  for (const extension of extensions) {
-    const lowerCaseName = extension.config.name.toLowerCase();
-    const isActive = lowerCaseEnabledExtensions.has(lowerCaseName);
-
-    if (isActive) {
-      notFoundNames.delete(lowerCaseName);
-    }
-
-    annotatedExtensions.push({
-      name: extension.config.name,
-      version: extension.config.version,
-      isActive,
-      path: extension.path,
-      installMetadata: extension.installMetadata,
-    });
-  }
-
-  for (const requestedName of notFoundNames) {
-    console.error(
-      t('extension.not_found', 'Extension not found: {name}', {
-        name: requestedName,
-      }),
-    );
-  }
-
-  return annotatedExtensions;
-=======
   manager.validateExtensionOverrides(extensions);
   return extensions.map((extension) => ({
     name: extension.config.name,
@@ -396,7 +335,6 @@
     path: extension.path,
     installMetadata: extension.installMetadata,
   }));
->>>>>>> ea061f52
 }
 
 /**
