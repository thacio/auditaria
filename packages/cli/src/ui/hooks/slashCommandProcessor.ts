--- conflicted
+++ resolved
@@ -222,15 +222,12 @@
       toggleVimEnabled,
       sessionShellAllowlist,
       setGeminiMdFileCount,
-<<<<<<< HEAD
+      reloadCommands,
       // WEB_INTERFACE_START
       handleWebStart,
       handleWebStop,
       handleWebStatus,
       // WEB_INTERFACE_END
-=======
-      reloadCommands,
->>>>>>> 8fae227e
     ],
   );
 
