{
<<<<<<< HEAD
  "name": "@thacio/auditaria-cli-test-utils",
  "version": "0.17.0-nightly.20251113.48e3932f6",
=======
  "name": "@google/gemini-cli-test-utils",
  "version": "0.17.0-nightly.20251114.0fcbff506",
>>>>>>> 3174573b
  "private": true,
  "main": "src/index.ts",
  "license": "Apache-2.0",
  "type": "module",
  "scripts": {
    "build": "node ../../scripts/build_package.js",
    "typecheck": "tsc --noEmit"
  },
  "devDependencies": {
    "typescript": "^5.3.3"
  },
  "engines": {
    "node": ">=20"
  }
}<|MERGE_RESOLUTION|>--- conflicted
+++ resolved
@@ -1,11 +1,6 @@
 {
-<<<<<<< HEAD
   "name": "@thacio/auditaria-cli-test-utils",
-  "version": "0.17.0-nightly.20251113.48e3932f6",
-=======
-  "name": "@google/gemini-cli-test-utils",
   "version": "0.17.0-nightly.20251114.0fcbff506",
->>>>>>> 3174573b
   "private": true,
   "main": "src/index.ts",
   "license": "Apache-2.0",
