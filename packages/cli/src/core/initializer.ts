--- conflicted
+++ resolved
@@ -10,13 +10,9 @@
   IdeConnectionType,
   logIdeConnection,
   type Config,
-<<<<<<< HEAD
-} from '@thacio/auditaria-cli-core';
-=======
   StartSessionEvent,
   logCliConfiguration,
-} from '@google/gemini-cli-core';
->>>>>>> 6db64aab
+} from '@thacio/auditaria-cli-core';
 import { type LoadedSettings } from '../config/settings.js';
 import { performInitialAuth } from './auth.js';
 import { validateTheme } from './theme.js';
