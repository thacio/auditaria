--- conflicted
+++ resolved
@@ -16,12 +16,8 @@
   getErrorMessage,
   t,
   Storage,
-<<<<<<< HEAD
+  coreEvents,
 } from '@thacio/auditaria-cli-core';
-=======
-  coreEvents,
-} from '@google/gemini-cli-core';
->>>>>>> 3a501196
 import stripJsonComments from 'strip-json-comments';
 import { DefaultLight } from '../ui/themes/default-light.js';
 import { DefaultDark } from '../ui/themes/default.js';
@@ -828,7 +824,10 @@
   } catch (error) {
     coreEvents.emitFeedback(
       'error',
-      'There was an error saving your latest settings changes.',
+      t(
+        'settings.save_error',
+        'There was an error saving your latest settings changes.',
+      ),
       error,
     );
   }
