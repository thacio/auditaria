--- conflicted
+++ resolved
@@ -4,14 +4,10 @@
  * SPDX-License-Identifier: Apache-2.0
  */
 
-<<<<<<< HEAD
-import type { GeminiCLIExtension } from '@thacio/auditaria-cli-core';
-=======
 import type {
   ExtensionLoader,
   GeminiCLIExtension,
-} from '@google/gemini-cli-core';
->>>>>>> bafbcbbe
+} from '@thacio/auditaria-cli-core';
 import { createMockCommandContext } from '../../test-utils/mockCommandContext.js';
 import { MessageType } from '../types.js';
 import {
