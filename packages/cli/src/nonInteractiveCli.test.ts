/**
 * @license
 * Copyright 2025 Google LLC
 * SPDX-License-Identifier: Apache-2.0
 */

import {
  Config,
  executeToolCall,
  ToolRegistry,
  ToolErrorType,
  shutdownTelemetry,
  GeminiEventType,
  ServerGeminiStreamEvent,
} from '@thacio/auditaria-cli-core';
import { Part } from '@google/genai';
import { runNonInteractive } from './nonInteractiveCli.js';
import { vi } from 'vitest';

// Mock core modules
<<<<<<< HEAD
vi.mock('@thacio/auditaria-cli-core', async (importOriginal) => {
=======
vi.mock('./ui/hooks/atCommandProcessor.js');
vi.mock('@google/gemini-cli-core', async (importOriginal) => {
>>>>>>> 720eb818
  const original =
    await importOriginal<typeof import('@thacio/auditaria-cli-core')>();
  return {
    ...original,
    executeToolCall: vi.fn(),
    shutdownTelemetry: vi.fn(),
    isTelemetrySdkInitialized: vi.fn().mockReturnValue(true),
  };
});

describe('runNonInteractive', () => {
  let mockConfig: Config;
  let mockToolRegistry: ToolRegistry;
  let mockCoreExecuteToolCall: vi.Mock;
  let mockShutdownTelemetry: vi.Mock;
  let consoleErrorSpy: vi.SpyInstance;
  let processExitSpy: vi.SpyInstance;
  let processStdoutSpy: vi.SpyInstance;
  let mockGeminiClient: {
    sendMessageStream: vi.Mock;
  };

  beforeEach(async () => {
    mockCoreExecuteToolCall = vi.mocked(executeToolCall);
    mockShutdownTelemetry = vi.mocked(shutdownTelemetry);

    consoleErrorSpy = vi.spyOn(console, 'error').mockImplementation(() => {});
    processExitSpy = vi
      .spyOn(process, 'exit')
      .mockImplementation((() => {}) as (code?: number) => never);
    processStdoutSpy = vi
      .spyOn(process.stdout, 'write')
      .mockImplementation(() => true);

    mockToolRegistry = {
      getTool: vi.fn(),
      getFunctionDeclarations: vi.fn().mockReturnValue([]),
    } as unknown as ToolRegistry;

    mockGeminiClient = {
      sendMessageStream: vi.fn(),
    };

    mockConfig = {
      initialize: vi.fn().mockResolvedValue(undefined),
      getGeminiClient: vi.fn().mockReturnValue(mockGeminiClient),
      getToolRegistry: vi.fn().mockReturnValue(mockToolRegistry),
      getMaxSessionTurns: vi.fn().mockReturnValue(10),
      getIdeMode: vi.fn().mockReturnValue(false),
      getFullContext: vi.fn().mockReturnValue(false),
      getContentGeneratorConfig: vi.fn().mockReturnValue({}),
      getDebugMode: vi.fn().mockReturnValue(false),
    } as unknown as Config;

    const { handleAtCommand } = await import(
      './ui/hooks/atCommandProcessor.js'
    );
    vi.mocked(handleAtCommand).mockImplementation(async ({ query }) => ({
      processedQuery: [{ text: query }],
      shouldProceed: true,
    }));
  });

  afterEach(() => {
    vi.restoreAllMocks();
  });

  async function* createStreamFromEvents(
    events: ServerGeminiStreamEvent[],
  ): AsyncGenerator<ServerGeminiStreamEvent> {
    for (const event of events) {
      yield event;
    }
  }

  it('should process input and write text output', async () => {
    const events: ServerGeminiStreamEvent[] = [
      { type: GeminiEventType.Content, value: 'Hello' },
      { type: GeminiEventType.Content, value: ' World' },
    ];
    mockGeminiClient.sendMessageStream.mockReturnValue(
      createStreamFromEvents(events),
    );

    await runNonInteractive(mockConfig, 'Test input', 'prompt-id-1');

    expect(mockGeminiClient.sendMessageStream).toHaveBeenCalledWith(
      [{ text: 'Test input' }],
      expect.any(AbortSignal),
      'prompt-id-1',
    );
    expect(processStdoutSpy).toHaveBeenCalledWith('Hello');
    expect(processStdoutSpy).toHaveBeenCalledWith(' World');
    expect(processStdoutSpy).toHaveBeenCalledWith('\n');
    expect(mockShutdownTelemetry).toHaveBeenCalled();
  });

  it('should handle a single tool call and respond', async () => {
    const toolCallEvent: ServerGeminiStreamEvent = {
      type: GeminiEventType.ToolCallRequest,
      value: {
        callId: 'tool-1',
        name: 'testTool',
        args: { arg1: 'value1' },
        isClientInitiated: false,
        prompt_id: 'prompt-id-2',
      },
    };
    const toolResponse: Part[] = [{ text: 'Tool response' }];
    mockCoreExecuteToolCall.mockResolvedValue({ responseParts: toolResponse });

    const firstCallEvents: ServerGeminiStreamEvent[] = [toolCallEvent];
    const secondCallEvents: ServerGeminiStreamEvent[] = [
      { type: GeminiEventType.Content, value: 'Final answer' },
    ];

    mockGeminiClient.sendMessageStream
      .mockReturnValueOnce(createStreamFromEvents(firstCallEvents))
      .mockReturnValueOnce(createStreamFromEvents(secondCallEvents));

    await runNonInteractive(mockConfig, 'Use a tool', 'prompt-id-2');

    expect(mockGeminiClient.sendMessageStream).toHaveBeenCalledTimes(2);
    expect(mockCoreExecuteToolCall).toHaveBeenCalledWith(
      mockConfig,
      expect.objectContaining({ name: 'testTool' }),
      expect.any(AbortSignal),
    );
    expect(mockGeminiClient.sendMessageStream).toHaveBeenNthCalledWith(
      2,
      [{ text: 'Tool response' }],
      expect.any(AbortSignal),
      'prompt-id-2',
    );
    expect(processStdoutSpy).toHaveBeenCalledWith('Final answer');
    expect(processStdoutSpy).toHaveBeenCalledWith('\n');
  });

  it('should handle error during tool execution and should send error back to the model', async () => {
    const toolCallEvent: ServerGeminiStreamEvent = {
      type: GeminiEventType.ToolCallRequest,
      value: {
        callId: 'tool-1',
        name: 'errorTool',
        args: {},
        isClientInitiated: false,
        prompt_id: 'prompt-id-3',
      },
    };
    mockCoreExecuteToolCall.mockResolvedValue({
      error: new Error('Execution failed'),
      errorType: ToolErrorType.EXECUTION_FAILED,
      responseParts: [
        {
          functionResponse: {
            name: 'errorTool',
            response: {
              output: 'Error: Execution failed',
            },
          },
        },
      ],
      resultDisplay: 'Execution failed',
    });
    const finalResponse: ServerGeminiStreamEvent[] = [
      {
        type: GeminiEventType.Content,
        value: 'Sorry, let me try again.',
      },
    ];
    mockGeminiClient.sendMessageStream
      .mockReturnValueOnce(createStreamFromEvents([toolCallEvent]))
      .mockReturnValueOnce(createStreamFromEvents(finalResponse));

    await runNonInteractive(mockConfig, 'Trigger tool error', 'prompt-id-3');

    expect(mockCoreExecuteToolCall).toHaveBeenCalled();
    expect(consoleErrorSpy).toHaveBeenCalledWith(
      'Error executing tool errorTool: Execution failed',
    );
    expect(processExitSpy).not.toHaveBeenCalled();
    expect(mockGeminiClient.sendMessageStream).toHaveBeenCalledTimes(2);
    expect(mockGeminiClient.sendMessageStream).toHaveBeenNthCalledWith(
      2,
      [
        {
          functionResponse: {
            name: 'errorTool',
            response: {
              output: 'Error: Execution failed',
            },
          },
        },
      ],
      expect.any(AbortSignal),
      'prompt-id-3',
    );
    expect(processStdoutSpy).toHaveBeenCalledWith('Sorry, let me try again.');
  });

  it('should exit with error if sendMessageStream throws initially', async () => {
    const apiError = new Error('API connection failed');
    mockGeminiClient.sendMessageStream.mockImplementation(() => {
      throw apiError;
    });

    await runNonInteractive(mockConfig, 'Initial fail', 'prompt-id-4');

    expect(consoleErrorSpy).toHaveBeenCalledWith(
      '[API Error: API connection failed]',
    );
    expect(processExitSpy).toHaveBeenCalledWith(1);
  });

  it('should not exit if a tool is not found, and should send error back to model', async () => {
    const toolCallEvent: ServerGeminiStreamEvent = {
      type: GeminiEventType.ToolCallRequest,
      value: {
        callId: 'tool-1',
        name: 'nonexistentTool',
        args: {},
        isClientInitiated: false,
        prompt_id: 'prompt-id-5',
      },
    };
    mockCoreExecuteToolCall.mockResolvedValue({
      error: new Error('Tool "nonexistentTool" not found in registry.'),
      resultDisplay: 'Tool "nonexistentTool" not found in registry.',
    });
    const finalResponse: ServerGeminiStreamEvent[] = [
      {
        type: GeminiEventType.Content,
        value: "Sorry, I can't find that tool.",
      },
    ];

    mockGeminiClient.sendMessageStream
      .mockReturnValueOnce(createStreamFromEvents([toolCallEvent]))
      .mockReturnValueOnce(createStreamFromEvents(finalResponse));

    await runNonInteractive(
      mockConfig,
      'Trigger tool not found',
      'prompt-id-5',
    );

    expect(mockCoreExecuteToolCall).toHaveBeenCalled();
    expect(consoleErrorSpy).toHaveBeenCalledWith(
      'Error executing tool nonexistentTool: Tool "nonexistentTool" not found in registry.',
    );
    expect(processExitSpy).not.toHaveBeenCalled();
    expect(mockGeminiClient.sendMessageStream).toHaveBeenCalledTimes(2);
    expect(processStdoutSpy).toHaveBeenCalledWith(
      "Sorry, I can't find that tool.",
    );
  });

  it('should exit when max session turns are exceeded', async () => {
    vi.mocked(mockConfig.getMaxSessionTurns).mockReturnValue(0);
    await runNonInteractive(mockConfig, 'Trigger loop', 'prompt-id-6');
    expect(consoleErrorSpy).toHaveBeenCalledWith(
      '\n Reached max session turns for this session. Increase the number of turns by specifying maxSessionTurns in settings.json.',
    );
  });

  it('should preprocess @include commands before sending to the model', async () => {
    // 1. Mock the imported atCommandProcessor
    const { handleAtCommand } = await import(
      './ui/hooks/atCommandProcessor.js'
    );
    const mockHandleAtCommand = vi.mocked(handleAtCommand);

    // 2. Define the raw input and the expected processed output
    const rawInput = 'Summarize @file.txt';
    const processedParts: Part[] = [
      { text: 'Summarize @file.txt' },
      { text: '\n--- Content from referenced files ---\n' },
      { text: 'This is the content of the file.' },
      { text: '\n--- End of content ---' },
    ];

    // 3. Setup the mock to return the processed parts
    mockHandleAtCommand.mockResolvedValue({
      processedQuery: processedParts,
      shouldProceed: true,
    });

    // Mock a simple stream response from the Gemini client
    const events: ServerGeminiStreamEvent[] = [
      { type: GeminiEventType.Content, value: 'Summary complete.' },
    ];
    mockGeminiClient.sendMessageStream.mockReturnValue(
      createStreamFromEvents(events),
    );

    // 4. Run the non-interactive mode with the raw input
    await runNonInteractive(mockConfig, rawInput, 'prompt-id-7');

    // 5. Assert that sendMessageStream was called with the PROCESSED parts, not the raw input
    expect(mockGeminiClient.sendMessageStream).toHaveBeenCalledWith(
      processedParts,
      expect.any(AbortSignal),
      'prompt-id-7',
    );

    // 6. Assert the final output is correct
    expect(processStdoutSpy).toHaveBeenCalledWith('Summary complete.');
  });
});<|MERGE_RESOLUTION|>--- conflicted
+++ resolved
@@ -18,12 +18,8 @@
 import { vi } from 'vitest';
 
 // Mock core modules
-<<<<<<< HEAD
+vi.mock('./ui/hooks/atCommandProcessor.js');
 vi.mock('@thacio/auditaria-cli-core', async (importOriginal) => {
-=======
-vi.mock('./ui/hooks/atCommandProcessor.js');
-vi.mock('@google/gemini-cli-core', async (importOriginal) => {
->>>>>>> 720eb818
   const original =
     await importOriginal<typeof import('@thacio/auditaria-cli-core')>();
   return {
