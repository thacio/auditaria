/**
 * @license
 * Copyright 2025 Google LLC
 * SPDX-License-Identifier: Apache-2.0
 */

/* eslint-disable @typescript-eslint/no-explicit-any */
import type { Mock } from 'vitest';
import { describe, it, expect, vi, beforeEach, afterEach } from 'vitest';
import { act } from 'react';
import { renderHook } from '../../test-utils/render.js';
import {
  useReactToolScheduler,
  mapToDisplay,
} from './useReactToolScheduler.js';
import type { PartUnion, FunctionResponse } from '@google/genai';
import type {
  Config,
  ToolCallRequestInfo,
  ToolRegistry,
  ToolResult,
  ToolCallConfirmationDetails,
  ToolCallResponseInfo,
  ToolCall, // Import from core
  Status as ToolCallStatusType,
  AnyDeclarativeTool,
  AnyToolInvocation,
} from '@thacio/auditaria-cli-core';
import {
  DEFAULT_TRUNCATE_TOOL_OUTPUT_LINES,
  DEFAULT_TRUNCATE_TOOL_OUTPUT_THRESHOLD,
  ToolConfirmationOutcome,
  ApprovalMode,
  MockTool,
} from '@thacio/auditaria-cli-core';
import { ToolCallStatus } from '../types.js';

// Mocks
<<<<<<< HEAD
vi.mock('@thacio/auditaria-cli-core', async () => {
  const actual = await vi.importActual('@thacio/auditaria-cli-core');
=======
vi.mock('@google/gemini-cli-core', async () => {
  const actual = await vi.importActual<any>('@google/gemini-cli-core');
  // Patch CoreToolScheduler to have cancelAll if it's missing in the test environment
  if (
    actual.CoreToolScheduler &&
    !actual.CoreToolScheduler.prototype.cancelAll
  ) {
    actual.CoreToolScheduler.prototype.cancelAll = vi.fn();
  }
>>>>>>> 13aa0148
  return {
    ...actual,
    ToolRegistry: vi.fn(),
    Config: vi.fn(),
  };
});

const mockToolRegistry = {
  getTool: vi.fn(),
  getAllToolNames: vi.fn(() => ['mockTool', 'anotherTool']),
};

const mockConfig = {
  getToolRegistry: vi.fn(() => mockToolRegistry as unknown as ToolRegistry),
  getApprovalMode: vi.fn(() => ApprovalMode.DEFAULT),
  getSessionId: () => 'test-session-id',
  getUsageStatisticsEnabled: () => true,
  getDebugMode: () => false,
  storage: {
    getProjectTempDir: () => '/tmp',
  },
  getTruncateToolOutputThreshold: () => DEFAULT_TRUNCATE_TOOL_OUTPUT_THRESHOLD,
  getTruncateToolOutputLines: () => DEFAULT_TRUNCATE_TOOL_OUTPUT_LINES,
  getAllowedTools: vi.fn(() => []),
  getContentGeneratorConfig: () => ({
    model: 'test-model',
    authType: 'oauth-personal',
  }),
  getUseSmartEdit: () => false,
  getUseModelRouter: () => false,
  getGeminiClient: () => null, // No client needed for these tests
  getShellExecutionConfig: () => ({ terminalWidth: 80, terminalHeight: 24 }),
  getEnableMessageBusIntegration: () => false,
  getMessageBus: () => null,
  getPolicyEngine: () => null,
} as unknown as Config;

const mockTool = new MockTool({
  name: 'mockTool',
  displayName: 'Mock Tool',
  execute: vi.fn(),
  shouldConfirmExecute: vi.fn(),
});
const mockToolWithLiveOutput = new MockTool({
  name: 'mockToolWithLiveOutput',
  displayName: 'Mock Tool With Live Output',
  description: 'A mock tool for testing',
  params: {},
  isOutputMarkdown: true,
  canUpdateOutput: true,
  execute: vi.fn(),
  shouldConfirmExecute: vi.fn(),
});
let mockOnUserConfirmForToolConfirmation: Mock;
const mockToolRequiresConfirmation = new MockTool({
  name: 'mockToolRequiresConfirmation',
  displayName: 'Mock Tool Requires Confirmation',
  execute: vi.fn(),
  shouldConfirmExecute: vi.fn(),
});

describe('useReactToolScheduler in YOLO Mode', () => {
  let onComplete: Mock;

  beforeEach(() => {
    onComplete = vi.fn();
    mockToolRegistry.getTool.mockClear();
    (mockToolRequiresConfirmation.execute as Mock).mockClear();
    (mockToolRequiresConfirmation.shouldConfirmExecute as Mock).mockClear();

    // IMPORTANT: Enable YOLO mode for this test suite
    (mockConfig.getApprovalMode as Mock).mockReturnValue(ApprovalMode.YOLO);

    vi.useFakeTimers();
  });

  afterEach(() => {
    vi.clearAllTimers();
    vi.useRealTimers();
    // IMPORTANT: Disable YOLO mode after this test suite
    (mockConfig.getApprovalMode as Mock).mockReturnValue(ApprovalMode.DEFAULT);
  });

  const renderSchedulerInYoloMode = () =>
    renderHook(() =>
      useReactToolScheduler(
        onComplete,
        mockConfig as unknown as Config,
        () => undefined,
        () => {},
      ),
    );

  it('should skip confirmation and execute tool directly when yoloMode is true', async () => {
    mockToolRegistry.getTool.mockReturnValue(mockToolRequiresConfirmation);
    const expectedOutput = 'YOLO Confirmed output';
    (mockToolRequiresConfirmation.execute as Mock).mockResolvedValue({
      llmContent: expectedOutput,
      returnDisplay: 'YOLO Formatted tool output',
    } as ToolResult);

    const { result } = renderSchedulerInYoloMode();
    const schedule = result.current[1];
    const request: ToolCallRequestInfo = {
      callId: 'yoloCall',
      name: 'mockToolRequiresConfirmation',
      args: { data: 'any data' },
    } as any;

    act(() => {
      schedule(request, new AbortController().signal);
    });

    await act(async () => {
      await vi.advanceTimersByTimeAsync(0); // Process validation
    });
    await act(async () => {
      await vi.advanceTimersByTimeAsync(0); // Process scheduling
    });
    await act(async () => {
      await vi.advanceTimersByTimeAsync(0); // Process execution
    });

    // Check that execute WAS called
    expect(mockToolRequiresConfirmation.execute).toHaveBeenCalledWith(
      request.args,
    );

    // Check that onComplete was called with success
    expect(onComplete).toHaveBeenCalledWith([
      expect.objectContaining({
        status: 'success',
        request,
        response: expect.objectContaining({
          resultDisplay: 'YOLO Formatted tool output',
          responseParts: [
            {
              functionResponse: {
                id: 'yoloCall',
                name: 'mockToolRequiresConfirmation',
                response: { output: expectedOutput },
              },
            },
          ],
        }),
      }),
    ]);
  });
});

describe('useReactToolScheduler', () => {
  let onComplete: Mock;
  let capturedOnConfirmForTest:
    | ((outcome: ToolConfirmationOutcome) => void | Promise<void>)
    | undefined;

  beforeEach(() => {
    onComplete = vi.fn();
    capturedOnConfirmForTest = undefined;

    mockToolRegistry.getTool.mockClear();
    (mockTool.execute as Mock).mockClear();
    (mockTool.shouldConfirmExecute as Mock).mockClear();
    (mockToolWithLiveOutput.execute as Mock).mockClear();
    (mockToolWithLiveOutput.shouldConfirmExecute as Mock).mockClear();
    (mockToolRequiresConfirmation.execute as Mock).mockClear();
    (mockToolRequiresConfirmation.shouldConfirmExecute as Mock).mockClear();

    mockOnUserConfirmForToolConfirmation = vi.fn();
    (
      mockToolRequiresConfirmation.shouldConfirmExecute as Mock
    ).mockImplementation(
      async (): Promise<ToolCallConfirmationDetails | null> =>
        ({
          onConfirm: mockOnUserConfirmForToolConfirmation,
          fileName: 'mockToolRequiresConfirmation.ts',
          fileDiff: 'Mock tool requires confirmation',
          type: 'edit',
          title: 'Mock Tool Requires Confirmation',
        }) as any,
    );

    vi.useFakeTimers();
  });

  afterEach(() => {
    vi.clearAllTimers();
    vi.useRealTimers();
  });

  const renderScheduler = () =>
    renderHook(() =>
      useReactToolScheduler(
        onComplete,
        mockConfig as unknown as Config,
        () => undefined,
        () => {},
      ),
    );

  it('initial state should be empty', () => {
    const { result } = renderScheduler();
    expect(result.current[0]).toEqual([]);
  });

  it('should schedule and execute a tool call successfully', async () => {
    mockToolRegistry.getTool.mockReturnValue(mockTool);
    (mockTool.execute as Mock).mockResolvedValue({
      llmContent: 'Tool output',
      returnDisplay: 'Formatted tool output',
    } as ToolResult);
    (mockTool.shouldConfirmExecute as Mock).mockResolvedValue(null);

    const { result } = renderScheduler();
    const schedule = result.current[1];
    const request: ToolCallRequestInfo = {
      callId: 'call1',
      name: 'mockTool',
      args: { param: 'value' },
    } as any;

    let completedToolCalls: ToolCall[] = [];
    onComplete.mockImplementation((calls) => {
      completedToolCalls = calls;
    });

    act(() => {
      schedule(request, new AbortController().signal);
    });

    await act(async () => {
      await vi.advanceTimersByTimeAsync(0);
    });
    await act(async () => {
      await vi.advanceTimersByTimeAsync(0);
    });
    await act(async () => {
      await vi.advanceTimersByTimeAsync(0);
    });

    expect(mockTool.execute).toHaveBeenCalledWith(request.args);
    expect(onComplete).toHaveBeenCalledWith([
      expect.objectContaining({
        status: 'success',
        request,
        response: expect.objectContaining({
          resultDisplay: 'Formatted tool output',
          responseParts: [
            {
              functionResponse: {
                id: 'call1',
                name: 'mockTool',
                response: { output: 'Tool output' },
              },
            },
          ],
        }),
      }),
    ]);
    expect(completedToolCalls).toHaveLength(1);
    expect(completedToolCalls[0].status).toBe('success');
    expect(completedToolCalls[0].request).toBe(request);
  });

  it('should clear previous tool calls when scheduling new ones', async () => {
    mockToolRegistry.getTool.mockReturnValue(mockTool);
    (mockTool.execute as Mock).mockResolvedValue({
      llmContent: 'Tool output',
      returnDisplay: 'Formatted tool output',
    } as ToolResult);

    const { result } = renderScheduler();
    const schedule = result.current[1];
    const setToolCallsForDisplay = result.current[3];

    // Manually set a tool call in the display.
    const oldToolCall = {
      request: { callId: 'oldCall' },
      status: 'success',
    } as any;
    act(() => {
      setToolCallsForDisplay([oldToolCall]);
    });
    expect(result.current[0]).toEqual([oldToolCall]);

    const newRequest: ToolCallRequestInfo = {
      callId: 'newCall',
      name: 'mockTool',
      args: {},
    } as any;
    act(() => {
      schedule(newRequest, new AbortController().signal);
    });

    // After scheduling, the old call should be gone,
    // and the new one should be in the display in its initial state.
    expect(result.current[0].length).toBe(1);
    expect(result.current[0][0].request.callId).toBe('newCall');
    expect(result.current[0][0].request.callId).not.toBe('oldCall');

    // Let the new call finish.
    await act(async () => {
      await vi.advanceTimersByTimeAsync(0);
    });
    await act(async () => {
      await vi.advanceTimersByTimeAsync(0);
    });
    await act(async () => {
      await vi.advanceTimersByTimeAsync(0);
    });
    expect(onComplete).toHaveBeenCalled();
  });

  it('should cancel all running tool calls', async () => {
    mockToolRegistry.getTool.mockReturnValue(mockTool);

    let resolveExecute: (value: ToolResult) => void = () => {};
    const executePromise = new Promise<ToolResult>((resolve) => {
      resolveExecute = resolve;
    });
    (mockTool.execute as Mock).mockReturnValue(executePromise);
    (mockTool.shouldConfirmExecute as Mock).mockResolvedValue(null);

    const { result } = renderScheduler();
    const schedule = result.current[1];
    const cancelAllToolCalls = result.current[4];
    const request: ToolCallRequestInfo = {
      callId: 'cancelCall',
      name: 'mockTool',
      args: {},
    } as any;

    act(() => {
      schedule(request, new AbortController().signal);
    });
    await act(async () => {
      await vi.advanceTimersByTimeAsync(0);
    }); // validation
    await act(async () => {
      await vi.advanceTimersByTimeAsync(0); // Process scheduling
    });

    // At this point, the tool is 'executing' and waiting on the promise.
    expect(result.current[0][0].status).toBe('executing');

    const cancelController = new AbortController();
    act(() => {
      cancelAllToolCalls(cancelController.signal);
    });

    await act(async () => {
      await vi.advanceTimersByTimeAsync(0);
    });

    expect(onComplete).toHaveBeenCalledWith([
      expect.objectContaining({
        status: 'cancelled',
        request,
      }),
    ]);

    // Clean up the pending promise to avoid open handles.
    resolveExecute({ llmContent: 'output', returnDisplay: 'display' });
  });

  it('should handle tool not found', async () => {
    mockToolRegistry.getTool.mockReturnValue(undefined);
    const { result } = renderScheduler();
    const schedule = result.current[1];
    const request: ToolCallRequestInfo = {
      callId: 'call1',
      name: 'nonexistentTool',
      args: {},
    } as any;

    let completedToolCalls: ToolCall[] = [];
    onComplete.mockImplementation((calls) => {
      completedToolCalls = calls;
    });

    act(() => {
      schedule(request, new AbortController().signal);
    });
    await act(async () => {
      await vi.advanceTimersByTimeAsync(0);
    });
    await act(async () => {
      await vi.advanceTimersByTimeAsync(0);
    });

    expect(completedToolCalls).toHaveLength(1);
    expect(completedToolCalls[0].status).toBe('error');
    expect(completedToolCalls[0].request).toBe(request);
    expect((completedToolCalls[0] as any).response.error.message).toContain(
      'Tool "nonexistentTool" not found in registry',
    );
    expect((completedToolCalls[0] as any).response.error.message).toContain(
      'Did you mean one of:',
    );
  });

  it('should handle error during shouldConfirmExecute', async () => {
    mockToolRegistry.getTool.mockReturnValue(mockTool);
    const confirmError = new Error('Confirmation check failed');
    (mockTool.shouldConfirmExecute as Mock).mockRejectedValue(confirmError);

    const { result } = renderScheduler();
    const schedule = result.current[1];
    const request: ToolCallRequestInfo = {
      callId: 'call1',
      name: 'mockTool',
      args: {},
    } as any;

    let completedToolCalls: ToolCall[] = [];
    onComplete.mockImplementation((calls) => {
      completedToolCalls = calls;
    });

    act(() => {
      schedule(request, new AbortController().signal);
    });
    await act(async () => {
      await vi.advanceTimersByTimeAsync(0);
    });
    await act(async () => {
      await vi.advanceTimersByTimeAsync(0);
    });

    expect(completedToolCalls).toHaveLength(1);
    expect(completedToolCalls[0].status).toBe('error');
    expect(completedToolCalls[0].request).toBe(request);
    expect((completedToolCalls[0] as any).response.error).toBe(confirmError);
  });

  it('should handle error during execute', async () => {
    mockToolRegistry.getTool.mockReturnValue(mockTool);
    (mockTool.shouldConfirmExecute as Mock).mockResolvedValue(null);
    const execError = new Error('Execution failed');
    (mockTool.execute as Mock).mockRejectedValue(execError);

    const { result } = renderScheduler();
    const schedule = result.current[1];
    const request: ToolCallRequestInfo = {
      callId: 'call1',
      name: 'mockTool',
      args: {},
    } as any;

    let completedToolCalls: ToolCall[] = [];
    onComplete.mockImplementation((calls) => {
      completedToolCalls = calls;
    });

    act(() => {
      schedule(request, new AbortController().signal);
    });
    await act(async () => {
      await vi.advanceTimersByTimeAsync(0);
    });
    await act(async () => {
      await vi.advanceTimersByTimeAsync(0);
    });
    await act(async () => {
      await vi.advanceTimersByTimeAsync(0);
    });

    expect(completedToolCalls).toHaveLength(1);
    expect(completedToolCalls[0].status).toBe('error');
    expect(completedToolCalls[0].request).toBe(request);
    expect((completedToolCalls[0] as any).response.error).toBe(execError);
  });

  it('should handle tool requiring confirmation - approved', async () => {
    mockToolRegistry.getTool.mockReturnValue(mockToolRequiresConfirmation);
    const expectedOutput = 'Confirmed output';
    (mockToolRequiresConfirmation.execute as Mock).mockResolvedValue({
      llmContent: expectedOutput,
      returnDisplay: 'Confirmed display',
    } as ToolResult);

    const { result } = renderScheduler();
    const schedule = result.current[1];
    const request: ToolCallRequestInfo = {
      callId: 'callConfirm',
      name: 'mockToolRequiresConfirmation',
      args: { data: 'sensitive' },
    } as any;

    act(() => {
      schedule(request, new AbortController().signal);
    });
    await act(async () => {
      await vi.advanceTimersByTimeAsync(0);
    });

    const waitingCall = result.current[0][0] as any;
    expect(waitingCall.status).toBe('awaiting_approval');
    capturedOnConfirmForTest = waitingCall.confirmationDetails?.onConfirm;
    expect(capturedOnConfirmForTest).toBeDefined();

    await act(async () => {
      await capturedOnConfirmForTest?.(ToolConfirmationOutcome.ProceedOnce);
    });

    await act(async () => {
      await vi.advanceTimersByTimeAsync(0);
    });
    await act(async () => {
      await vi.advanceTimersByTimeAsync(0);
    });
    await act(async () => {
      await vi.advanceTimersByTimeAsync(0);
    });

    expect(mockOnUserConfirmForToolConfirmation).toHaveBeenCalledWith(
      ToolConfirmationOutcome.ProceedOnce,
    );
    expect(mockToolRequiresConfirmation.execute).toHaveBeenCalled();
    expect(onComplete).toHaveBeenCalledWith([
      expect.objectContaining({
        status: 'success',
        request,
        response: expect.objectContaining({
          resultDisplay: 'Confirmed display',
          responseParts: expect.arrayContaining([
            expect.objectContaining({
              functionResponse: expect.objectContaining({
                response: { output: expectedOutput },
              }),
            }),
          ]),
        }),
      }),
    ]);
  });

  it('should handle tool requiring confirmation - cancelled by user', async () => {
    mockToolRegistry.getTool.mockReturnValue(mockToolRequiresConfirmation);
    const { result } = renderScheduler();
    const schedule = result.current[1];
    const request: ToolCallRequestInfo = {
      callId: 'callConfirmCancel',
      name: 'mockToolRequiresConfirmation',
      args: {},
    } as any;

    act(() => {
      schedule(request, new AbortController().signal);
    });
    await act(async () => {
      await vi.advanceTimersByTimeAsync(0);
    });

    const waitingCall = result.current[0][0] as any;
    expect(waitingCall.status).toBe('awaiting_approval');
    capturedOnConfirmForTest = waitingCall.confirmationDetails?.onConfirm;
    expect(capturedOnConfirmForTest).toBeDefined();

    await act(async () => {
      await capturedOnConfirmForTest?.(ToolConfirmationOutcome.Cancel);
    });
    await act(async () => {
      await vi.advanceTimersByTimeAsync(0);
    });
    await act(async () => {
      await vi.advanceTimersByTimeAsync(0);
    });

    expect(mockOnUserConfirmForToolConfirmation).toHaveBeenCalledWith(
      ToolConfirmationOutcome.Cancel,
    );
    expect(onComplete).toHaveBeenCalledWith([
      expect.objectContaining({
        status: 'cancelled',
        request,
        response: expect.objectContaining({
          responseParts: expect.arrayContaining([
            expect.objectContaining({
              functionResponse: expect.objectContaining({
                response: expect.objectContaining({
                  error:
                    '[Operation Cancelled] Reason: User cancelled the operation.',
                }),
              }),
            }),
          ]),
        }),
      }),
    ]);
  });

  it('should handle live output updates', async () => {
    mockToolRegistry.getTool.mockReturnValue(mockToolWithLiveOutput);
    let liveUpdateFn: ((output: string) => void) | undefined;
    let resolveExecutePromise: (value: ToolResult) => void;
    const executePromise = new Promise<ToolResult>((resolve) => {
      resolveExecutePromise = resolve;
    });

    (mockToolWithLiveOutput.execute as Mock).mockImplementation(
      async (
        _args: Record<string, unknown>,
        _signal: AbortSignal,
        updateFn: ((output: string) => void) | undefined,
      ) => {
        liveUpdateFn = updateFn;
        return executePromise;
      },
    );
    (mockToolWithLiveOutput.shouldConfirmExecute as Mock).mockResolvedValue(
      null,
    );

    const { result } = renderScheduler();
    const schedule = result.current[1];
    const request: ToolCallRequestInfo = {
      callId: 'liveCall',
      name: 'mockToolWithLiveOutput',
      args: {},
    } as any;

    act(() => {
      schedule(request, new AbortController().signal);
    });
    await act(async () => {
      await vi.advanceTimersByTimeAsync(0);
    });

    expect(liveUpdateFn).toBeDefined();
    expect(result.current[0][0].status).toBe('executing');

    await act(async () => {
      liveUpdateFn?.('Live output 1');
    });
    await act(async () => {
      await vi.advanceTimersByTimeAsync(0);
    });

    await act(async () => {
      liveUpdateFn?.('Live output 2');
    });
    await act(async () => {
      await vi.advanceTimersByTimeAsync(0);
    });

    act(() => {
      resolveExecutePromise({
        llmContent: 'Final output',
        returnDisplay: 'Final display',
      } as ToolResult);
    });
    await act(async () => {
      await vi.advanceTimersByTimeAsync(0);
    });
    await act(async () => {
      await vi.advanceTimersByTimeAsync(0);
    });

    expect(onComplete).toHaveBeenCalledWith([
      expect.objectContaining({
        status: 'success',
        request,
        response: expect.objectContaining({
          resultDisplay: 'Final display',
          responseParts: expect.arrayContaining([
            expect.objectContaining({
              functionResponse: expect.objectContaining({
                response: { output: 'Final output' },
              }),
            }),
          ]),
        }),
      }),
    ]);
    expect(result.current[0]).toEqual([]);
  });

  it('should schedule and execute multiple tool calls', async () => {
    const tool1 = new MockTool({
      name: 'tool1',
      displayName: 'Tool 1',
      execute: vi.fn().mockResolvedValue({
        llmContent: 'Output 1',
        returnDisplay: 'Display 1',
      } as ToolResult),
    });

    const tool2 = new MockTool({
      name: 'tool2',
      displayName: 'Tool 2',
      execute: vi.fn().mockResolvedValue({
        llmContent: 'Output 2',
        returnDisplay: 'Display 2',
      } as ToolResult),
    });

    mockToolRegistry.getTool.mockImplementation((name) => {
      if (name === 'tool1') return tool1;
      if (name === 'tool2') return tool2;
      return undefined;
    });

    const { result } = renderScheduler();
    const schedule = result.current[1];
    const requests: ToolCallRequestInfo[] = [
      { callId: 'multi1', name: 'tool1', args: { p: 1 } } as any,
      { callId: 'multi2', name: 'tool2', args: { p: 2 } } as any,
    ];

    act(() => {
      schedule(requests, new AbortController().signal);
    });
    await act(async () => {
      await vi.advanceTimersByTimeAsync(0);
    });
    await act(async () => {
      await vi.advanceTimersByTimeAsync(0);
    });
    await act(async () => {
      await vi.advanceTimersByTimeAsync(0);
    });
    await act(async () => {
      await vi.advanceTimersByTimeAsync(0);
    });

    expect(onComplete).toHaveBeenCalledTimes(1);
    const completedCalls = onComplete.mock.calls[0][0] as ToolCall[];
    expect(completedCalls.length).toBe(2);

    const call1Result = completedCalls.find(
      (c) => c.request.callId === 'multi1',
    );
    const call2Result = completedCalls.find(
      (c) => c.request.callId === 'multi2',
    );

    expect(call1Result).toMatchObject({
      status: 'success',
      request: requests[0],
      response: expect.objectContaining({
        resultDisplay: 'Display 1',
        responseParts: [
          {
            functionResponse: {
              id: 'multi1',
              name: 'tool1',
              response: { output: 'Output 1' },
            },
          },
        ],
      }),
    });
    expect(call2Result).toMatchObject({
      status: 'success',
      request: requests[1],
      response: expect.objectContaining({
        resultDisplay: 'Display 2',
        responseParts: [
          {
            functionResponse: {
              id: 'multi2',
              name: 'tool2',
              response: { output: 'Output 2' },
            },
          },
        ],
      }),
    });

    expect(completedCalls).toHaveLength(2);
    expect(completedCalls.every((t) => t.status === 'success')).toBe(true);
  });

  it('should queue if scheduling while already running', async () => {
    mockToolRegistry.getTool.mockReturnValue(mockTool);
    const longExecutePromise = new Promise<ToolResult>((resolve) =>
      setTimeout(
        () =>
          resolve({
            llmContent: 'done',
            returnDisplay: 'done display',
          }),
        50,
      ),
    );
    (mockTool.execute as Mock).mockReturnValue(longExecutePromise);
    (mockTool.shouldConfirmExecute as Mock).mockResolvedValue(null);

    const { result } = renderScheduler();
    const schedule = result.current[1];
    const request1: ToolCallRequestInfo = {
      callId: 'run1',
      name: 'mockTool',
      args: {},
    } as any;
    const request2: ToolCallRequestInfo = {
      callId: 'run2',
      name: 'mockTool',
      args: {},
    } as any;

    act(() => {
      schedule(request1, new AbortController().signal);
    });
    await act(async () => {
      await vi.advanceTimersByTimeAsync(0);
    });

    schedule(request2, new AbortController().signal);

    await act(async () => {
      await vi.advanceTimersByTimeAsync(50);
      await vi.advanceTimersByTimeAsync(0);
      await act(async () => {
        await vi.advanceTimersByTimeAsync(0);
      });
    });
    expect(onComplete).toHaveBeenCalledWith([
      expect.objectContaining({
        status: 'success',
        request: request1,
        response: expect.objectContaining({ resultDisplay: 'done display' }),
      }),
    ]);
    // Wait for request2 to complete
    await act(async () => {
      await vi.advanceTimersByTimeAsync(50);
      await vi.advanceTimersByTimeAsync(0);
      await act(async () => {
        await vi.advanceTimersByTimeAsync(0);
      });
    });
    expect(onComplete).toHaveBeenCalledWith([
      expect.objectContaining({
        status: 'success',
        request: request2,
        response: expect.objectContaining({ resultDisplay: 'done display' }),
      }),
    ]);
    const toolCalls = result.current[0];
    expect(toolCalls).toHaveLength(0);
  });
});

describe('mapToDisplay', () => {
  const baseRequest: ToolCallRequestInfo = {
    callId: 'testCallId',
    name: 'testTool',
    args: { foo: 'bar' },
  } as any;

  const baseTool = new MockTool({
    name: 'testTool',
    displayName: 'Test Tool Display',
    execute: vi.fn(),
    shouldConfirmExecute: vi.fn(),
  });

  const baseResponse: ToolCallResponseInfo = {
    callId: 'testCallId',
    responseParts: [
      {
        functionResponse: {
          name: 'testTool',
          id: 'testCallId',
          response: { output: 'Test output' },
        } as FunctionResponse,
      } as PartUnion,
    ],
    resultDisplay: 'Test display output',
    error: undefined,
  } as any;

  // Define a more specific type for extraProps for these tests
  // This helps ensure that tool and confirmationDetails are only accessed when they are expected to exist.
  type MapToDisplayExtraProps =
    | {
        tool?: AnyDeclarativeTool;
        invocation?: AnyToolInvocation;
        liveOutput?: string;
        response?: ToolCallResponseInfo;
        confirmationDetails?: ToolCallConfirmationDetails;
      }
    | {
        tool: AnyDeclarativeTool;
        invocation?: AnyToolInvocation;
        response?: ToolCallResponseInfo;
        confirmationDetails?: ToolCallConfirmationDetails;
      }
    | {
        response: ToolCallResponseInfo;
        tool?: undefined;
        confirmationDetails?: ToolCallConfirmationDetails;
      }
    | {
        confirmationDetails: ToolCallConfirmationDetails;
        tool?: AnyDeclarativeTool;
        invocation?: AnyToolInvocation;
        response?: ToolCallResponseInfo;
      };

  const baseInvocation = baseTool.build(baseRequest.args);
  const testCases: Array<{
    name: string;
    status: ToolCallStatusType;
    extraProps?: MapToDisplayExtraProps;
    expectedStatus: ToolCallStatus;
    expectedResultDisplay?: string;
    expectedName?: string;
    expectedDescription?: string;
  }> = [
    {
      name: 'validating',
      status: 'validating',
      extraProps: { tool: baseTool, invocation: baseInvocation },
      expectedStatus: ToolCallStatus.Executing,
      expectedName: baseTool.displayName,
      expectedDescription: baseInvocation.getDescription(),
    },
    {
      name: 'awaiting_approval',
      status: 'awaiting_approval',
      extraProps: {
        tool: baseTool,
        invocation: baseInvocation,
        confirmationDetails: {
          onConfirm: vi.fn(),
          type: 'edit',
          title: 'Test Tool Display',
          serverName: 'testTool',
          toolName: 'testTool',
          toolDisplayName: 'Test Tool Display',
          filePath: 'mock',
          fileName: 'test.ts',
          fileDiff: 'Test diff',
          originalContent: 'Original content',
          newContent: 'New content',
        } as ToolCallConfirmationDetails,
      },
      expectedStatus: ToolCallStatus.Confirming,
      expectedName: baseTool.displayName,
      expectedDescription: baseInvocation.getDescription(),
    },
    {
      name: 'scheduled',
      status: 'scheduled',
      extraProps: { tool: baseTool, invocation: baseInvocation },
      expectedStatus: ToolCallStatus.Pending,
      expectedName: baseTool.displayName,
      expectedDescription: baseInvocation.getDescription(),
    },
    {
      name: 'executing no live output',
      status: 'executing',
      extraProps: { tool: baseTool, invocation: baseInvocation },
      expectedStatus: ToolCallStatus.Executing,
      expectedName: baseTool.displayName,
      expectedDescription: baseInvocation.getDescription(),
    },
    {
      name: 'executing with live output',
      status: 'executing',
      extraProps: {
        tool: baseTool,
        invocation: baseInvocation,
        liveOutput: 'Live test output',
      },
      expectedStatus: ToolCallStatus.Executing,
      expectedResultDisplay: 'Live test output',
      expectedName: baseTool.displayName,
      expectedDescription: baseInvocation.getDescription(),
    },
    {
      name: 'success',
      status: 'success',
      extraProps: {
        tool: baseTool,
        invocation: baseInvocation,
        response: baseResponse,
      },
      expectedStatus: ToolCallStatus.Success,
      expectedResultDisplay: baseResponse.resultDisplay as any,
      expectedName: baseTool.displayName,
      expectedDescription: baseInvocation.getDescription(),
    },
    {
      name: 'error tool not found',
      status: 'error',
      extraProps: {
        response: {
          ...baseResponse,
          error: new Error('Test error tool not found'),
          resultDisplay: 'Error display tool not found',
        },
      },
      expectedStatus: ToolCallStatus.Error,
      expectedResultDisplay: 'Error display tool not found',
      expectedName: baseRequest.name,
      expectedDescription: JSON.stringify(baseRequest.args),
    },
    {
      name: 'error tool execution failed',
      status: 'error',
      extraProps: {
        tool: baseTool,
        response: {
          ...baseResponse,
          error: new Error('Tool execution failed'),
          resultDisplay: 'Execution failed display',
        },
      },
      expectedStatus: ToolCallStatus.Error,
      expectedResultDisplay: 'Execution failed display',
      expectedName: baseTool.displayName, // Changed from baseTool.name
      expectedDescription: JSON.stringify(baseRequest.args),
    },
    {
      name: 'cancelled',
      status: 'cancelled',
      extraProps: {
        tool: baseTool,
        invocation: baseInvocation,
        response: {
          ...baseResponse,
          resultDisplay: 'Cancelled display',
        },
      },
      expectedStatus: ToolCallStatus.Canceled,
      expectedResultDisplay: 'Cancelled display',
      expectedName: baseTool.displayName,
      expectedDescription: baseInvocation.getDescription(),
    },
  ];

  testCases.forEach(
    ({
      name: testName,
      status,
      extraProps,
      expectedStatus,
      expectedResultDisplay,
      expectedName,
      expectedDescription,
    }) => {
      it(`should map ToolCall with status '${status}' (${testName}) correctly`, () => {
        const toolCall: ToolCall = {
          request: baseRequest,
          status,
          ...(extraProps || {}),
        } as ToolCall;

        const display = mapToDisplay(toolCall);
        expect(display.type).toBe('tool_group');
        expect(display.tools.length).toBe(1);
        const toolDisplay = display.tools[0];

        expect(toolDisplay.callId).toBe(baseRequest.callId);
        expect(toolDisplay.status).toBe(expectedStatus);
        expect(toolDisplay.resultDisplay).toBe(expectedResultDisplay);

        expect(toolDisplay.name).toBe(expectedName);
        expect(toolDisplay.description).toBe(expectedDescription);

        expect(toolDisplay.renderOutputAsMarkdown).toBe(
          extraProps?.tool?.isOutputMarkdown ?? false,
        );
        if (status === 'awaiting_approval') {
          expect(toolDisplay.confirmationDetails).toBe(
            extraProps!.confirmationDetails,
          );
        } else {
          expect(toolDisplay.confirmationDetails).toBeUndefined();
        }
      });
    },
  );

  it('should map an array of ToolCalls correctly', () => {
    const toolCall1: ToolCall = {
      request: { ...baseRequest, callId: 'call1' },
      status: 'success',
      tool: baseTool,
      invocation: baseTool.build(baseRequest.args),
      response: { ...baseResponse, callId: 'call1' },
    } as ToolCall;
    const toolForCall2 = new MockTool({
      name: baseTool.name,
      displayName: baseTool.displayName,
      isOutputMarkdown: true,
      execute: vi.fn(),
      shouldConfirmExecute: vi.fn(),
    });
    const toolCall2: ToolCall = {
      request: { ...baseRequest, callId: 'call2' },
      status: 'executing',
      tool: toolForCall2,
      invocation: toolForCall2.build(baseRequest.args),
      liveOutput: 'markdown output',
    } as ToolCall;

    const display = mapToDisplay([toolCall1, toolCall2]);
    expect(display.tools.length).toBe(2);
    expect(display.tools[0].callId).toBe('call1');
    expect(display.tools[0].status).toBe(ToolCallStatus.Success);
    expect(display.tools[0].renderOutputAsMarkdown).toBe(false);
    expect(display.tools[1].callId).toBe('call2');
    expect(display.tools[1].status).toBe(ToolCallStatus.Executing);
    expect(display.tools[1].resultDisplay).toBe('markdown output');
    expect(display.tools[1].renderOutputAsMarkdown).toBe(true);
  });
});<|MERGE_RESOLUTION|>--- conflicted
+++ resolved
@@ -36,12 +36,8 @@
 import { ToolCallStatus } from '../types.js';
 
 // Mocks
-<<<<<<< HEAD
 vi.mock('@thacio/auditaria-cli-core', async () => {
-  const actual = await vi.importActual('@thacio/auditaria-cli-core');
-=======
-vi.mock('@google/gemini-cli-core', async () => {
-  const actual = await vi.importActual<any>('@google/gemini-cli-core');
+  const actual = await vi.importActual<any>('@thacio/auditaria-cli-core');
   // Patch CoreToolScheduler to have cancelAll if it's missing in the test environment
   if (
     actual.CoreToolScheduler &&
@@ -49,7 +45,6 @@
   ) {
     actual.CoreToolScheduler.prototype.cancelAll = vi.fn();
   }
->>>>>>> 13aa0148
   return {
     ...actual,
     ToolRegistry: vi.fn(),
