--- conflicted
+++ resolved
@@ -21,12 +21,7 @@
   DEFAULT_GEMINI_EMBEDDING_MODEL,
   DEFAULT_GEMINI_MODEL,
   type ExtensionLoader,
-<<<<<<< HEAD
-  debugLogger,
 } from '@thacio/auditaria-cli-core';
-=======
-} from '@google/gemini-cli-core';
->>>>>>> da4fa5ad
 
 import { logger } from '../utils/logger.js';
 import type { Settings } from './settings.js';
