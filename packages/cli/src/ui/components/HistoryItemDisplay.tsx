/**
 * @license
 * Copyright 2025 Google LLC
 * SPDX-License-Identifier: Apache-2.0
 */

import type React from 'react';
import { useMemo } from 'react';
import { escapeAnsiCtrlCodes } from '../utils/textUtils.js';
import type { HistoryItem } from '../types.js';
import { UserMessage } from './messages/UserMessage.js';
import { UserShellMessage } from './messages/UserShellMessage.js';
import { GeminiMessage } from './messages/GeminiMessage.js';
import { InfoMessage } from './messages/InfoMessage.js';
import { ErrorMessage } from './messages/ErrorMessage.js';
import { ToolGroupMessage } from './messages/ToolGroupMessage.js';
import { GeminiMessageContent } from './messages/GeminiMessageContent.js';
import { CompressionMessage } from './messages/CompressionMessage.js';
import { WarningMessage } from './messages/WarningMessage.js';
import { Box } from 'ink';
import { AboutBox } from './AboutBox.js';
import { StatsDisplay } from './StatsDisplay.js';
import { ModelStatsDisplay } from './ModelStatsDisplay.js';
import { ToolStatsDisplay } from './ToolStatsDisplay.js';
import { SessionSummaryDisplay } from './SessionSummaryDisplay.js';
import { Help } from './Help.js';
import type { SlashCommand } from '../commands/types.js';
import { ExtensionsList } from './views/ExtensionsList.js';
import { getMCPServerStatus } from '@thacio/auditaria-cli-core';
import { ToolsList } from './views/ToolsList.js';
import { McpStatus } from './views/McpStatus.js';
import { ChatList } from './views/ChatList.js';
import { ModelMessage } from './messages/ModelMessage.js';

interface HistoryItemDisplayProps {
  item: HistoryItem;
  availableTerminalHeight?: number;
  terminalWidth: number;
  isPending: boolean;
  isFocused?: boolean;
  commands?: readonly SlashCommand[];
  activeShellPtyId?: number | null;
  embeddedShellFocused?: boolean;
  availableTerminalHeightGemini?: number;
}

export const HistoryItemDisplay: React.FC<HistoryItemDisplayProps> = ({
  item,
  availableTerminalHeight,
  terminalWidth,
  isPending,
  commands,
  isFocused = true,
  activeShellPtyId,
  embeddedShellFocused,
  availableTerminalHeightGemini,
}) => {
  const itemForDisplay = useMemo(() => escapeAnsiCtrlCodes(item), [item]);

  return (
    <Box flexDirection="column" key={itemForDisplay.id} width={terminalWidth}>
      {/* Render standard message types */}
      {itemForDisplay.type === 'user' && (
        <UserMessage text={itemForDisplay.text} width={terminalWidth} />
      )}
      {itemForDisplay.type === 'user_shell' && (
        <UserShellMessage text={itemForDisplay.text} />
      )}
      {itemForDisplay.type === 'gemini' && (
        <GeminiMessage
          text={itemForDisplay.text}
          isPending={isPending}
          availableTerminalHeight={
            availableTerminalHeightGemini ?? availableTerminalHeight
          }
          terminalWidth={terminalWidth}
        />
      )}
      {itemForDisplay.type === 'gemini_content' && (
        <GeminiMessageContent
          text={itemForDisplay.text}
          isPending={isPending}
          availableTerminalHeight={
            availableTerminalHeightGemini ?? availableTerminalHeight
          }
          terminalWidth={terminalWidth}
        />
      )}
      {itemForDisplay.type === 'info' && (
        <InfoMessage
          text={itemForDisplay.text}
          icon={itemForDisplay.icon}
          color={itemForDisplay.color}
        />
      )}
      {itemForDisplay.type === 'warning' && (
        <WarningMessage text={itemForDisplay.text} />
      )}
      {itemForDisplay.type === 'error' && (
        <ErrorMessage text={itemForDisplay.text} />
      )}
      {itemForDisplay.type === 'about' && (
        <AboutBox
          cliVersion={itemForDisplay.cliVersion}
          osVersion={itemForDisplay.osVersion}
          sandboxEnv={itemForDisplay.sandboxEnv}
          modelVersion={itemForDisplay.modelVersion}
          selectedAuthType={itemForDisplay.selectedAuthType}
          gcpProject={itemForDisplay.gcpProject}
          ideClient={itemForDisplay.ideClient}
<<<<<<< HEAD
          userTier={itemForDisplay.userTier}
=======
          userEmail={itemForDisplay.userEmail}
>>>>>>> 43d6dc36
        />
      )}
      {itemForDisplay.type === 'help' && commands && (
        <Help commands={commands} />
      )}
      {itemForDisplay.type === 'stats' && (
        <StatsDisplay duration={itemForDisplay.duration} />
      )}
      {itemForDisplay.type === 'model_stats' && <ModelStatsDisplay />}
      {itemForDisplay.type === 'tool_stats' && <ToolStatsDisplay />}
      {itemForDisplay.type === 'model' && (
        <ModelMessage model={itemForDisplay.model} />
      )}
      {itemForDisplay.type === 'quit' && (
        <SessionSummaryDisplay duration={itemForDisplay.duration} />
      )}
      {itemForDisplay.type === 'tool_group' && (
        <ToolGroupMessage
          toolCalls={itemForDisplay.tools}
          groupId={itemForDisplay.id}
          availableTerminalHeight={availableTerminalHeight}
          terminalWidth={terminalWidth}
          isFocused={isFocused}
          activeShellPtyId={activeShellPtyId}
          embeddedShellFocused={embeddedShellFocused}
        />
      )}
      {itemForDisplay.type === 'compression' && (
        <CompressionMessage compression={itemForDisplay.compression} />
      )}
      {itemForDisplay.type === 'extensions_list' && (
        <ExtensionsList extensions={itemForDisplay.extensions} />
      )}
      {itemForDisplay.type === 'tools_list' && (
        <ToolsList
          terminalWidth={terminalWidth}
          tools={itemForDisplay.tools}
          showDescriptions={itemForDisplay.showDescriptions}
        />
      )}
      {itemForDisplay.type === 'mcp_status' && (
        <McpStatus {...itemForDisplay} serverStatus={getMCPServerStatus} />
      )}
      {itemForDisplay.type === 'chat_list' && (
        <ChatList chats={itemForDisplay.chats} />
      )}
    </Box>
  );
};<|MERGE_RESOLUTION|>--- conflicted
+++ resolved
@@ -108,11 +108,8 @@
           selectedAuthType={itemForDisplay.selectedAuthType}
           gcpProject={itemForDisplay.gcpProject}
           ideClient={itemForDisplay.ideClient}
-<<<<<<< HEAD
           userTier={itemForDisplay.userTier}
-=======
           userEmail={itemForDisplay.userEmail}
->>>>>>> 43d6dc36
         />
       )}
       {itemForDisplay.type === 'help' && commands && (
