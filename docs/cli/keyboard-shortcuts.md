--- conflicted
+++ resolved
@@ -1,10 +1,6 @@
 # Auditaria CLI Keyboard Shortcuts
 
-<<<<<<< HEAD
 This document lists the available keyboard shortcuts in the Auditaria CLI.
-=======
-This document lists the available keyboard shortcuts within Gemini CLI.
->>>>>>> 77df6d48
 
 ## General
 
