--- conflicted
+++ resolved
@@ -4,13 +4,9 @@
  * SPDX-License-Identifier: Apache-2.0
  */
 
-<<<<<<< HEAD
-import { t } from '@google/gemini-cli-core';
-import { SettingScope, LoadedSettings } from '../config/settings.js';
-=======
+import { t } from '@thacio/auditaria-cli-core';
 import type { LoadedSettings } from '../config/settings.js';
 import { SettingScope } from '../config/settings.js';
->>>>>>> 0f031a7f
 import { settingExistsInScope } from './settingsUtils.js';
 
 /**
