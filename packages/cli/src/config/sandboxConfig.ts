/**
 * @license
 * Copyright 2025 Google LLC
 * SPDX-License-Identifier: Apache-2.0
 */

<<<<<<< HEAD
import type { SandboxConfig } from '@thacio/auditaria-cli-core';
=======
import type { SandboxConfig } from '@google/gemini-cli-core';
import { FatalSandboxError } from '@google/gemini-cli-core';
>>>>>>> 7e315778
import commandExists from 'command-exists';
import * as os from 'node:os';
import { getPackageJson } from '../utils/package.js';
import type { Settings } from './settings.js';

// This is a stripped-down version of the CliArgs interface from config.ts
// to avoid circular dependencies.
interface SandboxCliArgs {
  sandbox?: boolean | string;
  sandboxImage?: string;
}

const VALID_SANDBOX_COMMANDS: ReadonlyArray<SandboxConfig['command']> = [
  'docker',
  'podman',
  'sandbox-exec',
];

function isSandboxCommand(value: string): value is SandboxConfig['command'] {
  return (VALID_SANDBOX_COMMANDS as readonly string[]).includes(value);
}

function getSandboxCommand(
  sandbox?: boolean | string,
): SandboxConfig['command'] | '' {
  // If the SANDBOX env var is set, we're already inside the sandbox.
  if (process.env['SANDBOX']) {
    return '';
  }

  // note environment variable takes precedence over argument (from command line or settings)
  const environmentConfiguredSandbox =
    process.env['GEMINI_SANDBOX']?.toLowerCase().trim() ?? '';
  sandbox =
    environmentConfiguredSandbox?.length > 0
      ? environmentConfiguredSandbox
      : sandbox;
  if (sandbox === '1' || sandbox === 'true') sandbox = true;
  else if (sandbox === '0' || sandbox === 'false' || !sandbox) sandbox = false;

  if (sandbox === false) {
    return '';
  }

  if (typeof sandbox === 'string' && sandbox) {
    if (!isSandboxCommand(sandbox)) {
      throw new FatalSandboxError(
        `Invalid sandbox command '${sandbox}'. Must be one of ${VALID_SANDBOX_COMMANDS.join(
          ', ',
        )}`,
      );
    }
    // confirm that specified command exists
    if (commandExists.sync(sandbox)) {
      return sandbox;
    }
    throw new FatalSandboxError(
      `Missing sandbox command '${sandbox}' (from GEMINI_SANDBOX)`,
    );
  }

  // look for seatbelt, docker, or podman, in that order
  // for container-based sandboxing, require sandbox to be enabled explicitly
  if (os.platform() === 'darwin' && commandExists.sync('sandbox-exec')) {
    return 'sandbox-exec';
  } else if (commandExists.sync('docker') && sandbox === true) {
    return 'docker';
  } else if (commandExists.sync('podman') && sandbox === true) {
    return 'podman';
  }

  // throw an error if user requested sandbox but no command was found
  if (sandbox === true) {
    throw new FatalSandboxError(
      'GEMINI_SANDBOX is true but failed to determine command for sandbox; ' +
        'install docker or podman or specify command in GEMINI_SANDBOX',
    );
  }

  return '';
}

export async function loadSandboxConfig(
  settings: Settings,
  argv: SandboxCliArgs,
): Promise<SandboxConfig | undefined> {
  const sandboxOption = argv.sandbox ?? settings.sandbox;
  const command = getSandboxCommand(sandboxOption);

  const packageJson = await getPackageJson();
  const image =
    argv.sandboxImage ??
    process.env['GEMINI_SANDBOX_IMAGE'] ??
    packageJson?.config?.sandboxImageUri;

  return command && image ? { command, image } : undefined;
}<|MERGE_RESOLUTION|>--- conflicted
+++ resolved
@@ -4,12 +4,8 @@
  * SPDX-License-Identifier: Apache-2.0
  */
 
-<<<<<<< HEAD
 import type { SandboxConfig } from '@thacio/auditaria-cli-core';
-=======
-import type { SandboxConfig } from '@google/gemini-cli-core';
-import { FatalSandboxError } from '@google/gemini-cli-core';
->>>>>>> 7e315778
+import { FatalSandboxError, t } from '@thacio/auditaria-cli-core';
 import commandExists from 'command-exists';
 import * as os from 'node:os';
 import { getPackageJson } from '../utils/package.js';
@@ -57,9 +53,7 @@
   if (typeof sandbox === 'string' && sandbox) {
     if (!isSandboxCommand(sandbox)) {
       throw new FatalSandboxError(
-        `Invalid sandbox command '${sandbox}'. Must be one of ${VALID_SANDBOX_COMMANDS.join(
-          ', ',
-        )}`,
+        t('errors.sandbox_invalid_command', `Invalid sandbox command '${sandbox}'. Must be one of ${VALID_SANDBOX_COMMANDS.join(', ')}`, { command: sandbox, commands: VALID_SANDBOX_COMMANDS.join(', ') }),
       );
     }
     // confirm that specified command exists
@@ -67,7 +61,7 @@
       return sandbox;
     }
     throw new FatalSandboxError(
-      `Missing sandbox command '${sandbox}' (from GEMINI_SANDBOX)`,
+      t('errors.sandbox_missing_command', `Missing sandbox command '${sandbox}' (from GEMINI_SANDBOX)`, { command: sandbox }),
     );
   }
 
@@ -84,8 +78,7 @@
   // throw an error if user requested sandbox but no command was found
   if (sandbox === true) {
     throw new FatalSandboxError(
-      'GEMINI_SANDBOX is true but failed to determine command for sandbox; ' +
-        'install docker or podman or specify command in GEMINI_SANDBOX',
+      t('errors.sandbox_true_no_command', 'GEMINI_SANDBOX is true but failed to determine command for sandbox; install docker or podman or specify command in GEMINI_SANDBOX'),
     );
   }
 
