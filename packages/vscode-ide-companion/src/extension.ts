--- conflicted
+++ resolved
@@ -177,29 +177,17 @@
     vscode.workspace.onDidGrantWorkspaceTrust(() => {
       // eslint-disable-next-line @typescript-eslint/no-floating-promises
       ideServer.syncEnvVars();
-<<<<<<< HEAD
-    }),
+    })),
     vscode.commands.registerCommand(
       'auditaria-cli.runAuditariaCLI',
       async () => {
         const workspaceFolders = vscode.workspace.workspaceFolders;
         if (!workspaceFolders || workspaceFolders.length === 0) {
-          vscode.window.showInformationMessage(
+          void vscode.window.showInformationMessage(
             'No folder open. Please open a folder to run Auditaria CLI.',
           );
           return;
         }
-=======
-    })),
-    vscode.commands.registerCommand('gemini-cli.runGeminiCLI', async () => {
-      const workspaceFolders = vscode.workspace.workspaceFolders;
-      if (!workspaceFolders || workspaceFolders.length === 0) {
-        vscode.window.showInformationMessage(
-          'No folder open. Please open a folder to run Gemini CLI.',
-        );
-        return;
-      }
->>>>>>> 025e450a
 
         let selectedFolder: vscode.WorkspaceFolder | undefined;
         if (workspaceFolders.length === 1) {
