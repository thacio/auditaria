/**
 * @license
 * Copyright 2025 Google LLC
 * SPDX-License-Identifier: Apache-2.0
 */
import { t } from '../i18n/index.js';

import * as fs from 'fs';
import * as path from 'path';
import * as Diff from 'diff';
import {
  BaseTool,
  Icon,
  ToolCallConfirmationDetails,
  ToolConfirmationOutcome,
  ToolEditConfirmationDetails,
  ToolLocation,
  ToolResult,
  ToolResultDisplay,
} from './tools.js';
import { Type } from '@google/genai';
import { SchemaValidator } from '../utils/schemaValidator.js';
import { makeRelative, shortenPath } from '../utils/paths.js';
import { isNodeError } from '../utils/errors.js';
import { Config, ApprovalMode } from '../config/config.js';
import { ensureCorrectEdit } from '../utils/editCorrector.js';
import { DEFAULT_DIFF_OPTIONS } from './diffOptions.js';
import { ReadFileTool } from './read-file.js';
import { ModifiableTool, ModifyContext } from './modifiable-tool.js';
import { isWithinRoot } from '../utils/fileUtils.js';

/**
 * Parameters for the Edit tool
 */
export interface EditToolParams {
  /**
   * The absolute path to the file to modify
   */
  file_path: string;

  /**
   * The text to replace
   */
  old_string: string;

  /**
   * The text to replace it with
   */
  new_string: string;

  /**
   * Number of replacements expected. Defaults to 1 if not specified.
   * Use when you want to replace multiple occurrences.
   */
  expected_replacements?: number;

  /**
   * Whether the edit was modified manually by the user.
   */
  modified_by_user?: boolean;
}

interface CalculatedEdit {
  currentContent: string | null;
  newContent: string;
  occurrences: number;
  error?: { display: string; raw: string };
  isNewFile: boolean;
}

/**
 * Implementation of the Edit tool logic
 */
export class EditTool
  extends BaseTool<EditToolParams, ToolResult>
  implements ModifiableTool<EditToolParams>
{
  static readonly Name = 'replace';

  constructor(private readonly config: Config) {
    super(
      EditTool.Name,
      'Edit',
      `Replaces text within a file. By default, replaces a single occurrence, but can replace multiple occurrences when \`expected_replacements\` is specified. This tool requires providing significant context around the change to ensure precise targeting. Always use the ${ReadFileTool.Name} tool to examine the file's current content before attempting a text replacement.

      The user has the ability to modify the \`new_string\` content. If modified, this will be stated in the response.

Expectation for required parameters:
1. \`file_path\` MUST be an absolute path; otherwise an error will be thrown.
2. \`old_string\` MUST be the exact literal text to replace (including all whitespace, indentation, newlines, and surrounding code etc.).
3. \`new_string\` MUST be the exact literal text to replace \`old_string\` with (also including all whitespace, indentation, newlines, and surrounding code etc.). Ensure the resulting code is correct and idiomatic.
4. NEVER escape \`old_string\` or \`new_string\`, that would break the exact literal text requirement.
**Important:** If ANY of the above are not satisfied, the tool will fail. CRITICAL for \`old_string\`: Must uniquely identify the single instance to change. Include at least 3 lines of context BEFORE and AFTER the target text, matching whitespace and indentation precisely. If this string matches multiple locations, or does not match exactly, the tool will fail.
**Multiple replacements:** Set \`expected_replacements\` to the number of occurrences you want to replace. The tool will replace ALL occurrences that match \`old_string\` exactly. Ensure the number of replacements matches your expectation.`,
      Icon.Pencil,
      {
        properties: {
          file_path: {
            description:
              "The absolute path to the file to modify. Must start with '/'.",
            type: Type.STRING,
          },
          old_string: {
            description:
              'The exact literal text to replace, preferably unescaped. For single replacements (default), include at least 3 lines of context BEFORE and AFTER the target text, matching whitespace and indentation precisely. For multiple replacements, specify expected_replacements parameter. If this string is not the exact literal text (i.e. you escaped it) or does not match exactly, the tool will fail.',
            type: Type.STRING,
          },
          new_string: {
            description:
              'The exact literal text to replace `old_string` with, preferably unescaped. Provide the EXACT text. Ensure the resulting code is correct and idiomatic.',
            type: Type.STRING,
          },
          expected_replacements: {
            type: Type.NUMBER,
            description:
              'Number of replacements expected. Defaults to 1 if not specified. Use when you want to replace multiple occurrences.',
            minimum: 1,
          },
        },
        required: ['file_path', 'old_string', 'new_string'],
        type: Type.OBJECT,
      },
    );
  }

  /**
   * Validates the parameters for the Edit tool
   * @param params Parameters to validate
   * @returns Error message string or null if valid
   */
  validateToolParams(params: EditToolParams): string | null {
    const errors = SchemaValidator.validate(this.schema.parameters, params);
    if (errors) {
      return errors;
    }

    if (!path.isAbsolute(params.file_path)) {
      return `File path must be absolute: ${params.file_path}`;
    }

    if (!isWithinRoot(params.file_path, this.config.getTargetDir())) {
      return `File path must be within the root directory (${this.config.getTargetDir()}): ${params.file_path}`;
    }

    return null;
  }

  /**
   * Determines any file locations affected by the tool execution
   * @param params Parameters for the tool execution
   * @returns A list of such paths
   */
  toolLocations(params: EditToolParams): ToolLocation[] {
    return [{ path: params.file_path }];
  }

  private _applyReplacement(
    currentContent: string | null,
    oldString: string,
    newString: string,
    isNewFile: boolean,
  ): string {
    if (isNewFile) {
      return newString;
    }
    if (currentContent === null) {
      // Should not happen if not a new file, but defensively return empty or newString if oldString is also empty
      return oldString === '' ? newString : '';
    }
    // If oldString is empty and it's not a new file, do not modify the content.
    if (oldString === '' && !isNewFile) {
      return currentContent;
    }
    return currentContent.replaceAll(oldString, newString);
  }

  /**
   * Calculates the potential outcome of an edit operation.
   * @param params Parameters for the edit operation
   * @returns An object describing the potential edit outcome
   * @throws File system errors if reading the file fails unexpectedly (e.g., permissions)
   */
  private async calculateEdit(
    params: EditToolParams,
    abortSignal: AbortSignal,
  ): Promise<CalculatedEdit> {
    const expectedReplacements = params.expected_replacements ?? 1;
    let currentContent: string | null = null;
    let fileExists = false;
    let isNewFile = false;
    let finalNewString = params.new_string;
    let finalOldString = params.old_string;
    let occurrences = 0;
    let error: { display: string; raw: string } | undefined = undefined;

    try {
      currentContent = fs.readFileSync(params.file_path, 'utf8');
      // Normalize line endings to LF for consistent processing.
      currentContent = currentContent.replace(/\r\n/g, '\n');
      fileExists = true;
    } catch (err: unknown) {
      if (!isNodeError(err) || err.code !== 'ENOENT') {
        // Rethrow unexpected FS errors (permissions, etc.)
        throw err;
      }
      fileExists = false;
    }

    if (params.old_string === '' && !fileExists) {
      // Creating a new file
      isNewFile = true;
    } else if (!fileExists) {
      // Trying to edit a nonexistent file (and old_string is not empty)
      error = {
        display: t('tools.edit.file_not_found_create', 'File not found. Cannot apply edit. Use an empty old_string to create a new file.'),
        raw: t('tools.edit.file_not_found_raw', 'File not found: {path}', { path: params.file_path }),
      };
    } else if (currentContent !== null) {
      // Editing an existing file
      const correctedEdit = await ensureCorrectEdit(
        params.file_path,
        currentContent,
        params,
        this.config.getGeminiClient(),
        abortSignal,
      );
      finalOldString = correctedEdit.params.old_string;
      finalNewString = correctedEdit.params.new_string;
      occurrences = correctedEdit.occurrences;

      if (params.old_string === '') {
        // Error: Trying to create a file that already exists
        error = {
          display: t('tools.edit.failed_create_exists', 'Failed to edit. Attempted to create a file that already exists.'),
          raw: `File already exists, cannot create: ${params.file_path}`,
        };
      } else if (occurrences === 0) {
        error = {
          display: t('tools.edit.failed_find_string', 'Failed to edit, could not find the string to replace.'),
          raw: `Failed to edit, 0 occurrences found for old_string in ${params.file_path}. No edits made. The exact text in old_string was not found. Ensure you're not escaping content incorrectly and check whitespace, indentation, and context. Use ${ReadFileTool.Name} tool to verify.`,
        };
      } else if (occurrences !== expectedReplacements) {
        const occurrenceTerm =
          expectedReplacements === 1 ? 'occurrence' : 'occurrences';

        error = {
<<<<<<< HEAD
          display: t('tools.edit.failed_replacement_count', 'Failed to edit, expected {expected} {term} but found {found}.', { expected: expectedReplacements, term: occurenceTerm, found: occurrences }),
          raw: `Failed to edit, Expected ${expectedReplacements} ${occurenceTerm} but found ${occurrences} for old_string in file: ${params.file_path}`,
=======
          display: `Failed to edit, expected ${expectedReplacements} ${occurrenceTerm} but found ${occurrences}.`,
          raw: `Failed to edit, Expected ${expectedReplacements} ${occurrenceTerm} but found ${occurrences} for old_string in file: ${params.file_path}`,
>>>>>>> dc2ac144
        };
      } else if (finalOldString === finalNewString) {
        error = {
          display: t('tools.edit.no_changes_identical', 'No changes to apply. The old_string and new_string are identical.'),
          raw: `No changes to apply. The old_string and new_string are identical in file: ${params.file_path}`,
        };
      }
    } else {
      // Should not happen if fileExists and no exception was thrown, but defensively:
      error = {
        display: `Failed to read content of file.`,
        raw: `Failed to read content of existing file: ${params.file_path}`,
      };
    }

    const newContent = this._applyReplacement(
      currentContent,
      finalOldString,
      finalNewString,
      isNewFile,
    );

    return {
      currentContent,
      newContent,
      occurrences,
      error,
      isNewFile,
    };
  }

  /**
   * Handles the confirmation prompt for the Edit tool in the CLI.
   * It needs to calculate the diff to show the user.
   */
  async shouldConfirmExecute(
    params: EditToolParams,
    abortSignal: AbortSignal,
  ): Promise<ToolCallConfirmationDetails | false> {
    if (this.config.getApprovalMode() === ApprovalMode.AUTO_EDIT) {
      return false;
    }
    const validationError = this.validateToolParams(params);
    if (validationError) {
      console.error(
        `[EditTool Wrapper] Attempted confirmation with invalid parameters: ${validationError}`,
      );
      return false;
    }

    let editData: CalculatedEdit;
    try {
      editData = await this.calculateEdit(params, abortSignal);
    } catch (error) {
      const errorMsg = error instanceof Error ? error.message : String(error);
      console.log(`Error preparing edit: ${errorMsg}`);
      return false;
    }

    if (editData.error) {
      console.log(`Error: ${editData.error.display}`);
      return false;
    }

    const fileName = path.basename(params.file_path);
    const fileDiff = Diff.createPatch(
      fileName,
      editData.currentContent ?? '',
      editData.newContent,
      'Current',
      'Proposed',
      DEFAULT_DIFF_OPTIONS,
    );
    const confirmationDetails: ToolEditConfirmationDetails = {
      type: 'edit',
      title: `Confirm Edit: ${shortenPath(makeRelative(params.file_path, this.config.getTargetDir()))}`,
      fileName,
      fileDiff,
      originalContent: editData.currentContent,
      newContent: editData.newContent,
      onConfirm: async (outcome: ToolConfirmationOutcome) => {
        if (outcome === ToolConfirmationOutcome.ProceedAlways) {
          this.config.setApprovalMode(ApprovalMode.AUTO_EDIT);
        }
      },
    };
    return confirmationDetails;
  }

  getDescription(params: EditToolParams): string {
    if (!params.file_path || !params.old_string || !params.new_string) {
      return `Model did not provide valid parameters for edit tool`;
    }
    const relativePath = makeRelative(
      params.file_path,
      this.config.getTargetDir(),
    );
    if (params.old_string === '') {
      return `Create ${shortenPath(relativePath)}`;
    }

    const oldStringSnippet =
      params.old_string.split('\n')[0].substring(0, 30) +
      (params.old_string.length > 30 ? '...' : '');
    const newStringSnippet =
      params.new_string.split('\n')[0].substring(0, 30) +
      (params.new_string.length > 30 ? '...' : '');

    if (params.old_string === params.new_string) {
      return `No file changes to ${shortenPath(relativePath)}`;
    }
    return `${shortenPath(relativePath)}: ${oldStringSnippet} => ${newStringSnippet}`;
  }

  /**
   * Executes the edit operation with the given parameters.
   * @param params Parameters for the edit operation
   * @returns Result of the edit operation
   */
  async execute(
    params: EditToolParams,
    signal: AbortSignal,
  ): Promise<ToolResult> {
    const validationError = this.validateToolParams(params);
    if (validationError) {
      return {
        llmContent: `Error: Invalid parameters provided. Reason: ${validationError}`,
        returnDisplay: t('tools.edit.validation_error', 'Error: {error}', { error: validationError }),
      };
    }

    let editData: CalculatedEdit;
    try {
      editData = await this.calculateEdit(params, signal);
    } catch (error) {
      const errorMsg = error instanceof Error ? error.message : String(error);
      return {
        llmContent: `Error preparing edit: ${errorMsg}`,
        returnDisplay: t('tools.edit.error_preparing_edit', 'Error preparing edit: {error}', { error: errorMsg }),
      };
    }

    if (editData.error) {
      return {
        llmContent: editData.error.raw,
        returnDisplay: t('tools.edit.error_display', 'Error: {error}', { error: editData.error.display }),
      };
    }

    try {
      this.ensureParentDirectoriesExist(params.file_path);
      fs.writeFileSync(params.file_path, editData.newContent, 'utf8');

      let displayResult: ToolResultDisplay;
      if (editData.isNewFile) {
        displayResult = t('tools.edit.created_file', 'Created {file}', { file: shortenPath(makeRelative(params.file_path, this.config.getTargetDir())) });
      } else {
        // Generate diff for display, even though core logic doesn't technically need it
        // The CLI wrapper will use this part of the ToolResult
        const fileName = path.basename(params.file_path);
        const fileDiff = Diff.createPatch(
          fileName,
          editData.currentContent ?? '', // Should not be null here if not isNewFile
          editData.newContent,
          'Current',
          'Proposed',
          DEFAULT_DIFF_OPTIONS,
        );
        displayResult = {
          fileDiff,
          fileName,
          originalContent: editData.currentContent,
          newContent: editData.newContent,
        };
      }

      const llmSuccessMessageParts = [
        editData.isNewFile
          ? `Created new file: ${params.file_path} with provided content.`
          : `Successfully modified file: ${params.file_path} (${editData.occurrences} replacements).`,
      ];
      if (params.modified_by_user) {
        llmSuccessMessageParts.push(
          `User modified the \`new_string\` content to be: ${params.new_string}.`,
        );
      }

      return {
        llmContent: llmSuccessMessageParts.join(' '),
        returnDisplay: displayResult,
      };
    } catch (error) {
      const errorMsg = error instanceof Error ? error.message : String(error);
      return {
        llmContent: `Error executing edit: ${errorMsg}`,
        returnDisplay: t('tools.edit.error_writing_file', 'Error writing file: {error}', { error: errorMsg }),
      };
    }
  }

  /**
   * Creates parent directories if they don't exist
   */
  private ensureParentDirectoriesExist(filePath: string): void {
    const dirName = path.dirname(filePath);
    if (!fs.existsSync(dirName)) {
      fs.mkdirSync(dirName, { recursive: true });
    }
  }

  getModifyContext(_: AbortSignal): ModifyContext<EditToolParams> {
    return {
      getFilePath: (params: EditToolParams) => params.file_path,
      getCurrentContent: async (params: EditToolParams): Promise<string> => {
        try {
          return fs.readFileSync(params.file_path, 'utf8');
        } catch (err) {
          if (!isNodeError(err) || err.code !== 'ENOENT') throw err;
          return '';
        }
      },
      getProposedContent: async (params: EditToolParams): Promise<string> => {
        try {
          const currentContent = fs.readFileSync(params.file_path, 'utf8');
          return this._applyReplacement(
            currentContent,
            params.old_string,
            params.new_string,
            params.old_string === '' && currentContent === '',
          );
        } catch (err) {
          if (!isNodeError(err) || err.code !== 'ENOENT') throw err;
          return '';
        }
      },
      createUpdatedParams: (
        oldContent: string,
        modifiedProposedContent: string,
        originalParams: EditToolParams,
      ): EditToolParams => ({
        ...originalParams,
        old_string: oldContent,
        new_string: modifiedProposedContent,
        modified_by_user: true,
      }),
    };
  }
}<|MERGE_RESOLUTION|>--- conflicted
+++ resolved
@@ -244,13 +244,8 @@
           expectedReplacements === 1 ? 'occurrence' : 'occurrences';
 
         error = {
-<<<<<<< HEAD
-          display: t('tools.edit.failed_replacement_count', 'Failed to edit, expected {expected} {term} but found {found}.', { expected: expectedReplacements, term: occurenceTerm, found: occurrences }),
-          raw: `Failed to edit, Expected ${expectedReplacements} ${occurenceTerm} but found ${occurrences} for old_string in file: ${params.file_path}`,
-=======
-          display: `Failed to edit, expected ${expectedReplacements} ${occurrenceTerm} but found ${occurrences}.`,
+          display: t('tools.edit.failed_replacement_count', 'Failed to edit, expected {expected} {term} but found {found}.', { expected: expectedReplacements, term: occurrenceTerm, found: occurrences }),
           raw: `Failed to edit, Expected ${expectedReplacements} ${occurrenceTerm} but found ${occurrences} for old_string in file: ${params.file_path}`,
->>>>>>> dc2ac144
         };
       } else if (finalOldString === finalNewString) {
         error = {
