/**
 * @license
 * Copyright 2025 Google LLC
 * SPDX-License-Identifier: Apache-2.0
 */

import { type CommandModule } from 'yargs';
import { loadSettings, SettingScope } from '../../config/settings.js';
import { getErrorMessage } from '../../utils/errors.js';
import { debugLogger, t } from '@thacio/auditaria-cli-core';
import { ExtensionManager } from '../../config/extension-manager.js';
import { requestConsentNonInteractive } from '../../config/extensions/consent.js';
import { promptForSetting } from '../../config/extensions/extensionSettings.js';

interface DisableArgs {
  name: string;
  scope?: string;
}

export async function handleDisable(args: DisableArgs) {
  const workspaceDir = process.cwd();
  const extensionManager = new ExtensionManager({
    workspaceDir,
    requestConsent: requestConsentNonInteractive,
    requestSetting: promptForSetting,
    settings: loadSettings(workspaceDir).merged,
  });
  await extensionManager.loadExtensions();

  try {
<<<<<<< HEAD
    const scope =
      args.scope?.toLowerCase() === 'workspace'
        ? SettingScope.Workspace
        : SettingScope.User;
    extensionManager.disableExtension(args.name, scope);
=======
    if (args.scope?.toLowerCase() === 'workspace') {
      await extensionManager.disableExtension(
        args.name,
        SettingScope.Workspace,
      );
    } else {
      await extensionManager.disableExtension(args.name, SettingScope.User);
    }
>>>>>>> 7e987113
    debugLogger.log(
      t(
        'commands.extensions.disable.success',
        `Extension "${args.name}" successfully disabled for scope "${args.scope ?? scope}".`,
        { name: args.name, scope: args.scope ?? scope },
      ),
    );
  } catch (error) {
    debugLogger.error(getErrorMessage(error));
    process.exit(1);
  }
}

export const disableCommand: CommandModule = {
  command: 'disable [--scope] <name>',
  describe: t(
    'commands.extensions.disable.description',
    'Disables an extension.',
  ),
  builder: (yargs) =>
    yargs
      .positional('name', {
        describe: t(
          'commands.extensions.disable.name_description',
          'The name of the extension to disable.',
        ),
        type: 'string',
      })
      .option('scope', {
        describe: t(
          'commands.extensions.disable.scope_description',
          'The scope to disable the extension in.',
        ),
        type: 'string',
        default: SettingScope.User,
      })
      .check((argv) => {
        if (
          argv.scope &&
          !Object.values(SettingScope)
            .map((s) => s.toLowerCase())
            .includes((argv.scope as string).toLowerCase())
        ) {
          throw new Error(
            `Invalid scope: ${argv.scope}. Please use one of ${Object.values(
              SettingScope,
            )
              .map((s) => s.toLowerCase())
              .join(', ')}.`,
          );
        }
        return true;
      }),
  handler: (argv) => {
    handleDisable({
      name: argv['name'] as string,
      scope: argv['scope'] as string,
    });
  },
};<|MERGE_RESOLUTION|>--- conflicted
+++ resolved
@@ -28,13 +28,6 @@
   await extensionManager.loadExtensions();
 
   try {
-<<<<<<< HEAD
-    const scope =
-      args.scope?.toLowerCase() === 'workspace'
-        ? SettingScope.Workspace
-        : SettingScope.User;
-    extensionManager.disableExtension(args.name, scope);
-=======
     if (args.scope?.toLowerCase() === 'workspace') {
       await extensionManager.disableExtension(
         args.name,
@@ -43,12 +36,11 @@
     } else {
       await extensionManager.disableExtension(args.name, SettingScope.User);
     }
->>>>>>> 7e987113
     debugLogger.log(
       t(
         'commands.extensions.disable.success',
-        `Extension "${args.name}" successfully disabled for scope "${args.scope ?? scope}".`,
-        { name: args.name, scope: args.scope ?? scope },
+        `Extension "${args.name}" successfully disabled for scope "${args.scope}".`,
+        { name: args.name, scope: args.scope },
       ),
     );
   } catch (error) {
