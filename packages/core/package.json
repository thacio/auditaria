--- conflicted
+++ resolved
@@ -1,13 +1,7 @@
 {
-<<<<<<< HEAD
   "name": "@thacio/auditaria-cli-core",
-  "version": "0.1.12",
+  "version": "0.1.13",
   "description": "Auditaria CLI Core",
-=======
-  "name": "@google/gemini-cli-core",
-  "version": "0.1.13",
-  "description": "Gemini CLI Core",
->>>>>>> fe00686c
   "repository": {
     "type": "git",
     "url": "git+https://github.com/thacio/auditaria.git"
