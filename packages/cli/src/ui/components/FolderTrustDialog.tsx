--- conflicted
+++ resolved
@@ -6,11 +6,8 @@
 
 import { Box, Text } from 'ink';
 import type React from 'react';
-<<<<<<< HEAD
+import { useEffect } from 'react';
 import { t } from '@thacio/auditaria-cli-core';
-=======
-import { useEffect } from 'react';
->>>>>>> 8c0c156c
 import { theme } from '../semantic-colors.js';
 import type { RadioSelectItem } from './shared/RadioButtonSelect.js';
 import { RadioButtonSelect } from './shared/RadioButtonSelect.js';
@@ -98,11 +95,7 @@
       {isRestarting && (
         <Box marginLeft={1} marginTop={1}>
           <Text color={theme.status.warning}>
-<<<<<<< HEAD
-            {t('settings_dialog.messages.restart_required', 'To see changes, Auditaria CLI must be restarted. Press r to exit and apply changes now.')}
-=======
-            Gemini CLI is restarting to apply the trust changes...
->>>>>>> 8c0c156c
+            {t('folder_trust_dialog.restarting', 'Auditaria CLI is restarting to apply the trust changes...')}
           </Text>
         </Box>
       )}
