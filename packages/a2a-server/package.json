{
<<<<<<< HEAD
  "name": "@thacio/auditaria-cli-a2a-server",
  "version": "0.16.0-nightly.20251112.2abc288c",
  "description": "Auditoria CLI A2A Server",
=======
  "name": "@google/gemini-cli-a2a-server",
  "version": "0.16.0-nightly.20251112.c961f274",
  "description": "Gemini CLI A2A Server",
>>>>>>> 396b427c
  "repository": {
    "type": "git",
    "url": "git+https://github.com/thacio/auditaria.git",
    "directory": "packages/a2a-server"
  },
  "type": "module",
  "main": "dist/index.js",
  "bin": {
    "auditaria-cli-a2a-server": "dist/a2a-server.mjs"
  },
  "scripts": {
    "build": "node ../../scripts/build_package.js",
    "start": "node dist/src/http/server.js",
    "lint": "eslint . --ext .ts,.tsx",
    "format": "prettier --write .",
    "test": "vitest run",
    "test:ci": "vitest run --coverage",
    "typecheck": "tsc --noEmit"
  },
  "files": [
    "dist"
  ],
  "dependencies": {
    "@a2a-js/sdk": "^0.3.2",
    "@google-cloud/storage": "^7.16.0",
    "@thacio/auditaria-cli-core": "file:../core",
    "express": "^5.1.0",
    "fs-extra": "^11.3.0",
    "tar": "^7.5.2",
    "uuid": "^11.1.0",
    "winston": "^3.17.0"
  },
  "devDependencies": {
    "@types/express": "^5.0.3",
    "@types/fs-extra": "^11.0.4",
    "@types/supertest": "^6.0.3",
    "@types/tar": "^6.1.13",
    "dotenv": "^16.4.5",
    "supertest": "^7.1.4",
    "typescript": "^5.3.3",
    "vitest": "^3.1.1"
  },
  "engines": {
    "node": ">=20"
  }
}<|MERGE_RESOLUTION|>--- conflicted
+++ resolved
@@ -1,13 +1,7 @@
 {
-<<<<<<< HEAD
   "name": "@thacio/auditaria-cli-a2a-server",
-  "version": "0.16.0-nightly.20251112.2abc288c",
+  "version": "0.16.0-nightly.20251112.c961f274",
   "description": "Auditoria CLI A2A Server",
-=======
-  "name": "@google/gemini-cli-a2a-server",
-  "version": "0.16.0-nightly.20251112.c961f274",
-  "description": "Gemini CLI A2A Server",
->>>>>>> 396b427c
   "repository": {
     "type": "git",
     "url": "git+https://github.com/thacio/auditaria.git",
