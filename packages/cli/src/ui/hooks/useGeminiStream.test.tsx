--- conflicted
+++ resolved
@@ -16,16 +16,12 @@
   TrackedExecutingToolCall,
   TrackedCancelledToolCall,
 } from './useReactToolScheduler.js';
-<<<<<<< HEAD
-import { Config, EditorType, AuthType } from '@thacio/auditaria-cli-core';
-=======
 import {
   Config,
   EditorType,
   AuthType,
   GeminiEventType as ServerGeminiEventType,
-} from '@google/gemini-cli-core';
->>>>>>> 4c3532d2
+} from '@thacio/auditaria-cli-core';
 import { Part, PartListUnion } from '@google/genai';
 import { UseHistoryManagerReturn } from './useHistoryManager.js';
 import {
