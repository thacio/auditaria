/**
 * @license
 * Copyright 2025 Google LLC
 * SPDX-License-Identifier: Apache-2.0
 */

import type { LogRecord } from '@opentelemetry/api-logs';
import { logs } from '@opentelemetry/api-logs';
import type { Config } from '../config/config.js';
import { SERVICE_NAME } from './constants.js';
import {
  EVENT_API_ERROR,
  EVENT_API_RESPONSE,
  EVENT_TOOL_CALL,
} from './types.js';
import type {
  ApiErrorEvent,
  ApiRequestEvent,
  ApiResponseEvent,
  FileOperationEvent,
  IdeConnectionEvent,
  StartSessionEvent,
  ToolCallEvent,
  UserPromptEvent,
  FlashFallbackEvent,
  NextSpeakerCheckEvent,
  LoopDetectedEvent,
  LoopDetectionDisabledEvent,
  SlashCommandEvent,
  ConversationFinishedEvent,
  KittySequenceOverflowEvent,
  ChatCompressionEvent,
  MalformedJsonResponseEvent,
  InvalidChunkEvent,
  ContentRetryEvent,
  ContentRetryFailureEvent,
  RipgrepFallbackEvent,
  ToolOutputTruncatedEvent,
  ModelRoutingEvent,
  ExtensionDisableEvent,
  ExtensionEnableEvent,
  ExtensionUninstallEvent,
  ExtensionInstallEvent,
  ModelSlashCommandEvent,
  SmartEditStrategyEvent,
  SmartEditCorrectionEvent,
  AgentStartEvent,
  AgentFinishEvent,
  WebFetchFallbackAttemptEvent,
} from './types.js';
import {
  recordApiErrorMetrics,
  recordToolCallMetrics,
  recordChatCompressionMetrics,
  recordFileOperationMetric,
  recordInvalidChunk,
  recordContentRetry,
  recordContentRetryFailure,
  recordModelRoutingMetrics,
  recordModelSlashCommand,
  getConventionAttributes,
  recordTokenUsageMetrics,
  recordApiResponseMetrics,
  recordAgentRunMetrics,
} from './metrics.js';
import { isTelemetrySdkInitialized } from './sdk.js';
import type { UiEvent } from './uiTelemetry.js';
import { uiTelemetryService } from './uiTelemetry.js';
import { ClearcutLogger } from './clearcut-logger/clearcut-logger.js';
<<<<<<< HEAD
// import { safeJsonStringify } from '../utils/safeJsonStringify.js'; // Commented out - used in telemetry code that's disabled
import { UserAccountManager } from '../utils/userAccountManager.js';

const shouldLogUserPrompts = (config: Config): boolean =>
  config.getTelemetryLogPromptsEnabled();

function getCommonAttributes(config: Config): LogAttributes {
  const userAccountManager = new UserAccountManager();
  const email = userAccountManager.getCachedGoogleAccount();
  return {
    'session.id': config.getSessionId(),
    ...(email && { 'user.email': email }),
  };
}
=======
>>>>>>> 83075b28

export function logCliConfiguration(
  config: Config,
  event: StartSessionEvent,
): void {
  // EXTERNAL TELEMETRY DISABLED: ClearcutLogger is already disabled via getInstance
  ClearcutLogger.getInstance(config)?.logStartSessionEvent(event);

  // EXTERNAL TELEMETRY DISABLED: Skip OpenTelemetry external logging but keep local metrics
  // OpenTelemetry logger.emit() would send configuration data externally
  return;

  if (!isTelemetrySdkInitialized()) return;

  const logger = logs.getLogger(SERVICE_NAME);
  const logRecord: LogRecord = {
    body: event.toLogBody(),
    attributes: event.toOpenTelemetryAttributes(config),
  };
  logger.emit(logRecord);
}

export function logUserPrompt(config: Config, event: UserPromptEvent): void {
  // EXTERNAL TELEMETRY DISABLED: ClearcutLogger is already disabled via getInstance
  ClearcutLogger.getInstance(config)?.logNewPromptEvent(event);

  // EXTERNAL TELEMETRY DISABLED: Skip OpenTelemetry external logging of user prompts
  // This prevents sensitive user prompt data from being sent externally
  return;

  if (!isTelemetrySdkInitialized()) return;

  const logger = logs.getLogger(SERVICE_NAME);
  const logRecord: LogRecord = {
    body: event.toLogBody(),
    attributes: event.toOpenTelemetryAttributes(config),
  };
  logger.emit(logRecord);
}

export function logToolCall(config: Config, event: ToolCallEvent): void {
  // KEEP LOCAL UI TELEMETRY: This stays local for UI display
  const uiEvent = {
    ...event,
    'event.name': EVENT_TOOL_CALL,
    'event.timestamp': new Date().toISOString(),
  } as UiEvent;
  uiTelemetryService.addEvent(uiEvent);

  // EXTERNAL TELEMETRY DISABLED: ClearcutLogger is already disabled via getInstance
  ClearcutLogger.getInstance(config)?.logToolCallEvent(event);

<<<<<<< HEAD
  // EXTERNAL TELEMETRY DISABLED: Skip OpenTelemetry external logging but keep local metrics
  // OpenTelemetry logger.emit() would send tool call data externally

  // KEEP LOCAL METRICS: These are used for local statistics
=======
  const logger = logs.getLogger(SERVICE_NAME);
  const logRecord: LogRecord = {
    body: event.toLogBody(),
    attributes: event.toOpenTelemetryAttributes(config),
  };
  logger.emit(logRecord);
>>>>>>> 83075b28
  recordToolCallMetrics(config, event.duration_ms, {
    function_name: event.function_name,
    success: event.success,
    decision: event.decision,
    tool_type: event.tool_type,
    ...(event.metadata
      ? {
          model_added_lines: event.metadata['model_added_lines'],
          model_removed_lines: event.metadata['model_removed_lines'],
          user_added_lines: event.metadata['user_added_lines'],
          user_removed_lines: event.metadata['user_removed_lines'],
        }
      : {}),
  });
}

export function logToolOutputTruncated(
  config: Config,
  event: ToolOutputTruncatedEvent,
): void {
  ClearcutLogger.getInstance(config)?.logToolOutputTruncatedEvent(event);
  if (!isTelemetrySdkInitialized()) return;

  const logger = logs.getLogger(SERVICE_NAME);
  const logRecord: LogRecord = {
    body: event.toLogBody(),
    attributes: event.toOpenTelemetryAttributes(config),
  };
  logger.emit(logRecord);
}

export function logFileOperation(
  config: Config,
  event: FileOperationEvent,
): void {
  ClearcutLogger.getInstance(config)?.logFileOperationEvent(event);
  if (!isTelemetrySdkInitialized()) return;

  const logger = logs.getLogger(SERVICE_NAME);
  const logRecord: LogRecord = {
    body: event.toLogBody(),
    attributes: event.toOpenTelemetryAttributes(config),
  };
  logger.emit(logRecord);

  recordFileOperationMetric(config, {
    operation: event.operation,
    lines: event.lines,
    mimetype: event.mimetype,
    extension: event.extension,
    programming_language: event.programming_language,
  });
}

export function logApiRequest(config: Config, event: ApiRequestEvent): void {
  // EXTERNAL TELEMETRY DISABLED: ClearcutLogger is already disabled via getInstance
  ClearcutLogger.getInstance(config)?.logApiRequestEvent(event);

  // EXTERNAL TELEMETRY DISABLED: Skip OpenTelemetry external logging of API requests
  // This prevents API request data from being sent externally
  return;

  if (!isTelemetrySdkInitialized()) return;

  const logger = logs.getLogger(SERVICE_NAME);
  const logRecord: LogRecord = {
    body: event.toLogBody(),
    attributes: event.toOpenTelemetryAttributes(config),
  };
  logger.emit(logRecord);
}

export function logFlashFallback(
  config: Config,
  event: FlashFallbackEvent,
): void {
  ClearcutLogger.getInstance(config)?.logFlashFallbackEvent();
  if (!isTelemetrySdkInitialized()) return;

  const logger = logs.getLogger(SERVICE_NAME);
  const logRecord: LogRecord = {
    body: event.toLogBody(),
    attributes: event.toOpenTelemetryAttributes(config),
  };
  logger.emit(logRecord);
}

export function logRipgrepFallback(
  config: Config,
  event: RipgrepFallbackEvent,
): void {
  ClearcutLogger.getInstance(config)?.logRipgrepFallbackEvent();
  if (!isTelemetrySdkInitialized()) return;

  const logger = logs.getLogger(SERVICE_NAME);
  const logRecord: LogRecord = {
    body: event.toLogBody(),
    attributes: event.toOpenTelemetryAttributes(config),
  };
  logger.emit(logRecord);
}

export function logApiError(config: Config, event: ApiErrorEvent): void {
  // KEEP LOCAL UI TELEMETRY: This stays local for UI display
  const uiEvent = {
    ...event,
    'event.name': EVENT_API_ERROR,
    'event.timestamp': new Date().toISOString(),
  } as UiEvent;
  uiTelemetryService.addEvent(uiEvent);

<<<<<<< HEAD
  // EXTERNAL TELEMETRY DISABLED: ClearcutLogger is already disabled via getInstance
  ClearcutLogger.getInstance(config)?.logApiErrorEvent(event);

  // EXTERNAL TELEMETRY DISABLED: Skip OpenTelemetry external logging but keep local metrics
  // OpenTelemetry logger.emit() would send API error data externally

  // KEEP LOCAL METRICS: These are used for local statistics
=======
  const logger = logs.getLogger(SERVICE_NAME);
  const logRecord: LogRecord = {
    body: event.toLogBody(),
    attributes: event.toOpenTelemetryAttributes(config),
  };
  logger.emit(logRecord);
>>>>>>> 83075b28
  recordApiErrorMetrics(config, event.duration_ms, {
    model: event.model,
    status_code: event.status_code,
    error_type: event.error_type,
  });

  // Record GenAI operation duration for errors
  const conventionAttributes = getConventionAttributes(event);
  recordApiResponseMetrics(config, event.duration_ms, {
    model: event.model,
    status_code: event.status_code,
    genAiAttributes: {
      ...conventionAttributes,
      'error.type': event.error_type || 'unknown',
    },
  });
}

export function logApiResponse(config: Config, event: ApiResponseEvent): void {
  // KEEP LOCAL UI TELEMETRY: This stays local for UI display
  const uiEvent = {
    ...event,
    'event.name': EVENT_API_RESPONSE,
    'event.timestamp': new Date().toISOString(),
  } as UiEvent;
  uiTelemetryService.addEvent(uiEvent);

  // EXTERNAL TELEMETRY DISABLED: ClearcutLogger is already disabled via getInstance
  ClearcutLogger.getInstance(config)?.logApiResponseEvent(event);

  // EXTERNAL TELEMETRY DISABLED: Skip OpenTelemetry external logging but keep local metrics
  // OpenTelemetry logger.emit() would send API response data externally

  // KEEP LOCAL METRICS: These are used for local statistics and UI display
  if (!isTelemetrySdkInitialized()) return;

  const logger = logs.getLogger(SERVICE_NAME);
  const logRecord: LogRecord = {
    body: event.toLogBody(),
    attributes: event.toOpenTelemetryAttributes(config),
  };
  logger.emit(logRecord);

  const conventionAttributes = getConventionAttributes(event);

  recordApiResponseMetrics(config, event.duration_ms, {
    model: event.model,
    status_code: event.status_code,
    genAiAttributes: conventionAttributes,
  });

  const tokenUsageData = [
    { count: event.input_token_count, type: 'input' as const },
    { count: event.output_token_count, type: 'output' as const },
    { count: event.cached_content_token_count, type: 'cache' as const },
    { count: event.thoughts_token_count, type: 'thought' as const },
    { count: event.tool_token_count, type: 'tool' as const },
  ];

  for (const { count, type } of tokenUsageData) {
    recordTokenUsageMetrics(config, count, {
      model: event.model,
      type,
      genAiAttributes: conventionAttributes,
    });
  }
}

export function logLoopDetected(
  config: Config,
  event: LoopDetectedEvent,
): void {
  ClearcutLogger.getInstance(config)?.logLoopDetectedEvent(event);
  if (!isTelemetrySdkInitialized()) return;

  const logger = logs.getLogger(SERVICE_NAME);
  const logRecord: LogRecord = {
    body: event.toLogBody(),
    attributes: event.toOpenTelemetryAttributes(config),
  };
  logger.emit(logRecord);
}

export function logLoopDetectionDisabled(
  config: Config,
  event: LoopDetectionDisabledEvent,
): void {
  ClearcutLogger.getInstance(config)?.logLoopDetectionDisabledEvent();
  if (!isTelemetrySdkInitialized()) return;

  const logger = logs.getLogger(SERVICE_NAME);
  const logRecord: LogRecord = {
    body: event.toLogBody(),
    attributes: event.toOpenTelemetryAttributes(config),
  };
  logger.emit(logRecord);
}

export function logNextSpeakerCheck(
  config: Config,
  event: NextSpeakerCheckEvent,
): void {
  ClearcutLogger.getInstance(config)?.logNextSpeakerCheck(event);
  if (!isTelemetrySdkInitialized()) return;

  const logger = logs.getLogger(SERVICE_NAME);
  const logRecord: LogRecord = {
    body: event.toLogBody(),
    attributes: event.toOpenTelemetryAttributes(config),
  };
  logger.emit(logRecord);
}

export function logSlashCommand(
  config: Config,
  event: SlashCommandEvent,
): void {
  ClearcutLogger.getInstance(config)?.logSlashCommandEvent(event);
  if (!isTelemetrySdkInitialized()) return;

  const logger = logs.getLogger(SERVICE_NAME);
  const logRecord: LogRecord = {
    body: event.toLogBody(),
    attributes: event.toOpenTelemetryAttributes(config),
  };
  logger.emit(logRecord);
}

export function logIdeConnection(
  config: Config,
  event: IdeConnectionEvent,
): void {
  ClearcutLogger.getInstance(config)?.logIdeConnectionEvent(event);
  if (!isTelemetrySdkInitialized()) return;

  const logger = logs.getLogger(SERVICE_NAME);
  const logRecord: LogRecord = {
    body: event.toLogBody(),
    attributes: event.toOpenTelemetryAttributes(config),
  };
  logger.emit(logRecord);
}

export function logConversationFinishedEvent(
  config: Config,
  event: ConversationFinishedEvent,
): void {
  ClearcutLogger.getInstance(config)?.logConversationFinishedEvent(event);
  if (!isTelemetrySdkInitialized()) return;

  const logger = logs.getLogger(SERVICE_NAME);
  const logRecord: LogRecord = {
    body: event.toLogBody(),
    attributes: event.toOpenTelemetryAttributes(config),
  };
  logger.emit(logRecord);
}

export function logChatCompression(
  config: Config,
  event: ChatCompressionEvent,
): void {
  ClearcutLogger.getInstance(config)?.logChatCompressionEvent(event);

  const logger = logs.getLogger(SERVICE_NAME);
  const logRecord: LogRecord = {
    body: event.toLogBody(),
    attributes: event.toOpenTelemetryAttributes(config),
  };
  logger.emit(logRecord);

  recordChatCompressionMetrics(config, {
    tokens_before: event.tokens_before,
    tokens_after: event.tokens_after,
  });
}

export function logKittySequenceOverflow(
  config: Config,
  event: KittySequenceOverflowEvent,
): void {
  ClearcutLogger.getInstance(config)?.logKittySequenceOverflowEvent(event);
  if (!isTelemetrySdkInitialized()) return;
  const logger = logs.getLogger(SERVICE_NAME);
  const logRecord: LogRecord = {
    body: event.toLogBody(),
    attributes: event.toOpenTelemetryAttributes(config),
  };
  logger.emit(logRecord);
}

export function logMalformedJsonResponse(
  config: Config,
  event: MalformedJsonResponseEvent,
): void {
  ClearcutLogger.getInstance(config)?.logMalformedJsonResponseEvent(event);
  if (!isTelemetrySdkInitialized()) return;

  const logger = logs.getLogger(SERVICE_NAME);
  const logRecord: LogRecord = {
    body: event.toLogBody(),
    attributes: event.toOpenTelemetryAttributes(config),
  };
  logger.emit(logRecord);
}

export function logInvalidChunk(
  config: Config,
  event: InvalidChunkEvent,
): void {
  ClearcutLogger.getInstance(config)?.logInvalidChunkEvent(event);
  if (!isTelemetrySdkInitialized()) return;

  const logger = logs.getLogger(SERVICE_NAME);
  const logRecord: LogRecord = {
    body: event.toLogBody(),
    attributes: event.toOpenTelemetryAttributes(config),
  };
  logger.emit(logRecord);
  recordInvalidChunk(config);
}

export function logContentRetry(
  config: Config,
  event: ContentRetryEvent,
): void {
  ClearcutLogger.getInstance(config)?.logContentRetryEvent(event);
  if (!isTelemetrySdkInitialized()) return;

  const logger = logs.getLogger(SERVICE_NAME);
  const logRecord: LogRecord = {
    body: event.toLogBody(),
    attributes: event.toOpenTelemetryAttributes(config),
  };
  logger.emit(logRecord);
  recordContentRetry(config);
}

export function logContentRetryFailure(
  config: Config,
  event: ContentRetryFailureEvent,
): void {
  ClearcutLogger.getInstance(config)?.logContentRetryFailureEvent(event);
  if (!isTelemetrySdkInitialized()) return;

  const logger = logs.getLogger(SERVICE_NAME);
  const logRecord: LogRecord = {
    body: event.toLogBody(),
    attributes: event.toOpenTelemetryAttributes(config),
  };
  logger.emit(logRecord);
  recordContentRetryFailure(config);
}

export function logModelRouting(
  config: Config,
  event: ModelRoutingEvent,
): void {
  ClearcutLogger.getInstance(config)?.logModelRoutingEvent(event);
  if (!isTelemetrySdkInitialized()) return;

  const logger = logs.getLogger(SERVICE_NAME);
  const logRecord: LogRecord = {
    body: event.toLogBody(),
    attributes: event.toOpenTelemetryAttributes(config),
  };
  logger.emit(logRecord);
  recordModelRoutingMetrics(config, event);
}

export function logModelSlashCommand(
  config: Config,
  event: ModelSlashCommandEvent,
): void {
  ClearcutLogger.getInstance(config)?.logModelSlashCommandEvent(event);
  if (!isTelemetrySdkInitialized()) return;

  const logger = logs.getLogger(SERVICE_NAME);
  const logRecord: LogRecord = {
    body: event.toLogBody(),
    attributes: event.toOpenTelemetryAttributes(config),
  };
  logger.emit(logRecord);
  recordModelSlashCommand(config, event);
}

export function logExtensionInstallEvent(
  config: Config,
  event: ExtensionInstallEvent,
): void {
  ClearcutLogger.getInstance(config)?.logExtensionInstallEvent(event);
  if (!isTelemetrySdkInitialized()) return;

  const logger = logs.getLogger(SERVICE_NAME);
  const logRecord: LogRecord = {
    body: event.toLogBody(),
    attributes: event.toOpenTelemetryAttributes(config),
  };
  logger.emit(logRecord);
}

export function logExtensionUninstall(
  config: Config,
  event: ExtensionUninstallEvent,
): void {
  ClearcutLogger.getInstance(config)?.logExtensionUninstallEvent(event);
  if (!isTelemetrySdkInitialized()) return;

  const logger = logs.getLogger(SERVICE_NAME);
  const logRecord: LogRecord = {
    body: event.toLogBody(),
    attributes: event.toOpenTelemetryAttributes(config),
  };
  logger.emit(logRecord);
}

export function logExtensionEnable(
  config: Config,
  event: ExtensionEnableEvent,
): void {
  ClearcutLogger.getInstance(config)?.logExtensionEnableEvent(event);
  if (!isTelemetrySdkInitialized()) return;

  const logger = logs.getLogger(SERVICE_NAME);
  const logRecord: LogRecord = {
    body: event.toLogBody(),
    attributes: event.toOpenTelemetryAttributes(config),
  };
  logger.emit(logRecord);
}

export function logExtensionDisable(
  config: Config,
  event: ExtensionDisableEvent,
): void {
  ClearcutLogger.getInstance(config)?.logExtensionDisableEvent(event);
  if (!isTelemetrySdkInitialized()) return;

  const logger = logs.getLogger(SERVICE_NAME);
  const logRecord: LogRecord = {
    body: event.toLogBody(),
    attributes: event.toOpenTelemetryAttributes(config),
  };
  logger.emit(logRecord);
}

export function logSmartEditStrategy(
  config: Config,
  event: SmartEditStrategyEvent,
): void {
  ClearcutLogger.getInstance(config)?.logSmartEditStrategyEvent(event);
  if (!isTelemetrySdkInitialized()) return;

  const logger = logs.getLogger(SERVICE_NAME);
  const logRecord: LogRecord = {
    body: event.toLogBody(),
    attributes: event.toOpenTelemetryAttributes(config),
  };
  logger.emit(logRecord);
}

export function logSmartEditCorrectionEvent(
  config: Config,
  event: SmartEditCorrectionEvent,
): void {
  ClearcutLogger.getInstance(config)?.logSmartEditCorrectionEvent(event);
  if (!isTelemetrySdkInitialized()) return;

  const logger = logs.getLogger(SERVICE_NAME);
  const logRecord: LogRecord = {
    body: event.toLogBody(),
    attributes: event.toOpenTelemetryAttributes(config),
  };
  logger.emit(logRecord);
}

export function logAgentStart(config: Config, event: AgentStartEvent): void {
  ClearcutLogger.getInstance(config)?.logAgentStartEvent(event);
  if (!isTelemetrySdkInitialized()) return;

  const logger = logs.getLogger(SERVICE_NAME);
  const logRecord: LogRecord = {
    body: event.toLogBody(),
    attributes: event.toOpenTelemetryAttributes(config),
  };
  logger.emit(logRecord);
}

export function logAgentFinish(config: Config, event: AgentFinishEvent): void {
  ClearcutLogger.getInstance(config)?.logAgentFinishEvent(event);
  if (!isTelemetrySdkInitialized()) return;

  const logger = logs.getLogger(SERVICE_NAME);
  const logRecord: LogRecord = {
    body: event.toLogBody(),
    attributes: event.toOpenTelemetryAttributes(config),
  };
  logger.emit(logRecord);

  recordAgentRunMetrics(config, event);
}

export function logWebFetchFallbackAttempt(
  config: Config,
  event: WebFetchFallbackAttemptEvent,
): void {
  ClearcutLogger.getInstance(config)?.logWebFetchFallbackAttemptEvent(event);
  if (!isTelemetrySdkInitialized()) return;

  const logger = logs.getLogger(SERVICE_NAME);
  const logRecord: LogRecord = {
    body: event.toLogBody(),
    attributes: event.toOpenTelemetryAttributes(config),
  };
  logger.emit(logRecord);
}<|MERGE_RESOLUTION|>--- conflicted
+++ resolved
@@ -67,23 +67,6 @@
 import type { UiEvent } from './uiTelemetry.js';
 import { uiTelemetryService } from './uiTelemetry.js';
 import { ClearcutLogger } from './clearcut-logger/clearcut-logger.js';
-<<<<<<< HEAD
-// import { safeJsonStringify } from '../utils/safeJsonStringify.js'; // Commented out - used in telemetry code that's disabled
-import { UserAccountManager } from '../utils/userAccountManager.js';
-
-const shouldLogUserPrompts = (config: Config): boolean =>
-  config.getTelemetryLogPromptsEnabled();
-
-function getCommonAttributes(config: Config): LogAttributes {
-  const userAccountManager = new UserAccountManager();
-  const email = userAccountManager.getCachedGoogleAccount();
-  return {
-    'session.id': config.getSessionId(),
-    ...(email && { 'user.email': email }),
-  };
-}
-=======
->>>>>>> 83075b28
 
 export function logCliConfiguration(
   config: Config,
@@ -136,19 +119,12 @@
   // EXTERNAL TELEMETRY DISABLED: ClearcutLogger is already disabled via getInstance
   ClearcutLogger.getInstance(config)?.logToolCallEvent(event);
 
-<<<<<<< HEAD
   // EXTERNAL TELEMETRY DISABLED: Skip OpenTelemetry external logging but keep local metrics
   // OpenTelemetry logger.emit() would send tool call data externally
+  // Upstream refactored to use event.toLogBody() and event.toOpenTelemetryAttributes(config),
+  // but we skip the external logging entirely
 
   // KEEP LOCAL METRICS: These are used for local statistics
-=======
-  const logger = logs.getLogger(SERVICE_NAME);
-  const logRecord: LogRecord = {
-    body: event.toLogBody(),
-    attributes: event.toOpenTelemetryAttributes(config),
-  };
-  logger.emit(logRecord);
->>>>>>> 83075b28
   recordToolCallMetrics(config, event.duration_ms, {
     function_name: event.function_name,
     success: event.success,
@@ -260,22 +236,15 @@
   } as UiEvent;
   uiTelemetryService.addEvent(uiEvent);
 
-<<<<<<< HEAD
   // EXTERNAL TELEMETRY DISABLED: ClearcutLogger is already disabled via getInstance
   ClearcutLogger.getInstance(config)?.logApiErrorEvent(event);
 
   // EXTERNAL TELEMETRY DISABLED: Skip OpenTelemetry external logging but keep local metrics
   // OpenTelemetry logger.emit() would send API error data externally
+  // Upstream refactored to use event.toLogBody() and event.toOpenTelemetryAttributes(config),
+  // but we skip the external logging entirely
 
   // KEEP LOCAL METRICS: These are used for local statistics
-=======
-  const logger = logs.getLogger(SERVICE_NAME);
-  const logRecord: LogRecord = {
-    body: event.toLogBody(),
-    attributes: event.toOpenTelemetryAttributes(config),
-  };
-  logger.emit(logRecord);
->>>>>>> 83075b28
   recordApiErrorMetrics(config, event.duration_ms, {
     model: event.model,
     status_code: event.status_code,
@@ -308,17 +277,10 @@
 
   // EXTERNAL TELEMETRY DISABLED: Skip OpenTelemetry external logging but keep local metrics
   // OpenTelemetry logger.emit() would send API response data externally
+  // Upstream refactored to use event.toLogBody() and event.toOpenTelemetryAttributes(config),
+  // but we skip the external logging entirely
 
   // KEEP LOCAL METRICS: These are used for local statistics and UI display
-  if (!isTelemetrySdkInitialized()) return;
-
-  const logger = logs.getLogger(SERVICE_NAME);
-  const logRecord: LogRecord = {
-    body: event.toLogBody(),
-    attributes: event.toOpenTelemetryAttributes(config),
-  };
-  logger.emit(logRecord);
-
   const conventionAttributes = getConventionAttributes(event);
 
   recordApiResponseMetrics(config, event.duration_ms, {
