{
<<<<<<< HEAD
  "name": "@thacio/auditaria-cli",
  "version": "0.7.0-nightly.20250918.2722473a",
  "description": "Auditaria CLI",
=======
  "name": "@google/gemini-cli",
  "version": "0.8.0-nightly.20250925.b1da8c21",
  "description": "Gemini CLI",
>>>>>>> fab279f0
  "repository": {
    "type": "git",
    "url": "git+https://github.com/thacio/auditaria.git"
  },
  "type": "module",
  "main": "dist/index.js",
  "bin": {
    "auditaria": "dist/index.js"
  },
  "scripts": {
    "build": "node ../../scripts/build_package.js",
    "start": "node dist/index.js",
    "debug": "node --inspect-brk dist/index.js",
    "lint": "eslint . --ext .ts,.tsx",
    "format": "prettier --write .",
    "test": "vitest run",
    "test:ci": "vitest run --coverage",
    "typecheck": "tsc --noEmit"
  },
  "files": [
    "dist"
  ],
  "config": {
    "sandboxImageUri": "us-docker.pkg.dev/gemini-code-dev/gemini-cli/sandbox:0.8.0-nightly.20250925.b1da8c21"
  },
  "dependencies": {
    "@thacio/auditaria-cli-core": "file:../core",
    "@google/genai": "1.16.0",
    "@iarna/toml": "^2.2.5",
    "@modelcontextprotocol/sdk": "^1.15.1",
    "@types/update-notifier": "^6.0.8",
    "command-exists": "^1.2.9",
    "comment-json": "^4.2.5",
    "diff": "^7.0.0",
    "dotenv": "^17.1.0",
    "fzf": "^0.5.2",
    "glob": "^10.4.5",
    "highlight.js": "^11.11.1",
    "ink": "^6.2.3",
    "ink-gradient": "^3.0.0",
    "ink-spinner": "^5.0.0",
    "lowlight": "^3.3.0",
    "open": "^10.1.2",
    "react": "^19.1.0",
    "read-package-up": "^11.0.0",
    "simple-git": "^3.28.0",
    "shell-quote": "^1.8.3",
    "string-width": "^7.1.0",
    "strip-ansi": "^7.1.0",
    "strip-json-comments": "^3.1.1",
    "undici": "^7.10.0",
    "update-notifier": "^7.3.1",
    "wrap-ansi": "9.0.2",
    "yargs": "^17.7.2",
    "zod": "^3.23.8",
    "ws": "^8.18.0",
    "express": "^4.21.2"
  },
    "_webInterfaceMetadata": {
    "_comment": "WEB_INTERFACE_FEATURE: Tracks web interface dependencies",
    "dependencies": ["ws", "express"],
    "devDependencies": ["@types/ws", "@types/express"]
  },
  "devDependencies": {
    "@babel/runtime": "^7.27.6",
    "@google/gemini-cli-test-utils": "file:../test-utils",
    "@testing-library/react": "^16.3.0",
    "@types/command-exists": "^1.2.3",
    "@types/diff": "^7.0.2",
    "@types/dotenv": "^6.1.1",
    "@types/node": "^20.11.24",
    "@types/react": "^19.1.8",
    "@types/react-dom": "^19.1.6",
    "@types/semver": "^7.7.0",
    "@types/shell-quote": "^1.7.5",
    "@types/ws": "^8.5.13",
    "@types/express": "^5.0.0",
    "@types/yargs": "^17.0.32",
    "ink-testing-library": "^4.0.0",
    "jsdom": "^26.1.0",
    "pretty-format": "^30.0.2",
    "react-dom": "^19.1.0",
    "typescript": "^5.3.3",
    "vitest": "^3.1.1",
    "@thacio/auditaria-cli-test-utils": "file:../test-utils"
  },
  "engines": {
    "node": ">=20"
  }
}<|MERGE_RESOLUTION|>--- conflicted
+++ resolved
@@ -1,13 +1,7 @@
 {
-<<<<<<< HEAD
   "name": "@thacio/auditaria-cli",
-  "version": "0.7.0-nightly.20250918.2722473a",
+  "version": "0.8.0-nightly.20250925.b1da8c21",
   "description": "Auditaria CLI",
-=======
-  "name": "@google/gemini-cli",
-  "version": "0.8.0-nightly.20250925.b1da8c21",
-  "description": "Gemini CLI",
->>>>>>> fab279f0
   "repository": {
     "type": "git",
     "url": "git+https://github.com/thacio/auditaria.git"
@@ -66,10 +60,16 @@
     "ws": "^8.18.0",
     "express": "^4.21.2"
   },
-    "_webInterfaceMetadata": {
+  "_webInterfaceMetadata": {
     "_comment": "WEB_INTERFACE_FEATURE: Tracks web interface dependencies",
-    "dependencies": ["ws", "express"],
-    "devDependencies": ["@types/ws", "@types/express"]
+    "dependencies": [
+      "ws",
+      "express"
+    ],
+    "devDependencies": [
+      "@types/ws",
+      "@types/express"
+    ]
   },
   "devDependencies": {
     "@babel/runtime": "^7.27.6",
