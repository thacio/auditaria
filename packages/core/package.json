{
<<<<<<< HEAD
  "name": "@thacio/auditaria-cli-core",
  "version": "0.1.16",
  "description": "Auditaria CLI Core",
=======
  "name": "@google/gemini-cli-core",
  "version": "0.1.17",
  "description": "Gemini CLI Core",
>>>>>>> c7a1de49
  "repository": {
    "type": "git",
    "url": "git+https://github.com/thacio/auditaria.git"
  },
  "type": "module",
  "main": "dist/index.js",
  "scripts": {
    "build": "node ../../scripts/build_package.js",
    "lint": "eslint . --ext .ts,.tsx",
    "format": "prettier --write .",
    "test": "vitest run",
    "test:ci": "vitest run --coverage",
    "typecheck": "tsc --noEmit"
  },
  "files": [
    "dist"
  ],
  "dependencies": {
    "@google/genai": "1.9.0",
    "@modelcontextprotocol/sdk": "^1.11.0",
    "@opentelemetry/api": "^1.9.0",
    "@opentelemetry/exporter-logs-otlp-grpc": "^0.52.0",
    "@opentelemetry/exporter-metrics-otlp-grpc": "^0.52.0",
    "@opentelemetry/exporter-trace-otlp-grpc": "^0.52.0",
    "@opentelemetry/instrumentation-http": "^0.52.0",
    "@opentelemetry/sdk-node": "^0.52.0",
    "@types/glob": "^8.1.0",
    "@types/html-to-text": "^9.0.4",
    "ajv": "^8.17.1",
    "chardet": "^2.1.0",
    "diff": "^7.0.0",
    "dotenv": "^17.1.0",
    "glob": "^10.4.5",
    "google-auth-library": "^9.11.0",
    "html-to-text": "^9.0.5",
    "https-proxy-agent": "^7.0.6",
    "ignore": "^7.0.0",
    "marked": "^15.0.12",
    "micromatch": "^4.0.8",
    "open": "^10.1.2",
    "shell-quote": "^1.8.3",
    "simple-git": "^3.28.0",
    "strip-ansi": "^7.1.0",
    "undici": "^7.10.0",
    "ws": "^8.18.0"
  },
  "devDependencies": {
    "@types/diff": "^7.0.2",
    "@types/dotenv": "^6.1.1",
    "@types/micromatch": "^4.0.8",
    "@types/minimatch": "^5.1.2",
    "@types/ws": "^8.5.10",
    "typescript": "^5.3.3",
    "vitest": "^3.1.1"
  },
  "engines": {
    "node": ">=20"
  }
}<|MERGE_RESOLUTION|>--- conflicted
+++ resolved
@@ -1,13 +1,7 @@
 {
-<<<<<<< HEAD
   "name": "@thacio/auditaria-cli-core",
-  "version": "0.1.16",
+  "version": "0.1.17",
   "description": "Auditaria CLI Core",
-=======
-  "name": "@google/gemini-cli-core",
-  "version": "0.1.17",
-  "description": "Gemini CLI Core",
->>>>>>> c7a1de49
   "repository": {
     "type": "git",
     "url": "git+https://github.com/thacio/auditaria.git"
