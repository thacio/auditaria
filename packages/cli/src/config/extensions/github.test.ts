/**
 * @license
 * Copyright 2025 Google LLC
 * SPDX-License-Identifier: Apache-2.0
 */

import { afterEach, beforeEach, describe, expect, it, vi } from 'vitest';
import {
  checkForExtensionUpdate,
  cloneFromGit,
  extractFile,
  findReleaseAsset,
  fetchReleaseFromGithub,
  tryParseGithubUrl,
} from './github.js';
import { simpleGit, type SimpleGit } from 'simple-git';
import { ExtensionUpdateState } from '../../ui/state/extensions.js';
import * as os from 'node:os';
import * as fs from 'node:fs/promises';
import * as fsSync from 'node:fs';
import * as path from 'node:path';
import * as tar from 'tar';
import * as archiver from 'archiver';
<<<<<<< HEAD
import type { GeminiCLIExtension } from '@thacio/auditaria-cli-core';
=======
import type { GeminiCLIExtension } from '@google/gemini-cli-core';
import { ExtensionEnablementManager } from './extensionEnablement.js';
>>>>>>> cc7e1472

const mockPlatform = vi.hoisted(() => vi.fn());
const mockArch = vi.hoisted(() => vi.fn());
vi.mock('node:os', async (importOriginal) => {
  const actual = await importOriginal<typeof os>();
  return {
    ...actual,
    platform: mockPlatform,
    arch: mockArch,
  };
});

vi.mock('simple-git');

const fetchJsonMock = vi.hoisted(() => vi.fn());
vi.mock('./github_fetch.js', async (importOriginal) => {
  const actual = await importOriginal<typeof import('./github_fetch.js')>();
  return {
    ...actual,
    fetchJson: fetchJsonMock,
  };
});

describe('git extension helpers', () => {
  afterEach(() => {
    vi.restoreAllMocks();
  });

  describe('cloneFromGit', () => {
    const mockGit = {
      clone: vi.fn(),
      getRemotes: vi.fn(),
      fetch: vi.fn(),
      checkout: vi.fn(),
    };

    beforeEach(() => {
      vi.mocked(simpleGit).mockReturnValue(mockGit as unknown as SimpleGit);
    });

    it('should clone, fetch and checkout a repo', async () => {
      const installMetadata = {
        source: 'http://my-repo.com',
        ref: 'my-ref',
        type: 'git' as const,
      };
      const destination = '/dest';
      mockGit.getRemotes.mockResolvedValue([
        { name: 'origin', refs: { fetch: 'http://my-repo.com' } },
      ]);

      await cloneFromGit(installMetadata, destination);

      expect(mockGit.clone).toHaveBeenCalledWith('http://my-repo.com', './', [
        '--depth',
        '1',
      ]);
      expect(mockGit.getRemotes).toHaveBeenCalledWith(true);
      expect(mockGit.fetch).toHaveBeenCalledWith('origin', 'my-ref');
      expect(mockGit.checkout).toHaveBeenCalledWith('FETCH_HEAD');
    });

    it('should use HEAD if ref is not provided', async () => {
      const installMetadata = {
        source: 'http://my-repo.com',
        type: 'git' as const,
      };
      const destination = '/dest';
      mockGit.getRemotes.mockResolvedValue([
        { name: 'origin', refs: { fetch: 'http://my-repo.com' } },
      ]);

      await cloneFromGit(installMetadata, destination);

      expect(mockGit.fetch).toHaveBeenCalledWith('origin', 'HEAD');
    });

    it('should throw if no remotes are found', async () => {
      const installMetadata = {
        source: 'http://my-repo.com',
        type: 'git' as const,
      };
      const destination = '/dest';
      mockGit.getRemotes.mockResolvedValue([]);

      await expect(cloneFromGit(installMetadata, destination)).rejects.toThrow(
        'Failed to clone Git repository from http://my-repo.com',
      );
    });

    it('should throw on clone error', async () => {
      const installMetadata = {
        source: 'http://my-repo.com',
        type: 'git' as const,
      };
      const destination = '/dest';
      mockGit.clone.mockRejectedValue(new Error('clone failed'));

      await expect(cloneFromGit(installMetadata, destination)).rejects.toThrow(
        'Failed to clone Git repository from http://my-repo.com',
      );
    });
  });

  describe('checkForExtensionUpdate', () => {
    const mockGit = {
      getRemotes: vi.fn(),
      listRemote: vi.fn(),
      revparse: vi.fn(),
    };

    beforeEach(() => {
      vi.mocked(simpleGit).mockReturnValue(mockGit as unknown as SimpleGit);
    });

    it('should return NOT_UPDATABLE for non-git extensions', async () => {
      const extension: GeminiCLIExtension = {
        name: 'test',
        path: '/ext',
        version: '1.0.0',
        isActive: true,
        installMetadata: {
          type: 'link',
          source: '',
        },
        contextFiles: [],
      };
      const result = await checkForExtensionUpdate(
        extension,
        new ExtensionEnablementManager(),
      );
      expect(result).toBe(ExtensionUpdateState.NOT_UPDATABLE);
    });

    it('should return ERROR if no remotes found', async () => {
      const extension: GeminiCLIExtension = {
        name: 'test',
        path: '/ext',
        version: '1.0.0',
        isActive: true,
        installMetadata: {
          type: 'git',
          source: '',
        },
        contextFiles: [],
      };
      mockGit.getRemotes.mockResolvedValue([]);
      const result = await checkForExtensionUpdate(
        extension,
        new ExtensionEnablementManager(),
      );
      expect(result).toBe(ExtensionUpdateState.ERROR);
    });

    it('should return UPDATE_AVAILABLE when remote hash is different', async () => {
      const extension: GeminiCLIExtension = {
        name: 'test',
        path: '/ext',
        version: '1.0.0',
        isActive: true,
        installMetadata: {
          type: 'git',
          source: 'my/ext',
        },
        contextFiles: [],
      };
      mockGit.getRemotes.mockResolvedValue([
        { name: 'origin', refs: { fetch: 'http://my-repo.com' } },
      ]);
      mockGit.listRemote.mockResolvedValue('remote-hash\tHEAD');
      mockGit.revparse.mockResolvedValue('local-hash');

      const result = await checkForExtensionUpdate(
        extension,
        new ExtensionEnablementManager(),
      );
      expect(result).toBe(ExtensionUpdateState.UPDATE_AVAILABLE);
    });

    it('should return UP_TO_DATE when remote and local hashes are the same', async () => {
      const extension: GeminiCLIExtension = {
        name: 'test',
        path: '/ext',
        version: '1.0.0',
        isActive: true,
        installMetadata: {
          type: 'git',
          source: 'my/ext',
        },
        contextFiles: [],
      };
      mockGit.getRemotes.mockResolvedValue([
        { name: 'origin', refs: { fetch: 'http://my-repo.com' } },
      ]);
      mockGit.listRemote.mockResolvedValue('same-hash\tHEAD');
      mockGit.revparse.mockResolvedValue('same-hash');

      const result = await checkForExtensionUpdate(
        extension,
        new ExtensionEnablementManager(),
      );
      expect(result).toBe(ExtensionUpdateState.UP_TO_DATE);
    });

    it('should return ERROR on git error', async () => {
      const extension: GeminiCLIExtension = {
        name: 'test',
        path: '/ext',
        version: '1.0.0',
        isActive: true,
        installMetadata: {
          type: 'git',
          source: 'my/ext',
        },
        contextFiles: [],
      };
      mockGit.getRemotes.mockRejectedValue(new Error('git error'));

      const result = await checkForExtensionUpdate(
        extension,
        new ExtensionEnablementManager(),
      );
      expect(result).toBe(ExtensionUpdateState.ERROR);
    });
  });

  describe('fetchReleaseFromGithub', () => {
    it('should fetch the latest release if allowPreRelease is true', async () => {
      const releases = [{ tag_name: 'v1.0.0-alpha' }, { tag_name: 'v0.9.0' }];
      fetchJsonMock.mockResolvedValueOnce(releases);

      const result = await fetchReleaseFromGithub(
        'owner',
        'repo',
        undefined,
        true,
      );

      expect(fetchJsonMock).toHaveBeenCalledWith(
        'https://api.github.com/repos/owner/repo/releases?per_page=1',
      );
      expect(result).toEqual(releases[0]);
    });

    it('should fetch the latest release if allowPreRelease is false', async () => {
      const release = { tag_name: 'v0.9.0' };
      fetchJsonMock.mockResolvedValueOnce(release);

      const result = await fetchReleaseFromGithub(
        'owner',
        'repo',
        undefined,
        false,
      );

      expect(fetchJsonMock).toHaveBeenCalledWith(
        'https://api.github.com/repos/owner/repo/releases/latest',
      );
      expect(result).toEqual(release);
    });

    it('should fetch a release by tag if ref is provided', async () => {
      const release = { tag_name: 'v0.9.0' };
      fetchJsonMock.mockResolvedValueOnce(release);

      const result = await fetchReleaseFromGithub('owner', 'repo', 'v0.9.0');

      expect(fetchJsonMock).toHaveBeenCalledWith(
        'https://api.github.com/repos/owner/repo/releases/tags/v0.9.0',
      );
      expect(result).toEqual(release);
    });

    it('should fetch latest stable release if allowPreRelease is undefined', async () => {
      const release = { tag_name: 'v0.9.0' };
      fetchJsonMock.mockResolvedValueOnce(release);

      const result = await fetchReleaseFromGithub('owner', 'repo');

      expect(fetchJsonMock).toHaveBeenCalledWith(
        'https://api.github.com/repos/owner/repo/releases/latest',
      );
      expect(result).toEqual(release);
    });
  });

  describe('findReleaseAsset', () => {
    const assets = [
      { name: 'darwin.arm64.extension.tar.gz', browser_download_url: 'url1' },
      { name: 'darwin.x64.extension.tar.gz', browser_download_url: 'url2' },
      { name: 'linux.x64.extension.tar.gz', browser_download_url: 'url3' },
      { name: 'win32.x64.extension.tar.gz', browser_download_url: 'url4' },
      { name: 'extension-generic.tar.gz', browser_download_url: 'url5' },
    ];

    it('should find asset matching platform and architecture', () => {
      mockPlatform.mockReturnValue('darwin');
      mockArch.mockReturnValue('arm64');
      const result = findReleaseAsset(assets);
      expect(result).toEqual(assets[0]);
    });

    it('should find asset matching platform if arch does not match', () => {
      mockPlatform.mockReturnValue('linux');
      mockArch.mockReturnValue('arm64');
      const result = findReleaseAsset(assets);
      expect(result).toEqual(assets[2]);
    });

    it('should return undefined if no matching asset is found', () => {
      mockPlatform.mockReturnValue('sunos');
      mockArch.mockReturnValue('x64');
      const result = findReleaseAsset(assets);
      expect(result).toBeUndefined();
    });

    it('should find generic asset if it is the only one', () => {
      const singleAsset = [
        { name: 'extension.tar.gz', browser_download_url: 'url' },
      ];
      mockPlatform.mockReturnValue('darwin');
      mockArch.mockReturnValue('arm64');
      const result = findReleaseAsset(singleAsset);
      expect(result).toEqual(singleAsset[0]);
    });

    it('should return undefined if multiple generic assets exist', () => {
      const multipleGenericAssets = [
        { name: 'extension-1.tar.gz', browser_download_url: 'url1' },
        { name: 'extension-2.tar.gz', browser_download_url: 'url2' },
      ];
      mockPlatform.mockReturnValue('darwin');
      mockArch.mockReturnValue('arm64');
      const result = findReleaseAsset(multipleGenericAssets);
      expect(result).toBeUndefined();
    });
  });

  describe('parseGitHubRepoForReleases', () => {
    it('should parse owner and repo from a full GitHub URL', () => {
      const source = 'https://github.com/owner/repo.git';
      const { owner, repo } = tryParseGithubUrl(source)!;
      expect(owner).toBe('owner');
      expect(repo).toBe('repo');
    });

    it('should parse owner and repo from a full GitHub URL without .git', () => {
      const source = 'https://github.com/owner/repo';
      const { owner, repo } = tryParseGithubUrl(source)!;
      expect(owner).toBe('owner');
      expect(repo).toBe('repo');
    });

    it('should parse owner and repo from a full GitHub URL with a trailing slash', () => {
      const source = 'https://github.com/owner/repo/';
      const { owner, repo } = tryParseGithubUrl(source)!;
      expect(owner).toBe('owner');
      expect(repo).toBe('repo');
    });

    it('should parse owner and repo from a GitHub SSH URL', () => {
      const source = 'git@github.com:owner/repo.git';

      const { owner, repo } = tryParseGithubUrl(source)!;
      expect(owner).toBe('owner');
      expect(repo).toBe('repo');
    });

    it('should return null on a non-GitHub URL', () => {
      const source = 'https://example.com/owner/repo.git';
      expect(tryParseGithubUrl(source)).toBe(null);
    });

    it('should parse owner and repo from a shorthand string', () => {
      const source = 'owner/repo';
      const { owner, repo } = tryParseGithubUrl(source)!;
      expect(owner).toBe('owner');
      expect(repo).toBe('repo');
    });

    it('should handle .git suffix in repo name', () => {
      const source = 'owner/repo.git';
      const { owner, repo } = tryParseGithubUrl(source)!;
      expect(owner).toBe('owner');
      expect(repo).toBe('repo');
    });

    it('should throw error for invalid source format', () => {
      const source = 'invalid-format';
      expect(() => tryParseGithubUrl(source)).toThrow(
        'Invalid GitHub repository source: invalid-format. Expected "owner/repo" or a github repo uri.',
      );
    });

    it('should throw error for source with too many parts', () => {
      const source = 'https://github.com/owner/repo/extra';
      expect(() => tryParseGithubUrl(source)).toThrow(
        'Invalid GitHub repository source: https://github.com/owner/repo/extra. Expected "owner/repo" or a github repo uri.',
      );
    });
  });

  describe('extractFile', () => {
    let tempDir: string;

    beforeEach(async () => {
      tempDir = await fs.mkdtemp(path.join(os.tmpdir(), 'gemini-test-'));
    });

    afterEach(async () => {
      await fs.rm(tempDir, { recursive: true, force: true });
    });

    it('should extract a .tar.gz file', async () => {
      const archivePath = path.join(tempDir, 'test.tar.gz');
      const extractionDest = path.join(tempDir, 'extracted');
      await fs.mkdir(extractionDest);

      // Create a dummy file to be archived
      const dummyFilePath = path.join(tempDir, 'test.txt');
      await fs.writeFile(dummyFilePath, 'hello tar');

      // Create the tar.gz file
      await tar.c(
        {
          gzip: true,
          file: archivePath,
          cwd: tempDir,
        },
        ['test.txt'],
      );

      await extractFile(archivePath, extractionDest);

      const extractedFilePath = path.join(extractionDest, 'test.txt');
      const content = await fs.readFile(extractedFilePath, 'utf-8');
      expect(content).toBe('hello tar');
    });

    it('should extract a .zip file', async () => {
      const archivePath = path.join(tempDir, 'test.zip');
      const extractionDest = path.join(tempDir, 'extracted');
      await fs.mkdir(extractionDest);

      // Create a dummy file to be archived
      const dummyFilePath = path.join(tempDir, 'test.txt');
      await fs.writeFile(dummyFilePath, 'hello zip');

      // Create the zip file
      const output = fsSync.createWriteStream(archivePath);
      const archive = archiver.create('zip');

      const streamFinished = new Promise((resolve, reject) => {
        output.on('close', () => resolve(null));
        archive.on('error', reject);
      });

      archive.pipe(output);
      archive.file(dummyFilePath, { name: 'test.txt' });
      await archive.finalize();
      await streamFinished;

      await extractFile(archivePath, extractionDest);

      const extractedFilePath = path.join(extractionDest, 'test.txt');
      const content = await fs.readFile(extractedFilePath, 'utf-8');
      expect(content).toBe('hello zip');
    });

    it('should throw an error for unsupported file types', async () => {
      const unsupportedFilePath = path.join(tempDir, 'test.txt');
      await fs.writeFile(unsupportedFilePath, 'some content');
      const extractionDest = path.join(tempDir, 'extracted');
      await fs.mkdir(extractionDest);

      await expect(
        extractFile(unsupportedFilePath, extractionDest),
      ).rejects.toThrow('Unsupported file extension for extraction:');
    });
  });
});<|MERGE_RESOLUTION|>--- conflicted
+++ resolved
@@ -21,12 +21,8 @@
 import * as path from 'node:path';
 import * as tar from 'tar';
 import * as archiver from 'archiver';
-<<<<<<< HEAD
 import type { GeminiCLIExtension } from '@thacio/auditaria-cli-core';
-=======
-import type { GeminiCLIExtension } from '@google/gemini-cli-core';
 import { ExtensionEnablementManager } from './extensionEnablement.js';
->>>>>>> cc7e1472
 
 const mockPlatform = vi.hoisted(() => vi.fn());
 const mockArch = vi.hoisted(() => vi.fn());
