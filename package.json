{
<<<<<<< HEAD
  "name": "@thacio/auditaria-cli",
  "version": "0.1.21",
=======
  "name": "@google/gemini-cli",
  "version": "0.2.1",
>>>>>>> 59cdf593
  "engines": {
    "node": ">=20.0.0"
  },
  "type": "module",
  "workspaces": [
    "packages/*"
  ],
  "private": "true",
  "repository": {
    "type": "git",
    "url": "git+https://github.com/thacio/auditaria.git"
  },
  "config": {
    "sandboxImageUri": "us-docker.pkg.dev/gemini-code-dev/gemini-cli/sandbox:0.2.1"
  },
  "scripts": {
    "start": "node scripts/start.js",
    "start:a2a-server": "CODER_AGENT_PORT=41242 npm run start --workspace @google/gemini-cli-a2a-server",
    "debug": "cross-env DEBUG=1 node --inspect-brk scripts/start.js",
    "auth:npm": "npx google-artifactregistry-auth",
    "auth:docker": "gcloud auth configure-docker us-west1-docker.pkg.dev",
    "auth": "npm run auth:npm && npm run auth:docker",
    "generate": "node scripts/generate-git-commit-info.js",
    "build": "node scripts/build.js",
    "build-and-start": "npm run build && npm run start",
    "build:vscode": "node scripts/build_vscode_companion.js",
    "build:all": "npm run build && npm run build:sandbox && npm run build:vscode",
    "build:packages": "npm run build --workspaces",
    "build:sandbox": "node scripts/build_sandbox.js --skip-npm-install-build",
    "bundle": "npm run generate && node esbuild.config.js && node scripts/copy_bundle_assets.js",
    "test": "npm run test --workspaces --if-present",
    "test:ci": "npm run test:ci --workspaces --if-present && npm run test:scripts",
    "test:scripts": "vitest run --config ./scripts/tests/vitest.config.ts",
    "test:e2e": "cross-env VERBOSE=true KEEP_OUTPUT=true npm run test:integration:sandbox:none",
    "test:integration:all": "npm run test:integration:sandbox:none && npm run test:integration:sandbox:docker && npm run test:integration:sandbox:podman",
    "test:integration:sandbox:none": "GEMINI_SANDBOX=false vitest run --root ./integration-tests",
    "test:integration:sandbox:docker": "GEMINI_SANDBOX=docker npm run build:sandbox && GEMINI_SANDBOX=docker vitest run --root ./integration-tests",
    "i18n:compare": "node scripts/compare-i18n.cjs",
    "test:integration:sandbox:podman": "GEMINI_SANDBOX=podman vitest run --root ./integration-tests",
    "lint": "eslint . --ext .ts,.tsx && eslint integration-tests",
    "lint:fix": "eslint . --fix && eslint integration-tests --fix",
    "lint:ci": "eslint . --ext .ts,.tsx --max-warnings 0 && eslint integration-tests --max-warnings 0",
    "format": "prettier --experimental-cli --write .",
    "typecheck": "npm run typecheck --workspaces --if-present",
    "preflight": "npm run clean && npm ci && npm run format && npm run lint:ci && npm run build && npm run typecheck && npm run test:ci",
    "prepare": "npm run bundle",
    "prepare:package": "node scripts/prepare-package.js",
    "release:version": "node scripts/version.js",
    "telemetry": "node scripts/telemetry.js",
    "clean": "node scripts/clean.js"
  },
  "bin": {
    "auditaria": "bundle/gemini.js"
  },
  "files": [
    "bundle/",
    "README.md",
    "LICENSE"
  ],
  "devDependencies": {
    "@types/chardet": "^0.8.3",
    "@types/marked": "^5.0.2",
    "@types/mime-types": "^3.0.1",
    "@types/minimatch": "^5.1.2",
    "@types/mock-fs": "^4.13.4",
    "@types/shell-quote": "^1.7.5",
    "@vitest/coverage-v8": "^3.1.1",
    "@vitest/eslint-plugin": "^1.3.4",
    "concurrently": "^9.2.0",
    "cross-env": "^7.0.3",
    "esbuild": "^0.25.0",
    "eslint": "^9.24.0",
    "eslint-config-prettier": "^10.1.2",
    "eslint-plugin-import": "^2.31.0",
    "eslint-plugin-license-header": "^0.8.0",
    "eslint-plugin-react": "^7.37.5",
    "eslint-plugin-react-hooks": "^5.2.0",
    "glob": "^10.4.5",
    "globals": "^16.0.0",
    "json": "^11.0.0",
    "lodash": "^4.17.21",
    "memfs": "^4.17.2",
    "mnemonist": "^0.40.3",
    "mock-fs": "^5.5.0",
    "msw": "^2.10.4",
    "prettier": "^3.5.3",
    "react-devtools-core": "^4.28.5",
    "tsx": "^4.20.3",
    "typescript-eslint": "^8.30.1",
    "vitest": "^3.2.4",
    "yargs": "^17.7.2"
  },
  "dependencies": {
    "@lvce-editor/ripgrep": "^1.6.0",
    "ansi-to-html": "^0.7.2",
    "node-fetch": "^3.3.2",
    "simple-git": "^3.28.0",
    "strip-ansi": "^7.1.0"
  },
  "optionalDependencies": {
    "@lydell/node-pty": "1.1.0",
    "@lydell/node-pty-darwin-arm64": "1.1.0",
    "@lydell/node-pty-darwin-x64": "1.1.0",
    "@lydell/node-pty-linux-x64": "1.1.0",
    "@lydell/node-pty-win32-arm64": "1.1.0",
    "@lydell/node-pty-win32-x64": "1.1.0",
    "node-pty": "^1.0.0"
  }
}<|MERGE_RESOLUTION|>--- conflicted
+++ resolved
@@ -1,11 +1,6 @@
 {
-<<<<<<< HEAD
   "name": "@thacio/auditaria-cli",
-  "version": "0.1.21",
-=======
-  "name": "@google/gemini-cli",
   "version": "0.2.1",
->>>>>>> 59cdf593
   "engines": {
     "node": ">=20.0.0"
   },
