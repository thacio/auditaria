--- conflicted
+++ resolved
@@ -5,17 +5,15 @@
  */
 
 import { HistoryItemCompression, MessageType } from '../types.js';
-<<<<<<< HEAD
-import { SlashCommand } from './types.js';
+import { CommandKind, SlashCommand } from './types.js';
 import { t } from '@thacio/auditaria-cli-core';
-=======
-import { CommandKind, SlashCommand } from './types.js';
->>>>>>> 2a95c828
 
 export const compressCommand: SlashCommand = {
   name: 'compress',
   altNames: ['summarize'],
-  description: 'Compresses the context by replacing it with a summary.',
+  get description() {
+    return t('commands.compress.description', 'Compresses the context by replacing it with a summary.');
+  },
   kind: CommandKind.BUILT_IN,
   action: async (context) => {
     const { ui } = context;
