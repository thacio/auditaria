--- conflicted
+++ resolved
@@ -4,13 +4,9 @@
  * SPDX-License-Identifier: Apache-2.0
  */
 
-<<<<<<< HEAD
-import { CommandModule } from 'yargs';
-import { t } from '@google/gemini-cli-core';
-=======
 import type { CommandModule } from 'yargs';
->>>>>>> 0f031a7f
 import { loadUserExtensions, toOutputString } from '../../config/extension.js';
+import { t } from '@thacio/auditaria-cli-core';
 
 export async function handleList() {
   try {
