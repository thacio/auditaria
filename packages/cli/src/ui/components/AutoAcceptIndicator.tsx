/**
 * @license
 * Copyright 2025 Google LLC
 * SPDX-License-Identifier: Apache-2.0
 */
<<<<<<< HEAD
=======
import { t } from '@google/gemini-cli-core';
>>>>>>> 3f388ee1

import type React from 'react';
import { Box, Text } from 'ink';
import { theme } from '../semantic-colors.js';
import { ApprovalMode } from '@google/gemini-cli-core';

interface AutoAcceptIndicatorProps {
  approvalMode: ApprovalMode;
}

export const AutoAcceptIndicator: React.FC<AutoAcceptIndicatorProps> = ({
  approvalMode,
}) => {
  let textColor = '';
  let textContent = '';
  let subText = '';

  switch (approvalMode) {
    case ApprovalMode.AUTO_EDIT:
      textColor = theme.status.warning;
      textContent = 'accepting edits';
      subText = ' (shift + tab to toggle)';
      break;
    case ApprovalMode.YOLO:
      textColor = theme.status.error;
      textContent = 'YOLO mode';
      subText = ' (ctrl + y to toggle)';
      break;
    case ApprovalMode.DEFAULT:
    default:
      break;
  }

  return (
    <Box>
      <Text color={textColor}>
        {textContent}
        {subText && <Text color={theme.text.secondary}>{subText}</Text>}
      </Text>
    </Box>
  );
};<|MERGE_RESOLUTION|>--- conflicted
+++ resolved
@@ -3,10 +3,7 @@
  * Copyright 2025 Google LLC
  * SPDX-License-Identifier: Apache-2.0
  */
-<<<<<<< HEAD
-=======
 import { t } from '@google/gemini-cli-core';
->>>>>>> 3f388ee1
 
 import type React from 'react';
 import { Box, Text } from 'ink';
@@ -27,13 +24,13 @@
   switch (approvalMode) {
     case ApprovalMode.AUTO_EDIT:
       textColor = theme.status.warning;
-      textContent = 'accepting edits';
-      subText = ' (shift + tab to toggle)';
+      textContent = t('auto_accept.accepting_edits', 'accepting edits');
+      subText = t('auto_accept.shift_tab_toggle', ' (shift + tab to toggle)');
       break;
     case ApprovalMode.YOLO:
       textColor = theme.status.error;
-      textContent = 'YOLO mode';
-      subText = ' (ctrl + y to toggle)';
+      textContent = t('auto_accept.yolo_mode', 'YOLO mode');
+      subText = t('auto_accept.ctrl_y_toggle', ' (ctrl + y to toggle)');
       break;
     case ApprovalMode.DEFAULT:
     default:
