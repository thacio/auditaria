--- conflicted
+++ resolved
@@ -15,13 +15,8 @@
 
 export async function handleUninstall(args: UninstallArgs) {
   try {
-<<<<<<< HEAD
-    await uninstallExtension(args.name);
+    await uninstallExtension(args.name, false);
     console.log(t('commands.extensions.uninstall.success', `Extension "${args.name}" successfully uninstalled.`, { name: args.name }));
-=======
-    await uninstallExtension(args.name, false);
-    console.log(`Extension "${args.name}" successfully uninstalled.`);
->>>>>>> a6e00d91
   } catch (error) {
     console.error(getErrorMessage(error));
     process.exit(1);
