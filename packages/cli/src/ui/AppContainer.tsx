--- conflicted
+++ resolved
@@ -702,24 +702,6 @@
       : getAllGeminiMdFilenames();
   }, [settings.merged.context?.fileName]);
 
-  // IDE prompt related state (moved here for web interface dependencies)
-  const [idePromptAnswered, setIdePromptAnswered] = useState(false);
-  const [currentIDE, setCurrentIDE] = useState<DetectedIde | null>(null);
-
-  useEffect(() => {
-    const getIde = async () => {
-      const ideClient = await IdeClient.getInstance();
-      const currentIde = ideClient.getCurrentIde();
-      setCurrentIDE(currentIde || null);
-    };
-    getIde();
-  }, []);
-  const shouldShowIdePrompt = Boolean(
-    currentIDE &&
-      !config.getIdeMode() &&
-      !settings.merged.ide?.hasSeenNudge &&
-      !idePromptAnswered,
-  );
 
   // Initial prompt handling
   const initialPrompt = useMemo(() => config.getQuestion(), [config]);
@@ -763,8 +745,6 @@
     geminiClient,
   ]);
 
-<<<<<<< HEAD
-=======
   const [idePromptAnswered, setIdePromptAnswered] = useState(false);
   const [currentIDE, setCurrentIDE] = useState<IdeInfo | null>(null);
 
@@ -783,7 +763,6 @@
       !idePromptAnswered,
   );
 
->>>>>>> db5b49b2
   const [showErrorDetails, setShowErrorDetails] = useState<boolean>(false);
   const [showToolDescriptions, setShowToolDescriptions] =
     useState<boolean>(false);
