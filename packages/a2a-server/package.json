--- conflicted
+++ resolved
@@ -1,11 +1,6 @@
 {
-<<<<<<< HEAD
   "name": "@thacio/auditaria-cli-a2a-server",
-  "version": "0.3.4",
-=======
-  "name": "@google/gemini-cli-a2a-server",
   "version": "0.4.0",
->>>>>>> 5032b270
   "private": true,
   "description": "Gemini CLI A2A Server",
   "repository": {
