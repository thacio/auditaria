--- conflicted
+++ resolved
@@ -4,14 +4,8 @@
  * SPDX-License-Identifier: Apache-2.0
  */
 
-<<<<<<< HEAD
 import { t } from '@thacio/auditaria-cli-core';
-import type { SpawnOptions } from 'node:child_process';
-import { spawn } from 'node:child_process';
-=======
-import { debugLogger } from '@google/gemini-cli-core';
 import clipboardy from 'clipboardy';
->>>>>>> 8877c852
 
 /**
  * Checks if a query string potentially represents an '@' command.
