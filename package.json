--- conflicted
+++ resolved
@@ -1,11 +1,6 @@
 {
-<<<<<<< HEAD
   "name": "@thacio/auditaria-cli",
-  "version": "0.16.0-nightly.20251113.ad1f0d99",
-=======
-  "name": "@google/gemini-cli",
   "version": "0.17.0-nightly.20251113.48e3932f6",
->>>>>>> 0fcbff50
   "engines": {
     "node": ">=20.0.0"
   },
