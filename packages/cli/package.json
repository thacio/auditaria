--- conflicted
+++ resolved
@@ -1,13 +1,7 @@
 {
-<<<<<<< HEAD
   "name": "@thacio/auditaria-cli",
-  "version": "0.7.0-nightly.20250917.0b10ba2c",
+  "version": "0.7.0-nightly.20250918.2722473a",
   "description": "Auditaria CLI",
-=======
-  "name": "@google/gemini-cli",
-  "version": "0.7.0-nightly.20250918.2722473a",
-  "description": "Gemini CLI",
->>>>>>> f8678f9e
   "repository": {
     "type": "git",
     "url": "git+https://github.com/thacio/auditaria.git"
