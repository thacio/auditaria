/**
 * @license
 * Copyright 2025 Google LLC
 * SPDX-License-Identifier: Apache-2.0
 */

<<<<<<< HEAD
import { type Config } from '@thacio/auditaria-cli-core';
=======
import {
  IdeClient,
  IdeConnectionEvent,
  IdeConnectionType,
  logIdeConnection,
  type Config,
} from '@google/gemini-cli-core';
>>>>>>> 39af7115
import { type LoadedSettings } from '../config/settings.js';
import { performInitialAuth } from './auth.js';
import { validateTheme } from './theme.js';

export interface InitializationResult {
  authError: string | null;
  themeError: string | null;
  shouldOpenAuthDialog: boolean;
  geminiMdFileCount: number;
}

/**
 * Orchestrates the application's startup initialization.
 * This runs BEFORE the React UI is rendered.
 * @param config The application config.
 * @param settings The loaded application settings.
 * @returns The results of the initialization.
 */
export async function initializeApp(
  config: Config,
  settings: LoadedSettings,
): Promise<InitializationResult> {
  const authError = await performInitialAuth(
    config,
    settings.merged.security?.auth?.selectedType,
  );
  const themeError = validateTheme(settings);

  const shouldOpenAuthDialog =
    settings.merged.security?.auth?.selectedType === undefined || !!authError;

  if (config.getIdeMode()) {
    const ideClient = await IdeClient.getInstance();
    await ideClient.connect();
    logIdeConnection(config, new IdeConnectionEvent(IdeConnectionType.START));
  }

  return {
    authError,
    themeError,
    shouldOpenAuthDialog,
    geminiMdFileCount: config.getGeminiMdFileCount(),
  };
}<|MERGE_RESOLUTION|>--- conflicted
+++ resolved
@@ -4,17 +4,13 @@
  * SPDX-License-Identifier: Apache-2.0
  */
 
-<<<<<<< HEAD
-import { type Config } from '@thacio/auditaria-cli-core';
-=======
 import {
   IdeClient,
   IdeConnectionEvent,
   IdeConnectionType,
   logIdeConnection,
   type Config,
-} from '@google/gemini-cli-core';
->>>>>>> 39af7115
+} from '@thacio/auditaria-cli-core';
 import { type LoadedSettings } from '../config/settings.js';
 import { performInitialAuth } from './auth.js';
 import { validateTheme } from './theme.js';
