--- conflicted
+++ resolved
@@ -9,15 +9,11 @@
 import { Box, Text } from 'ink';
 import { theme } from '../semantic-colors.js';
 import type { ConsoleMessageItem } from '../types.js';
-<<<<<<< HEAD
-import { MaxSizedBox } from './shared/MaxSizedBox.js';
-import { t } from '@thacio/auditaria-cli-core';
-=======
 import {
   ScrollableList,
   type ScrollableListRef,
 } from './shared/ScrollableList.js';
->>>>>>> 39374612
+import { t } from '@thacio/auditaria-cli-core';
 
 interface DetailedMessagesDisplayProps {
   messages: ConsoleMessageItem[];
