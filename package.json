{
<<<<<<< HEAD
  "name": "@thacio/auditaria-cli",
  "version": "0.10.0-nightly.20251007.c195a9aa",
=======
  "name": "@google/gemini-cli",
  "version": "0.11.0-nightly.20251015.203bad7c",
>>>>>>> 8a937ebf
  "engines": {
    "node": ">=20.0.0"
  },
  "type": "module",
  "workspaces": [
    "packages/*"
  ],
  "private": "true",
  "repository": {
    "type": "git",
    "url": "git+https://github.com/thacio/auditaria.git"
  },
  "config": {
    "sandboxImageUri": "us-docker.pkg.dev/gemini-code-dev/gemini-cli/sandbox:0.11.0-nightly.20251015.203bad7c"
  },
  "scripts": {
    "start": "cross-env NODE_ENV=development node scripts/start.js",
    "start:a2a-server": "CODER_AGENT_PORT=41242 npm run start --workspace @thacio/auditaria-cli-a2a-server",
    "debug": "cross-env DEBUG=1 node --inspect-brk scripts/start.js",
    "deflake": "node scripts/deflake.js",
    "deflake:test:integration:sandbox:none": "npm run deflake -- --command='npm run test:integration:sandbox:none -- --retry=0'",
    "deflake:test:integration:sandbox:docker": "npm run deflake -- --command='npm run test:integration:sandbox:docker -- --retry=0'",
    "auth:npm": "npx google-artifactregistry-auth",
    "auth:docker": "gcloud auth configure-docker us-west1-docker.pkg.dev",
    "auth": "npm run auth:npm && npm run auth:docker",
    "generate": "node scripts/generate-git-commit-info.js",
    "build": "node scripts/build.js",
    "build-and-start": "npm run build && npm run start",
    "build:vscode": "node scripts/build_vscode_companion.js",
    "build:all": "npm run build && npm run build:sandbox && npm run build:vscode",
    "build:packages": "npm run build --workspaces",
    "build:sandbox": "node scripts/build_sandbox.js",
    "bundle": "npm run generate && node esbuild.config.js && node scripts/copy_bundle_assets.js",
    "test": "npm run test --workspaces --if-present --parallel",
    "test:ci": "npm run test:ci --workspaces --if-present --parallel && npm run test:scripts",
    "test:scripts": "vitest run --config ./scripts/tests/vitest.config.ts",
    "test:e2e": "cross-env VERBOSE=true KEEP_OUTPUT=true npm run test:integration:sandbox:none",
    "test:integration:all": "npm run test:integration:sandbox:none && npm run test:integration:sandbox:docker && npm run test:integration:sandbox:podman",
    "test:integration:sandbox:none": "cross-env GEMINI_SANDBOX=false vitest run --root ./integration-tests",
    "test:integration:sandbox:docker": "cross-env GEMINI_SANDBOX=docker npm run build:sandbox && cross-env GEMINI_SANDBOX=docker vitest run --root ./integration-tests",
    "test:integration:sandbox:podman": "cross-env GEMINI_SANDBOX=podman vitest run --root ./integration-tests",
    "i18n:compare": "node scripts/compare-i18n.cjs",
    "lint": "eslint . --ext .ts,.tsx && eslint integration-tests",
    "lint:fix": "eslint . --fix && eslint integration-tests --fix",
    "lint:ci": "eslint . --ext .ts,.tsx --max-warnings 0 && eslint integration-tests --max-warnings 0",
    "lint:all": "node scripts/lint.js",
    "format": "prettier --experimental-cli --write .",
    "typecheck": "npm run typecheck --workspaces --if-present",
    "preflight": "npm run clean && npm ci && npm run format && npm run lint:ci && npm run build && npm run typecheck && npm run test:ci",
    "prepare": "husky && npm run bundle",
    "prepare:package": "node scripts/prepare-package.js",
    "release:version": "node scripts/version.js",
    "telemetry": "node scripts/telemetry.js",
    "check:lockfile": "node scripts/check-lockfile.js",
    "clean": "node scripts/clean.js",
    "pre-commit": "node scripts/pre-commit.js"
  },
  "overrides": {
    "wrap-ansi": "9.0.2",
    "ansi-regex": "5.0.1",
    "cliui": {
      "wrap-ansi": "7.0.0"
    }
  },
  "bin": {
    "auditaria": "bundle/gemini.js"
  },
  "files": [
    "bundle/",
    "README.md",
    "LICENSE"
  ],
  "devDependencies": {
    "@octokit/rest": "^22.0.0",
    "@types/chardet": "^0.8.3",
    "@types/marked": "^5.0.2",
    "@types/mime-types": "^3.0.1",
    "@types/minimatch": "^5.1.2",
    "@types/mock-fs": "^4.13.4",
    "@types/shell-quote": "^1.7.5",
    "@vitest/coverage-v8": "^3.1.1",
    "@vitest/eslint-plugin": "^1.3.4",
    "cross-env": "^7.0.3",
    "esbuild": "^0.25.0",
    "eslint": "^9.24.0",
    "eslint-config-prettier": "^10.1.2",
    "eslint-plugin-import": "^2.31.0",
    "eslint-plugin-license-header": "^0.8.0",
    "eslint-plugin-react": "^7.37.5",
    "eslint-plugin-react-hooks": "^5.2.0",
    "glob": "^10.4.5",
    "globals": "^16.0.0",
    "google-artifactregistry-auth": "^3.4.0",
    "husky": "^9.1.7",
    "json": "^11.0.0",
    "lint-staged": "^16.1.6",
    "memfs": "^4.42.0",
    "mnemonist": "^0.40.3",
    "mock-fs": "^5.5.0",
    "msw": "^2.10.4",
    "npm-run-all": "^4.1.5",
    "prettier": "^3.5.3",
    "react-devtools-core": "^4.28.5",
    "semver": "^7.7.2",
    "strip-ansi": "^7.1.2",
    "tsx": "^4.20.3",
    "typescript-eslint": "^8.30.1",
    "vitest": "^3.2.4",
    "yargs": "^17.7.2"
  },
  "dependencies": {
    "@testing-library/dom": "^10.4.1",
    "ansi-to-html": "^0.7.2",
    "simple-git": "^3.28.0",
    "strip-ansi": "^7.1.0"
  },
  "optionalDependencies": {
    "@lydell/node-pty": "1.1.0",
    "@lydell/node-pty-darwin-arm64": "1.1.0",
    "@lydell/node-pty-darwin-x64": "1.1.0",
    "@lydell/node-pty-linux-x64": "1.1.0",
    "@lydell/node-pty-win32-arm64": "1.1.0",
    "@lydell/node-pty-win32-x64": "1.1.0",
    "node-pty": "^1.0.0"
  },
  "lint-staged": {
    "*.{js,jsx,ts,tsx}": [
      "prettier --write",
      "eslint --fix --max-warnings 0"
    ],
    "*.{json,md}": [
      "prettier --write"
    ]
  }
}<|MERGE_RESOLUTION|>--- conflicted
+++ resolved
@@ -1,11 +1,6 @@
 {
-<<<<<<< HEAD
   "name": "@thacio/auditaria-cli",
-  "version": "0.10.0-nightly.20251007.c195a9aa",
-=======
-  "name": "@google/gemini-cli",
   "version": "0.11.0-nightly.20251015.203bad7c",
->>>>>>> 8a937ebf
   "engines": {
     "node": ">=20.0.0"
   },
