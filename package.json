{
<<<<<<< HEAD
  "name": "@thacio/auditaria-cli",
  "version": "0.20.0-nightly.20251127.5bed97064",
=======
  "name": "@google/gemini-cli",
  "version": "0.20.0-nightly.20251201.2fe609cb6",
>>>>>>> 613fb2fe
  "engines": {
    "node": ">=20.0.0"
  },
  "type": "module",
  "workspaces": [
    "packages/*"
  ],
  "private": "true",
  "repository": {
    "type": "git",
    "url": "git+https://github.com/thacio/auditaria.git"
  },
  "config": {
    "sandboxImageUri": "us-docker.pkg.dev/gemini-code-dev/gemini-cli/sandbox:0.20.0-nightly.20251201.2fe609cb6"
  },
  "scripts": {
    "start": "cross-env NODE_ENV=development node scripts/start.js",
    "start:a2a-server": "CODER_AGENT_PORT=41242 npm run start --workspace @thacio/auditaria-cli-a2a-server",
    "debug": "cross-env DEBUG=1 node --inspect-brk scripts/start.js",
    "deflake": "node scripts/deflake.js",
    "deflake:test:integration:sandbox:none": "npm run deflake -- --command=\"npm run test:integration:sandbox:none -- --retry=0\"",
    "deflake:test:integration:sandbox:docker": "npm run deflake -- --command=\"npm run test:integration:sandbox:docker -- --retry=0\"",
    "auth:npm": "npx google-artifactregistry-auth",
    "auth:docker": "gcloud auth configure-docker us-west1-docker.pkg.dev",
    "auth": "npm run auth:npm && npm run auth:docker",
    "generate": "node scripts/generate-git-commit-info.js",
    "predocs:settings": "npm run build --workspace @google/gemini-cli-core",
    "schema:settings": "tsx ./scripts/generate-settings-schema.ts",
    "docs:settings": "tsx ./scripts/generate-settings-doc.ts",
    "docs:keybindings": "tsx ./scripts/generate-keybindings-doc.ts",
    "build": "node scripts/build.js",
    "build-and-start": "npm run build && npm run start",
    "build:vscode": "node scripts/build_vscode_companion.js",
    "build:all": "npm run build && npm run build:sandbox && npm run build:vscode",
    "build:packages": "npm run build --workspaces",
    "build:sandbox": "node scripts/build_sandbox.js",
    "bundle": "npm run generate && node esbuild.config.js && node scripts/copy_bundle_assets.js",
    "test": "npm run test --workspaces --if-present",
    "test:ci": "npm run test:ci --workspaces --if-present && npm run test:scripts",
    "test:scripts": "vitest run --config ./scripts/tests/vitest.config.ts",
    "test:e2e": "cross-env VERBOSE=true KEEP_OUTPUT=true npm run test:integration:sandbox:none",
    "test:integration:all": "npm run test:integration:sandbox:none && npm run test:integration:sandbox:docker && npm run test:integration:sandbox:podman",
    "test:integration:sandbox:none": "cross-env GEMINI_SANDBOX=false vitest run --root ./integration-tests",
    "test:integration:sandbox:docker": "cross-env GEMINI_SANDBOX=docker npm run build:sandbox && cross-env GEMINI_SANDBOX=docker vitest run --root ./integration-tests",
    "test:integration:sandbox:podman": "cross-env GEMINI_SANDBOX=podman vitest run --root ./integration-tests",
    "lint": "eslint . --ext .ts,.tsx && eslint integration-tests && eslint scripts",
    "lint:fix": "eslint . --fix --ext .ts,.tsx && eslint integration-tests --fix && eslint scripts --fix && npm run format",
    "lint:ci": "npm run lint:all",
    "lint:all": "node scripts/lint.js",
    "format": "prettier --experimental-cli --write .",
    "typecheck": "npm run typecheck --workspaces --if-present",
    "preflight": "npm run clean && npm ci && npm run format && npm run lint:ci && npm run build && npm run typecheck && npm run test:ci",
    "prepare": "husky && npm run bundle",
    "prepare:package": "node scripts/prepare-package.js",
    "release:version": "node scripts/version.js",
    "telemetry": "node scripts/telemetry.js",
    "check:lockfile": "node scripts/check-lockfile.js",
    "clean": "node scripts/clean.js",
    "pre-commit": "node scripts/pre-commit.js"
  },
  "overrides": {
    "ink": "npm:@jrichman/ink@6.4.6",
    "wrap-ansi": "9.0.2",
    "cliui": {
      "wrap-ansi": "7.0.0"
    }
  },
  "bin": {
    "auditaria": "bundle/gemini.js"
  },
  "files": [
    "bundle/",
    "README.md",
    "LICENSE"
  ],
  "devDependencies": {
    "@babel/generator": "^7.28.5",
    "@babel/parser": "^7.28.5",
    "@babel/traverse": "^7.28.5",
    "@babel/types": "^7.28.5",
    "@octokit/rest": "^22.0.0",
    "@types/js-yaml": "^4.0.9",
    "@types/marked": "^5.0.2",
    "@types/mime-types": "^3.0.1",
    "@types/minimatch": "^5.1.2",
    "@types/mock-fs": "^4.13.4",
    "@types/prompts": "^2.4.9",
    "@types/react": "^19.2.0",
    "@types/react-dom": "^19.2.0",
    "@types/shell-quote": "^1.7.5",
    "@vitest/coverage-v8": "^3.1.1",
    "@vitest/eslint-plugin": "^1.3.4",
    "cross-env": "^7.0.3",
    "esbuild": "^0.25.0",
    "esbuild-plugin-wasm": "^1.1.0",
    "eslint": "^9.24.0",
    "eslint-config-prettier": "^10.1.2",
    "eslint-plugin-import": "^2.31.0",
    "eslint-plugin-license-header": "^0.8.0",
    "eslint-plugin-react": "^7.37.5",
    "eslint-plugin-react-hooks": "^5.2.0",
    "glob": "^12.0.0",
    "globals": "^16.0.0",
    "google-artifactregistry-auth": "^3.4.0",
    "husky": "^9.1.7",
    "ink-testing-library": "^4.0.0",
    "json": "^11.0.0",
    "lint-staged": "^16.1.6",
    "memfs": "^4.42.0",
    "minimatch": "^10.1.1",
    "mnemonist": "^0.40.3",
    "mock-fs": "^5.5.0",
    "msw": "^2.10.4",
    "npm-run-all": "^4.1.5",
    "patch-package": "^8.0.1",
    "prettier": "^3.5.3",
    "react-devtools-core": "^6.1.2",
    "semver": "^7.7.2",
    "strip-ansi": "^7.1.2",
    "tsx": "^4.20.3",
    "typescript-eslint": "^8.30.1",
    "vitest": "^3.2.4",
    "yargs": "^17.7.2"
  },
  "dependencies": {
    "@google/genai": "^1.30.0",
    "@vscode/codicons": "^0.0.43",
    "ansi-to-html": "^0.7.2",
    "ink": "npm:@jrichman/ink@6.4.6",
    "latest-version": "^9.0.0",
    "simple-git": "^3.28.0",
    "strip-ansi": "^7.1.0",
    "vscode-material-icons": "^0.1.1"
  },
  "optionalDependencies": {
    "@lydell/node-pty": "1.1.0",
    "@lydell/node-pty-darwin-arm64": "1.1.0",
    "@lydell/node-pty-darwin-x64": "1.1.0",
    "@lydell/node-pty-linux-x64": "1.1.0",
    "@lydell/node-pty-win32-arm64": "1.1.0",
    "@lydell/node-pty-win32-x64": "1.1.0",
    "node-pty": "^1.0.0"
  },
  "lint-staged": {
    "*.{js,jsx,ts,tsx}": [
      "prettier --write",
      "eslint --fix --max-warnings 0 --no-warn-ignored"
    ],
    "eslint.config.js": [
      "prettier --write"
    ],
    "*.{json,md}": [
      "prettier --write"
    ]
  }
}<|MERGE_RESOLUTION|>--- conflicted
+++ resolved
@@ -1,11 +1,6 @@
 {
-<<<<<<< HEAD
   "name": "@thacio/auditaria-cli",
-  "version": "0.20.0-nightly.20251127.5bed97064",
-=======
-  "name": "@google/gemini-cli",
   "version": "0.20.0-nightly.20251201.2fe609cb6",
->>>>>>> 613fb2fe
   "engines": {
     "node": ">=20.0.0"
   },
