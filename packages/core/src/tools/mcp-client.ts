--- conflicted
+++ resolved
@@ -1079,13 +1079,8 @@
           );
         }
 
-<<<<<<< HEAD
-        // For SSE servers, try to discover OAuth configuration from the base URL
+        // For SSE/HTTP servers, try to discover OAuth configuration from the base URL
         console.log(t('commands.mcp.oauth.attempting_discovery', `🔍 Attempting OAuth discovery for '${mcpServerName}'...`, { serverName: mcpServerName }));
-=======
-        // For SSE/HTTP servers, try to discover OAuth configuration from the base URL
-        console.log(`🔍 Attempting OAuth discovery for '${mcpServerName}'...`);
->>>>>>> 63f9e86b
 
         if (hasNetworkTransport(mcpServerConfig)) {
           const serverUrl = new URL(
@@ -1114,7 +1109,7 @@
               const authServerUrl =
                 mcpServerConfig.httpUrl || mcpServerConfig.url;
               console.log(
-                `Starting OAuth authentication for server '${mcpServerName}'...`,
+                t('commands.mcp.oauth.starting_auth', `Starting OAuth authentication for server '${mcpServerName}'...`, { serverName: mcpServerName }),
               );
               await MCPOAuthProvider.authenticate(
                 mcpServerName,
