/**
 * @license
 * Copyright 2025 Google LLC
 * SPDX-License-Identifier: Apache-2.0
 */

import type { UpdateObject } from '../ui/utils/updateCheck.js';
import type { LoadedSettings } from '../config/settings.js';
import { getInstallationInfo } from './installationInfo.js';
import { updateEventEmitter } from './updateEventEmitter.js';
<<<<<<< HEAD
import { HistoryItem, MessageType } from '../ui/types.js';
import { t } from '@google/gemini-cli-core';
=======
import type { HistoryItem } from '../ui/types.js';
import { MessageType } from '../ui/types.js';
>>>>>>> 0f031a7f
import { spawnWrapper } from './spawnWrapper.js';
import type { spawn } from 'node:child_process';

export function handleAutoUpdate(
  info: UpdateObject | null,
  settings: LoadedSettings,
  projectRoot: string,
  spawnFn: typeof spawn = spawnWrapper,
) {
  if (!info) {
    return;
  }

  if (settings.merged.disableUpdateNag) {
    return;
  }

  const installationInfo = getInstallationInfo(
    projectRoot,
    settings.merged.disableAutoUpdate ?? false,
  );

  let combinedMessage = info.message;
  if (installationInfo.updateMessage) {
    combinedMessage += `\n${installationInfo.updateMessage}`;
  }

  updateEventEmitter.emit('update-received', {
    message: combinedMessage,
  });

  if (!installationInfo.updateCommand || settings.merged.disableAutoUpdate) {
    return;
  }
  const isNightly = info.update.latest.includes('nightly');

  const updateCommand = installationInfo.updateCommand.replace(
    '@latest',
    isNightly ? '@nightly' : `@${info.update.latest}`,
  );
  const updateProcess = spawnFn(updateCommand, { stdio: 'pipe', shell: true });
  let errorOutput = '';
  updateProcess.stderr.on('data', (data) => {
    errorOutput += data.toString();
  });

  updateProcess.on('close', (code) => {
    if (code === 0) {
      updateEventEmitter.emit('update-success', {
        message: t('update.success', 'Update successful! The new version will be used on your next run.'),
      });
    } else {
      updateEventEmitter.emit('update-failed', {
        message: t('update.failed_with_details', 'Automatic update failed. Please try updating manually. (command: {command}, stderr: {stderr})', { command: updateCommand, stderr: errorOutput.trim() }),
      });
    }
  });

  updateProcess.on('error', (err) => {
    updateEventEmitter.emit('update-failed', {
      message: t('update.failed_with_error', 'Automatic update failed. Please try updating manually. (error: {error})', { error: err.message }),
    });
  });
  return updateProcess;
}

export function setUpdateHandler(
  addItem: (item: Omit<HistoryItem, 'id'>, timestamp: number) => void,
  setUpdateInfo: (info: UpdateObject | null) => void,
) {
  let successfullyInstalled = false;
  const handleUpdateRecieved = (info: UpdateObject) => {
    setUpdateInfo(info);
    const savedMessage = info.message;
    setTimeout(() => {
      if (!successfullyInstalled) {
        addItem(
          {
            type: MessageType.INFO,
            text: savedMessage,
          },
          Date.now(),
        );
      }
      setUpdateInfo(null);
    }, 60000);
  };

  const handleUpdateFailed = () => {
    setUpdateInfo(null);
    addItem(
      {
        type: MessageType.ERROR,
        text: t('update.failed', 'Automatic update failed. Please try updating manually'),
      },
      Date.now(),
    );
  };

  const handleUpdateSuccess = () => {
    successfullyInstalled = true;
    setUpdateInfo(null);
    addItem(
      {
        type: MessageType.INFO,
        text: t('update.success', 'Update successful! The new version will be used on your next run.'),
      },
      Date.now(),
    );
  };

  const handleUpdateInfo = (data: { message: string }) => {
    addItem(
      {
        type: MessageType.INFO,
        text: data.message,
      },
      Date.now(),
    );
  };

  updateEventEmitter.on('update-received', handleUpdateRecieved);
  updateEventEmitter.on('update-failed', handleUpdateFailed);
  updateEventEmitter.on('update-success', handleUpdateSuccess);
  updateEventEmitter.on('update-info', handleUpdateInfo);

  return () => {
    updateEventEmitter.off('update-received', handleUpdateRecieved);
    updateEventEmitter.off('update-failed', handleUpdateFailed);
    updateEventEmitter.off('update-success', handleUpdateSuccess);
    updateEventEmitter.off('update-info', handleUpdateInfo);
  };
}<|MERGE_RESOLUTION|>--- conflicted
+++ resolved
@@ -8,13 +8,9 @@
 import type { LoadedSettings } from '../config/settings.js';
 import { getInstallationInfo } from './installationInfo.js';
 import { updateEventEmitter } from './updateEventEmitter.js';
-<<<<<<< HEAD
-import { HistoryItem, MessageType } from '../ui/types.js';
-import { t } from '@google/gemini-cli-core';
-=======
 import type { HistoryItem } from '../ui/types.js';
 import { MessageType } from '../ui/types.js';
->>>>>>> 0f031a7f
+import { t } from '@thacio/auditaria-cli-core';
 import { spawnWrapper } from './spawnWrapper.js';
 import type { spawn } from 'node:child_process';
 
