/**
 * @license
 * Copyright 2025 Google LLC
 * SPDX-License-Identifier: Apache-2.0
 */

import { useRef, useCallback } from 'react';
import type React from 'react';
import { Box, Text } from 'ink';
import { theme } from '../semantic-colors.js';
import type { ConsoleMessageItem } from '../types.js';
import {
  ScrollableList,
  type ScrollableListRef,
} from './shared/ScrollableList.js';
<<<<<<< HEAD
=======
import { t } from '@google/gemini-cli-core';
>>>>>>> 3f388ee1

interface DetailedMessagesDisplayProps {
  messages: ConsoleMessageItem[];
  maxHeight: number | undefined;
  width: number;
  hasFocus: boolean;
}

export const DetailedMessagesDisplay: React.FC<
  DetailedMessagesDisplayProps
> = ({ messages, maxHeight, width, hasFocus }) => {
  const scrollableListRef = useRef<ScrollableListRef<ConsoleMessageItem>>(null);

  const borderAndPadding = 3;

  const estimatedItemHeight = useCallback(
    (index: number) => {
      const msg = messages[index];
      if (!msg) {
        return 1;
      }
      const iconAndSpace = 2;
      const textWidth = width - borderAndPadding - iconAndSpace;
      if (textWidth <= 0) {
        return 1;
      }
      const lines = Math.ceil((msg.content?.length || 1) / textWidth);
      return Math.max(1, lines);
    },
    [width, messages],
  );

  if (messages.length === 0) {
    return null;
  }

  return (
    <Box
      flexDirection="column"
      marginTop={1}
      borderStyle="round"
      borderColor={theme.border.default}
      paddingLeft={1}
      width={width}
      height={maxHeight}
      flexShrink={0}
      flexGrow={0}
      overflow="hidden"
    >
      <Box marginBottom={1}>
        <Text bold color={theme.text.primary}>
          Debug Console <Text color={theme.text.secondary}>(F12 to close)</Text>
        </Text>
      </Box>
      <Box height={maxHeight} width={width - borderAndPadding}>
        <ScrollableList
          ref={scrollableListRef}
          data={messages}
          renderItem={({ item: msg }: { item: ConsoleMessageItem }) => {
            let textColor = theme.text.primary;
            let icon = 'ℹ'; // Information source (ℹ)

            switch (msg.type) {
              case 'warn':
                textColor = theme.status.warning;
                icon = '⚠'; // Warning sign (⚠)
                break;
              case 'error':
                textColor = theme.status.error;
                icon = '✖'; // Heavy multiplication x (✖)
                break;
              case 'debug':
                textColor = theme.text.secondary; // Or theme.text.secondary
                icon = '🔍'; // Left-pointing magnifying glass (🔍)
                break;
              case 'log':
              default:
                // Default textColor and icon are already set
                break;
            }

            return (
              <Box flexDirection="row">
                <Text color={textColor}>{icon} </Text>
                <Text color={textColor} wrap="wrap">
                  {msg.content}
                  {msg.count && msg.count > 1 && (
                    <Text color={theme.text.secondary}> (x{msg.count})</Text>
                  )}
                </Text>
              </Box>
            );
          }}
          keyExtractor={(item, index) => `${item.content}-${index}`}
          estimatedItemHeight={estimatedItemHeight}
          hasFocus={hasFocus}
          initialScrollIndex={Number.MAX_SAFE_INTEGER}
        />
      </Box>
    </Box>
  );
};<|MERGE_RESOLUTION|>--- conflicted
+++ resolved
@@ -13,10 +13,7 @@
   ScrollableList,
   type ScrollableListRef,
 } from './shared/ScrollableList.js';
-<<<<<<< HEAD
-=======
 import { t } from '@google/gemini-cli-core';
->>>>>>> 3f388ee1
 
 interface DetailedMessagesDisplayProps {
   messages: ConsoleMessageItem[];
@@ -68,7 +65,10 @@
     >
       <Box marginBottom={1}>
         <Text bold color={theme.text.primary}>
-          Debug Console <Text color={theme.text.secondary}>(F12 to close)</Text>
+          {t('console_summary.debug_console', 'Debug Console')}{' '}
+          <Text color={theme.text.secondary}>
+            ({t('console_summary.ctrl_o_close', 'F12 to close')})
+          </Text>
         </Text>
       </Box>
       <Box height={maxHeight} width={width - borderAndPadding}>
