/**
 * @license
 * Copyright 2025 Google LLC
 * SPDX-License-Identifier: Apache-2.0
 */
import { t } from '@thacio/auditaria-cli-core';

import React from 'react';
import { Box, Text } from 'ink';
import { Colors } from '../colors.js';
<<<<<<< HEAD
import { type IdeContext, type MCPServerConfig } from '@thacio/auditaria-cli-core';
=======
import { type IdeContext, type MCPServerConfig } from '@google/gemini-cli-core';
import { useTerminalSize } from '../hooks/useTerminalSize.js';
import { isNarrowWidth } from '../utils/isNarrowWidth.js';
>>>>>>> 4f2974db

interface ContextSummaryDisplayProps {
  geminiMdFileCount: number;
  contextFileNames: string[];
  mcpServers?: Record<string, MCPServerConfig>;
  blockedMcpServers?: Array<{ name: string; extensionName: string }>;
  showToolDescriptions?: boolean;
  ideContext?: IdeContext;
}

export const ContextSummaryDisplay: React.FC<ContextSummaryDisplayProps> = ({
  geminiMdFileCount,
  contextFileNames,
  mcpServers,
  blockedMcpServers,
  showToolDescriptions,
  ideContext,
}) => {
  const { columns: terminalWidth } = useTerminalSize();
  const isNarrow = isNarrowWidth(terminalWidth);
  const mcpServerCount = Object.keys(mcpServers || {}).length;
  const blockedMcpServerCount = blockedMcpServers?.length || 0;
  const openFileCount = ideContext?.workspaceState?.openFiles?.length ?? 0;

  if (
    geminiMdFileCount === 0 &&
    mcpServerCount === 0 &&
    blockedMcpServerCount === 0 &&
    openFileCount === 0
  ) {
    return <Text> </Text>; // Render an empty space to reserve height
  }

  const openFilesText = (() => {
    if (openFileCount === 0) {
      return '';
    }
    return t('ide_context.open_files_count', '{count} open file{plural} (ctrl+e to view)', {
      count: openFileCount,
      plural: openFileCount > 1 ? 's' : ''
    });
  })();

  const geminiMdText = (() => {
    if (geminiMdFileCount === 0) {
      return '';
    }
    const allNamesTheSame = new Set(contextFileNames).size < 2;
    const name = allNamesTheSame ? contextFileNames[0] : 'context';
    return t('context_summary.context_files', '{count} {name} file{plural}', {
      count: geminiMdFileCount,
      name,
      plural: geminiMdFileCount > 1 ? 's' : ''
    });
  })();

  const mcpText = (() => {
    if (mcpServerCount === 0 && blockedMcpServerCount === 0) {
      return '';
    }

    const parts = [];
    if (mcpServerCount > 0) {
      parts.push(
        t('context_summary.mcp_servers', '{count} MCP server{plural}', {
          count: mcpServerCount,
          plural: mcpServerCount > 1 ? 's' : ''
        })
      );
    }

    if (blockedMcpServerCount > 0) {
      let blockedText = `${blockedMcpServerCount} Blocked`;
      if (mcpServerCount === 0) {
        blockedText += ` MCP server${blockedMcpServerCount > 1 ? 's' : ''}`;
      }
      parts.push(blockedText);
    }
    let text = parts.join(', ');
    // Add ctrl+t hint when MCP servers are available
    if (mcpServers && Object.keys(mcpServers).length > 0) {
      if (showToolDescriptions) {
        text += ' (ctrl+t to toggle)';
      } else {
        text += ' (ctrl+t to view)';
      }
    }
    return text;
  })();

<<<<<<< HEAD
  let summaryText = t('context_summary.using', 'Using: ');
  const summaryParts = [];
  if (openFilesText) {
    summaryParts.push(openFilesText);
  }
  if (geminiMdText) {
    summaryParts.push(geminiMdText);
  }
  if (mcpText) {
    summaryParts.push(mcpText);
  }
  summaryText += summaryParts.join(' | ');

  // Add ctrl+t hint when MCP servers are available
  if (mcpServers && Object.keys(mcpServers).length > 0) {
    if (showToolDescriptions) {
      summaryText += t('context_summary.ctrl_t_toggle', ' (ctrl+t to toggle)');
    } else {
      summaryText += t('context_summary.ctrl_t_view', ' (ctrl+t to view)');
    }
=======
  const summaryParts = [openFilesText, geminiMdText, mcpText].filter(Boolean);

  if (isNarrow) {
    return (
      <Box flexDirection="column">
        <Text color={Colors.Gray}>Using:</Text>
        {summaryParts.map((part, index) => (
          <Text key={index} color={Colors.Gray}>
            {'  '}- {part}
          </Text>
        ))}
      </Box>
    );
>>>>>>> 4f2974db
  }

  return (
    <Box>
      <Text color={Colors.Gray}>Using: {summaryParts.join(' | ')}</Text>
    </Box>
  );
};<|MERGE_RESOLUTION|>--- conflicted
+++ resolved
@@ -8,13 +8,9 @@
 import React from 'react';
 import { Box, Text } from 'ink';
 import { Colors } from '../colors.js';
-<<<<<<< HEAD
 import { type IdeContext, type MCPServerConfig } from '@thacio/auditaria-cli-core';
-=======
-import { type IdeContext, type MCPServerConfig } from '@google/gemini-cli-core';
 import { useTerminalSize } from '../hooks/useTerminalSize.js';
 import { isNarrowWidth } from '../utils/isNarrowWidth.js';
->>>>>>> 4f2974db
 
 interface ContextSummaryDisplayProps {
   geminiMdFileCount: number;
@@ -97,55 +93,32 @@
     // Add ctrl+t hint when MCP servers are available
     if (mcpServers && Object.keys(mcpServers).length > 0) {
       if (showToolDescriptions) {
-        text += ' (ctrl+t to toggle)';
+        text += t('context_summary.ctrl_t_toggle', ' (ctrl+t to toggle)');
       } else {
-        text += ' (ctrl+t to view)';
+        text += t('context_summary.ctrl_t_view', ' (ctrl+t to view)');
       }
     }
     return text;
   })();
 
-<<<<<<< HEAD
-  let summaryText = t('context_summary.using', 'Using: ');
-  const summaryParts = [];
-  if (openFilesText) {
-    summaryParts.push(openFilesText);
-  }
-  if (geminiMdText) {
-    summaryParts.push(geminiMdText);
-  }
-  if (mcpText) {
-    summaryParts.push(mcpText);
-  }
-  summaryText += summaryParts.join(' | ');
-
-  // Add ctrl+t hint when MCP servers are available
-  if (mcpServers && Object.keys(mcpServers).length > 0) {
-    if (showToolDescriptions) {
-      summaryText += t('context_summary.ctrl_t_toggle', ' (ctrl+t to toggle)');
-    } else {
-      summaryText += t('context_summary.ctrl_t_view', ' (ctrl+t to view)');
-    }
-=======
   const summaryParts = [openFilesText, geminiMdText, mcpText].filter(Boolean);
 
   if (isNarrow) {
     return (
       <Box flexDirection="column">
-        <Text color={Colors.Gray}>Using:</Text>
+        <Text color={Colors.Gray}>{t('context_summary.using_label', 'Using:')}</Text>
         {summaryParts.map((part, index) => (
           <Text key={index} color={Colors.Gray}>
-            {'  '}- {part}
+            {t('context_summary.list_item_prefix', '  - ')}{part}
           </Text>
         ))}
       </Box>
     );
->>>>>>> 4f2974db
   }
 
   return (
     <Box>
-      <Text color={Colors.Gray}>Using: {summaryParts.join(' | ')}</Text>
+      <Text color={Colors.Gray}>{t('context_summary.using', 'Using: ')}{summaryParts.join(' | ')}</Text>
     </Box>
   );
 };