--- conflicted
+++ resolved
@@ -8,11 +8,7 @@
 import { promises as fs } from 'node:fs';
 import type { Content } from '@google/genai';
 import type { Storage } from '../config/storage.js';
-<<<<<<< HEAD
-import { t } from '../i18n/index.js';
-=======
 import { debugLogger } from '../utils/debugLogger.js';
->>>>>>> b364f376
 
 const LOG_FILE_NAME = 'logs.json';
 
