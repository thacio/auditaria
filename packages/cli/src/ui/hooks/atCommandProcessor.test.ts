--- conflicted
+++ resolved
@@ -13,13 +13,9 @@
   ReadManyFilesTool,
   StandardFileSystemService,
   ToolRegistry,
-<<<<<<< HEAD
-} from '@thacio/auditaria-cli-core';
-=======
   COMMON_IGNORE_PATTERNS,
   DEFAULT_FILE_EXCLUDES,
-} from '@google/gemini-cli-core';
->>>>>>> 494a996f
+} from '@thacio/auditaria-cli-core';
 import * as os from 'os';
 import { ToolCallStatus } from '../types.js';
 import { UseHistoryManagerReturn } from './useHistoryManager.js';
