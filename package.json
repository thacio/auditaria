--- conflicted
+++ resolved
@@ -1,11 +1,6 @@
 {
-<<<<<<< HEAD
   "name": "@thacio/auditaria-cli",
-  "version": "0.1.10",
-=======
-  "name": "@google/gemini-cli",
   "version": "0.1.11",
->>>>>>> 6ebe97c7
   "engines": {
     "node": ">=20.0.0"
   },
