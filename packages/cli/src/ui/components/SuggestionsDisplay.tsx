/**
 * @license
 * Copyright 2025 Google LLC
 * SPDX-License-Identifier: Apache-2.0
 */
<<<<<<< HEAD
=======
import { t } from '@google/gemini-cli-core';
>>>>>>> 3f388ee1

import { Box, Text } from 'ink';
import { theme } from '../semantic-colors.js';
import { PrepareLabel, MAX_WIDTH } from './PrepareLabel.js';
import { CommandKind } from '../commands/types.js';
import { Colors } from '../colors.js';
export interface Suggestion {
  label: string;
  value: string;
  description?: string;
  matchedIndex?: number;
  commandKind?: CommandKind;
}
interface SuggestionsDisplayProps {
  suggestions: Suggestion[];
  activeIndex: number;
  isLoading: boolean;
  width: number;
  scrollOffset: number;
  userInput: string;
  mode: 'reverse' | 'slash';
  expandedIndex?: number;
}

export const MAX_SUGGESTIONS_TO_SHOW = 8;
export { MAX_WIDTH };

export function SuggestionsDisplay({
  suggestions,
  activeIndex,
  isLoading,
  width,
  scrollOffset,
  userInput,
  mode,
  expandedIndex,
}: SuggestionsDisplayProps) {
  if (isLoading) {
    return (
      <Box paddingX={1} width={width}>
        <Text color="gray">Loading suggestions...</Text>
      </Box>
    );
  }

  if (suggestions.length === 0) {
    return null; // Don't render anything if there are no suggestions
  }

  // Calculate the visible slice based on scrollOffset
  const startIndex = scrollOffset;
  const endIndex = Math.min(
    scrollOffset + MAX_SUGGESTIONS_TO_SHOW,
    suggestions.length,
  );
  const visibleSuggestions = suggestions.slice(startIndex, endIndex);

  const getFullLabel = (s: Suggestion) =>
    s.label + (s.commandKind === CommandKind.MCP_PROMPT ? ' [MCP]' : '');

  const maxLabelLength = Math.max(
    ...suggestions.map((s) => getFullLabel(s).length),
  );
  const commandColumnWidth =
    mode === 'slash' ? Math.min(maxLabelLength, Math.floor(width * 0.5)) : 0;

  return (
    <Box flexDirection="column" paddingX={1} width={width}>
      {scrollOffset > 0 && <Text color={theme.text.primary}>▲</Text>}

      {visibleSuggestions.map((suggestion, index) => {
        const originalIndex = startIndex + index;
        const isActive = originalIndex === activeIndex;
        const isExpanded = originalIndex === expandedIndex;
        const textColor = isActive ? theme.text.accent : theme.text.secondary;
        const isLong = suggestion.value.length >= MAX_WIDTH;
        const labelElement = (
          <PrepareLabel
            label={suggestion.value}
            matchedIndex={suggestion.matchedIndex}
            userInput={userInput}
            textColor={textColor}
            isExpanded={isExpanded}
          />
        );

        return (
          <Box key={`${suggestion.value}-${originalIndex}`} flexDirection="row">
            <Box
              {...(mode === 'slash'
                ? { width: commandColumnWidth, flexShrink: 0 as const }
                : { flexShrink: 1 as const })}
            >
              <Box>
                {labelElement}
                {suggestion.commandKind === CommandKind.MCP_PROMPT && (
                  <Text color={textColor}> [MCP]</Text>
                )}
              </Box>
            </Box>

            {suggestion.description && (
              <Box flexGrow={1} paddingLeft={3}>
                <Text color={textColor} wrap="truncate">
                  {suggestion.description}
                </Text>
              </Box>
            )}
            {isActive && isLong && (
              <Box width={3} flexShrink={0}>
                <Text color={Colors.Gray}>{isExpanded ? ' ← ' : ' → '}</Text>
              </Box>
            )}
          </Box>
        );
      })}
      {endIndex < suggestions.length && <Text color="gray">▼</Text>}
      {suggestions.length > MAX_SUGGESTIONS_TO_SHOW && (
        <Text color="gray">
          ({activeIndex + 1}/{suggestions.length})
        </Text>
      )}
    </Box>
  );
}<|MERGE_RESOLUTION|>--- conflicted
+++ resolved
@@ -3,10 +3,7 @@
  * Copyright 2025 Google LLC
  * SPDX-License-Identifier: Apache-2.0
  */
-<<<<<<< HEAD
-=======
 import { t } from '@google/gemini-cli-core';
->>>>>>> 3f388ee1
 
 import { Box, Text } from 'ink';
 import { theme } from '../semantic-colors.js';
@@ -47,7 +44,7 @@
   if (isLoading) {
     return (
       <Box paddingX={1} width={width}>
-        <Text color="gray">Loading suggestions...</Text>
+        <Text color="gray">{t('suggestions.loading', 'Loading suggestions...')}</Text>
       </Box>
     );
   }
