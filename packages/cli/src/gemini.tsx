--- conflicted
+++ resolved
@@ -35,14 +35,10 @@
   sessionId,
   logUserPrompt,
   AuthType,
-<<<<<<< HEAD
   initI18n,
   SupportedLanguage,
+  getOauthClient,
 } from '@thacio/auditaria-cli-core';
-=======
-  getOauthClient,
-} from '@google/gemini-cli-core';
->>>>>>> 8a128d8d
 import { validateAuthMethod } from './config/auth.js';
 import { setMaxSizedBoxDebugging } from './ui/components/shared/MaxSizedBox.js';
 
