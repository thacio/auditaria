/**
 * @license
 * Copyright 2025 Google LLC
 * SPDX-License-Identifier: Apache-2.0
 */

import { useState, useRef, useCallback, useEffect, useMemo } from 'react';
import type {
  Config,
  EditorType,
  GeminiClient,
  ServerGeminiChatCompressedEvent,
  ServerGeminiCitationEvent,
  ServerGeminiContentEvent as ContentEvent,
  ServerGeminiFinishedEvent,
  ServerGeminiStreamEvent as GeminiEvent,
  ThoughtSummary,
  ToolCallRequestInfo,
  GeminiErrorEventValue,
} from '@thacio/auditaria-cli-core';
import {
  GeminiEventType as ServerGeminiEventType,
  getErrorMessage,
  isNodeError,
  MessageSenderType,
  logUserPrompt,
  GitService,
  UnauthorizedError,
  UserPromptEvent,
  DEFAULT_GEMINI_FLASH_MODEL,
  logConversationFinishedEvent,
  ConversationFinishedEvent,
  ApprovalMode,
  parseAndFormatApiError,
  t,
  ToolConfirmationOutcome,
  promptIdContext,
  WRITE_FILE_TOOL_NAME,
  tokenLimit,
  debugLogger,
  runInDevTraceSpan,
} from '@thacio/auditaria-cli-core';
import { type Part, type PartListUnion, FinishReason } from '@google/genai';
// WEB_INTERFACE_START: Import WeakMap for attachment metadata
import { attachmentMetadataMap } from '../../services/WebInterfaceService.js';
// WEB_INTERFACE_END
import type {
  HistoryItem,
  HistoryItemWithoutId,
  HistoryItemToolGroup,
  SlashCommandProcessorResult,
  HistoryItemModel,
} from '../types.js';
import { StreamingState, MessageType, ToolCallStatus } from '../types.js';
import { isAtCommand, isSlashCommand } from '../utils/commandUtils.js';
import { useShellCommandProcessor } from './shellCommandProcessor.js';
import { handleAtCommand } from './atCommandProcessor.js';
import { findLastSafeSplitPoint } from '../utils/markdownUtilities.js';
import { useStateAndRef } from './useStateAndRef.js';
import type { UseHistoryManagerReturn } from './useHistoryManager.js';
import { useLogger } from './useLogger.js';
import {
  useReactToolScheduler,
  mapToDisplay as mapTrackedToolCallsToDisplay,
  type TrackedToolCall,
  type TrackedCompletedToolCall,
  type TrackedCancelledToolCall,
  type TrackedWaitingToolCall,
} from './useReactToolScheduler.js';
import { promises as fs } from 'node:fs';
import path from 'node:path';
import { useSessionStats } from '../contexts/SessionContext.js';
// WEB_INTERFACE_START
import { useWebInterface } from '../contexts/WebInterfaceContext.js';
// WEB_INTERFACE_END
import { useKeypress } from './useKeypress.js';
import type { LoadedSettings } from '../../config/settings.js';

enum StreamProcessingStatus {
  Completed,
  UserCancelled,
  Error,
}

const EDIT_TOOL_NAMES = new Set(['replace', WRITE_FILE_TOOL_NAME]);

function showCitations(settings: LoadedSettings): boolean {
  const enabled = settings?.merged?.ui?.showCitations;
  if (enabled !== undefined) {
    return enabled;
  }
  return true;
}

/**
 * Manages the Gemini stream, including user input, command processing,
 * API interaction, and tool call lifecycle.
 */
export const useGeminiStream = (
  geminiClient: GeminiClient,
  history: HistoryItem[],
  addItem: UseHistoryManagerReturn['addItem'],
  config: Config,
  settings: LoadedSettings,
  onDebugMessage: (message: string) => void,
  handleSlashCommand: (
    cmd: PartListUnion,
  ) => Promise<SlashCommandProcessorResult | false>,
  shellModeActive: boolean,
  getPreferredEditor: () => EditorType | undefined,
  onAuthError: (error: string) => void,
  performMemoryRefresh: () => Promise<void>,
  modelSwitchedFromQuotaError: boolean,
  setModelSwitchedFromQuotaError: React.Dispatch<React.SetStateAction<boolean>>,
  onEditorClose: () => void,
  onCancelSubmit: (shouldRestorePrompt?: boolean) => void,
  setShellInputFocused: (value: boolean) => void,
  terminalWidth: number,
  terminalHeight: number,
  isShellFocused?: boolean,
) => {
  const [initError, setInitError] = useState<string | null>(null);
  const abortControllerRef = useRef<AbortController | null>(null);
  const turnCancelledRef = useRef(false);
  const activeQueryIdRef = useRef<string | null>(null);
  const [isResponding, setIsResponding] = useState<boolean>(false);
  const [thought, setThought] = useState<ThoughtSummary | null>(null);
  const [pendingHistoryItem, pendingHistoryItemRef, setPendingHistoryItem] =
    useStateAndRef<HistoryItemWithoutId | null>(null);
  const processedMemoryToolsRef = useRef<Set<string>>(new Set());
  const { startNewPrompt, getPromptCount } = useSessionStats();
  const storage = config.storage;
  const logger = useLogger(storage);
  // WEB_INTERFACE_START
  const webInterface = useWebInterface();
  // WEB_INTERFACE_END
  const gitService = useMemo(() => {
    if (!config.getProjectRoot()) {
      return;
    }
    return new GitService(config.getProjectRoot(), storage);
  }, [config, storage]);

  // WEB_INTERFACE_START
  // Broadcast pending items to web interface when they change
  useEffect(() => {
    if (webInterface && pendingHistoryItemRef.current) {
      // Create a proper HistoryItem with an ID for broadcasting
      const pendingItemWithId: HistoryItem = {
        ...pendingHistoryItemRef.current,
        id: -1, // Temporary ID for pending items
      } as HistoryItem;

      webInterface.broadcastPendingItem(pendingItemWithId);
    }
  }, [pendingHistoryItemRef, webInterface]);
  // WEB_INTERFACE_END

  const [
    toolCalls,
    scheduleToolCalls,
    markToolsAsSubmitted,
    setToolCallsForDisplay,
    cancelAllToolCalls,
  ] = useReactToolScheduler(
    async (completedToolCallsFromScheduler) => {
      // This onComplete is called when ALL scheduled tools for a given batch are done.
      if (completedToolCallsFromScheduler.length > 0) {
        // Add the final state of these tools to the history for display.
        addItem(
          mapTrackedToolCallsToDisplay(
            completedToolCallsFromScheduler as TrackedToolCall[],
          ),
          Date.now(),
        );

        // Clear the live-updating display now that the final state is in history.
        setToolCallsForDisplay([]);

        // Record tool calls with full metadata before sending responses.
        try {
          const currentModel =
            config.getGeminiClient().getCurrentSequenceModel() ??
            config.getModel();
          config
            .getGeminiClient()
            .getChat()
            .recordCompletedToolCalls(
              currentModel,
              completedToolCallsFromScheduler,
            );
        } catch (error) {
          debugLogger.warn(
            `Error recording completed tool call information: ${error}`,
          );
        }

        // Handle tool response submission immediately when tools complete
        await handleCompletedTools(
          completedToolCallsFromScheduler as TrackedToolCall[],
        );
      }
    },
    config,
    getPreferredEditor,
    onEditorClose,
  );

  const pendingToolCallGroupDisplay = useMemo(
    () =>
      toolCalls.length ? mapTrackedToolCallsToDisplay(toolCalls) : undefined,
    [toolCalls],
  );

  // WEB_INTERFACE_START
  // Broadcast pending tool calls to web interface when they change
  useEffect(() => {
    if (webInterface && pendingToolCallGroupDisplay) {
      // Only broadcast tools that are actually still pending/executing (not completed)
      const activePendingTools = pendingToolCallGroupDisplay.tools.filter(
        (tool) =>
          tool.status === 'Pending' ||
          tool.status === 'Executing' ||
          tool.status === 'Confirming',
      );

      // Only broadcast if there are actually pending tools
      if (activePendingTools.length > 0) {
        const pendingToolItemWithId: HistoryItem = {
          ...pendingToolCallGroupDisplay,
          tools: activePendingTools,
          id: -2, // Temporary ID for pending tool calls (different from text responses)
        } as HistoryItem;

        webInterface.broadcastPendingItem(pendingToolItemWithId);
      } else {
        // If no pending tools, broadcast null to clear any existing pending display
        webInterface.broadcastPendingItem(null);
      }
    }
  }, [pendingToolCallGroupDisplay, webInterface]);
  // WEB_INTERFACE_END

  const activeToolPtyId = useMemo(() => {
    const executingShellTool = toolCalls?.find(
      (tc) =>
        tc.status === 'executing' && tc.request.name === 'run_shell_command',
    );
    if (executingShellTool) {
      return (executingShellTool as { pid?: number }).pid;
    }
    return undefined;
  }, [toolCalls]);

  const lastQueryRef = useRef<PartListUnion | null>(null);
  const lastPromptIdRef = useRef<string | null>(null);
  const loopDetectedRef = useRef(false);
  const [
    loopDetectionConfirmationRequest,
    setLoopDetectionConfirmationRequest,
  ] = useState<{
    onComplete: (result: { userSelection: 'disable' | 'keep' }) => void;
  } | null>(null);

  const onExec = useCallback(async (done: Promise<void>) => {
    setIsResponding(true);
    await done;
    setIsResponding(false);
  }, []);
  const { handleShellCommand, activeShellPtyId } = useShellCommandProcessor(
    addItem,
    setPendingHistoryItem,
    onExec,
    onDebugMessage,
    config,
    geminiClient,
    setShellInputFocused,
    terminalWidth,
    terminalHeight,
  );

  const activePtyId = activeShellPtyId || activeToolPtyId;

  useEffect(() => {
    if (!activePtyId) {
      setShellInputFocused(false);
    }
  }, [activePtyId, setShellInputFocused]);

  const streamingState = useMemo(() => {
    if (toolCalls.some((tc) => tc.status === 'awaiting_approval')) {
      return StreamingState.WaitingForConfirmation;
    }
    if (
      isResponding ||
      toolCalls.some(
        (tc) =>
          tc.status === 'executing' ||
          tc.status === 'scheduled' ||
          tc.status === 'validating' ||
          ((tc.status === 'success' ||
            tc.status === 'error' ||
            tc.status === 'cancelled') &&
            !(tc as TrackedCompletedToolCall | TrackedCancelledToolCall)
              .responseSubmittedToGemini),
      )
    ) {
      return StreamingState.Responding;
    }
    return StreamingState.Idle;
  }, [isResponding, toolCalls]);

  useEffect(() => {
    if (
      config.getApprovalMode() === ApprovalMode.YOLO &&
      streamingState === StreamingState.Idle
    ) {
      const lastUserMessageIndex = history.findLastIndex(
        (item: HistoryItem) => item.type === MessageType.USER,
      );

      const turnCount =
        lastUserMessageIndex === -1 ? 0 : history.length - lastUserMessageIndex;

      if (turnCount > 0) {
        logConversationFinishedEvent(
          config,
          new ConversationFinishedEvent(config.getApprovalMode(), turnCount),
        );
      }
    }
  }, [streamingState, config, history]);

  const cancelOngoingRequest = useCallback(() => {
    if (
      streamingState !== StreamingState.Responding &&
      streamingState !== StreamingState.WaitingForConfirmation
    ) {
      return;
    }
    if (turnCancelledRef.current) {
      return;
    }
    turnCancelledRef.current = true;

    // A full cancellation means no tools have produced a final result yet.
    // This determines if we show a generic "Request cancelled" message.
    const isFullCancellation = !toolCalls.some(
      (tc) => tc.status === 'success' || tc.status === 'error',
    );

    // Ensure we have an abort controller, creating one if it doesn't exist.
    if (!abortControllerRef.current) {
      abortControllerRef.current = new AbortController();
    }

    // The order is important here.
    // 1. Fire the signal to interrupt any active async operations.
    abortControllerRef.current.abort();
    // 2. Call the imperative cancel to clear the queue of pending tools.
    cancelAllToolCalls(abortControllerRef.current.signal);

    if (pendingHistoryItemRef.current) {
      addItem(pendingHistoryItemRef.current, Date.now());
    }
    setPendingHistoryItem(null);

    // If it was a full cancellation, add the info message now.
    // Otherwise, we let handleCompletedTools figure out the next step,
    // which might involve sending partial results back to the model.
    if (isFullCancellation) {
      addItem(
        {
          type: MessageType.INFO,
          text: t('gemini_stream.request_cancelled', 'Request cancelled.'),
        },
        Date.now(),
      );
      setIsResponding(false);
    }

    onCancelSubmit(false);
    setShellInputFocused(false);
  }, [
    streamingState,
    addItem,
    setPendingHistoryItem,
    onCancelSubmit,
    pendingHistoryItemRef,
    setShellInputFocused,
    cancelAllToolCalls,
    toolCalls,
  ]);

  useKeypress(
    (key) => {
      if (key.name === 'escape' && !isShellFocused) {
        cancelOngoingRequest();
      }
    },
    {
      isActive:
        streamingState === StreamingState.Responding ||
        streamingState === StreamingState.WaitingForConfirmation,
    },
  );

  const prepareQueryForGemini = useCallback(
    async (
      query: PartListUnion,
      userMessageTimestamp: number,
      abortSignal: AbortSignal,
      prompt_id: string,
    ): Promise<{
      queryToSend: PartListUnion | null;
      shouldProceed: boolean;
    }> => {
      if (turnCancelledRef.current) {
        return { queryToSend: null, shouldProceed: false };
      }
      if (typeof query === 'string' && query.trim().length === 0) {
        return { queryToSend: null, shouldProceed: false };
      }

      let localQueryToSendToGemini: PartListUnion | null = null;

      if (typeof query === 'string') {
        const trimmedQuery = query.trim();
        onDebugMessage(`User query: '${trimmedQuery}'`);
        await logger?.logMessage(MessageSenderType.USER, trimmedQuery);

        if (!shellModeActive) {
          // Handle UI-only commands first
          const slashCommandResult = isSlashCommand(trimmedQuery)
            ? await handleSlashCommand(trimmedQuery)
            : false;

          if (slashCommandResult) {
            switch (slashCommandResult.type) {
              case 'schedule_tool': {
                const { toolName, toolArgs } = slashCommandResult;
                const toolCallRequest: ToolCallRequestInfo = {
                  callId: `${toolName}-${Date.now()}-${Math.random().toString(16).slice(2)}`,
                  name: toolName,
                  args: toolArgs,
                  isClientInitiated: true,
                  prompt_id,
                };
                scheduleToolCalls([toolCallRequest], abortSignal);
                return { queryToSend: null, shouldProceed: false };
              }
              case 'submit_prompt': {
                localQueryToSendToGemini = slashCommandResult.content;

                return {
                  queryToSend: localQueryToSendToGemini,
                  shouldProceed: true,
                };
              }
              case 'handled': {
                return { queryToSend: null, shouldProceed: false };
              }
              default: {
                const unreachable: never = slashCommandResult;
                throw new Error(
                  `Unhandled slash command result type: ${unreachable}`,
                );
              }
            }
          }
        }

        if (shellModeActive && handleShellCommand(trimmedQuery, abortSignal)) {
          return { queryToSend: null, shouldProceed: false };
        }

        // Handle @-commands (which might involve tool calls)
        if (isAtCommand(trimmedQuery)) {
          const atCommandResult = await handleAtCommand({
            query: trimmedQuery,
            config,
            addItem,
            onDebugMessage,
            messageId: userMessageTimestamp,
            signal: abortSignal,
          });

          // Add user's turn after @ command processing is done.
          addItem(
            { type: MessageType.USER, text: trimmedQuery },
            userMessageTimestamp,
          );

          if (!atCommandResult.shouldProceed) {
            return { queryToSend: null, shouldProceed: false };
          }
          localQueryToSendToGemini = atCommandResult.processedQuery;
        } else {
          // Normal query for Gemini
          addItem(
            { type: MessageType.USER, text: trimmedQuery },
            userMessageTimestamp,
          );
          localQueryToSendToGemini = trimmedQuery;
        }
      } else {
        // WEB_INTERFACE_START: Handle multimodal messages from web interface
        // It's a PartListUnion (array of parts or single part)
        localQueryToSendToGemini = query;

        // Extract text and attachments from multimodal parts for display
        let displayText = '';
        const attachments: Array<{
          type: string;
          mimeType: string;
          name: string;
          size: number;
          thumbnail?: string;
          icon: string;
          displaySize?: string;
        }> = [];

        if (Array.isArray(query)) {
          // It's an array of parts
          for (const part of query) {
            if (typeof part === 'string') {
              displayText = part;
            } else if (part && typeof part === 'object') {
              if ('text' in part && part.text) {
                displayText = part.text;
              } else if ('inlineData' in part && part.inlineData) {
                // Extract attachment info from inline data
                // Check if we have metadata in the WeakMap
                const metadata = attachmentMetadataMap.get(part);
                if (metadata) {
                  attachments.push({
                    type: metadata.type || 'file',
                    mimeType:
                      metadata.mimeType ||
                      part.inlineData.mimeType ||
                      'application/octet-stream',
                    name: metadata.name || 'Attached file',
                    size: metadata.size || 0,
                    thumbnail: metadata.thumbnail,
                    icon: metadata.icon || '📎',
                    displaySize: metadata.displaySize,
                  });
                } else {
                  // Fallback for attachments without metadata
                  attachments.push({
                    type: 'file',
                    mimeType:
                      part.inlineData.mimeType || 'application/octet-stream',
                    name: 'Attached file',
                    size: 0,
                    icon: '📎',
                  });
                }
              }
            }
          }
        } else if (typeof query === 'object' && query) {
          // Single part object
          if ('text' in query && query.text) {
            displayText = query.text;
          } else if ('inlineData' in query && query.inlineData) {
            const metadata = attachmentMetadataMap.get(query);
            if (metadata) {
              attachments.push({
                type: metadata.type || 'file',
                mimeType:
                  metadata.mimeType ||
                  query.inlineData.mimeType ||
                  'application/octet-stream',
                name: metadata.name || 'Attached file',
                size: metadata.size || 0,
                thumbnail: metadata.thumbnail,
                icon: metadata.icon || '📎',
                displaySize: metadata.displaySize,
              });
            } else {
              attachments.push({
                type: 'file',
                mimeType:
                  query.inlineData.mimeType || 'application/octet-stream',
                name: 'Attached file',
                size: 0,
                icon: '📎',
              });
            }
          }
        }

        // If no text but has attachments, show a placeholder
        if (!displayText && attachments.length > 0) {
          displayText = '📎 File(s) attached';
        }

        // Add user message to history with attachments info
        if (displayText || attachments.length > 0) {
          const historyItem: {
            type: typeof MessageType.USER;
            text: string;
            attachments?: Array<{
              type: string;
              mimeType: string;
              name: string;
              size: number;
              thumbnail?: string;
              icon: string;
              displaySize?: string;
            }>;
          } = {
            type: MessageType.USER,
            text: displayText || '📎 File(s) attached',
          };

          // Include attachments if present (for web interface display)
          if (attachments.length > 0) {
            historyItem.attachments = attachments;
          }

          addItem(historyItem, userMessageTimestamp);
        }
        // WEB_INTERFACE_END
      }

      if (localQueryToSendToGemini === null) {
        onDebugMessage(
          'Query processing resulted in null, not sending to Gemini.',
        );
        return { queryToSend: null, shouldProceed: false };
      }
      return { queryToSend: localQueryToSendToGemini, shouldProceed: true };
    },
    [
      config,
      addItem,
      onDebugMessage,
      handleShellCommand,
      handleSlashCommand,
      logger,
      shellModeActive,
      scheduleToolCalls,
    ],
  );

  // --- Stream Event Handlers ---

  const handleContentEvent = useCallback(
    (
      eventValue: ContentEvent['value'],
      currentGeminiMessageBuffer: string,
      userMessageTimestamp: number,
    ): string => {
      if (turnCancelledRef.current) {
        // Prevents additional output after a user initiated cancel.
        return '';
      }
      let newGeminiMessageBuffer = currentGeminiMessageBuffer + eventValue;
      if (
        pendingHistoryItemRef.current?.type !== 'gemini' &&
        pendingHistoryItemRef.current?.type !== 'gemini_content'
      ) {
        if (pendingHistoryItemRef.current) {
          addItem(pendingHistoryItemRef.current, userMessageTimestamp);
        }
        setPendingHistoryItem({ type: 'gemini', text: '' });
        newGeminiMessageBuffer = eventValue;
      }
      // Split large messages for better rendering performance. Ideally,
      // we should maximize the amount of output sent to <Static />.
      const splitPoint = findLastSafeSplitPoint(newGeminiMessageBuffer);
      if (splitPoint === newGeminiMessageBuffer.length) {
        // Update the existing message with accumulated content
        setPendingHistoryItem((item) => ({
          type: item?.type as 'gemini' | 'gemini_content',
          text: newGeminiMessageBuffer,
        }));
      } else {
        // This indicates that we need to split up this Gemini Message.
        // Splitting a message is primarily a performance consideration. There is a
        // <Static> component at the root of App.tsx which takes care of rendering
        // content statically or dynamically. Everything but the last message is
        // treated as static in order to prevent re-rendering an entire message history
        // multiple times per-second (as streaming occurs). Prior to this change you'd
        // see heavy flickering of the terminal. This ensures that larger messages get
        // broken up so that there are more "statically" rendered.
        const beforeText = newGeminiMessageBuffer.substring(0, splitPoint);
        const afterText = newGeminiMessageBuffer.substring(splitPoint);
        addItem(
          {
            type: pendingHistoryItemRef.current?.type as
              | 'gemini'
              | 'gemini_content',
            text: beforeText,
          },
          userMessageTimestamp,
        );
        setPendingHistoryItem({ type: 'gemini_content', text: afterText });
        newGeminiMessageBuffer = afterText;
      }
      return newGeminiMessageBuffer;
    },
    [addItem, pendingHistoryItemRef, setPendingHistoryItem],
  );

  const handleUserCancelledEvent = useCallback(
    (userMessageTimestamp: number) => {
      if (turnCancelledRef.current) {
        return;
      }
      if (pendingHistoryItemRef.current) {
        if (pendingHistoryItemRef.current.type === 'tool_group') {
          const updatedTools = pendingHistoryItemRef.current.tools.map(
            (tool) =>
              tool.status === ToolCallStatus.Pending ||
              tool.status === ToolCallStatus.Confirming ||
              tool.status === ToolCallStatus.Executing
                ? { ...tool, status: ToolCallStatus.Canceled }
                : tool,
          );
          const pendingItem: HistoryItemToolGroup = {
            ...pendingHistoryItemRef.current,
            tools: updatedTools,
          };
          addItem(pendingItem, userMessageTimestamp);
        } else {
          addItem(pendingHistoryItemRef.current, userMessageTimestamp);
        }
        setPendingHistoryItem(null);
      }
      addItem(
        { type: MessageType.INFO, text: 'User cancelled the request.' },
        userMessageTimestamp,
      );
      setIsResponding(false);
      setThought(null); // Reset thought when user cancels
    },
    [addItem, pendingHistoryItemRef, setPendingHistoryItem, setThought],
  );

  const handleErrorEvent = useCallback(
    (eventValue: GeminiErrorEventValue, userMessageTimestamp: number) => {
      if (pendingHistoryItemRef.current) {
        addItem(pendingHistoryItemRef.current, userMessageTimestamp);
        setPendingHistoryItem(null);
      }
      addItem(
        {
          type: MessageType.ERROR,
          text: parseAndFormatApiError(
            eventValue.error,
            config.getContentGeneratorConfig()?.authType,
            undefined,
            config.getModel(),
            DEFAULT_GEMINI_FLASH_MODEL,
          ),
        },
        userMessageTimestamp,
      );
      setThought(null); // Reset thought when there's an error
    },
    [addItem, pendingHistoryItemRef, setPendingHistoryItem, config, setThought],
  );

  const handleCitationEvent = useCallback(
    (text: string, userMessageTimestamp: number) => {
      if (!showCitations(settings)) {
        return;
      }

      if (pendingHistoryItemRef.current) {
        addItem(pendingHistoryItemRef.current, userMessageTimestamp);
        setPendingHistoryItem(null);
      }
      addItem({ type: MessageType.INFO, text }, userMessageTimestamp);
    },
    [addItem, pendingHistoryItemRef, setPendingHistoryItem, settings],
  );

  const handleFinishedEvent = useCallback(
    (event: ServerGeminiFinishedEvent, userMessageTimestamp: number) => {
      const finishReason = event.value.reason;
      if (!finishReason) {
        return;
      }

      const finishReasonMessages: Record<FinishReason, string | undefined> = {
        [FinishReason.FINISH_REASON_UNSPECIFIED]: undefined,
        [FinishReason.STOP]: undefined,
        [FinishReason.MAX_TOKENS]: t(
          'finish_reasons.max_tokens',
          'Response truncated due to token limits.',
        ),
        [FinishReason.SAFETY]: t(
          'finish_reasons.safety',
          'Response stopped due to safety reasons.',
        ),
        [FinishReason.RECITATION]: t(
          'finish_reasons.recitation',
          'Response stopped due to recitation policy.',
        ),
        [FinishReason.LANGUAGE]: t(
          'finish_reasons.language',
          'Response stopped due to unsupported language.',
        ),
        [FinishReason.BLOCKLIST]: t(
          'finish_reasons.blocklist',
          'Response stopped due to forbidden terms.',
        ),
        [FinishReason.PROHIBITED_CONTENT]: t(
          'finish_reasons.prohibited_content',
          'Response stopped due to prohibited content.',
        ),
        [FinishReason.SPII]: t(
          'finish_reasons.spii',
          'Response stopped due to sensitive personally identifiable information.',
        ),
        [FinishReason.OTHER]: t(
          'finish_reasons.other',
          'Response stopped for other reasons.',
        ),
        [FinishReason.MALFORMED_FUNCTION_CALL]: t(
          'finish_reasons.malformed_function_call',
          'Response stopped due to malformed function call.',
        ),
        [FinishReason.IMAGE_SAFETY]: t(
          'finish_reasons.image_safety',
          'Response stopped due to image safety violations.',
        ),
        [FinishReason.UNEXPECTED_TOOL_CALL]: t(
          'finish_reasons.unexpected_tool_call',
          'Response stopped due to unexpected tool call.',
<<<<<<< HEAD
        ),
=======
        [FinishReason.IMAGE_PROHIBITED_CONTENT]:
          'Response stopped due to prohibited content.',
        [FinishReason.NO_IMAGE]: 'Response stopped due to no image.',
>>>>>>> 25f84521
      };

      const message = finishReasonMessages[finishReason];
      if (message) {
        addItem(
          {
            type: 'info',
            text: `⚠️  ${message}`,
          },
          userMessageTimestamp,
        );
      }
    },
    [addItem],
  );

  const handleChatCompressionEvent = useCallback(
    (
      eventValue: ServerGeminiChatCompressedEvent['value'],
      userMessageTimestamp: number,
    ) => {
      if (pendingHistoryItemRef.current) {
        addItem(pendingHistoryItemRef.current, userMessageTimestamp);
        setPendingHistoryItem(null);
      }
      return addItem(
        {
          type: 'info',
          text:
            `IMPORTANT: This conversation exceeded the compress threshold. ` +
            `A compressed context will be sent for future messages (compressed from: ` +
            `${eventValue?.originalTokenCount ?? 'unknown'} to ` +
            `${eventValue?.newTokenCount ?? 'unknown'} tokens).`,
        },
        Date.now(),
      );
    },
    [addItem, pendingHistoryItemRef, setPendingHistoryItem],
  );

  const handleMaxSessionTurnsEvent = useCallback(
    () =>
      addItem(
        {
          type: 'info',
          text:
            `The session has reached the maximum number of turns: ${config.getMaxSessionTurns()}. ` +
            `Please update this limit in your setting.json file.`,
        },
        Date.now(),
      ),
    [addItem, config],
  );

  const handleContextWindowWillOverflowEvent = useCallback(
    (estimatedRequestTokenCount: number, remainingTokenCount: number) => {
      onCancelSubmit(true);

      const limit = tokenLimit(config.getModel());

      const isLessThan75Percent =
        limit > 0 && remainingTokenCount < limit * 0.75;

      let text = t(
        'errors.context_window_overflow.base',
        `Sending this message (${estimatedRequestTokenCount} tokens) might exceed the remaining context window limit (${remainingTokenCount} tokens).`,
        {
          estimatedRequestTokenCount: estimatedRequestTokenCount.toString(),
          remainingTokenCount: remainingTokenCount.toString(),
        },
      );

      if (isLessThan75Percent) {
        text +=
          ' ' +
          t(
            'errors.context_window_overflow.suggestion',
            'Please try reducing the size of your message or use the `/compress` command to compress the chat history.',
          );
      }

      addItem(
        {
          type: 'info',
          text,
        },
        Date.now(),
      );
    },
    [addItem, onCancelSubmit, config],
  );

  const handleChatModelEvent = useCallback(
    (eventValue: string, userMessageTimestamp: number) => {
      if (!settings?.merged?.ui?.showModelInfoInChat) {
        return;
      }
      if (pendingHistoryItemRef.current) {
        addItem(pendingHistoryItemRef.current, userMessageTimestamp);
        setPendingHistoryItem(null);
      }
      addItem(
        {
          type: 'model',
          model: eventValue,
        } as HistoryItemModel,
        userMessageTimestamp,
      );
    },
    [addItem, pendingHistoryItemRef, setPendingHistoryItem, settings],
  );

  const processGeminiStreamEvents = useCallback(
    async (
      stream: AsyncIterable<GeminiEvent>,
      userMessageTimestamp: number,
      signal: AbortSignal,
    ): Promise<StreamProcessingStatus> => {
      let geminiMessageBuffer = '';
      const toolCallRequests: ToolCallRequestInfo[] = [];
      for await (const event of stream) {
        switch (event.type) {
          case ServerGeminiEventType.Thought:
            setThought(event.value);
            break;
          case ServerGeminiEventType.Content:
            geminiMessageBuffer = handleContentEvent(
              event.value,
              geminiMessageBuffer,
              userMessageTimestamp,
            );
            break;
          case ServerGeminiEventType.ToolCallRequest:
            toolCallRequests.push(event.value);
            break;
          case ServerGeminiEventType.UserCancelled:
            handleUserCancelledEvent(userMessageTimestamp);
            break;
          case ServerGeminiEventType.Error:
            handleErrorEvent(event.value, userMessageTimestamp);
            break;
          case ServerGeminiEventType.ChatCompressed:
            handleChatCompressionEvent(event.value, userMessageTimestamp);
            break;
          case ServerGeminiEventType.ToolCallConfirmation:
          case ServerGeminiEventType.ToolCallResponse:
            // do nothing
            break;
          case ServerGeminiEventType.MaxSessionTurns:
            handleMaxSessionTurnsEvent();
            break;
          case ServerGeminiEventType.ContextWindowWillOverflow:
            handleContextWindowWillOverflowEvent(
              event.value.estimatedRequestTokenCount,
              event.value.remainingTokenCount,
            );
            break;
          case ServerGeminiEventType.Finished:
            handleFinishedEvent(
              event as ServerGeminiFinishedEvent,
              userMessageTimestamp,
            );
            break;
          case ServerGeminiEventType.Citation:
            handleCitationEvent(
              (event as ServerGeminiCitationEvent).value,
              userMessageTimestamp,
            );
            break;
          case ServerGeminiEventType.ModelInfo:
            handleChatModelEvent(event.value, userMessageTimestamp);
            break;
          case ServerGeminiEventType.LoopDetected:
            // handle later because we want to move pending history to history
            // before we add loop detected message to history
            loopDetectedRef.current = true;
            break;
          case ServerGeminiEventType.Retry:
          case ServerGeminiEventType.InvalidStream:
            // Will add the missing logic later
            break;
          default: {
            // enforces exhaustive switch-case
            const unreachable: never = event;
            return unreachable;
          }
        }
      }
      if (toolCallRequests.length > 0) {
        scheduleToolCalls(toolCallRequests, signal);
      }
      return StreamProcessingStatus.Completed;
    },
    [
      handleContentEvent,
      handleUserCancelledEvent,
      handleErrorEvent,
      scheduleToolCalls,
      handleChatCompressionEvent,
      handleFinishedEvent,
      handleMaxSessionTurnsEvent,
      handleContextWindowWillOverflowEvent,
      handleCitationEvent,
      handleChatModelEvent,
    ],
  );
  const submitQuery = useCallback(
    async (
      query: PartListUnion,
      options?: { isContinuation: boolean },
      prompt_id?: string,
    ) =>
      runInDevTraceSpan(
        { name: 'submitQuery' },
        async ({ metadata: spanMetadata }) => {
          spanMetadata.input = query;
          const queryId = `${Date.now()}-${Math.random()}`;
          activeQueryIdRef.current = queryId;
          if (
            (streamingState === StreamingState.Responding ||
              streamingState === StreamingState.WaitingForConfirmation) &&
            !options?.isContinuation
          )
            return;

          const userMessageTimestamp = Date.now();

          // Reset quota error flag when starting a new query (not a continuation)
          if (!options?.isContinuation) {
            setModelSwitchedFromQuotaError(false);
            config.setQuotaErrorOccurred(false);
          }

          abortControllerRef.current = new AbortController();
          const abortSignal = abortControllerRef.current.signal;
          turnCancelledRef.current = false;

          if (!prompt_id) {
            prompt_id = config.getSessionId() + '########' + getPromptCount();
          }
          return promptIdContext.run(prompt_id, async () => {
            const { queryToSend, shouldProceed } = await prepareQueryForGemini(
              query,
              userMessageTimestamp,
              abortSignal,
              prompt_id!,
            );

            if (!shouldProceed || queryToSend === null) {
              return;
            }

            if (!options?.isContinuation) {
              if (typeof queryToSend === 'string') {
                // logging the text prompts only for now
                const promptText = queryToSend;
                logUserPrompt(
                  config,
                  new UserPromptEvent(
                    promptText.length,
                    prompt_id!,
                    config.getContentGeneratorConfig()?.authType,
                    promptText,
                  ),
                );
              }
              startNewPrompt();
              setThought(null); // Reset thought when starting a new prompt
            }

            setIsResponding(true);
            setInitError(null);

            // Store query and prompt_id for potential retry on loop detection
            lastQueryRef.current = queryToSend;
            lastPromptIdRef.current = prompt_id!;

            try {
              const stream = geminiClient.sendMessageStream(
                queryToSend,
                abortSignal,
                prompt_id!,
              );
              const processingStatus = await processGeminiStreamEvents(
                stream,
                userMessageTimestamp,
                abortSignal,
              );

              if (processingStatus === StreamProcessingStatus.UserCancelled) {
                return;
              }

              if (pendingHistoryItemRef.current) {
                addItem(pendingHistoryItemRef.current, userMessageTimestamp);
                setPendingHistoryItem(null);
              }
              if (loopDetectedRef.current) {
                loopDetectedRef.current = false;
                // Pre-start terminal capture for web interface before showing dialog
                const preStartCapture = (global as Record<string, unknown>)
                  .__preStartTerminalCapture;
                if (typeof preStartCapture === 'function') {
                  preStartCapture();
                }
                // Show the confirmation dialog to choose whether to disable loop detection
                setLoopDetectionConfirmationRequest({
                  onComplete: (result: {
                    userSelection: 'disable' | 'keep';
                  }) => {
                    setLoopDetectionConfirmationRequest(null);

                    if (result.userSelection === 'disable') {
                      config
                        .getGeminiClient()
                        .getLoopDetectionService()
                        .disableForSession();
                      addItem(
                        {
                          type: 'info',
                          text: `Loop detection has been disabled for this session. Retrying request...`,
                        },
                        Date.now(),
                      );

                      if (lastQueryRef.current && lastPromptIdRef.current) {
                        submitQuery(
                          lastQueryRef.current,
                          { isContinuation: true },
                          lastPromptIdRef.current,
                        );
                      }
                    } else {
                      addItem(
                        {
                          type: 'info',
                          text: `A potential loop was detected. This can happen due to repetitive tool calls or other model behavior. The request has been halted.`,
                        },
                        Date.now(),
                      );
                    }
                  },
                });
              }
            } catch (error: unknown) {
              spanMetadata.error = error;
              if (error instanceof UnauthorizedError) {
                onAuthError('Session expired or is unauthorized.');
              } else if (!isNodeError(error) || error.name !== 'AbortError') {
                addItem(
                  {
                    type: MessageType.ERROR,
                    text: parseAndFormatApiError(
                      getErrorMessage(error) || 'Unknown error',
                      config.getContentGeneratorConfig()?.authType,
                      undefined,
                      config.getModel(),
                      DEFAULT_GEMINI_FLASH_MODEL,
                    ),
                  },
                  userMessageTimestamp,
                );
              }
            } finally {
              if (activeQueryIdRef.current === queryId) {
                setIsResponding(false);
              }
            }
          });
        },
      ),
    [
      streamingState,
      setModelSwitchedFromQuotaError,
      prepareQueryForGemini,
      processGeminiStreamEvents,
      pendingHistoryItemRef,
      addItem,
      setPendingHistoryItem,
      setInitError,
      geminiClient,
      onAuthError,
      config,
      startNewPrompt,
      getPromptCount,
    ],
  );

  const handleApprovalModeChange = useCallback(
    async (newApprovalMode: ApprovalMode) => {
      // Auto-approve pending tool calls when switching to auto-approval modes
      if (
        newApprovalMode === ApprovalMode.YOLO ||
        newApprovalMode === ApprovalMode.AUTO_EDIT
      ) {
        let awaitingApprovalCalls = toolCalls.filter(
          (call): call is TrackedWaitingToolCall =>
            call.status === 'awaiting_approval',
        );

        // For AUTO_EDIT mode, only approve edit tools (replace, write_file)
        if (newApprovalMode === ApprovalMode.AUTO_EDIT) {
          awaitingApprovalCalls = awaitingApprovalCalls.filter((call) =>
            EDIT_TOOL_NAMES.has(call.request.name),
          );
        }

        // Process pending tool calls sequentially to reduce UI chaos
        for (const call of awaitingApprovalCalls) {
          if (call.confirmationDetails?.onConfirm) {
            try {
              await call.confirmationDetails.onConfirm(
                ToolConfirmationOutcome.ProceedOnce,
              );
            } catch (error) {
              debugLogger.warn(
                `Failed to auto-approve tool call ${call.request.callId}:`,
                error,
              );
            }
          }
        }
      }
    },
    [toolCalls],
  );

  const handleCompletedTools = useCallback(
    async (completedToolCallsFromScheduler: TrackedToolCall[]) => {
      const completedAndReadyToSubmitTools =
        completedToolCallsFromScheduler.filter(
          (
            tc: TrackedToolCall,
          ): tc is TrackedCompletedToolCall | TrackedCancelledToolCall => {
            const isTerminalState =
              tc.status === 'success' ||
              tc.status === 'error' ||
              tc.status === 'cancelled';

            if (isTerminalState) {
              const completedOrCancelledCall = tc as
                | TrackedCompletedToolCall
                | TrackedCancelledToolCall;
              return (
                completedOrCancelledCall.response?.responseParts !== undefined
              );
            }
            return false;
          },
        );

      // Finalize any client-initiated tools as soon as they are done.
      const clientTools = completedAndReadyToSubmitTools.filter(
        (t) => t.request.isClientInitiated,
      );
      if (clientTools.length > 0) {
        markToolsAsSubmitted(clientTools.map((t) => t.request.callId));
      }

      // Identify new, successful save_memory calls that we haven't processed yet.
      const newSuccessfulMemorySaves = completedAndReadyToSubmitTools.filter(
        (t) =>
          t.request.name === 'save_memory' &&
          t.status === 'success' &&
          !processedMemoryToolsRef.current.has(t.request.callId),
      );

      if (newSuccessfulMemorySaves.length > 0) {
        // Perform the refresh only if there are new ones.
        void performMemoryRefresh();
        // Mark them as processed so we don't do this again on the next render.
        newSuccessfulMemorySaves.forEach((t) =>
          processedMemoryToolsRef.current.add(t.request.callId),
        );
      }

      const geminiTools = completedAndReadyToSubmitTools.filter(
        (t) => !t.request.isClientInitiated,
      );

      if (geminiTools.length === 0) {
        return;
      }

      // If all the tools were cancelled, don't submit a response to Gemini.
      const allToolsCancelled = geminiTools.every(
        (tc) => tc.status === 'cancelled',
      );

      if (allToolsCancelled) {
        // If the turn was cancelled via the imperative escape key flow,
        // the cancellation message is added there. We check the ref to avoid duplication.
        if (!turnCancelledRef.current) {
          addItem(
            {
              type: MessageType.INFO,
              text: 'Request cancelled.',
            },
            Date.now(),
          );
        }
        setIsResponding(false);

        if (geminiClient) {
          // We need to manually add the function responses to the history
          // so the model knows the tools were cancelled.
          const combinedParts = geminiTools.flatMap(
            (toolCall) => toolCall.response.responseParts,
          );
          geminiClient.addHistory({
            role: 'user',
            parts: combinedParts,
          });
        }

        const callIdsToMarkAsSubmitted = geminiTools.map(
          (toolCall) => toolCall.request.callId,
        );
        markToolsAsSubmitted(callIdsToMarkAsSubmitted);
        return;
      }

      const responsesToSend: Part[] = geminiTools.flatMap(
        (toolCall) => toolCall.response.responseParts,
      );
      const callIdsToMarkAsSubmitted = geminiTools.map(
        (toolCall) => toolCall.request.callId,
      );

      const prompt_ids = geminiTools.map(
        (toolCall) => toolCall.request.prompt_id,
      );

      markToolsAsSubmitted(callIdsToMarkAsSubmitted);

      // Don't continue if model was switched due to quota error
      if (modelSwitchedFromQuotaError) {
        return;
      }

      submitQuery(
        responsesToSend,
        {
          isContinuation: true,
        },
        prompt_ids[0],
      );
    },
    [
      submitQuery,
      markToolsAsSubmitted,
      geminiClient,
      performMemoryRefresh,
      modelSwitchedFromQuotaError,
      addItem,
    ],
  );

  const pendingHistoryItems = useMemo(
    () =>
      [pendingHistoryItem, pendingToolCallGroupDisplay].filter(
        (i) => i !== undefined && i !== null,
      ),
    [pendingHistoryItem, pendingToolCallGroupDisplay],
  );

  useEffect(() => {
    const saveRestorableToolCalls = async () => {
      if (!config.getCheckpointingEnabled()) {
        return;
      }
      const restorableToolCalls = toolCalls.filter(
        (toolCall) =>
          EDIT_TOOL_NAMES.has(toolCall.request.name) &&
          toolCall.status === 'awaiting_approval',
      );

      if (restorableToolCalls.length > 0) {
        const checkpointDir = storage.getProjectTempCheckpointsDir();

        if (!checkpointDir) {
          return;
        }

        try {
          await fs.mkdir(checkpointDir, { recursive: true });
        } catch (error) {
          if (!isNodeError(error) || error.code !== 'EEXIST') {
            onDebugMessage(
              `Failed to create checkpoint directory: ${getErrorMessage(error)}`,
            );
            return;
          }
        }

        for (const toolCall of restorableToolCalls) {
          const filePath = toolCall.request.args['file_path'] as string;
          if (!filePath) {
            onDebugMessage(
              `Skipping restorable tool call due to missing file_path: ${toolCall.request.name}`,
            );
            continue;
          }

          try {
            if (!gitService) {
              onDebugMessage(
                `Checkpointing is enabled but Git service is not available. Failed to create snapshot for ${filePath}. Ensure Git is installed and working properly.`,
              );
              continue;
            }

            let commitHash: string | undefined;
            try {
              commitHash = await gitService.createFileSnapshot(
                `Snapshot for ${toolCall.request.name}`,
              );
            } catch (error) {
              onDebugMessage(
                `Failed to create new snapshot: ${getErrorMessage(error)}. Attempting to use current commit.`,
              );
            }

            if (!commitHash) {
              commitHash = await gitService.getCurrentCommitHash();
            }

            if (!commitHash) {
              onDebugMessage(
                `Failed to create snapshot for ${filePath}. Checkpointing may not be working properly. Ensure Git is installed and the project directory is accessible.`,
              );
              continue;
            }

            const timestamp = new Date()
              .toISOString()
              .replace(/:/g, '-')
              .replace(/\./g, '_');
            const toolName = toolCall.request.name;
            const fileName = path.basename(filePath);
            const toolCallWithSnapshotFileName = `${timestamp}-${fileName}-${toolName}.json`;
            const clientHistory = await geminiClient?.getHistory();
            const toolCallWithSnapshotFilePath = path.join(
              checkpointDir,
              toolCallWithSnapshotFileName,
            );

            await fs.writeFile(
              toolCallWithSnapshotFilePath,
              JSON.stringify(
                {
                  history,
                  clientHistory,
                  toolCall: {
                    name: toolCall.request.name,
                    args: toolCall.request.args,
                  },
                  commitHash,
                  filePath,
                },
                null,
                2,
              ),
            );
          } catch (error) {
            onDebugMessage(
              `Failed to create checkpoint for ${filePath}: ${getErrorMessage(
                error,
              )}. This may indicate a problem with Git or file system permissions.`,
            );
          }
        }
      }
    };
    saveRestorableToolCalls();
  }, [
    toolCalls,
    config,
    onDebugMessage,
    gitService,
    history,
    geminiClient,
    storage,
  ]);

  return {
    streamingState,
    submitQuery,
    initError,
    pendingHistoryItems,
    thought,
    // WEB_INTERFACE_START: Export cancelOngoingRequest for web interface ESC key support
    cancelOngoingRequest,
    // WEB_INTERFACE_END
    pendingToolCalls: toolCalls,
    handleApprovalModeChange,
    activePtyId,
    loopDetectionConfirmationRequest,
  };
};<|MERGE_RESOLUTION|>--- conflicted
+++ resolved
@@ -832,13 +832,10 @@
         [FinishReason.UNEXPECTED_TOOL_CALL]: t(
           'finish_reasons.unexpected_tool_call',
           'Response stopped due to unexpected tool call.',
-<<<<<<< HEAD
         ),
-=======
         [FinishReason.IMAGE_PROHIBITED_CONTENT]:
           'Response stopped due to prohibited content.',
         [FinishReason.NO_IMAGE]: 'Response stopped due to no image.',
->>>>>>> 25f84521
       };
 
       const message = finishReasonMessages[finishReason];
