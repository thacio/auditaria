/**
 * @license
 * Copyright 2025 Google LLC
 * SPDX-License-Identifier: Apache-2.0
 */

import type { Dispatch, ReactNode, SetStateAction } from 'react';
import type { Content, PartListUnion } from '@google/genai';
import type { HistoryItemWithoutId, HistoryItem } from '../types.js';
import type { Config, GitService, Logger } from '@thacio/auditaria-cli-core';
import type { LoadedSettings } from '../../config/settings.js';
import type { UseHistoryManagerReturn } from '../hooks/useHistoryManager.js';
import type { SessionStatsState } from '../contexts/SessionContext.js';
import type { ExtensionUpdateState } from '../state/extensions.js';

// Grouped dependencies for clarity and easier mocking
export interface CommandContext {
  // Invocation properties for when commands are called.
  invocation?: {
    /** The raw, untrimmed input string from the user. */
    raw: string;
    /** The primary name of the command that was matched. */
    name: string;
    /** The arguments string that follows the command name. */
    args: string;
  };
  // Core services and configuration
  services: {
    // TODO(abhipatel12): Ensure that config is never null.
    config: Config | null;
    settings: LoadedSettings;
    git: GitService | undefined;
    logger: Logger;
  };
  // UI state and history management
  ui: {
    /** Adds a new item to the history display. */
    addItem: UseHistoryManagerReturn['addItem'];
    /** Clears all history items and the console screen. */
    clear: () => void;
    /**
     * Sets the transient debug message displayed in the application footer in debug mode.
     */
    setDebugMessage: (message: string) => void;
    /** The currently pending history item, if any. */
    pendingItem: HistoryItemWithoutId | null;
    /**
     * Sets a pending item in the history, which is useful for indicating
     * that a long-running operation is in progress.
     *
     * @param item The history item to display as pending, or `null` to clear.
     */
    setPendingItem: (item: HistoryItemWithoutId | null) => void;
    /**
     * Loads a new set of history items, replacing the current history.
     *
     * @param history The array of history items to load.
     */
    loadHistory: UseHistoryManagerReturn['loadHistory'];
    /** Toggles a special display mode. */
    toggleCorgiMode: () => void;
    toggleVimEnabled: () => Promise<boolean>;
    setGeminiMdFileCount: (count: number) => void;
    reloadCommands: () => void;
    extensionsUpdateState: Map<string, ExtensionUpdateState>;
    setExtensionsUpdateState: Dispatch<
      SetStateAction<Map<string, ExtensionUpdateState>>
    >;
  };
  // Session-specific data
  session: {
    stats: SessionStatsState;
    /** A transient list of shell commands the user has approved for this session. */
    sessionShellAllowlist: Set<string>;
  };
  // WEB_INTERFACE_START: Web interface management in command context
  // Web interface management
  web?: {
    start: (port?: string) => Promise<{ type: 'message'; messageType: 'info' | 'error'; content: string; port?: number }>;
    stop: () => Promise<{ type: 'message'; messageType: 'info' | 'error'; content: string }>;
    status: () => { type: 'message'; messageType: 'info' | 'error'; content: string };
  };
  // WEB_INTERFACE_END
  // Flag to indicate if an overwrite has been confirmed
  overwriteConfirmed?: boolean;
}

/**
 * The return type for a command action that results in scheduling a tool call.
 */
export interface ToolActionReturn {
  type: 'tool';
  toolName: string;
  toolArgs: Record<string, unknown>;
}

/** The return type for a command action that results in the app quitting. */
export interface QuitActionReturn {
  type: 'quit';
  messages: HistoryItem[];
}

/**
 * The return type for a command action that results in a simple message
 * being displayed to the user.
 */
export interface MessageActionReturn {
  type: 'message';
  messageType: 'info' | 'error';
  content: string;
}

/**
 * The return type for a command action that needs to open a dialog.
 */
export interface OpenDialogActionReturn {
  type: 'dialog';
<<<<<<< HEAD
  dialog: 'help' | 'auth' | 'theme' | 'editor' | 'privacy' | 'language' | 'settings';
=======

  dialog:
    | 'help'
    | 'auth'
    | 'theme'
    | 'editor'
    | 'privacy'
    | 'settings'
    | 'permissions';
>>>>>>> 6c559e23
}

/**
 * The return type for a command action that results in replacing
 * the entire conversation history.
 */
export interface LoadHistoryActionReturn {
  type: 'load_history';
  history: HistoryItemWithoutId[];
  clientHistory: Content[]; // The history for the generative client
}

/**
 * The return type for a command action that should immediately submit
 * content as a prompt to the Gemini model.
 */
export interface SubmitPromptActionReturn {
  type: 'submit_prompt';
  content: PartListUnion;
}

/**
 * The return type for a command action that needs to pause and request
 * confirmation for a set of shell commands before proceeding.
 */
export interface ConfirmShellCommandsActionReturn {
  type: 'confirm_shell_commands';
  /** The list of shell commands that require user confirmation. */
  commandsToConfirm: string[];
  /** The original invocation context to be re-run after confirmation. */
  originalInvocation: {
    raw: string;
  };
}

export interface ConfirmActionReturn {
  type: 'confirm_action';
  /** The React node to display as the confirmation prompt. */
  prompt: ReactNode;
  /** The original invocation context to be re-run after confirmation. */
  originalInvocation: {
    raw: string;
  };
}

export type SlashCommandActionReturn =
  | ToolActionReturn
  | MessageActionReturn
  | QuitActionReturn
  | OpenDialogActionReturn
  | LoadHistoryActionReturn
  | SubmitPromptActionReturn
  | ConfirmShellCommandsActionReturn
  | ConfirmActionReturn;

export enum CommandKind {
  BUILT_IN = 'built-in',
  FILE = 'file',
  MCP_PROMPT = 'mcp-prompt',
}

// The standardized contract for any command in the system.
export interface SlashCommand {
  name: string;
  altNames?: string[];
  description: string;
  hidden?: boolean;

  kind: CommandKind;

  // Optional metadata for extension commands
  extensionName?: string;

  // The action to run. Optional for parent commands that only group sub-commands.
  action?: (
    context: CommandContext,
    args: string, // TODO: Remove args. CommandContext now contains the complete invocation.
  ) =>
    | void
    | SlashCommandActionReturn
    | Promise<void | SlashCommandActionReturn>;

  // Provides argument completion (e.g., completing a tag for `/chat resume <tag>`).
  completion?: (
    context: CommandContext,
    partialArg: string,
  ) => Promise<string[]>;

  subCommands?: SlashCommand[];
}<|MERGE_RESOLUTION|>--- conflicted
+++ resolved
@@ -115,9 +115,6 @@
  */
 export interface OpenDialogActionReturn {
   type: 'dialog';
-<<<<<<< HEAD
-  dialog: 'help' | 'auth' | 'theme' | 'editor' | 'privacy' | 'language' | 'settings';
-=======
 
   dialog:
     | 'help'
@@ -125,9 +122,9 @@
     | 'theme'
     | 'editor'
     | 'privacy'
+    | 'language'
     | 'settings'
     | 'permissions';
->>>>>>> 6c559e23
 }
 
 /**
