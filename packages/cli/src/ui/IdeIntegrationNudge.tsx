--- conflicted
+++ resolved
@@ -4,12 +4,8 @@
  * SPDX-License-Identifier: Apache-2.0
  */
 
-<<<<<<< HEAD
-import type { IdeInfo } from '@thacio/auditaria-cli-core';
-=======
 import type { IdeInfo } from '@google/gemini-cli-core';
 import { t } from '@google/gemini-cli-core';
->>>>>>> 3f388ee1
 import { Box, Text } from 'ink';
 import type { RadioSelectItem } from './components/shared/RadioButtonSelect.js';
 import { RadioButtonSelect } from './components/shared/RadioButtonSelect.js';
@@ -50,7 +46,7 @@
 
   const OPTIONS: Array<RadioSelectItem<IdeIntegrationNudgeResult>> = [
     {
-      label: 'Yes',
+      label: t('ide_integration_nudge.yes', 'Yes'),
       value: {
         userSelection: 'yes',
         isExtensionPreInstalled,
@@ -58,7 +54,7 @@
       key: 'Yes',
     },
     {
-      label: 'No (esc)',
+      label: t('ide_integration_nudge.no_esc', 'No (esc)'),
       value: {
         userSelection: 'no',
         isExtensionPreInstalled,
@@ -66,7 +62,7 @@
       key: 'No (esc)',
     },
     {
-      label: "No, don't ask again",
+      label: t('ide_integration_nudge.no_dont_ask', "No, don't ask again"),
       value: {
         userSelection: 'dismiss',
         isExtensionPreInstalled,
@@ -76,12 +72,16 @@
   ];
 
   const installText = isExtensionPreInstalled
-    ? `If you select Yes, the CLI will have access to your open files and display diffs directly in ${
-        ideName ?? 'your editor'
-      }.`
-    : `If you select Yes, we'll install an extension that allows the CLI to access your open files and display diffs directly in ${
-        ideName ?? 'your editor'
-      }.`;
+    ? t(
+        'ide_integration_nudge.description_installed',
+        `If you select Yes, the CLI will have access to your open files and display diffs directly in ${ideName ?? 'your editor'}.`,
+        { ideName: ideName ?? 'your editor' },
+      )
+    : t(
+        'ide_integration_nudge.description',
+        `If you select Yes, we'll install an extension that allows the CLI to access your open files and display diffs directly in ${ideName ?? 'your editor'}.`,
+        { ideName: ideName ?? 'your editor' },
+      );
 
   return (
     <Box
@@ -95,7 +95,11 @@
       <Box marginBottom={1} flexDirection="column">
         <Text>
           <Text color={theme.status.warning}>{'> '}</Text>
-          {`Do you want to connect ${ideName ?? 'your editor'} to Gemini CLI?`}
+          {t(
+            'ide_integration_nudge.question',
+            `Do you want to connect ${ideName ?? 'your editor'} to Auditaria CLI?`,
+            { ideName: ideName ?? 'your editor' },
+          )}
         </Text>
         <Text color={theme.text.secondary}>{installText}</Text>
       </Box>
