/**
 * @license
 * Copyright 2025 Google LLC
 * SPDX-License-Identifier: Apache-2.0
 */

import {
  getErrorMessage,
  t
} from '@thacio/auditaria-cli-core';
import { MessageType } from '../types.js';
import { loadHierarchicalGeminiMemory } from '../../config/config.js';
import type { SlashCommand, SlashCommandActionReturn } from './types.js';
import { CommandKind } from './types.js';

export const memoryCommand: SlashCommand = {
  name: 'memory',
<<<<<<< HEAD
  get description() {
    return t('commands.memory.description', 'Commands for interacting with memory.');
  },
=======
  description: 'Commands for interacting with memory',
>>>>>>> b4a405c6
  kind: CommandKind.BUILT_IN,
  subCommands: [
    {
      name: 'show',
<<<<<<< HEAD
      get description() {
        return t('commands.memory.show.description', 'Show the current memory contents.');
      },
=======
      description: 'Show the current memory contents',
>>>>>>> b4a405c6
      kind: CommandKind.BUILT_IN,
      action: async (context) => {
        const memoryContent = context.services.config?.getUserMemory() || '';
        const fileCount = context.services.config?.getGeminiMdFileCount() || 0;

        const messageContent =
          memoryContent.length > 0
            ? t('commands.memory.show.content_with_files', 'Current memory content from {fileCount} file(s):\n\n---\n{memoryContent}\n---', { fileCount, memoryContent })
            : t('commands.memory.show.empty', 'Memory is currently empty.');

        context.ui.addItem(
          {
            type: MessageType.INFO,
            text: messageContent,
          },
          Date.now(),
        );
      },
    },
    {
      name: 'add',
<<<<<<< HEAD
      get description() {
        return t('commands.memory.add.description', 'Add content to the memory.');
      },
=======
      description: 'Add content to the memory',
>>>>>>> b4a405c6
      kind: CommandKind.BUILT_IN,
      action: (context, args): SlashCommandActionReturn | void => {
        if (!args || args.trim() === '') {
          return {
            type: 'message',
            messageType: 'error',
            content: t('commands.memory.add.usage', 'Usage: /memory add <text to remember>'),
          };
        }

        context.ui.addItem(
          {
            type: MessageType.INFO,
            text: t('commands.memory.add.attempting', 'Attempting to save to memory: "{text}"', { text: args.trim() }),
          },
          Date.now(),
        );

        return {
          type: 'tool',
          toolName: 'save_memory',
          toolArgs: { fact: args.trim() },
        };
      },
    },
    {
      name: 'refresh',
<<<<<<< HEAD
      get description() {
        return t('commands.memory.refresh.description', 'Refresh the memory from the source.');
      },
=======
      description: 'Refresh the memory from the source',
>>>>>>> b4a405c6
      kind: CommandKind.BUILT_IN,
      action: async (context) => {
        context.ui.addItem(
          {
            type: MessageType.INFO,
            text: t('commands.memory.refresh.refreshing', 'Refreshing memory from source files...'),
          },
          Date.now(),
        );

        try {
          const config = await context.services.config;
          const settings = context.services.settings;
          if (config) {
            const { memoryContent, fileCount, filePaths } =
              await loadHierarchicalGeminiMemory(
                config.getWorkingDir(),
                config.shouldLoadMemoryFromIncludeDirectories()
                  ? config.getWorkspaceContext().getDirectories()
                  : [],
                config.getDebugMode(),
                config.getFileService(),
                settings.merged,
                config.getExtensionContextFilePaths(),
                config.isTrustedFolder(),
                settings.merged.context?.importFormat || 'tree',
                config.getFileFilteringOptions(),
              );
            config.setUserMemory(memoryContent);
            config.setGeminiMdFileCount(fileCount);
            config.setGeminiMdFilePaths(filePaths);
            context.ui.setGeminiMdFileCount(fileCount);

            const successMessage =
              memoryContent.length > 0
                ? t('commands.memory.refresh.success_with_content', 'Memory refreshed successfully. Loaded {charCount} characters from {fileCount} file(s).', { charCount: memoryContent.length, fileCount })
                : t('commands.memory.refresh.success_no_content', 'Memory refreshed successfully. No memory content found.');

            context.ui.addItem(
              {
                type: MessageType.INFO,
                text: successMessage,
              },
              Date.now(),
            );
          }
        } catch (error) {
          const errorMessage = getErrorMessage(error);
          context.ui.addItem(
            {
              type: MessageType.ERROR,
              text: t('commands.memory.refresh.error', 'Error refreshing memory: {error}', { error: errorMessage }),
            },
            Date.now(),
          );
        }
      },
    },
    {
      name: 'list',
      description: 'Lists the paths of the GEMINI.md files in use',
      kind: CommandKind.BUILT_IN,
      action: async (context) => {
        const filePaths = context.services.config?.getGeminiMdFilePaths() || [];
        const fileCount = filePaths.length;

        const messageContent =
          fileCount > 0
            ? t('commands.memory.list.files_in_use', 'There are {fileCount} GEMINI.md file(s) in use:\n\n{filePaths}', { fileCount, filePaths: filePaths.join('\n') })
            : t('commands.memory.list.no_files', 'No GEMINI.md files in use.');

        context.ui.addItem(
          {
            type: MessageType.INFO,
            text: messageContent,
          },
          Date.now(),
        );
      },
    },
  ],
};<|MERGE_RESOLUTION|>--- conflicted
+++ resolved
@@ -15,24 +15,16 @@
 
 export const memoryCommand: SlashCommand = {
   name: 'memory',
-<<<<<<< HEAD
   get description() {
-    return t('commands.memory.description', 'Commands for interacting with memory.');
+    return t('commands.memory.description', 'Commands for interacting with memory');
   },
-=======
-  description: 'Commands for interacting with memory',
->>>>>>> b4a405c6
   kind: CommandKind.BUILT_IN,
   subCommands: [
     {
       name: 'show',
-<<<<<<< HEAD
       get description() {
-        return t('commands.memory.show.description', 'Show the current memory contents.');
+        return t('commands.memory.show.description', 'Show the current memory contents');
       },
-=======
-      description: 'Show the current memory contents',
->>>>>>> b4a405c6
       kind: CommandKind.BUILT_IN,
       action: async (context) => {
         const memoryContent = context.services.config?.getUserMemory() || '';
@@ -54,13 +46,9 @@
     },
     {
       name: 'add',
-<<<<<<< HEAD
       get description() {
-        return t('commands.memory.add.description', 'Add content to the memory.');
+        return t('commands.memory.add.description', 'Add content to the memory');
       },
-=======
-      description: 'Add content to the memory',
->>>>>>> b4a405c6
       kind: CommandKind.BUILT_IN,
       action: (context, args): SlashCommandActionReturn | void => {
         if (!args || args.trim() === '') {
@@ -88,13 +76,9 @@
     },
     {
       name: 'refresh',
-<<<<<<< HEAD
       get description() {
-        return t('commands.memory.refresh.description', 'Refresh the memory from the source.');
+        return t('commands.memory.refresh.description', 'Refresh the memory from the source');
       },
-=======
-      description: 'Refresh the memory from the source',
->>>>>>> b4a405c6
       kind: CommandKind.BUILT_IN,
       action: async (context) => {
         context.ui.addItem(
