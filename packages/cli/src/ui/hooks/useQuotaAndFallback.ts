/**
 * @license
 * Copyright 2025 Google LLC
 * SPDX-License-Identifier: Apache-2.0
 */

import {
  AuthType,
  type Config,
  type FallbackModelHandler,
  type FallbackIntent,
  TerminalQuotaError,
  UserTierId,
<<<<<<< HEAD
  t,
} from '@thacio/auditaria-cli-core';
=======
  RetryableQuotaError,
} from '@google/gemini-cli-core';
>>>>>>> ee92db75
import { useCallback, useEffect, useRef, useState } from 'react';
import { type UseHistoryManagerReturn } from './useHistoryManager.js';
import { AuthState, MessageType } from '../types.js';
import { type ProQuotaDialogRequest } from '../contexts/UIStateContext.js';

interface UseQuotaAndFallbackArgs {
  config: Config;
  historyManager: UseHistoryManagerReturn;
  userTier: UserTierId | undefined;
  setAuthState: (state: AuthState) => void;
  setModelSwitchedFromQuotaError: (value: boolean) => void;
}

export function useQuotaAndFallback({
  config,
  historyManager,
  userTier,
  setAuthState,
  setModelSwitchedFromQuotaError,
}: UseQuotaAndFallbackArgs) {
  const [proQuotaRequest, setProQuotaRequest] =
    useState<ProQuotaDialogRequest | null>(null);
  const isDialogPending = useRef(false);

  // Set up Flash fallback handler
  useEffect(() => {
    const fallbackHandler: FallbackModelHandler = async (
      failedModel,
      fallbackModel,
      error,
    ): Promise<FallbackIntent | null> => {
      if (config.isInFallbackMode()) {
        return null;
      }

      // Fallbacks are currently only handled for OAuth users.
      const contentGeneratorConfig = config.getContentGeneratorConfig();
      if (
        !contentGeneratorConfig ||
        contentGeneratorConfig.authType !== AuthType.LOGIN_WITH_GOOGLE
      ) {
        return null;
      }

      // Use actual user tier if available; otherwise, default to FREE tier behavior (safe default)
      const isPaidTier =
        userTier === UserTierId.LEGACY || userTier === UserTierId.STANDARD;

      let message: string;

      if (error instanceof TerminalQuotaError) {
        // Pro Quota specific messages (Interactive)
        if (isPaidTier) {
          message = t(
            'quota.pro_exceeded_paid',
            '⚡ You have reached your daily {model} quota limit.\n⚡ You can choose to authenticate with a paid API key or continue with the fallback model.\n⚡ To continue accessing the {model} model today, consider using /auth to switch to using a paid API key from AI Studio at https://aistudio.google.com/apikey',
            { model: failedModel },
          );
        } else {
          message = t(
            'quota.pro_exceeded_free',
            '⚡ You have reached your daily {model} quota limit.\n⚡ You can choose to authenticate with a paid API key or continue with the fallback model.\n⚡ To increase your limits, upgrade to a Gemini Code Assist Standard or Enterprise plan with higher limits at https://goo.gle/set-up-gemini-code-assist\n⚡ Or you can utilize a Gemini API Key. See: https://goo.gle/gemini-cli-docs-auth#gemini-api-key\n⚡ You can switch authentication methods by typing /auth',
            { model: failedModel },
          );
        }
      } else if (error instanceof RetryableQuotaError) {
        // Short term quota retries exhausted (Automatic fallback)
        const actionMessage = `⚡ Your requests are being throttled right now due to server being at capacity for ${failedModel}.\n⚡ Automatically switching from ${failedModel} to ${fallbackModel} for the remainder of this session.`;

        if (isPaidTier) {
          message = `${actionMessage}
⚡ To continue accessing the ${failedModel} model, retry your request after some time or consider using /auth to switch to using a paid API key from AI Studio at https://aistudio.google.com/apikey`;
        } else {
          message = `${actionMessage}
⚡ Retry your requests after some time. Otherwise consider upgrading to a Gemini Code Assist Standard or Enterprise plan with higher limits at https://goo.gle/set-up-gemini-code-assist
⚡ You can switch authentication methods by typing /auth`;
        }
      } else {
<<<<<<< HEAD
        // Consecutive 429s or other errors (Automatic fallback)
        if (isPaidTier) {
          message = t(
            'quota.fallback_paid',
            '⚡ Automatically switching from {failedModel} to {fallbackModel} for faster responses for the remainder of this session.\n⚡ Possible reasons for this are that you have received multiple consecutive capacity errors or you have reached your daily {failedModel} quota limit\n⚡ To continue accessing the {failedModel} model today, consider using /auth to switch to using a paid API key from AI Studio at https://aistudio.google.com/apikey',
            { failedModel, fallbackModel },
          );
        } else {
          message = t(
            'quota.fallback_free',
            '⚡ Automatically switching from {failedModel} to {fallbackModel} for faster responses for the remainder of this session.\n⚡ Possible reasons for this are that you have received multiple consecutive capacity errors or you have reached your daily {failedModel} quota limit\n⚡ To increase your limits, upgrade to a Gemini Code Assist Standard or Enterprise plan with higher limits at https://goo.gle/set-up-gemini-code-assist\n⚡ Or you can utilize a Gemini API Key. See: https://goo.gle/gemini-cli-docs-auth#gemini-api-key\n⚡ You can switch authentication methods by typing /auth',
            { failedModel, fallbackModel },
          );
=======
        // Other errors (Automatic fallback)
        const actionMessage = `⚡ Automatically switching from ${failedModel} to ${fallbackModel} for faster responses for the remainder of this session.`;

        if (isPaidTier) {
          message = `${actionMessage}
⚡ Your requests are being throttled temporarily due to server being at capacity for ${failedModel} or there is a service outage.
⚡ To continue accessing the ${failedModel} model, you can retry your request after some time or consider using /auth to switch to using a paid API key from AI Studio at https://aistudio.google.com/apikey`;
        } else {
          message = `${actionMessage}
⚡ Your requests are being throttled temporarily due to server being at capacity for ${failedModel} or there is a service outage.
⚡ To avoid being throttled, you can retry your request after some time or upgrade to a Gemini Code Assist Standard or Enterprise plan with higher limits at https://goo.gle/set-up-gemini-code-assist
⚡ Or you can utilize a Gemini API Key. See: https://goo.gle/gemini-cli-docs-auth#gemini-api-key
⚡ You can switch authentication methods by typing /auth`;
>>>>>>> ee92db75
        }
      }

      // Add message to UI history
      historyManager.addItem(
        {
          type: MessageType.INFO,
          text: message,
        },
        Date.now(),
      );

      setModelSwitchedFromQuotaError(true);
      config.setQuotaErrorOccurred(true);

      // Interactive Fallback for Pro quota
      if (error instanceof TerminalQuotaError) {
        if (isDialogPending.current) {
          return 'stop'; // A dialog is already active, so just stop this request.
        }
        isDialogPending.current = true;

        const intent: FallbackIntent = await new Promise<FallbackIntent>(
          (resolve) => {
            setProQuotaRequest({
              failedModel,
              fallbackModel,
              resolve,
            });
          },
        );

        return intent;
      }

      return 'stop';
    };

    config.setFallbackModelHandler(fallbackHandler);
  }, [config, historyManager, userTier, setModelSwitchedFromQuotaError]);

  const handleProQuotaChoice = useCallback(
    (choice: 'auth' | 'continue') => {
      if (!proQuotaRequest) return;

      const intent: FallbackIntent = choice === 'auth' ? 'auth' : 'retry';
      proQuotaRequest.resolve(intent);
      setProQuotaRequest(null);
      isDialogPending.current = false; // Reset the flag here

      if (choice === 'auth') {
        setAuthState(AuthState.Updating);
      } else {
        historyManager.addItem(
          {
            type: MessageType.INFO,
            text: t(
              'quota.switched_to_fallback',
              'Switched to fallback model. Tip: Press Ctrl+P (or Up Arrow) to recall your previous prompt and submit it again if you wish.',
            ),
          },
          Date.now(),
        );
      }
    },
    [proQuotaRequest, setAuthState, historyManager],
  );

  return {
    proQuotaRequest,
    handleProQuotaChoice,
  };
}<|MERGE_RESOLUTION|>--- conflicted
+++ resolved
@@ -11,13 +11,9 @@
   type FallbackIntent,
   TerminalQuotaError,
   UserTierId,
-<<<<<<< HEAD
   t,
+  RetryableQuotaError,
 } from '@thacio/auditaria-cli-core';
-=======
-  RetryableQuotaError,
-} from '@google/gemini-cli-core';
->>>>>>> ee92db75
 import { useCallback, useEffect, useRef, useState } from 'react';
 import { type UseHistoryManagerReturn } from './useHistoryManager.js';
 import { AuthState, MessageType } from '../types.js';
@@ -85,46 +81,33 @@
         }
       } else if (error instanceof RetryableQuotaError) {
         // Short term quota retries exhausted (Automatic fallback)
-        const actionMessage = `⚡ Your requests are being throttled right now due to server being at capacity for ${failedModel}.\n⚡ Automatically switching from ${failedModel} to ${fallbackModel} for the remainder of this session.`;
-
-        if (isPaidTier) {
-          message = `${actionMessage}
-⚡ To continue accessing the ${failedModel} model, retry your request after some time or consider using /auth to switch to using a paid API key from AI Studio at https://aistudio.google.com/apikey`;
-        } else {
-          message = `${actionMessage}
-⚡ Retry your requests after some time. Otherwise consider upgrading to a Gemini Code Assist Standard or Enterprise plan with higher limits at https://goo.gle/set-up-gemini-code-assist
-⚡ You can switch authentication methods by typing /auth`;
-        }
-      } else {
-<<<<<<< HEAD
-        // Consecutive 429s or other errors (Automatic fallback)
         if (isPaidTier) {
           message = t(
-            'quota.fallback_paid',
-            '⚡ Automatically switching from {failedModel} to {fallbackModel} for faster responses for the remainder of this session.\n⚡ Possible reasons for this are that you have received multiple consecutive capacity errors or you have reached your daily {failedModel} quota limit\n⚡ To continue accessing the {failedModel} model today, consider using /auth to switch to using a paid API key from AI Studio at https://aistudio.google.com/apikey',
+            'quota.retryable_throttle_paid',
+            '⚡ Your requests are being throttled right now due to server being at capacity for {failedModel}.\n⚡ Automatically switching from {failedModel} to {fallbackModel} for the remainder of this session.\n⚡ To continue accessing the {failedModel} model, retry your request after some time or consider using /auth to switch to using a paid API key from AI Studio at https://aistudio.google.com/apikey',
             { failedModel, fallbackModel },
           );
         } else {
           message = t(
-            'quota.fallback_free',
-            '⚡ Automatically switching from {failedModel} to {fallbackModel} for faster responses for the remainder of this session.\n⚡ Possible reasons for this are that you have received multiple consecutive capacity errors or you have reached your daily {failedModel} quota limit\n⚡ To increase your limits, upgrade to a Gemini Code Assist Standard or Enterprise plan with higher limits at https://goo.gle/set-up-gemini-code-assist\n⚡ Or you can utilize a Gemini API Key. See: https://goo.gle/gemini-cli-docs-auth#gemini-api-key\n⚡ You can switch authentication methods by typing /auth',
+            'quota.retryable_throttle_free',
+            '⚡ Your requests are being throttled right now due to server being at capacity for {failedModel}.\n⚡ Automatically switching from {failedModel} to {fallbackModel} for the remainder of this session.\n⚡ Retry your requests after some time. Otherwise consider upgrading to a Gemini Code Assist Standard or Enterprise plan with higher limits at https://goo.gle/set-up-gemini-code-assist\n⚡ You can switch authentication methods by typing /auth',
             { failedModel, fallbackModel },
           );
-=======
+        }
+      } else {
         // Other errors (Automatic fallback)
-        const actionMessage = `⚡ Automatically switching from ${failedModel} to ${fallbackModel} for faster responses for the remainder of this session.`;
-
         if (isPaidTier) {
-          message = `${actionMessage}
-⚡ Your requests are being throttled temporarily due to server being at capacity for ${failedModel} or there is a service outage.
-⚡ To continue accessing the ${failedModel} model, you can retry your request after some time or consider using /auth to switch to using a paid API key from AI Studio at https://aistudio.google.com/apikey`;
+          message = t(
+            'quota.other_error_paid',
+            '⚡ Automatically switching from {failedModel} to {fallbackModel} for faster responses for the remainder of this session.\n⚡ Your requests are being throttled temporarily due to server being at capacity for {failedModel} or there is a service outage.\n⚡ To continue accessing the {failedModel} model, you can retry your request after some time or consider using /auth to switch to using a paid API key from AI Studio at https://aistudio.google.com/apikey',
+            { failedModel, fallbackModel },
+          );
         } else {
-          message = `${actionMessage}
-⚡ Your requests are being throttled temporarily due to server being at capacity for ${failedModel} or there is a service outage.
-⚡ To avoid being throttled, you can retry your request after some time or upgrade to a Gemini Code Assist Standard or Enterprise plan with higher limits at https://goo.gle/set-up-gemini-code-assist
-⚡ Or you can utilize a Gemini API Key. See: https://goo.gle/gemini-cli-docs-auth#gemini-api-key
-⚡ You can switch authentication methods by typing /auth`;
->>>>>>> ee92db75
+          message = t(
+            'quota.other_error_free',
+            '⚡ Automatically switching from {failedModel} to {fallbackModel} for faster responses for the remainder of this session.\n⚡ Your requests are being throttled temporarily due to server being at capacity for {failedModel} or there is a service outage.\n⚡ To avoid being throttled, you can retry your request after some time or upgrade to a Gemini Code Assist Standard or Enterprise plan with higher limits at https://goo.gle/set-up-gemini-code-assist\n⚡ Or you can utilize a Gemini API Key. See: https://goo.gle/gemini-cli-docs-auth#gemini-api-key\n⚡ You can switch authentication methods by typing /auth',
+            { failedModel, fallbackModel },
+          );
         }
       }
 
