--- conflicted
+++ resolved
@@ -100,30 +100,6 @@
   }
   if (uiState.confirmationRequest) {
     return (
-<<<<<<< HEAD
-      <Box flexDirection="column">
-        {uiState.confirmationRequest.prompt}
-        <Box paddingY={1}>
-          <RadioButtonSelect
-            items={[
-              {
-                label: t('tool_confirmation.options.yes', 'Yes'),
-                value: true,
-                key: 'Yes',
-              },
-              {
-                label: t('tool_confirmation.options.no', 'No'),
-                value: false,
-                key: 'No',
-              },
-            ]}
-            onSelect={(value: boolean) => {
-              uiState.confirmationRequest!.onConfirm(value);
-            }}
-          />
-        </Box>
-      </Box>
-=======
       <ConsentPrompt
         prompt={uiState.confirmationRequest.prompt}
         onConfirm={uiState.confirmationRequest.onConfirm}
@@ -139,7 +115,6 @@
         onConfirm={request.onConfirm}
         terminalWidth={terminalWidth}
       />
->>>>>>> cea1a867
     );
   }
   if (uiState.isThemeDialogOpen) {
