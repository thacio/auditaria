--- conflicted
+++ resolved
@@ -22,21 +22,10 @@
   SHELL_FOCUS_HINT_DELAY_MS,
 } from '../../constants.js';
 import { theme } from '../../semantic-colors.js';
-<<<<<<< HEAD
-import type { AnsiOutput, Config } from '@thacio/auditaria-cli-core';
-import { useUIState } from '../../contexts/UIStateContext.js';
-import { useAlternateBuffer } from '../../hooks/useAlternateBuffer.js';
-
-const STATIC_HEIGHT = 1;
-const RESERVED_LINE_COUNT = 5; // for tool name, status, padding etc.
-const STATUS_INDICATOR_WIDTH = 3;
-const MIN_LINES_SHOWN = 2; // show at least this many lines
-=======
 import type { Config } from '@google/gemini-cli-core';
 import { useInactivityTimer } from '../../hooks/useInactivityTimer.js';
 import { ToolCallStatus } from '../../types.js';
 import { ShellInputPrompt } from '../ShellInputPrompt.js';
->>>>>>> 3f388ee1
 
 export type { TextEmphasis };
 
