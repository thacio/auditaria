--- conflicted
+++ resolved
@@ -120,29 +120,17 @@
             <Text color={theme.status.error}>|⌐■_■| </Text>
           )}
           {uiState.ctrlCPressedOnce ? (
-<<<<<<< HEAD
-            <Text color={Colors.AccentYellow}>
+            <Text color={theme.status.warning}>
               {t('app.press_ctrl_c_exit', 'Press Ctrl+C again to exit.')}
             </Text>
           ) : uiState.ctrlDPressedOnce ? (
-            <Text color={Colors.AccentYellow}>
+            <Text color={theme.status.warning}>
               {t('app.press_ctrl_d_exit', 'Press Ctrl+D again to exit.')}
             </Text>
           ) : uiState.showEscapePrompt ? (
-            <Text color={Colors.Gray}>
+            <Text color={theme.text.secondary}>
               {t('input.escape_to_clear', 'Press Esc again to clear.')}
             </Text>
-=======
-            <Text color={theme.status.warning}>
-              Press Ctrl+C again to exit.
-            </Text>
-          ) : uiState.ctrlDPressedOnce ? (
-            <Text color={theme.status.warning}>
-              Press Ctrl+D again to exit.
-            </Text>
-          ) : uiState.showEscapePrompt ? (
-            <Text color={theme.text.secondary}>Press Esc again to clear.</Text>
->>>>>>> b9b6fe1f
           ) : (
             !settings.merged.ui?.hideContextSummary && (
               <ContextSummaryDisplay
