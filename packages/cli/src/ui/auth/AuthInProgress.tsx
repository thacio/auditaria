/**
 * @license
 * Copyright 2025 Google LLC
 * SPDX-License-Identifier: Apache-2.0
 */

import type React from 'react';
import { useState, useEffect } from 'react';
import { Box, Text } from 'ink';
import { CliSpinner } from '../components/CliSpinner.js';
import { theme } from '../semantic-colors.js';
import { t } from '@thacio/auditaria-cli-core';
import { useKeypress } from '../hooks/useKeypress.js';

interface AuthInProgressProps {
  onTimeout: () => void;
}

export function AuthInProgress({
  onTimeout,
}: AuthInProgressProps): React.JSX.Element {
  const [timedOut, setTimedOut] = useState(false);

  useKeypress(
    (key) => {
      if (key.name === 'escape' || (key.ctrl && key.name === 'c')) {
        onTimeout();
      }
    },
    { isActive: true },
  );

  useEffect(() => {
    const timer = setTimeout(() => {
      setTimedOut(true);
      onTimeout();
    }, 180000);

    return () => clearTimeout(timer);
  }, [onTimeout]);

  return (
    <Box
      borderStyle="round"
      borderColor={theme.border.default}
      flexDirection="column"
      padding={1}
      width="100%"
    >
      {timedOut ? (
        <Text color={theme.status.error}>
          {t('auth_dialog.messages.auth_timeout', 'Authentication timed out. Please try again.')}
        </Text>
      ) : (
        <Box>
          <Text>
<<<<<<< HEAD
            <Spinner type="dots" /> {t('auth_dialog.messages.waiting_for_auth', 'Waiting for auth... (Press ESC or CTRL+C to cancel)')}
=======
            <CliSpinner type="dots" /> Waiting for auth... (Press ESC or CTRL+C
            to cancel)
>>>>>>> 34ba8be8
          </Text>
        </Box>
      )}
    </Box>
  );
}<|MERGE_RESOLUTION|>--- conflicted
+++ resolved
@@ -54,12 +54,7 @@
       ) : (
         <Box>
           <Text>
-<<<<<<< HEAD
-            <Spinner type="dots" /> {t('auth_dialog.messages.waiting_for_auth', 'Waiting for auth... (Press ESC or CTRL+C to cancel)')}
-=======
-            <CliSpinner type="dots" /> Waiting for auth... (Press ESC or CTRL+C
-            to cancel)
->>>>>>> 34ba8be8
+            <CliSpinner type="dots" /> {t('auth_dialog.messages.waiting_for_auth', 'Waiting for auth... (Press ESC or CTRL+C to cancel)')}
           </Text>
         </Box>
       )}
