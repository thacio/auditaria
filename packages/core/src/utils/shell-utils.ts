--- conflicted
+++ resolved
@@ -4,12 +4,8 @@
  * SPDX-License-Identifier: Apache-2.0
  */
 
-<<<<<<< HEAD
-import { Config } from '../config/config.js';
+import type { Config } from '../config/config.js';
 import { t } from '../i18n/index.js';
-=======
-import type { Config } from '../config/config.js';
->>>>>>> 0f031a7f
 import os from 'node:os';
 import { quote } from 'shell-quote';
 
