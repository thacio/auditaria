/**
 * @license
 * Copyright 2025 Google LLC
 * SPDX-License-Identifier: Apache-2.0
 */

import {
  AuthType,
  type Config,
  type FallbackModelHandler,
  type FallbackIntent,
  TerminalQuotaError,
  UserTierId,
<<<<<<< HEAD
  t,
} from '@thacio/auditaria-cli-core';
=======
  DEFAULT_GEMINI_FLASH_MODEL,
} from '@google/gemini-cli-core';
>>>>>>> 1e42fdf6
import { useCallback, useEffect, useRef, useState } from 'react';
import { type UseHistoryManagerReturn } from './useHistoryManager.js';
import { MessageType } from '../types.js';
import { type ProQuotaDialogRequest } from '../contexts/UIStateContext.js';

interface UseQuotaAndFallbackArgs {
  config: Config;
  historyManager: UseHistoryManagerReturn;
  userTier: UserTierId | undefined;
  setModelSwitchedFromQuotaError: (value: boolean) => void;
}

export function useQuotaAndFallback({
  config,
  historyManager,
  userTier,
  setModelSwitchedFromQuotaError,
}: UseQuotaAndFallbackArgs) {
  const [proQuotaRequest, setProQuotaRequest] =
    useState<ProQuotaDialogRequest | null>(null);
  const isDialogPending = useRef(false);

  // Set up Flash fallback handler
  useEffect(() => {
    const fallbackHandler: FallbackModelHandler = async (
      failedModel,
      fallbackModel,
      error,
    ): Promise<FallbackIntent | null> => {
      // Fallbacks are currently only handled for OAuth users.
      const contentGeneratorConfig = config.getContentGeneratorConfig();
      if (
        !contentGeneratorConfig ||
        contentGeneratorConfig.authType !== AuthType.LOGIN_WITH_GOOGLE
      ) {
        return null;
      }

      // Use actual user tier if available; otherwise, default to FREE tier behavior (safe default)
      const isPaidTier =
        userTier === UserTierId.LEGACY || userTier === UserTierId.STANDARD;

      const isFallbackModel = failedModel === DEFAULT_GEMINI_FLASH_MODEL;
      let message: string;

      if (error instanceof TerminalQuotaError) {
        // Common part of the message for both tiers
        const messageLines = [
          `⚡ You have reached your daily ${failedModel} quota limit.`,
          `⚡ You can choose to authenticate with a paid API key${
            isFallbackModel ? '.' : ' or continue with the fallback model.'
          }`,
        ];

        // Tier-specific part
        if (isPaidTier) {
<<<<<<< HEAD
          message = t(
            'quota.pro_exceeded_paid_new',
            '⚡ You have reached your daily {model} quota limit.\n⚡ You can choose to authenticate with a paid API key or continue with the fallback model.\n⚡ Increase your limits by using a Gemini API Key. See: https://goo.gle/gemini-cli-docs-auth#gemini-api-key\n⚡ You can switch authentication methods by typing /auth',
            { model: failedModel },
          );
        } else {
          message = t(
            'quota.pro_exceeded_free_new',
            '⚡ You have reached your daily {model} quota limit.\n⚡ You can choose to authenticate with a paid API key or continue with the fallback model.\n⚡ Increase your limits by \n⚡ - signing up for a plan with higher limits at https://goo.gle/set-up-gemini-code-assist\n⚡ - or using a Gemini API Key. See: https://goo.gle/gemini-cli-docs-auth#gemini-api-key\n⚡ You can switch authentication methods by typing /auth',
            { model: failedModel },
=======
          messageLines.push(
            `⚡ Increase your limits by using a Gemini API Key. See: https://goo.gle/gemini-cli-docs-auth#gemini-api-key`,
            `⚡ You can switch authentication methods by typing /auth`,
          );
        } else {
          messageLines.push(
            `⚡ Increase your limits by `,
            `⚡ - signing up for a plan with higher limits at https://goo.gle/set-up-gemini-code-assist`,
            `⚡ - or using a Gemini API Key. See: https://goo.gle/gemini-cli-docs-auth#gemini-api-key`,
            `⚡ You can switch authentication methods by typing /auth`,
>>>>>>> 1e42fdf6
          );
        }
        message = messageLines.join('\n');
      } else {
<<<<<<< HEAD
        message = t(
          'quota.congestion_error',
          '🚦Pardon Our Congestion! It looks like {model} is very popular at the moment.\nPlease retry again later.',
          { model: failedModel },
        );
=======
        // Capacity error
        message = [
          `🚦Pardon Our Congestion! It looks like ${failedModel} is very popular at the moment.`,
          `Please retry again later.`,
        ].join('\n');
>>>>>>> 1e42fdf6
      }

      // Add message to UI history
      historyManager.addItem(
        {
          type: MessageType.INFO,
          text: message,
        },
        Date.now(),
      );

      if (isFallbackModel) {
        return 'stop';
      }

      setModelSwitchedFromQuotaError(true);
      config.setQuotaErrorOccurred(true);

      if (isDialogPending.current) {
        return 'stop'; // A dialog is already active, so just stop this request.
      }
      isDialogPending.current = true;

      const intent: FallbackIntent = await new Promise<FallbackIntent>(
        (resolve) => {
          setProQuotaRequest({
            failedModel,
            fallbackModel,
            resolve,
          });
        },
      );

      return intent;
    };

    config.setFallbackModelHandler(fallbackHandler);
  }, [config, historyManager, userTier, setModelSwitchedFromQuotaError]);

  const handleProQuotaChoice = useCallback(
    (choice: FallbackIntent) => {
      if (!proQuotaRequest) return;

      const intent: FallbackIntent = choice;
      proQuotaRequest.resolve(intent);
      setProQuotaRequest(null);
      isDialogPending.current = false; // Reset the flag here

      if (choice === 'retry') {
        historyManager.addItem(
          {
            type: MessageType.INFO,
            text: t(
              'quota.switched_to_fallback',
              'Switched to fallback model. Tip: Press Ctrl+P (or Up Arrow) to recall your previous prompt and submit it again if you wish.',
            ),
          },
          Date.now(),
        );
      }
    },
    [proQuotaRequest, historyManager],
  );

  return {
    proQuotaRequest,
    handleProQuotaChoice,
  };
}<|MERGE_RESOLUTION|>--- conflicted
+++ resolved
@@ -11,13 +11,9 @@
   type FallbackIntent,
   TerminalQuotaError,
   UserTierId,
-<<<<<<< HEAD
+  DEFAULT_GEMINI_FLASH_MODEL,
   t,
 } from '@thacio/auditaria-cli-core';
-=======
-  DEFAULT_GEMINI_FLASH_MODEL,
-} from '@google/gemini-cli-core';
->>>>>>> 1e42fdf6
 import { useCallback, useEffect, useRef, useState } from 'react';
 import { type UseHistoryManagerReturn } from './useHistoryManager.js';
 import { MessageType } from '../types.js';
@@ -64,17 +60,8 @@
       let message: string;
 
       if (error instanceof TerminalQuotaError) {
-        // Common part of the message for both tiers
-        const messageLines = [
-          `⚡ You have reached your daily ${failedModel} quota limit.`,
-          `⚡ You can choose to authenticate with a paid API key${
-            isFallbackModel ? '.' : ' or continue with the fallback model.'
-          }`,
-        ];
-
-        // Tier-specific part
+        // Use i18n with conditional logic for fallback model
         if (isPaidTier) {
-<<<<<<< HEAD
           message = t(
             'quota.pro_exceeded_paid_new',
             '⚡ You have reached your daily {model} quota limit.\n⚡ You can choose to authenticate with a paid API key or continue with the fallback model.\n⚡ Increase your limits by using a Gemini API Key. See: https://goo.gle/gemini-cli-docs-auth#gemini-api-key\n⚡ You can switch authentication methods by typing /auth',
@@ -85,35 +72,19 @@
             'quota.pro_exceeded_free_new',
             '⚡ You have reached your daily {model} quota limit.\n⚡ You can choose to authenticate with a paid API key or continue with the fallback model.\n⚡ Increase your limits by \n⚡ - signing up for a plan with higher limits at https://goo.gle/set-up-gemini-code-assist\n⚡ - or using a Gemini API Key. See: https://goo.gle/gemini-cli-docs-auth#gemini-api-key\n⚡ You can switch authentication methods by typing /auth',
             { model: failedModel },
-=======
-          messageLines.push(
-            `⚡ Increase your limits by using a Gemini API Key. See: https://goo.gle/gemini-cli-docs-auth#gemini-api-key`,
-            `⚡ You can switch authentication methods by typing /auth`,
-          );
-        } else {
-          messageLines.push(
-            `⚡ Increase your limits by `,
-            `⚡ - signing up for a plan with higher limits at https://goo.gle/set-up-gemini-code-assist`,
-            `⚡ - or using a Gemini API Key. See: https://goo.gle/gemini-cli-docs-auth#gemini-api-key`,
-            `⚡ You can switch authentication methods by typing /auth`,
->>>>>>> 1e42fdf6
           );
         }
-        message = messageLines.join('\n');
+        // Adjust message if this is the fallback model itself
+        if (isFallbackModel) {
+          message = message.replace(' or continue with the fallback model', '');
+        }
       } else {
-<<<<<<< HEAD
+        // Capacity error
         message = t(
           'quota.congestion_error',
           '🚦Pardon Our Congestion! It looks like {model} is very popular at the moment.\nPlease retry again later.',
           { model: failedModel },
         );
-=======
-        // Capacity error
-        message = [
-          `🚦Pardon Our Congestion! It looks like ${failedModel} is very popular at the moment.`,
-          `Please retry again later.`,
-        ].join('\n');
->>>>>>> 1e42fdf6
       }
 
       // Add message to UI history
