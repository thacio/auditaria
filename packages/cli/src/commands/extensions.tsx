/**
 * @license
 * Copyright 2025 Google LLC
 * SPDX-License-Identifier: Apache-2.0
 */

import { CommandModule } from 'yargs';
import { t } from '@thacio/auditaria-cli-core';
import { installCommand } from './extensions/install.js';
import { uninstallCommand } from './extensions/uninstall.js';

export const extensionsCommand: CommandModule = {
  command: 'extensions <command>',
  describe: t('commands.extensions.manage.description', 'Manage Auditaria CLI extensions.'),
  builder: (yargs) =>
    yargs
      .command(installCommand)
<<<<<<< HEAD
      .demandCommand(1, t('commands.extensions.manage.need_command', 'You need at least one command before continuing.'))
=======
      .command(uninstallCommand)
      .demandCommand(1, 'You need at least one command before continuing.')
>>>>>>> ade70394
      .version(false),
  handler: () => {
    // This handler is not called when a subcommand is provided.
    // Yargs will show the help menu.
  },
};<|MERGE_RESOLUTION|>--- conflicted
+++ resolved
@@ -15,12 +15,8 @@
   builder: (yargs) =>
     yargs
       .command(installCommand)
-<<<<<<< HEAD
+      .command(uninstallCommand)
       .demandCommand(1, t('commands.extensions.manage.need_command', 'You need at least one command before continuing.'))
-=======
-      .command(uninstallCommand)
-      .demandCommand(1, 'You need at least one command before continuing.')
->>>>>>> ade70394
       .version(false),
   handler: () => {
     // This handler is not called when a subcommand is provided.
