/**
 * @license
 * Copyright 2025 Google LLC
 * SPDX-License-Identifier: Apache-2.0
 */

import type { MockInstance } from 'vitest';
import { vi, describe, it, expect, beforeEach, afterEach } from 'vitest';
import { ideCommand } from './ideCommand.js';
import { type CommandContext } from './types.js';
<<<<<<< HEAD
import { DetectedIde } from '@thacio/auditaria-cli-core';
import * as core from '@thacio/auditaria-cli-core';
=======
import { IDE_DEFINITIONS } from '@google/gemini-cli-core';
import * as core from '@google/gemini-cli-core';
>>>>>>> db5b49b2

vi.mock('@thacio/auditaria-cli-core', async (importOriginal) => {
  const original = await importOriginal<typeof core>();
  return {
    ...original,
    getOauthClient: vi.fn(original.getOauthClient),
    getIdeInstaller: vi.fn(original.getIdeInstaller),
    IdeClient: {
      getInstance: vi.fn(),
    },
  };
});

describe('ideCommand', () => {
  let mockContext: CommandContext;
  let mockIdeClient: core.IdeClient;
  let platformSpy: MockInstance;

  beforeEach(() => {
    vi.resetAllMocks();

    mockIdeClient = {
      reconnect: vi.fn(),
      disconnect: vi.fn(),
      connect: vi.fn(),
      getCurrentIde: vi.fn(),
      getConnectionStatus: vi.fn(),
      getDetectedIdeDisplayName: vi.fn(),
    } as unknown as core.IdeClient;

    vi.mocked(core.IdeClient.getInstance).mockResolvedValue(mockIdeClient);
    vi.mocked(mockIdeClient.getDetectedIdeDisplayName).mockReturnValue(
      'VS Code',
    );

    mockContext = {
      ui: {
        addItem: vi.fn(),
      },
      services: {
        settings: {
          setValue: vi.fn(),
        },
        config: {
          getIdeMode: vi.fn(),
          setIdeMode: vi.fn(),
          getUsageStatisticsEnabled: vi.fn().mockReturnValue(false),
        },
      },
    } as unknown as CommandContext;

    platformSpy = vi.spyOn(process, 'platform', 'get');
  });

  afterEach(() => {
    vi.restoreAllMocks();
  });

  it('should return the ide command', async () => {
    vi.mocked(mockIdeClient.getCurrentIde).mockReturnValue(
      IDE_DEFINITIONS.vscode,
    );
    vi.mocked(mockIdeClient.getConnectionStatus).mockReturnValue({
      status: core.IDEConnectionStatus.Disconnected,
    });
    const command = await ideCommand();
    expect(command).not.toBeNull();
    expect(command.name).toBe('ide');
    expect(command.subCommands).toHaveLength(3);
    expect(command.subCommands?.[0].name).toBe('enable');
    expect(command.subCommands?.[1].name).toBe('status');
    expect(command.subCommands?.[2].name).toBe('install');
  });

  it('should show disable command when connected', async () => {
    vi.mocked(mockIdeClient.getCurrentIde).mockReturnValue(
      IDE_DEFINITIONS.vscode,
    );
    vi.mocked(mockIdeClient.getConnectionStatus).mockReturnValue({
      status: core.IDEConnectionStatus.Connected,
    });
    const command = await ideCommand();
    expect(command).not.toBeNull();
    const subCommandNames = command.subCommands?.map((cmd) => cmd.name);
    expect(subCommandNames).toContain('disable');
    expect(subCommandNames).not.toContain('enable');
  });

  describe('status subcommand', () => {
    beforeEach(() => {
      vi.mocked(mockIdeClient.getCurrentIde).mockReturnValue(
        IDE_DEFINITIONS.vscode,
      );
    });

    it('should show connected status', async () => {
      vi.mocked(mockIdeClient.getConnectionStatus).mockReturnValue({
        status: core.IDEConnectionStatus.Connected,
      });
      const command = await ideCommand();
      const result = await command!.subCommands!.find(
        (c) => c.name === 'status',
      )!.action!(mockContext, '');
      expect(vi.mocked(mockIdeClient.getConnectionStatus)).toHaveBeenCalled();
      expect(result).toEqual({
        type: 'message',
        messageType: 'info',
        content: '🟢 Connected to VS Code',
      });
    });

    it('should show connecting status', async () => {
      vi.mocked(mockIdeClient.getConnectionStatus).mockReturnValue({
        status: core.IDEConnectionStatus.Connecting,
      });
      const command = await ideCommand();
      const result = await command!.subCommands!.find(
        (c) => c.name === 'status',
      )!.action!(mockContext, '');
      expect(vi.mocked(mockIdeClient.getConnectionStatus)).toHaveBeenCalled();
      expect(result).toEqual({
        type: 'message',
        messageType: 'info',
        content: `🟡 Connecting...`,
      });
    });
    it('should show disconnected status', async () => {
      vi.mocked(mockIdeClient.getConnectionStatus).mockReturnValue({
        status: core.IDEConnectionStatus.Disconnected,
      });
      const command = await ideCommand();
      const result = await command!.subCommands!.find(
        (c) => c.name === 'status',
      )!.action!(mockContext, '');
      expect(vi.mocked(mockIdeClient.getConnectionStatus)).toHaveBeenCalled();
      expect(result).toEqual({
        type: 'message',
        messageType: 'error',
        content: `🔴 Disconnected`,
      });
    });

    it('should show disconnected status with details', async () => {
      const details = 'Something went wrong';
      vi.mocked(mockIdeClient.getConnectionStatus).mockReturnValue({
        status: core.IDEConnectionStatus.Disconnected,
        details,
      });
      const command = await ideCommand();
      const result = await command!.subCommands!.find(
        (c) => c.name === 'status',
      )!.action!(mockContext, '');
      expect(vi.mocked(mockIdeClient.getConnectionStatus)).toHaveBeenCalled();
      expect(result).toEqual({
        type: 'message',
        messageType: 'error',
        content: `🔴 Disconnected: ${details}`,
      });
    });
  });

  describe('install subcommand', () => {
    const mockInstall = vi.fn();
    beforeEach(() => {
      vi.mocked(mockIdeClient.getCurrentIde).mockReturnValue(
        IDE_DEFINITIONS.vscode,
      );
      vi.mocked(mockIdeClient.getConnectionStatus).mockReturnValue({
        status: core.IDEConnectionStatus.Disconnected,
      });
      vi.mocked(core.getIdeInstaller).mockReturnValue({
        install: mockInstall,
      });
      platformSpy.mockReturnValue('linux');
    });

    it('should install the extension', async () => {
      vi.useFakeTimers();
      mockInstall.mockResolvedValue({
        success: true,
        message: 'Successfully installed.',
      });

      const command = await ideCommand();

      // For the polling loop inside the action.
      vi.mocked(mockIdeClient.getConnectionStatus).mockReturnValue({
        status: core.IDEConnectionStatus.Connected,
      });

      const actionPromise = command!.subCommands!.find(
        (c) => c.name === 'install',
      )!.action!(mockContext, '');
      await vi.runAllTimersAsync();
      await actionPromise;

      expect(core.getIdeInstaller).toHaveBeenCalledWith(IDE_DEFINITIONS.vscode);
      expect(mockInstall).toHaveBeenCalled();
      expect(mockContext.ui.addItem).toHaveBeenCalledWith(
        expect.objectContaining({
          type: 'info',
          text: `Installing IDE companion...`,
        }),
        expect.any(Number),
      );
      expect(mockContext.ui.addItem).toHaveBeenCalledWith(
        expect.objectContaining({
          type: 'info',
          text: 'Successfully installed.',
        }),
        expect.any(Number),
      );
      expect(mockContext.ui.addItem).toHaveBeenCalledWith(
        expect.objectContaining({
          type: 'info',
          text: '🟢 Connected to VS Code',
        }),
        expect.any(Number),
      );
      vi.useRealTimers();
    }, 10000);

    it('should show an error if installation fails', async () => {
      mockInstall.mockResolvedValue({
        success: false,
        message: 'Installation failed.',
      });

      const command = await ideCommand();
      await command!.subCommands!.find((c) => c.name === 'install')!.action!(
        mockContext,
        '',
      );

      expect(core.getIdeInstaller).toHaveBeenCalledWith(IDE_DEFINITIONS.vscode);
      expect(mockInstall).toHaveBeenCalled();
      expect(mockContext.ui.addItem).toHaveBeenCalledWith(
        expect.objectContaining({
          type: 'info',
          text: `Installing IDE companion...`,
        }),
        expect.any(Number),
      );
      expect(mockContext.ui.addItem).toHaveBeenCalledWith(
        expect.objectContaining({
          type: 'error',
          text: 'Installation failed.',
        }),
        expect.any(Number),
      );
    });
  });
});<|MERGE_RESOLUTION|>--- conflicted
+++ resolved
@@ -8,13 +8,8 @@
 import { vi, describe, it, expect, beforeEach, afterEach } from 'vitest';
 import { ideCommand } from './ideCommand.js';
 import { type CommandContext } from './types.js';
-<<<<<<< HEAD
-import { DetectedIde } from '@thacio/auditaria-cli-core';
+import { IDE_DEFINITIONS } from '@thacio/auditaria-cli-core';
 import * as core from '@thacio/auditaria-cli-core';
-=======
-import { IDE_DEFINITIONS } from '@google/gemini-cli-core';
-import * as core from '@google/gemini-cli-core';
->>>>>>> db5b49b2
 
 vi.mock('@thacio/auditaria-cli-core', async (importOriginal) => {
   const original = await importOriginal<typeof core>();
@@ -41,8 +36,8 @@
       disconnect: vi.fn(),
       connect: vi.fn(),
       getCurrentIde: vi.fn(),
+      getDetectedIdeDisplayName: vi.fn(),
       getConnectionStatus: vi.fn(),
-      getDetectedIdeDisplayName: vi.fn(),
     } as unknown as core.IdeClient;
 
     vi.mocked(core.IdeClient.getInstance).mockResolvedValue(mockIdeClient);
@@ -74,9 +69,7 @@
   });
 
   it('should return the ide command', async () => {
-    vi.mocked(mockIdeClient.getCurrentIde).mockReturnValue(
-      IDE_DEFINITIONS.vscode,
-    );
+    vi.mocked(mockIdeClient.getCurrentIde).mockReturnValue(IDE_DEFINITIONS.vscode);
     vi.mocked(mockIdeClient.getConnectionStatus).mockReturnValue({
       status: core.IDEConnectionStatus.Disconnected,
     });
@@ -90,9 +83,7 @@
   });
 
   it('should show disable command when connected', async () => {
-    vi.mocked(mockIdeClient.getCurrentIde).mockReturnValue(
-      IDE_DEFINITIONS.vscode,
-    );
+    vi.mocked(mockIdeClient.getCurrentIde).mockReturnValue(IDE_DEFINITIONS.vscode);
     vi.mocked(mockIdeClient.getConnectionStatus).mockReturnValue({
       status: core.IDEConnectionStatus.Connected,
     });
