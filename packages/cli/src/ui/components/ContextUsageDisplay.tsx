/**
 * @license
 * Copyright 2025 Google LLC
 * SPDX-License-Identifier: Apache-2.0
 */

import { Text } from 'ink';
import { theme } from '../semantic-colors.js';
import { t, tokenLimit } from '@thacio/auditaria-cli-core';

export const ContextUsageDisplay = ({
  promptTokenCount,
  model,
}: {
  promptTokenCount: number;
  model: string;
}) => {
  const percentage = promptTokenCount / tokenLimit(model);
<<<<<<< HEAD
  const percentageLeft = ((1 - percentage) * 100).toFixed(0);

  const label = terminalWidth < 100
    ? t('footer.context_left_short', '%', {})
    : t('footer.context_left_full', '% context left', {});
=======
>>>>>>> ef76a801

  return (
    <Text color={theme.text.secondary}>
      ({((1 - percentage) * 100).toFixed(0)}% context left)
    </Text>
  );
};<|MERGE_RESOLUTION|>--- conflicted
+++ resolved
@@ -16,18 +16,11 @@
   model: string;
 }) => {
   const percentage = promptTokenCount / tokenLimit(model);
-<<<<<<< HEAD
-  const percentageLeft = ((1 - percentage) * 100).toFixed(0);
-
-  const label = terminalWidth < 100
-    ? t('footer.context_left_short', '%', {})
-    : t('footer.context_left_full', '% context left', {});
-=======
->>>>>>> ef76a801
 
   return (
     <Text color={theme.text.secondary}>
-      ({((1 - percentage) * 100).toFixed(0)}% context left)
+      ({((1 - percentage) * 100).toFixed(0)}
+      {t('footer.context_left_full', '% context left', {})})
     </Text>
   );
 };