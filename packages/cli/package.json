--- conflicted
+++ resolved
@@ -1,13 +1,7 @@
 {
-<<<<<<< HEAD
   "name": "@thacio/auditaria-cli",
-  "version": "0.17.0-nightly.20251113.48e3932f6",
+  "version": "0.17.0-nightly.20251114.0fcbff506",
   "description": "Auditoria CLI",
-=======
-  "name": "@google/gemini-cli",
-  "version": "0.17.0-nightly.20251114.0fcbff506",
-  "description": "Gemini CLI",
->>>>>>> 3174573b
   "repository": {
     "type": "git",
     "url": "git+https://github.com/thacio/auditaria.git"
