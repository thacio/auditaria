/**
 * @license
 * Copyright 2025 Google LLC
 * SPDX-License-Identifier: Apache-2.0
 */

import type { UpdateObject } from '../ui/utils/updateCheck.js';
import type { LoadedSettings } from '../config/settings.js';
import { getInstallationInfo, PackageManager } from './installationInfo.js';
import { updateEventEmitter } from './updateEventEmitter.js';
import type { HistoryItem } from '../ui/types.js';
import { MessageType } from '../ui/types.js';
<<<<<<< HEAD
=======
import { t } from '@google/gemini-cli-core';
>>>>>>> 3f388ee1
import { spawnWrapper } from './spawnWrapper.js';
import type { spawn } from 'node:child_process';

export function handleAutoUpdate(
  info: UpdateObject | null,
  settings: LoadedSettings,
  projectRoot: string,
  spawnFn: typeof spawn = spawnWrapper,
) {
  if (!info) {
    return;
  }

  if (settings.merged.tools?.sandbox || process.env['GEMINI_SANDBOX']) {
    updateEventEmitter.emit('update-info', {
      message: `${info.message}\nAutomatic update is not available in sandbox mode.`,
    });
    return;
  }

  if (settings.merged.general?.disableUpdateNag) {
    return;
  }

  const installationInfo = getInstallationInfo(
    projectRoot,
    settings.merged.general?.disableAutoUpdate ?? false,
  );

  if (
    [PackageManager.NPX, PackageManager.PNPX, PackageManager.BUNX].includes(
      installationInfo.packageManager,
    )
  ) {
    return;
  }

  let combinedMessage = info.message;
  if (installationInfo.updateMessage) {
    combinedMessage += `\n${installationInfo.updateMessage}`;
  }

  updateEventEmitter.emit('update-received', {
    message: combinedMessage,
  });

  if (
    !installationInfo.updateCommand ||
    settings.merged.general?.disableAutoUpdate
  ) {
    return;
  }
  const isNightly = info.update.latest.includes('nightly');

  const updateCommand = installationInfo.updateCommand.replace(
    '@latest',
    isNightly ? '@nightly' : `@${info.update.latest}`,
  );
  const updateProcess = spawnFn(updateCommand, { stdio: 'pipe', shell: true });
  let errorOutput = '';
  updateProcess.stderr.on('data', (data) => {
    errorOutput += data.toString();
  });

  updateProcess.on('close', (code) => {
    if (code === 0) {
      updateEventEmitter.emit('update-success', {
        message:
          'Update successful! The new version will be used on your next run.',
      });
    } else {
      updateEventEmitter.emit('update-failed', {
        message: `Automatic update failed. Please try updating manually. (command: ${updateCommand}, stderr: ${errorOutput.trim()})`,
      });
    }
  });

  updateProcess.on('error', (err) => {
    updateEventEmitter.emit('update-failed', {
      message: `Automatic update failed. Please try updating manually. (error: ${err.message})`,
    });
  });
  return updateProcess;
}

export function setUpdateHandler(
  addItem: (item: Omit<HistoryItem, 'id'>, timestamp: number) => void,
  setUpdateInfo: (info: UpdateObject | null) => void,
) {
  let successfullyInstalled = false;
  const handleUpdateReceived = (info: UpdateObject) => {
    setUpdateInfo(info);
    const savedMessage = info.message;
    setTimeout(() => {
      if (!successfullyInstalled) {
        addItem(
          {
            type: MessageType.INFO,
            text: savedMessage,
          },
          Date.now(),
        );
      }
      setUpdateInfo(null);
    }, 60000);
  };

  const handleUpdateFailed = () => {
    setUpdateInfo(null);
    addItem(
      {
        type: MessageType.ERROR,
        text: `Automatic update failed. Please try updating manually`,
      },
      Date.now(),
    );
  };

  const handleUpdateSuccess = () => {
    successfullyInstalled = true;
    setUpdateInfo(null);
    addItem(
      {
        type: MessageType.INFO,
        text: `Update successful! The new version will be used on your next run.`,
      },
      Date.now(),
    );
  };

  const handleUpdateInfo = (data: { message: string }) => {
    addItem(
      {
        type: MessageType.INFO,
        text: data.message,
      },
      Date.now(),
    );
  };

  updateEventEmitter.on('update-received', handleUpdateReceived);
  updateEventEmitter.on('update-failed', handleUpdateFailed);
  updateEventEmitter.on('update-success', handleUpdateSuccess);
  updateEventEmitter.on('update-info', handleUpdateInfo);

  return () => {
    updateEventEmitter.off('update-received', handleUpdateReceived);
    updateEventEmitter.off('update-failed', handleUpdateFailed);
    updateEventEmitter.off('update-success', handleUpdateSuccess);
    updateEventEmitter.off('update-info', handleUpdateInfo);
  };
}<|MERGE_RESOLUTION|>--- conflicted
+++ resolved
@@ -10,10 +10,7 @@
 import { updateEventEmitter } from './updateEventEmitter.js';
 import type { HistoryItem } from '../ui/types.js';
 import { MessageType } from '../ui/types.js';
-<<<<<<< HEAD
-=======
 import { t } from '@google/gemini-cli-core';
->>>>>>> 3f388ee1
 import { spawnWrapper } from './spawnWrapper.js';
 import type { spawn } from 'node:child_process';
 
@@ -81,19 +78,29 @@
   updateProcess.on('close', (code) => {
     if (code === 0) {
       updateEventEmitter.emit('update-success', {
-        message:
+        message: t(
+          'update.success',
           'Update successful! The new version will be used on your next run.',
+        ),
       });
     } else {
       updateEventEmitter.emit('update-failed', {
-        message: `Automatic update failed. Please try updating manually. (command: ${updateCommand}, stderr: ${errorOutput.trim()})`,
+        message: t(
+          'update.failed_with_details',
+          'Automatic update failed. Please try updating manually. (command: {command}, stderr: {stderr})',
+          { command: updateCommand, stderr: errorOutput.trim() },
+        ),
       });
     }
   });
 
   updateProcess.on('error', (err) => {
     updateEventEmitter.emit('update-failed', {
-      message: `Automatic update failed. Please try updating manually. (error: ${err.message})`,
+      message: t(
+        'update.failed_with_error',
+        'Automatic update failed. Please try updating manually. (error: {error})',
+        { error: err.message },
+      ),
     });
   });
   return updateProcess;
@@ -126,7 +133,10 @@
     addItem(
       {
         type: MessageType.ERROR,
-        text: `Automatic update failed. Please try updating manually`,
+        text: t(
+          'update.failed',
+          'Automatic update failed. Please try updating manually',
+        ),
       },
       Date.now(),
     );
@@ -138,7 +148,10 @@
     addItem(
       {
         type: MessageType.INFO,
-        text: `Update successful! The new version will be used on your next run.`,
+        text: t(
+          'update.success',
+          'Update successful! The new version will be used on your next run.',
+        ),
       },
       Date.now(),
     );
