/**
 * @license
 * Copyright 2025 Google LLC
 * SPDX-License-Identifier: Apache-2.0
 */

import { useState, useRef, useCallback, useEffect, useMemo } from 'react';
import type {
  Config,
  EditorType,
  GeminiClient,
  ServerGeminiChatCompressedEvent,
  ServerGeminiCitationEvent,
  ServerGeminiContentEvent as ContentEvent,
  ServerGeminiFinishedEvent,
  ServerGeminiStreamEvent as GeminiEvent,
  ThoughtSummary,
  ToolCallRequestInfo,
  GeminiErrorEventValue,
} from '@thacio/auditaria-cli-core';
import {
  GeminiEventType as ServerGeminiEventType,
  getErrorMessage,
  isNodeError,
  MessageSenderType,
  logUserPrompt,
  GitService,
  UnauthorizedError,
  UserPromptEvent,
  DEFAULT_GEMINI_FLASH_MODEL,
  logConversationFinishedEvent,
  ConversationFinishedEvent,
  ApprovalMode,
  parseAndFormatApiError,
  t,
  getCodeAssistServer,
  UserTierId,
  promptIdContext,
} from '@thacio/auditaria-cli-core';
import { type Part, type PartListUnion, FinishReason } from '@google/genai';
// WEB_INTERFACE_START: Import WeakMap for attachment metadata
import { attachmentMetadataMap } from '../../services/WebInterfaceService.js';
// WEB_INTERFACE_END
import type {
  HistoryItem,
  HistoryItemWithoutId,
  HistoryItemToolGroup,
  SlashCommandProcessorResult,
} from '../types.js';
import { StreamingState, MessageType, ToolCallStatus } from '../types.js';
import { isAtCommand, isSlashCommand } from '../utils/commandUtils.js';
import { useShellCommandProcessor } from './shellCommandProcessor.js';
import { handleAtCommand } from './atCommandProcessor.js';
import { findLastSafeSplitPoint } from '../utils/markdownUtilities.js';
import { useStateAndRef } from './useStateAndRef.js';
import type { UseHistoryManagerReturn } from './useHistoryManager.js';
import { useLogger } from './useLogger.js';
import type {
  TrackedToolCall,
  TrackedCompletedToolCall,
  TrackedCancelledToolCall,
} from './useReactToolScheduler.js';
import { promises as fs } from 'node:fs';
import path from 'node:path';
import {
  useReactToolScheduler,
  mapToDisplay as mapTrackedToolCallsToDisplay,
} from './useReactToolScheduler.js';
import { useSessionStats } from '../contexts/SessionContext.js';
// WEB_INTERFACE_START
import { useWebInterface } from '../contexts/WebInterfaceContext.js';
// WEB_INTERFACE_END
import { useKeypress } from './useKeypress.js';
import type { LoadedSettings } from '../../config/settings.js';

enum StreamProcessingStatus {
  Completed,
  UserCancelled,
  Error,
}

function showCitations(settings: LoadedSettings, config: Config): boolean {
  const enabled = settings?.merged?.ui?.showCitations;
  if (enabled !== undefined) {
    return enabled;
  }
  const server = getCodeAssistServer(config);
  return (server && server.userTier !== UserTierId.FREE) ?? false;
}

/**
 * Manages the Gemini stream, including user input, command processing,
 * API interaction, and tool call lifecycle.
 */
export const useGeminiStream = (
  geminiClient: GeminiClient,
  history: HistoryItem[],
  addItem: UseHistoryManagerReturn['addItem'],
  config: Config,
  settings: LoadedSettings,
  onDebugMessage: (message: string) => void,
  handleSlashCommand: (
    cmd: PartListUnion,
  ) => Promise<SlashCommandProcessorResult | false>,
  shellModeActive: boolean,
  getPreferredEditor: () => EditorType | undefined,
  onAuthError: (error: string) => void,
  performMemoryRefresh: () => Promise<void>,
  modelSwitchedFromQuotaError: boolean,
  setModelSwitchedFromQuotaError: React.Dispatch<React.SetStateAction<boolean>>,
  onEditorClose: () => void,
  onCancelSubmit: () => void,
) => {
  const [initError, setInitError] = useState<string | null>(null);
  const abortControllerRef = useRef<AbortController | null>(null);
  const turnCancelledRef = useRef(false);
  const [isResponding, setIsResponding] = useState<boolean>(false);
  const [thought, setThought] = useState<ThoughtSummary | null>(null);
  const [pendingHistoryItemRef, setPendingHistoryItem] =
    useStateAndRef<HistoryItemWithoutId | null>(null);
  const processedMemoryToolsRef = useRef<Set<string>>(new Set());
  const { startNewPrompt, getPromptCount } = useSessionStats();
  const storage = config.storage;
  const logger = useLogger(storage);
  // WEB_INTERFACE_START
  const webInterface = useWebInterface();
  // WEB_INTERFACE_END
  const gitService = useMemo(() => {
    if (!config.getProjectRoot()) {
      return;
    }
    return new GitService(config.getProjectRoot(), storage);
  }, [config, storage]);

  // WEB_INTERFACE_START
  // Broadcast pending items to web interface when they change
  useEffect(() => {
    if (webInterface && pendingHistoryItemRef.current) {
      // Create a proper HistoryItem with an ID for broadcasting
      const pendingItemWithId: HistoryItem = {
        ...pendingHistoryItemRef.current,
        id: -1, // Temporary ID for pending items
      } as HistoryItem;

      webInterface.broadcastPendingItem(pendingItemWithId);
    }
  }, [pendingHistoryItemRef.current, webInterface]);
  // WEB_INTERFACE_END

  const [toolCalls, scheduleToolCalls, markToolsAsSubmitted] =
    useReactToolScheduler(
      async (completedToolCallsFromScheduler) => {
        // This onComplete is called when ALL scheduled tools for a given batch are done.
        if (completedToolCallsFromScheduler.length > 0) {
          // Add the final state of these tools to the history for display.
          addItem(
            mapTrackedToolCallsToDisplay(
              completedToolCallsFromScheduler as TrackedToolCall[],
            ),
            Date.now(),
          );

          // Handle tool response submission immediately when tools complete
          await handleCompletedTools(
            completedToolCallsFromScheduler as TrackedToolCall[],
          );
        }
      },
      config,
      setPendingHistoryItem,
      getPreferredEditor,
      onEditorClose,
    );

  const pendingToolCallGroupDisplay = useMemo(
    () =>
      toolCalls.length ? mapTrackedToolCallsToDisplay(toolCalls) : undefined,
    [toolCalls],
  );

  // WEB_INTERFACE_START
  // Broadcast pending tool calls to web interface when they change
  useEffect(() => {
    if (webInterface && pendingToolCallGroupDisplay) {
      // Only broadcast tools that are actually still pending/executing (not completed)
      const activePendingTools = pendingToolCallGroupDisplay.tools.filter(tool =>
        tool.status === 'Pending' ||
        tool.status === 'Executing' ||
        tool.status === 'Confirming'
      );

      // Only broadcast if there are actually pending tools
      if (activePendingTools.length > 0) {
        const pendingToolItemWithId: HistoryItem = {
          ...pendingToolCallGroupDisplay,
          tools: activePendingTools,
          id: -2, // Temporary ID for pending tool calls (different from text responses)
        } as HistoryItem;

        webInterface.broadcastPendingItem(pendingToolItemWithId);
      } else {
        // If no pending tools, broadcast null to clear any existing pending display
        webInterface.broadcastPendingItem(null);
      }
    }
  }, [pendingToolCallGroupDisplay, webInterface]);
  // WEB_INTERFACE_END

  const loopDetectedRef = useRef(false);
  const [
    loopDetectionConfirmationRequest,
    setLoopDetectionConfirmationRequest,
  ] = useState<{
    onComplete: (result: { userSelection: 'disable' | 'keep' }) => void;
  } | null>(null);

  const onExec = useCallback(async (done: Promise<void>) => {
    setIsResponding(true);
    await done;
    setIsResponding(false);
  }, []);
  const { handleShellCommand } = useShellCommandProcessor(
    addItem,
    setPendingHistoryItem,
    onExec,
    onDebugMessage,
    config,
    geminiClient,
  );

  const streamingState = useMemo(() => {
    if (toolCalls.some((tc) => tc.status === 'awaiting_approval')) {
      return StreamingState.WaitingForConfirmation;
    }
    if (
      isResponding ||
      toolCalls.some(
        (tc) =>
          tc.status === 'executing' ||
          tc.status === 'scheduled' ||
          tc.status === 'validating' ||
          ((tc.status === 'success' ||
            tc.status === 'error' ||
            tc.status === 'cancelled') &&
            !(tc as TrackedCompletedToolCall | TrackedCancelledToolCall)
              .responseSubmittedToGemini),
      )
    ) {
      return StreamingState.Responding;
    }
    return StreamingState.Idle;
  }, [isResponding, toolCalls]);

  useEffect(() => {
    if (
      config.getApprovalMode() === ApprovalMode.YOLO &&
      streamingState === StreamingState.Idle
    ) {
      const lastUserMessageIndex = history.findLastIndex(
        (item: HistoryItem) => item.type === MessageType.USER,
      );

      const turnCount =
        lastUserMessageIndex === -1 ? 0 : history.length - lastUserMessageIndex;

      if (turnCount > 0) {
        logConversationFinishedEvent(
          config,
          new ConversationFinishedEvent(config.getApprovalMode(), turnCount),
        );
      }
    }
  }, [streamingState, config, history]);

  const cancelOngoingRequest = useCallback(() => {
    if (streamingState !== StreamingState.Responding) {
      return;
    }
    if (turnCancelledRef.current) {
      return;
    }
    turnCancelledRef.current = true;
    abortControllerRef.current?.abort();
    if (pendingHistoryItemRef.current) {
      addItem(pendingHistoryItemRef.current, Date.now());
    }
    addItem(
      {
        type: MessageType.INFO,
        text: t('gemini_stream.request_cancelled', 'Request cancelled.'),
      },
      Date.now(),
    );
    setPendingHistoryItem(null);
    onCancelSubmit();
    setIsResponding(false);
  }, [
    streamingState,
    addItem,
    setPendingHistoryItem,
    onCancelSubmit,
    pendingHistoryItemRef,
  ]);

  useKeypress(
    (key) => {
      if (key.name === 'escape') {
        cancelOngoingRequest();
      }
    },
    { isActive: streamingState === StreamingState.Responding },
  );

  const prepareQueryForGemini = useCallback(
    async (
      query: PartListUnion,
      userMessageTimestamp: number,
      abortSignal: AbortSignal,
      prompt_id: string,
    ): Promise<{
      queryToSend: PartListUnion | null;
      shouldProceed: boolean;
    }> => {
      if (turnCancelledRef.current) {
        return { queryToSend: null, shouldProceed: false };
      }
      if (typeof query === 'string' && query.trim().length === 0) {
        return { queryToSend: null, shouldProceed: false };
      }

      let localQueryToSendToGemini: PartListUnion | null = null;

      if (typeof query === 'string') {
        const trimmedQuery = query.trim();
        logUserPrompt(
          config,
          new UserPromptEvent(
            trimmedQuery.length,
            prompt_id,
            config.getContentGeneratorConfig()?.authType,
            trimmedQuery,
          ),
        );
        onDebugMessage(`User query: '${trimmedQuery}'`);
        await logger?.logMessage(MessageSenderType.USER, trimmedQuery);

        // Handle UI-only commands first
        const slashCommandResult = isSlashCommand(trimmedQuery)
          ? await handleSlashCommand(trimmedQuery)
          : false;

        if (slashCommandResult) {
          switch (slashCommandResult.type) {
            case 'schedule_tool': {
              const { toolName, toolArgs } = slashCommandResult;
              const toolCallRequest: ToolCallRequestInfo = {
                callId: `${toolName}-${Date.now()}-${Math.random().toString(16).slice(2)}`,
                name: toolName,
                args: toolArgs,
                isClientInitiated: true,
                prompt_id,
              };
              scheduleToolCalls([toolCallRequest], abortSignal);
              return { queryToSend: null, shouldProceed: false };
            }
            case 'submit_prompt': {
              localQueryToSendToGemini = slashCommandResult.content;

              return {
                queryToSend: localQueryToSendToGemini,
                shouldProceed: true,
              };
            }
            case 'handled': {
              return { queryToSend: null, shouldProceed: false };
            }
            default: {
              const unreachable: never = slashCommandResult;
              throw new Error(
                `Unhandled slash command result type: ${unreachable}`,
              );
            }
          }
        }

        if (shellModeActive && handleShellCommand(trimmedQuery, abortSignal)) {
          return { queryToSend: null, shouldProceed: false };
        }

        // Handle @-commands (which might involve tool calls)
        if (isAtCommand(trimmedQuery)) {
          const atCommandResult = await handleAtCommand({
            query: trimmedQuery,
            config,
            addItem,
            onDebugMessage,
            messageId: userMessageTimestamp,
            signal: abortSignal,
          });

          // Add user's turn after @ command processing is done.
          addItem(
            { type: MessageType.USER, text: trimmedQuery },
            userMessageTimestamp,
          );

          if (!atCommandResult.shouldProceed) {
            return { queryToSend: null, shouldProceed: false };
          }
          localQueryToSendToGemini = atCommandResult.processedQuery;
        } else {
          // Normal query for Gemini
          addItem(
            { type: MessageType.USER, text: trimmedQuery },
            userMessageTimestamp,
          );
          localQueryToSendToGemini = trimmedQuery;
        }
      } else {
        // WEB_INTERFACE_START: Handle multimodal messages from web interface
        // It's a PartListUnion (array of parts or single part)
        localQueryToSendToGemini = query;
        
        // Extract text and attachments from multimodal parts for display
        let displayText = '';
        const attachments: any[] = [];
        
        if (Array.isArray(query)) {
          // It's an array of parts
          for (const part of query) {
            if (typeof part === 'string') {
              displayText = part;
            } else if (part && typeof part === 'object') {
              if ('text' in part && part.text) {
                displayText = part.text;
              } else if ('inlineData' in part && part.inlineData) {
                // Extract attachment info from inline data
                // Check if we have metadata in the WeakMap
                const metadata = attachmentMetadataMap.get(part);
                if (metadata) {
                  attachments.push({
                    type: metadata.type || 'file',
                    mimeType: metadata.mimeType || part.inlineData.mimeType || 'application/octet-stream',
                    name: metadata.name || 'Attached file',
                    size: metadata.size || 0,
                    thumbnail: metadata.thumbnail,
                    icon: metadata.icon || '📎',
                    displaySize: metadata.displaySize
                  });
                } else {
                  // Fallback for attachments without metadata
                  attachments.push({
                    type: 'file',
                    mimeType: part.inlineData.mimeType || 'application/octet-stream',
                    name: 'Attached file',
                    size: 0,
                    icon: '📎',
                  });
                }
              }
            }
          }
        } else if (typeof query === 'object' && query) {
          // Single part object
          if ('text' in query && query.text) {
            displayText = query.text;
          } else if ('inlineData' in query && query.inlineData) {
            const metadata = attachmentMetadataMap.get(query);
            if (metadata) {
              attachments.push({
                type: metadata.type || 'file',
                mimeType: metadata.mimeType || query.inlineData.mimeType || 'application/octet-stream',
                name: metadata.name || 'Attached file',
                size: metadata.size || 0,
                thumbnail: metadata.thumbnail,
                icon: metadata.icon || '📎',
                displaySize: metadata.displaySize
              });
            } else {
              attachments.push({
                type: 'file',
                mimeType: query.inlineData.mimeType || 'application/octet-stream',
                name: 'Attached file',
                size: 0,
                icon: '📎',
              });
            }
          }
        }
        
        // If no text but has attachments, show a placeholder
        if (!displayText && attachments.length > 0) {
          displayText = '📎 File(s) attached';
        }
        
        // Add user message to history with attachments info
        if (displayText || attachments.length > 0) {
          const historyItem: any = { 
            type: MessageType.USER, 
            text: displayText || '📎 File(s) attached'
          };
          
          // Include attachments if present (for web interface display)
          if (attachments.length > 0) {
            historyItem.attachments = attachments;
          }
          
          addItem(historyItem, userMessageTimestamp);
        }
        // WEB_INTERFACE_END
      }

      if (localQueryToSendToGemini === null) {
        onDebugMessage(
          'Query processing resulted in null, not sending to Gemini.',
        );
        return { queryToSend: null, shouldProceed: false };
      }
      return { queryToSend: localQueryToSendToGemini, shouldProceed: true };
    },
    [
      config,
      addItem,
      onDebugMessage,
      handleShellCommand,
      handleSlashCommand,
      logger,
      shellModeActive,
      scheduleToolCalls,
    ],
  );

  // --- Stream Event Handlers ---

  const handleContentEvent = useCallback(
    (
      eventValue: ContentEvent['value'],
      currentGeminiMessageBuffer: string,
      userMessageTimestamp: number,
    ): string => {
      if (turnCancelledRef.current) {
        // Prevents additional output after a user initiated cancel.
        return '';
      }
      let newGeminiMessageBuffer = currentGeminiMessageBuffer + eventValue;
      if (
        pendingHistoryItemRef.current?.type !== 'gemini' &&
        pendingHistoryItemRef.current?.type !== 'gemini_content'
      ) {
        if (pendingHistoryItemRef.current) {
          addItem(pendingHistoryItemRef.current, userMessageTimestamp);
        }
        setPendingHistoryItem({ type: 'gemini', text: '' });
        newGeminiMessageBuffer = eventValue;
      }
      // Split large messages for better rendering performance. Ideally,
      // we should maximize the amount of output sent to <Static />.
      const splitPoint = findLastSafeSplitPoint(newGeminiMessageBuffer);
      if (splitPoint === newGeminiMessageBuffer.length) {
        // Update the existing message with accumulated content
        setPendingHistoryItem((item) => ({
          type: item?.type as 'gemini' | 'gemini_content',
          text: newGeminiMessageBuffer,
        }));
      } else {
        // This indicates that we need to split up this Gemini Message.
        // Splitting a message is primarily a performance consideration. There is a
        // <Static> component at the root of App.tsx which takes care of rendering
        // content statically or dynamically. Everything but the last message is
        // treated as static in order to prevent re-rendering an entire message history
        // multiple times per-second (as streaming occurs). Prior to this change you'd
        // see heavy flickering of the terminal. This ensures that larger messages get
        // broken up so that there are more "statically" rendered.
        const beforeText = newGeminiMessageBuffer.substring(0, splitPoint);
        const afterText = newGeminiMessageBuffer.substring(splitPoint);
        addItem(
          {
            type: pendingHistoryItemRef.current?.type as
              | 'gemini'
              | 'gemini_content',
            text: beforeText,
          },
          userMessageTimestamp,
        );
        setPendingHistoryItem({ type: 'gemini_content', text: afterText });
        newGeminiMessageBuffer = afterText;
      }
      return newGeminiMessageBuffer;
    },
    [addItem, pendingHistoryItemRef, setPendingHistoryItem],
  );

  const handleUserCancelledEvent = useCallback(
    (userMessageTimestamp: number) => {
      if (turnCancelledRef.current) {
        return;
      }
      if (pendingHistoryItemRef.current) {
        if (pendingHistoryItemRef.current.type === 'tool_group') {
          const updatedTools = pendingHistoryItemRef.current.tools.map(
            (tool) =>
              tool.status === ToolCallStatus.Pending ||
              tool.status === ToolCallStatus.Confirming ||
              tool.status === ToolCallStatus.Executing
                ? { ...tool, status: ToolCallStatus.Canceled }
                : tool,
          );
          const pendingItem: HistoryItemToolGroup = {
            ...pendingHistoryItemRef.current,
            tools: updatedTools,
          };
          addItem(pendingItem, userMessageTimestamp);
        } else {
          addItem(pendingHistoryItemRef.current, userMessageTimestamp);
        }
        setPendingHistoryItem(null);
      }
      addItem(
        { type: MessageType.INFO, text: 'User cancelled the request.' },
        userMessageTimestamp,
      );
      setIsResponding(false);
      setThought(null); // Reset thought when user cancels
    },
    [addItem, pendingHistoryItemRef, setPendingHistoryItem, setThought],
  );

  const handleErrorEvent = useCallback(
    (eventValue: GeminiErrorEventValue, userMessageTimestamp: number) => {
      if (pendingHistoryItemRef.current) {
        addItem(pendingHistoryItemRef.current, userMessageTimestamp);
        setPendingHistoryItem(null);
      }
      addItem(
        {
          type: MessageType.ERROR,
          text: parseAndFormatApiError(
            eventValue.error,
            config.getContentGeneratorConfig()?.authType,
            undefined,
            config.getModel(),
            DEFAULT_GEMINI_FLASH_MODEL,
          ),
        },
        userMessageTimestamp,
      );
      setThought(null); // Reset thought when there's an error
    },
    [addItem, pendingHistoryItemRef, setPendingHistoryItem, config, setThought],
  );

  const handleCitationEvent = useCallback(
    (text: string, userMessageTimestamp: number) => {
      if (!showCitations(settings, config)) {
        return;
      }

      if (pendingHistoryItemRef.current) {
        addItem(pendingHistoryItemRef.current, userMessageTimestamp);
        setPendingHistoryItem(null);
      }
      addItem({ type: MessageType.INFO, text }, userMessageTimestamp);
    },
    [addItem, pendingHistoryItemRef, setPendingHistoryItem, settings, config],
  );

  const handleFinishedEvent = useCallback(
    (event: ServerGeminiFinishedEvent, userMessageTimestamp: number) => {
      const finishReason = event.value.reason;
      if (!finishReason) {
        return;
      }

      const finishReasonMessages: Record<FinishReason, string | undefined> = {
        [FinishReason.FINISH_REASON_UNSPECIFIED]: undefined,
        [FinishReason.STOP]: undefined,
        [FinishReason.MAX_TOKENS]: t('finish_reasons.max_tokens', 'Response truncated due to token limits.'),
        [FinishReason.SAFETY]: t('finish_reasons.safety', 'Response stopped due to safety reasons.'),
        [FinishReason.RECITATION]: t('finish_reasons.recitation', 'Response stopped due to recitation policy.'),
        [FinishReason.LANGUAGE]: t('finish_reasons.language', 'Response stopped due to unsupported language.'),
        [FinishReason.BLOCKLIST]: t('finish_reasons.blocklist', 'Response stopped due to forbidden terms.'),
        [FinishReason.PROHIBITED_CONTENT]: t('finish_reasons.prohibited_content', 'Response stopped due to prohibited content.'),
        [FinishReason.SPII]: t('finish_reasons.spii', 'Response stopped due to sensitive personally identifiable information.'),
        [FinishReason.OTHER]: t('finish_reasons.other', 'Response stopped for other reasons.'),
        [FinishReason.MALFORMED_FUNCTION_CALL]: t('finish_reasons.malformed_function_call', 'Response stopped due to malformed function call.'),
        [FinishReason.IMAGE_SAFETY]: t('finish_reasons.image_safety', 'Response stopped due to image safety violations.'),
        [FinishReason.UNEXPECTED_TOOL_CALL]: t('finish_reasons.unexpected_tool_call', 'Response stopped due to unexpected tool call.'),
      };

      const message = finishReasonMessages[finishReason];
      if (message) {
        addItem(
          {
            type: 'info',
            text: `⚠️  ${message}`,
          },
          userMessageTimestamp,
        );
      }
    },
    [addItem],
  );

  const handleChatCompressionEvent = useCallback(
    (eventValue: ServerGeminiChatCompressedEvent['value']) =>
      addItem(
        {
          type: 'info',
          text:
            `IMPORTANT: This conversation approached the input token limit for ${config.getModel()}. ` +
            `A compressed context will be sent for future messages (compressed from: ` +
            `${eventValue?.originalTokenCount ?? 'unknown'} to ` +
            `${eventValue?.newTokenCount ?? 'unknown'} tokens).`,
        },
        Date.now(),
      ),
    [addItem, config],
  );

  const handleMaxSessionTurnsEvent = useCallback(
    () =>
      addItem(
        {
          type: 'info',
          text:
            `The session has reached the maximum number of turns: ${config.getMaxSessionTurns()}. ` +
            `Please update this limit in your setting.json file.`,
        },
        Date.now(),
      ),
    [addItem, config],
  );

  const handleLoopDetectionConfirmation = useCallback(
    (result: { userSelection: 'disable' | 'keep' }) => {
      setLoopDetectionConfirmationRequest(null);

      if (result.userSelection === 'disable') {
        config.getGeminiClient().getLoopDetectionService().disableForSession();
        addItem(
          {
            type: 'info',
            text: `Loop detection has been disabled for this session. Please try your request again.`,
          },
          Date.now(),
        );
      } else {
        addItem(
          {
            type: 'info',
            text: `A potential loop was detected. This can happen due to repetitive tool calls or other model behavior. The request has been halted.`,
          },
          Date.now(),
        );
      }
    },
    [config, addItem],
  );

  const handleLoopDetectedEvent = useCallback(() => {
<<<<<<< HEAD
    addItem(
      {
        type: 'info',
        text: t('loop_detection.message', 'A potential loop was detected. This can happen due to repetitive tool calls or other model behavior. The request has been halted.'),
      },
      Date.now(),
    );
  }, [addItem]);
=======
    // Show the confirmation dialog to choose whether to disable loop detection
    setLoopDetectionConfirmationRequest({
      onComplete: handleLoopDetectionConfirmation,
    });
  }, [handleLoopDetectionConfirmation]);
>>>>>>> 78744cfb

  const processGeminiStreamEvents = useCallback(
    async (
      stream: AsyncIterable<GeminiEvent>,
      userMessageTimestamp: number,
      signal: AbortSignal,
    ): Promise<StreamProcessingStatus> => {
      let geminiMessageBuffer = '';
      const toolCallRequests: ToolCallRequestInfo[] = [];
      for await (const event of stream) {
        switch (event.type) {
          case ServerGeminiEventType.Thought:
            setThought(event.value);
            break;
          case ServerGeminiEventType.Content:
            geminiMessageBuffer = handleContentEvent(
              event.value,
              geminiMessageBuffer,
              userMessageTimestamp,
            );
            break;
          case ServerGeminiEventType.ToolCallRequest:
            toolCallRequests.push(event.value);
            break;
          case ServerGeminiEventType.UserCancelled:
            handleUserCancelledEvent(userMessageTimestamp);
            break;
          case ServerGeminiEventType.Error:
            handleErrorEvent(event.value, userMessageTimestamp);
            break;
          case ServerGeminiEventType.ChatCompressed:
            handleChatCompressionEvent(event.value);
            break;
          case ServerGeminiEventType.ToolCallConfirmation:
          case ServerGeminiEventType.ToolCallResponse:
            // do nothing
            break;
          case ServerGeminiEventType.MaxSessionTurns:
            handleMaxSessionTurnsEvent();
            break;
          case ServerGeminiEventType.Finished:
            handleFinishedEvent(
              event as ServerGeminiFinishedEvent,
              userMessageTimestamp,
            );
            break;
          case ServerGeminiEventType.Citation:
            handleCitationEvent((event as ServerGeminiCitationEvent).value, userMessageTimestamp);
            break;
          case ServerGeminiEventType.LoopDetected:
            // handle later because we want to move pending history to history
            // before we add loop detected message to history
            loopDetectedRef.current = true;
            break;
          case ServerGeminiEventType.Retry:
            // Will add the missing logic later
            break;
          default: {
            // enforces exhaustive switch-case
            const unreachable: never = event;
            return unreachable;
          }
        }
      }
      if (toolCallRequests.length > 0) {
        scheduleToolCalls(toolCallRequests, signal);
      }
      return StreamProcessingStatus.Completed;
    },
    [
      handleContentEvent,
      handleUserCancelledEvent,
      handleErrorEvent,
      scheduleToolCalls,
      handleChatCompressionEvent,
      handleFinishedEvent,
      handleMaxSessionTurnsEvent,
      handleCitationEvent,
    ],
  );

  const submitQuery = useCallback(
    async (
      query: PartListUnion,
      options?: { isContinuation: boolean },
      prompt_id?: string,
    ) => {
      if (
        (streamingState === StreamingState.Responding ||
          streamingState === StreamingState.WaitingForConfirmation) &&
        !options?.isContinuation
      )
        return;

      const userMessageTimestamp = Date.now();

      // Reset quota error flag when starting a new query (not a continuation)
      if (!options?.isContinuation) {
        setModelSwitchedFromQuotaError(false);
        config.setQuotaErrorOccurred(false);
      }

      abortControllerRef.current = new AbortController();
      const abortSignal = abortControllerRef.current.signal;
      turnCancelledRef.current = false;

      if (!prompt_id) {
        prompt_id = config.getSessionId() + '########' + getPromptCount();
      }
      return promptIdContext.run(prompt_id, async () => {
        const { queryToSend, shouldProceed } = await prepareQueryForGemini(
          query,
          userMessageTimestamp,
          abortSignal,
          prompt_id,
        );

        if (!shouldProceed || queryToSend === null) {
          return;
        }

        if (!options?.isContinuation) {
          startNewPrompt();
          setThought(null); // Reset thought when starting a new prompt
        }

        setIsResponding(true);
        setInitError(null);

        try {
          const stream = geminiClient.sendMessageStream(
            queryToSend,
            abortSignal,
            prompt_id,
          );
          const processingStatus = await processGeminiStreamEvents(
            stream,
            userMessageTimestamp,
            abortSignal,
          );

          if (processingStatus === StreamProcessingStatus.UserCancelled) {
            return;
          }

          if (pendingHistoryItemRef.current) {
            addItem(pendingHistoryItemRef.current, userMessageTimestamp);
            setPendingHistoryItem(null);
          }
          if (loopDetectedRef.current) {
            loopDetectedRef.current = false;
            handleLoopDetectedEvent();
          }
        } catch (error: unknown) {
          if (error instanceof UnauthorizedError) {
            onAuthError('Session expired or is unauthorized.');
          } else if (!isNodeError(error) || error.name !== 'AbortError') {
            addItem(
              {
                type: MessageType.ERROR,
                text: parseAndFormatApiError(
                  getErrorMessage(error) || 'Unknown error',
                  config.getContentGeneratorConfig()?.authType,
                  undefined,
                  config.getModel(),
                  DEFAULT_GEMINI_FLASH_MODEL,
                ),
              },
              userMessageTimestamp,
            );
          }
        } finally {
          setIsResponding(false);
        }
      });
    },
    [
      streamingState,
      setModelSwitchedFromQuotaError,
      prepareQueryForGemini,
      processGeminiStreamEvents,
      pendingHistoryItemRef,
      addItem,
      setPendingHistoryItem,
      setInitError,
      geminiClient,
      onAuthError,
      config,
      startNewPrompt,
      getPromptCount,
      handleLoopDetectedEvent,
    ],
  );

  const handleCompletedTools = useCallback(
    async (completedToolCallsFromScheduler: TrackedToolCall[]) => {
      if (isResponding) {
        return;
      }

      const completedAndReadyToSubmitTools =
        completedToolCallsFromScheduler.filter(
          (
            tc: TrackedToolCall,
          ): tc is TrackedCompletedToolCall | TrackedCancelledToolCall => {
            const isTerminalState =
              tc.status === 'success' ||
              tc.status === 'error' ||
              tc.status === 'cancelled';

            if (isTerminalState) {
              const completedOrCancelledCall = tc as
                | TrackedCompletedToolCall
                | TrackedCancelledToolCall;
              return (
                completedOrCancelledCall.response?.responseParts !== undefined
              );
            }
            return false;
          },
        );

      // Finalize any client-initiated tools as soon as they are done.
      const clientTools = completedAndReadyToSubmitTools.filter(
        (t) => t.request.isClientInitiated,
      );
      if (clientTools.length > 0) {
        markToolsAsSubmitted(clientTools.map((t) => t.request.callId));
      }

      // Identify new, successful save_memory calls that we haven't processed yet.
      const newSuccessfulMemorySaves = completedAndReadyToSubmitTools.filter(
        (t) =>
          t.request.name === 'save_memory' &&
          t.status === 'success' &&
          !processedMemoryToolsRef.current.has(t.request.callId),
      );

      if (newSuccessfulMemorySaves.length > 0) {
        // Perform the refresh only if there are new ones.
        void performMemoryRefresh();
        // Mark them as processed so we don't do this again on the next render.
        newSuccessfulMemorySaves.forEach((t) =>
          processedMemoryToolsRef.current.add(t.request.callId),
        );
      }

      const geminiTools = completedAndReadyToSubmitTools.filter(
        (t) => !t.request.isClientInitiated,
      );

      if (geminiTools.length === 0) {
        return;
      }

      // If all the tools were cancelled, don't submit a response to Gemini.
      const allToolsCancelled = geminiTools.every(
        (tc) => tc.status === 'cancelled',
      );

      if (allToolsCancelled) {
        if (geminiClient) {
          // We need to manually add the function responses to the history
          // so the model knows the tools were cancelled.
          const combinedParts = geminiTools.flatMap(
            (toolCall) => toolCall.response.responseParts,
          );
          geminiClient.addHistory({
            role: 'user',
            parts: combinedParts,
          });
        }

        const callIdsToMarkAsSubmitted = geminiTools.map(
          (toolCall) => toolCall.request.callId,
        );
        markToolsAsSubmitted(callIdsToMarkAsSubmitted);
        return;
      }

      const responsesToSend: Part[] = geminiTools.flatMap(
        (toolCall) => toolCall.response.responseParts,
      );
      const callIdsToMarkAsSubmitted = geminiTools.map(
        (toolCall) => toolCall.request.callId,
      );

      const prompt_ids = geminiTools.map(
        (toolCall) => toolCall.request.prompt_id,
      );

      markToolsAsSubmitted(callIdsToMarkAsSubmitted);

      // Don't continue if model was switched due to quota error
      if (modelSwitchedFromQuotaError) {
        return;
      }

      submitQuery(
        responsesToSend,
        {
          isContinuation: true,
        },
        prompt_ids[0],
      );
    },
    [
      isResponding,
      submitQuery,
      markToolsAsSubmitted,
      geminiClient,
      performMemoryRefresh,
      modelSwitchedFromQuotaError,
    ],
  );

  const pendingHistoryItems = [
    pendingHistoryItemRef.current,
    pendingToolCallGroupDisplay,
  ].filter((i) => i !== undefined && i !== null);

  useEffect(() => {
    const saveRestorableToolCalls = async () => {
      if (!config.getCheckpointingEnabled()) {
        return;
      }
      const restorableToolCalls = toolCalls.filter(
        (toolCall) =>
          (toolCall.request.name === 'replace' ||
            toolCall.request.name === 'write_file') &&
          toolCall.status === 'awaiting_approval',
      );

      if (restorableToolCalls.length > 0) {
        const checkpointDir = storage.getProjectTempCheckpointsDir();

        if (!checkpointDir) {
          return;
        }

        try {
          await fs.mkdir(checkpointDir, { recursive: true });
        } catch (error) {
          if (!isNodeError(error) || error.code !== 'EEXIST') {
            onDebugMessage(
              `Failed to create checkpoint directory: ${getErrorMessage(error)}`,
            );
            return;
          }
        }

        for (const toolCall of restorableToolCalls) {
          const filePath = toolCall.request.args['file_path'] as string;
          if (!filePath) {
            onDebugMessage(
              `Skipping restorable tool call due to missing file_path: ${toolCall.request.name}`,
            );
            continue;
          }

          try {
            if (!gitService) {
              onDebugMessage(
                `Checkpointing is enabled but Git service is not available. Failed to create snapshot for ${filePath}. Ensure Git is installed and working properly.`,
              );
              continue;
            }

            let commitHash: string | undefined;
            try {
              commitHash = await gitService.createFileSnapshot(
                `Snapshot for ${toolCall.request.name}`,
              );
            } catch (error) {
              onDebugMessage(
                `Failed to create new snapshot: ${getErrorMessage(error)}. Attempting to use current commit.`,
              );
            }

            if (!commitHash) {
              commitHash = await gitService.getCurrentCommitHash();
            }

            if (!commitHash) {
              onDebugMessage(
                `Failed to create snapshot for ${filePath}. Checkpointing may not be working properly. Ensure Git is installed and the project directory is accessible.`,
              );
              continue;
            }

            const timestamp = new Date()
              .toISOString()
              .replace(/:/g, '-')
              .replace(/\./g, '_');
            const toolName = toolCall.request.name;
            const fileName = path.basename(filePath);
            const toolCallWithSnapshotFileName = `${timestamp}-${fileName}-${toolName}.json`;
            const clientHistory = await geminiClient?.getHistory();
            const toolCallWithSnapshotFilePath = path.join(
              checkpointDir,
              toolCallWithSnapshotFileName,
            );

            await fs.writeFile(
              toolCallWithSnapshotFilePath,
              JSON.stringify(
                {
                  history,
                  clientHistory,
                  toolCall: {
                    name: toolCall.request.name,
                    args: toolCall.request.args,
                  },
                  commitHash,
                  filePath,
                },
                null,
                2,
              ),
            );
          } catch (error) {
            onDebugMessage(
              `Failed to create checkpoint for ${filePath}: ${getErrorMessage(
                error,
              )}. This may indicate a problem with Git or file system permissions.`,
            );
          }
        }
      }
    };
    saveRestorableToolCalls();
  }, [
    toolCalls,
    config,
    onDebugMessage,
    gitService,
    history,
    geminiClient,
    storage,
  ]);

  return {
    streamingState,
    submitQuery,
    initError,
    pendingHistoryItems,
    thought,
    // WEB_INTERFACE_START: Export cancelOngoingRequest for web interface ESC key support
    cancelOngoingRequest,
<<<<<<< HEAD
    // WEB_INTERFACE_END
=======
    loopDetectionConfirmationRequest,
>>>>>>> 78744cfb
  };
};<|MERGE_RESOLUTION|>--- conflicted
+++ resolved
@@ -740,7 +740,7 @@
         addItem(
           {
             type: 'info',
-            text: `Loop detection has been disabled for this session. Please try your request again.`,
+            text: t('loop_detection.disabled', 'Loop detection has been disabled for this session. Please try your request again.'),
           },
           Date.now(),
         );
@@ -748,7 +748,7 @@
         addItem(
           {
             type: 'info',
-            text: `A potential loop was detected. This can happen due to repetitive tool calls or other model behavior. The request has been halted.`,
+            text: t('loop_detection.message', 'A potential loop was detected. This can happen due to repetitive tool calls or other model behavior. The request has been halted.'),
           },
           Date.now(),
         );
@@ -758,22 +758,11 @@
   );
 
   const handleLoopDetectedEvent = useCallback(() => {
-<<<<<<< HEAD
-    addItem(
-      {
-        type: 'info',
-        text: t('loop_detection.message', 'A potential loop was detected. This can happen due to repetitive tool calls or other model behavior. The request has been halted.'),
-      },
-      Date.now(),
-    );
-  }, [addItem]);
-=======
     // Show the confirmation dialog to choose whether to disable loop detection
     setLoopDetectionConfirmationRequest({
       onComplete: handleLoopDetectionConfirmation,
     });
   }, [handleLoopDetectionConfirmation]);
->>>>>>> 78744cfb
 
   const processGeminiStreamEvents = useCallback(
     async (
@@ -1223,10 +1212,7 @@
     thought,
     // WEB_INTERFACE_START: Export cancelOngoingRequest for web interface ESC key support
     cancelOngoingRequest,
-<<<<<<< HEAD
     // WEB_INTERFACE_END
-=======
     loopDetectionConfirmationRequest,
->>>>>>> 78744cfb
   };
 };