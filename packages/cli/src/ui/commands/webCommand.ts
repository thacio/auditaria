/**
 * @license
 * Copyright 2025 Thacio
 * SPDX-License-Identifier: Apache-2.0
 */

// WEB_INTERFACE_FEATURE: This entire file is part of the web interface implementation

import { type SlashCommand, CommandKind, type CommandContext } from './types.js';
<<<<<<< HEAD
=======
import { t } from '@google/gemini-cli-core';
>>>>>>> 3f388ee1
import { openBrowserWithDelay } from '../../utils/browserUtils.js';

export const webCommand: SlashCommand = {
  name: 'web',
  description: 'open web interface in browser',
  kind: CommandKind.BUILT_IN,
  action: async (context: CommandContext, args: string) => {
    if (!context.web) {
      return {
        type: 'message',
        messageType: 'error',
        content: 'Web interface is not available in this configuration',
      };
    }

    try {
      // Start the web interface using configured port
      const result = await context.web.start();
      
      // Get the actual port where the server started
      const actualPort = result.port?.toString() || '8629';
      
      // Don't show the result message here as it's already shown by the web interface startup
      // Just open browser after a short delay
      setTimeout(async () => {
        const url = `http://localhost:${actualPort}`;
        
        context.ui.addItem(
          {
            type: 'info',
            text: 'Opening web browser...',
          },
          Date.now(),
        );

        try {
          await openBrowserWithDelay(url, 1000);
          context.ui.addItem(
            {
              type: 'info',
              text: `🌐 Web interface available at http://localhost:${actualPort}`,
            },
            Date.now(),
          );
        } catch (error) {
          context.ui.addItem(
            {
              type: 'info',
              text: `Failed to open browser automatically. Please visit http://localhost:${actualPort} manually.`,
            },
            Date.now(),
          );
        }
      }, 500);

      // Don't show immediate message to avoid duplicate with setTimeout message
      return;
    } catch (error) {
      return {
        type: 'message',
        messageType: 'error',
        content: `Failed to start web interface: ${error instanceof Error ? error.message : String(error)}`,
      };
    }
  },
};<|MERGE_RESOLUTION|>--- conflicted
+++ resolved
@@ -7,22 +7,21 @@
 // WEB_INTERFACE_FEATURE: This entire file is part of the web interface implementation
 
 import { type SlashCommand, CommandKind, type CommandContext } from './types.js';
-<<<<<<< HEAD
-=======
 import { t } from '@google/gemini-cli-core';
->>>>>>> 3f388ee1
 import { openBrowserWithDelay } from '../../utils/browserUtils.js';
 
 export const webCommand: SlashCommand = {
   name: 'web',
-  description: 'open web interface in browser',
+  get description() {
+    return t('commands.web.description', 'open web interface in browser');
+  },
   kind: CommandKind.BUILT_IN,
   action: async (context: CommandContext, args: string) => {
     if (!context.web) {
       return {
         type: 'message',
         messageType: 'error',
-        content: 'Web interface is not available in this configuration',
+        content: t('commands.web.error.not_available', 'Web interface is not available in this configuration'),
       };
     }
 
@@ -41,7 +40,7 @@
         context.ui.addItem(
           {
             type: 'info',
-            text: 'Opening web browser...',
+            text: t('commands.web.opening_browser', 'Opening web browser...'),
           },
           Date.now(),
         );
@@ -51,7 +50,7 @@
           context.ui.addItem(
             {
               type: 'info',
-              text: `🌐 Web interface available at http://localhost:${actualPort}`,
+              text: t('commands.web.available_at', '🌐 Web interface available at http://localhost:{port}', { port: actualPort }),
             },
             Date.now(),
           );
@@ -59,7 +58,7 @@
           context.ui.addItem(
             {
               type: 'info',
-              text: `Failed to open browser automatically. Please visit http://localhost:${actualPort} manually.`,
+              text: t('commands.web.browser_open_failed', 'Failed to open browser automatically. Please visit http://localhost:{port} manually.', { port: actualPort }),
             },
             Date.now(),
           );
@@ -72,7 +71,9 @@
       return {
         type: 'message',
         messageType: 'error',
-        content: `Failed to start web interface: ${error instanceof Error ? error.message : String(error)}`,
+        content: t('commands.web.start.error', 'Failed to start web interface: {error}', { 
+          error: error instanceof Error ? error.message : String(error) 
+        }),
       };
     }
   },
