# Package overview

This monorepo contains two main packages: `@thacio/auditaria-cli` and `@google/gemini-cli-core`.

## `@thacio/auditaria-cli`

This is the main package for the Gemini CLI. It is responsible for the user interface, command parsing, and all other user-facing functionality.

When this package is published, it is bundled into a single executable file. This bundle includes all of the package's dependencies, including `@google/gemini-cli-core`. This means that whether a user installs the package with `npm install -g @thacio/auditaria-cli` or runs it directly with `npx @thacio/auditaria-cli`, they are using this single, self-contained executable.

## `@google/gemini-cli-core`

This package contains the core logic for interacting with the Gemini API. It is responsible for making API requests, handling authentication, and managing the local cache.

This package is not bundled. When it is published, it is published as a standard Node.js package with its own dependencies. This allows it to be used as a standalone package in other projects, if needed. All transpiled js code in the `dist` folder is included in the package.

# Release Process

This project follows a structured release process to ensure that all packages are versioned and published correctly. The process is designed to be as automated as possible.

## How To Release

Releases are managed through the [release.yml](https://github.com/google-gemini/gemini-cli/actions/workflows/release.yml) GitHub Actions workflow. To perform a manual release for a patch or hotfix:

1.  Navigate to the **Actions** tab of the repository.
2.  Select the **Release** workflow from the list.
3.  Click the **Run workflow** dropdown button.
4.  Fill in the required inputs:
    - **Version**: The exact version to release (e.g., `v0.2.1`).
    - **Ref**: The branch or commit SHA to release from (defaults to `main`).
    - **Dry Run**: Leave as `true` to test the workflow without publishing, or set to `false` to perform a live release.
5.  Click **Run workflow**.

## Nightly Releases

In addition to manual releases, this project has an automated nightly release process to provide the latest "bleeding edge" version for testing and development.

### Process

Every night at midnight UTC, the [Release workflow](https://github.com/google-gemini/gemini-cli/actions/workflows/release.yml) runs automatically on a schedule. It performs the following steps:

1.  Checks out the latest code from the `main` branch.
2.  Installs all dependencies.
3.  Runs the full suite of `preflight` checks and integration tests.
4.  If all tests succeed, it calculates the next nightly version number (e.g., `v0.2.1-nightly.20230101`).
5.  It then builds and publishes the packages to npm with the `nightly` dist-tag.
6.  Finally, it creates a GitHub Release for the nightly version.

### Failure Handling

If any step in the nightly workflow fails, it will automatically create a new issue in the repository with the labels `bug` and `nightly-failure`. The issue will contain a link to the failed workflow run for easy debugging.

### How to Use the Nightly Build

To install the latest nightly build, use the `@nightly` tag:

```bash
npm install -g @thacio/auditaria-cli@nightly
```

We also run a Google cloud build called [release-docker.yml](../.gcp/release-docker.yml). Which publishes the sandbox docker to match your release. This will also be moved to GH and combined with the main release file once service account permissions are sorted out.

### After the Release

After the workflow has successfully completed, you can monitor its progress in the [GitHub Actions tab](https://github.com/google-gemini/gemini-cli/actions/workflows/release.yml). Once complete, you should:

1.  Go to the [pull requests page](https://github.com/google-gemini/gemini-cli/pulls) of the repository.
2.  Create a new pull request from the `release/vX.Y.Z` branch to `main`.
3.  Review the pull request (it should only contain version updates in `package.json` files) and merge it. This keeps the version in `main` up-to-date.

## Release Validation

After pushing a new release smoke testing should be performed to ensure that the packages are working as expected. This can be done by installing the packages locally and running a set of tests to ensure that they are functioning correctly.

- `npx -y @thacio/auditaria-cli@latest --version` to validate the push worked as expected if you were not doing a rc or dev tag
- `npx -y @thacio/auditaria-cli@<release tag> --version` to validate the tag pushed appropriately
- _This is destructive locally_ `npm uninstall @thacio/auditaria-cli && npm uninstall -g @thacio/auditaria-cli && npm cache clean --force &&  npm install @thacio/auditaria-cli@<version>`
- Smoke testing a basic run through of exercising a few llm commands and tools is recommended to ensure that the packages are working as expected. We'll codify this more in the future.

## When to merge the version change, or not?

The above pattern for creating patch or hotfix releases from current or older commits leaves the repository in the following state:

1.  The Tag (`vX.Y.Z-patch.1`): This tag correctly points to the original commit on main
    that contains the stable code you intended to release. This is crucial. Anyone checking
    out this tag gets the exact code that was published.
2.  The Branch (`release-vX.Y.Z-patch.1`): This branch contains one new commit on top of the
    tagged commit. That new commit only contains the version number change in package.json
    (and other related files like package-lock.json).

This separation is good. It keeps your main branch history clean of release-specific
version bumps until you decide to merge them.

This is the critical decision, and it depends entirely on the nature of the release.

### Merge Back for Stable Patches and Hotfixes

You almost always want to merge the `release-<tag>` branch back into `main` for any
stable patch or hotfix release.

- Why? The primary reason is to update the version in main's package.json. If you release
  v1.2.1 from an older commit but never merge the version bump back, your main branch's
  package.json will still say "version": "1.2.0". The next developer who starts work for
  the next feature release (v1.3.0) will be branching from a codebase that has an
  incorrect, older version number. This leads to confusion and requires manual version
  bumping later.
- The Process: After the release-v1.2.1 branch is created and the package is successfully
  published, you should open a pull request to merge release-v1.2.1 into main. This PR
  will contain just one commit: "chore: bump version to v1.2.1". It's a clean, simple
  integration that keeps your main branch in sync with the latest released version.

### Do NOT Merge Back for Pre-Releases (RC, Beta, Dev)

You typically do not merge release branches for pre-releases back into `main`.

- Why? Pre-release versions (e.g., v1.3.0-rc.1, v1.3.0-rc.2) are, by definition, not
  stable and are temporary. You don't want to pollute your main branch's history with a
  series of version bumps for release candidates. The package.json in main should reflect
  the latest stable release version, not an RC.
- The Process: The release-v1.3.0-rc.1 branch is created, the npm publish --tag rc happens,
  and then... the branch has served its purpose. You can simply delete it. The code for
  the RC is already on main (or a feature branch), so no functional code is lost. The
  release branch was just a temporary vehicle for the version number.

## Local Testing and Validation: Changes to the Packaging and Publishing Process

If you need to test the release process without actually publishing to NPM or creating a public GitHub release, you can trigger the workflow manually from the GitHub UI.

1.  Go to the [Actions tab](https://github.com/google-gemini/gemini-cli/actions/workflows/release.yml) of the repository.
2.  Click on the "Run workflow" dropdown.
3.  Leave the `dry_run` option checked (`true`).
4.  Click the "Run workflow" button.

This will run the entire release process but will skip the `npm publish` and `gh release create` steps. You can inspect the workflow logs to ensure everything is working as expected.

It is crucial to test any changes to the packaging and publishing process locally before committing them. This ensures that the packages will be published correctly and that they will work as expected when installed by a user.

To validate your changes, you can perform a dry run of the publishing process. This will simulate the publishing process without actually publishing the packages to the npm registry.

```bash
npm_package_version=9.9.9 SANDBOX_IMAGE_REGISTRY="registry" SANDBOX_IMAGE_NAME="thename" npm run publish:npm --dry-run
```

This command will do the following:

1.  Build all the packages.
2.  Run all the prepublish scripts.
3.  Create the package tarballs that would be published to npm.
4.  Print a summary of the packages that would be published.

You can then inspect the generated tarballs to ensure that they contain the correct files and that the `package.json` files have been updated correctly. The tarballs will be created in the root of each package's directory (e.g., `packages/cli/google-gemini-cli-0.1.6.tgz`).

By performing a dry run, you can be confident that your changes to the packaging process are correct and that the packages will be published successfully.

## Release Deep Dive

The main goal of the release process is to take the source code from the packages/ directory, build it, and assemble a
clean, self-contained package in a temporary `bundle` directory at the root of the project. This `bundle` directory is what
actually gets published to NPM.

Here are the key stages:

Stage 1: Pre-Release Sanity Checks and Versioning

- What happens: Before any files are moved, the process ensures the project is in a good state. This involves running tests,
  linting, and type-checking (npm run preflight). The version number in the root package.json and packages/cli/package.json
  is updated to the new release version.
- Why: This guarantees that only high-quality, working code is released. Versioning is the first step to signify a new
  release.

Stage 2: Building the Source Code

- What happens: The TypeScript source code in packages/core/src and packages/cli/src is compiled into JavaScript.
- File movement:
  - packages/core/src/\*_/_.ts -> compiled to -> packages/core/dist/
  - packages/cli/src/\*_/_.ts -> compiled to -> packages/cli/dist/
- Why: The TypeScript code written during development needs to be converted into plain JavaScript that can be run by
  Node.js. The core package is built first as the cli package depends on it.

Stage 3: Assembling the Final Publishable Package

This is the most critical stage where files are moved and transformed into their final state for publishing. A temporary
`bundle` folder is created at the project root to house the final package contents.

1.  The `package.json` is Transformed:
    - What happens: The package.json from packages/cli/ is read, modified, and written into the root `bundle`/ directory.
    - File movement: packages/cli/package.json -> (in-memory transformation) -> `bundle`/package.json
    - Why: The final package.json must be different from the one used in development. Key changes include:
      - Removing devDependencies.
      - Removing workspace-specific "dependencies": { "@gemini-cli/core": "workspace:\*" } and ensuring the core code is
        bundled directly into the final JavaScript file.
      - Ensuring the bin, main, and files fields point to the correct locations within the final package structure.

2.  The JavaScript Bundle is Created:
    - What happens: The built JavaScript from both packages/core/dist and packages/cli/dist are bundled into a single,
      executable JavaScript file.
    - File movement: packages/cli/dist/index.js + packages/core/dist/index.js -> (bundled by esbuild) -> `bundle`/gemini.js (or a
      similar name).
    - Why: This creates a single, optimized file that contains all the necessary application code. It simplifies the package
      by removing the need for the core package to be a separate dependency on NPM, as its code is now included directly.

3.  Static and Supporting Files are Copied:
    - What happens: Essential files that are not part of the source code but are required for the package to work correctly
      or be well-described are copied into the `bundle` directory.
    - File movement:
      - README.md -> `bundle`/README.md
      - LICENSE -> `bundle`/LICENSE
      - packages/cli/src/utils/\*.sb (sandbox profiles) -> `bundle`/
    - Why:
      - The README.md and LICENSE are standard files that should be included in any NPM package.
      - The sandbox profiles (.sb files) are critical runtime assets required for the CLI's sandboxing feature to
        function. They must be located next to the final executable.

Stage 4: Publishing to NPM

- What happens: The npm publish command is run from inside the root `bundle` directory.
- Why: By running npm publish from within the `bundle` directory, only the files we carefully assembled in Stage 3 are uploaded
  to the NPM registry. This prevents any source code, test files, or development configurations from being accidentally
  published, resulting in a clean and minimal package for users.

Summary of File Flow

```mermaid
graph TD
    subgraph "Source Files"
        A["packages/core/src/*.ts<br/>packages/cli/src/*.ts"]
        B["packages/cli/package.json"]
        C["README.md<br/>LICENSE<br/>packages/cli/src/utils/*.sb"]
    end

    subgraph "Process"
        D(Build)
        E(Transform)
        F(Assemble)
        G(Publish)
    end

    subgraph "Artifacts"
        H["Bundled JS"]
        I["Final package.json"]
        J["bundle/"]
    end

    subgraph "Destination"
        K["NPM Registry"]
    end

    A --> D --> H
    B --> E --> I
    C --> F
    H --> F
    I --> F
    F --> J
    J --> G --> K
```

This process ensures that the final published artifact is a purpose-built, clean, and efficient representation of the
project, rather than a direct copy of the development workspace.

## NPM workspaces

This project uses [NPM Workspaces](https://docs.npmjs.com/cli/v10/using-npm/workspaces) to manage the packages within this monorepo. This simplifies development by allowing us to manage dependencies and run scripts across multiple packages from the root of the project.

### How it works

The root `package.json` file defines the workspaces for this project:

```json
{
  "workspaces": ["packages/*"]
}
```

This tells NPM that any folder inside the `packages` directory is a separate package that should be managed as part of the workspace.

### Benefits of workspaces

<<<<<<< HEAD
- **Simplified Dependency Management**: Running `npm install` from the root of the project will install all dependencies for all packages in the workspace and link them together. This means you don't need to run `npm install` in each package's directory.
- **Automatic Linking**: Packages within the workspace can depend on each other. When you run `npm install`, NPM will automatically create symlinks between the packages. This means that when you make changes to one package, the changes are immediately available to other packages that depend on it.
- **Simplified Script Execution**: You can run scripts in any package from the root of the project using the `--workspace` flag. For example, to run the `build` script in the `cli` package, you can run `npm run build --workspace @thacio/auditaria-cli`.
=======
- **Simplified dependency management**: Running `npm install` from the root of
  the project will install all dependencies for all packages in the workspace
  and link them together. This means you don't need to run `npm install` in each
  package's directory.
- **Automatic linking**: Packages within the workspace can depend on each other.
  When you run `npm install`, NPM will automatically create symlinks between the
  packages. This means that when you make changes to one package, the changes
  are immediately available to other packages that depend on it.
- **Simplified script execution**: You can run scripts in any package from the
  root of the project using the `--workspace` flag. For example, to run the
  `build` script in the `cli` package, you can run
  `npm run build --workspace @google/gemini-cli`.
>>>>>>> 26f050ff
<|MERGE_RESOLUTION|>--- conflicted
+++ resolved
@@ -1,26 +1,42 @@
 # Package overview
 
-This monorepo contains two main packages: `@thacio/auditaria-cli` and `@google/gemini-cli-core`.
+This monorepo contains two main packages: `@thacio/auditaria-cli` and
+`@google/gemini-cli-core`.
 
 ## `@thacio/auditaria-cli`
 
-This is the main package for the Gemini CLI. It is responsible for the user interface, command parsing, and all other user-facing functionality.
-
-When this package is published, it is bundled into a single executable file. This bundle includes all of the package's dependencies, including `@google/gemini-cli-core`. This means that whether a user installs the package with `npm install -g @thacio/auditaria-cli` or runs it directly with `npx @thacio/auditaria-cli`, they are using this single, self-contained executable.
+This is the main package for the Gemini CLI. It is responsible for the user
+interface, command parsing, and all other user-facing functionality.
+
+When this package is published, it is bundled into a single executable file.
+This bundle includes all of the package's dependencies, including
+`@google/gemini-cli-core`. This means that whether a user installs the package
+with `npm install -g @thacio/auditaria-cli` or runs it directly with
+`npx @thacio/auditaria-cli`, they are using this single, self-contained
+executable.
 
 ## `@google/gemini-cli-core`
 
-This package contains the core logic for interacting with the Gemini API. It is responsible for making API requests, handling authentication, and managing the local cache.
-
-This package is not bundled. When it is published, it is published as a standard Node.js package with its own dependencies. This allows it to be used as a standalone package in other projects, if needed. All transpiled js code in the `dist` folder is included in the package.
+This package contains the core logic for interacting with the Gemini API. It is
+responsible for making API requests, handling authentication, and managing the
+local cache.
+
+This package is not bundled. When it is published, it is published as a standard
+Node.js package with its own dependencies. This allows it to be used as a
+standalone package in other projects, if needed. All transpiled js code in the
+`dist` folder is included in the package.
 
 # Release Process
 
-This project follows a structured release process to ensure that all packages are versioned and published correctly. The process is designed to be as automated as possible.
+This project follows a structured release process to ensure that all packages
+are versioned and published correctly. The process is designed to be as
+automated as possible.
 
 ## How To Release
 
-Releases are managed through the [release.yml](https://github.com/google-gemini/gemini-cli/actions/workflows/release.yml) GitHub Actions workflow. To perform a manual release for a patch or hotfix:
+Releases are managed through the
+[release.yml](https://github.com/google-gemini/gemini-cli/actions/workflows/release.yml)
+GitHub Actions workflow. To perform a manual release for a patch or hotfix:
 
 1.  Navigate to the **Actions** tab of the repository.
 2.  Select the **Release** workflow from the list.
@@ -28,27 +44,36 @@
 4.  Fill in the required inputs:
     - **Version**: The exact version to release (e.g., `v0.2.1`).
     - **Ref**: The branch or commit SHA to release from (defaults to `main`).
-    - **Dry Run**: Leave as `true` to test the workflow without publishing, or set to `false` to perform a live release.
+    - **Dry Run**: Leave as `true` to test the workflow without publishing, or
+      set to `false` to perform a live release.
 5.  Click **Run workflow**.
 
 ## Nightly Releases
 
-In addition to manual releases, this project has an automated nightly release process to provide the latest "bleeding edge" version for testing and development.
+In addition to manual releases, this project has an automated nightly release
+process to provide the latest "bleeding edge" version for testing and
+development.
 
 ### Process
 
-Every night at midnight UTC, the [Release workflow](https://github.com/google-gemini/gemini-cli/actions/workflows/release.yml) runs automatically on a schedule. It performs the following steps:
+Every night at midnight UTC, the
+[Release workflow](https://github.com/google-gemini/gemini-cli/actions/workflows/release.yml)
+runs automatically on a schedule. It performs the following steps:
 
 1.  Checks out the latest code from the `main` branch.
 2.  Installs all dependencies.
 3.  Runs the full suite of `preflight` checks and integration tests.
-4.  If all tests succeed, it calculates the next nightly version number (e.g., `v0.2.1-nightly.20230101`).
-5.  It then builds and publishes the packages to npm with the `nightly` dist-tag.
+4.  If all tests succeed, it calculates the next nightly version number (e.g.,
+    `v0.2.1-nightly.20230101`).
+5.  It then builds and publishes the packages to npm with the `nightly`
+    dist-tag.
 6.  Finally, it creates a GitHub Release for the nightly version.
 
 ### Failure Handling
 
-If any step in the nightly workflow fails, it will automatically create a new issue in the repository with the labels `bug` and `nightly-failure`. The issue will contain a link to the failed workflow run for easy debugging.
+If any step in the nightly workflow fails, it will automatically create a new
+issue in the repository with the labels `bug` and `nightly-failure`. The issue
+will contain a link to the failed workflow run for easy debugging.
 
 ### How to Use the Nightly Build
 
@@ -58,84 +83,119 @@
 npm install -g @thacio/auditaria-cli@nightly
 ```
 
-We also run a Google cloud build called [release-docker.yml](../.gcp/release-docker.yml). Which publishes the sandbox docker to match your release. This will also be moved to GH and combined with the main release file once service account permissions are sorted out.
+We also run a Google cloud build called
+[release-docker.yml](../.gcp/release-docker.yml). Which publishes the sandbox
+docker to match your release. This will also be moved to GH and combined with
+the main release file once service account permissions are sorted out.
 
 ### After the Release
 
-After the workflow has successfully completed, you can monitor its progress in the [GitHub Actions tab](https://github.com/google-gemini/gemini-cli/actions/workflows/release.yml). Once complete, you should:
-
-1.  Go to the [pull requests page](https://github.com/google-gemini/gemini-cli/pulls) of the repository.
+After the workflow has successfully completed, you can monitor its progress in
+the
+[GitHub Actions tab](https://github.com/google-gemini/gemini-cli/actions/workflows/release.yml).
+Once complete, you should:
+
+1.  Go to the
+    [pull requests page](https://github.com/google-gemini/gemini-cli/pulls) of
+    the repository.
 2.  Create a new pull request from the `release/vX.Y.Z` branch to `main`.
-3.  Review the pull request (it should only contain version updates in `package.json` files) and merge it. This keeps the version in `main` up-to-date.
+3.  Review the pull request (it should only contain version updates in
+    `package.json` files) and merge it. This keeps the version in `main`
+    up-to-date.
 
 ## Release Validation
 
-After pushing a new release smoke testing should be performed to ensure that the packages are working as expected. This can be done by installing the packages locally and running a set of tests to ensure that they are functioning correctly.
-
-- `npx -y @thacio/auditaria-cli@latest --version` to validate the push worked as expected if you were not doing a rc or dev tag
-- `npx -y @thacio/auditaria-cli@<release tag> --version` to validate the tag pushed appropriately
-- _This is destructive locally_ `npm uninstall @thacio/auditaria-cli && npm uninstall -g @thacio/auditaria-cli && npm cache clean --force &&  npm install @thacio/auditaria-cli@<version>`
-- Smoke testing a basic run through of exercising a few llm commands and tools is recommended to ensure that the packages are working as expected. We'll codify this more in the future.
+After pushing a new release smoke testing should be performed to ensure that the
+packages are working as expected. This can be done by installing the packages
+locally and running a set of tests to ensure that they are functioning
+correctly.
+
+- `npx -y @thacio/auditaria-cli@latest --version` to validate the push worked as
+  expected if you were not doing a rc or dev tag
+- `npx -y @thacio/auditaria-cli@<release tag> --version` to validate the tag
+  pushed appropriately
+- _This is destructive locally_
+  `npm uninstall @thacio/auditaria-cli && npm uninstall -g @thacio/auditaria-cli && npm cache clean --force &&  npm install @thacio/auditaria-cli@<version>`
+- Smoke testing a basic run through of exercising a few llm commands and tools
+  is recommended to ensure that the packages are working as expected. We'll
+  codify this more in the future.
 
 ## When to merge the version change, or not?
 
-The above pattern for creating patch or hotfix releases from current or older commits leaves the repository in the following state:
-
-1.  The Tag (`vX.Y.Z-patch.1`): This tag correctly points to the original commit on main
-    that contains the stable code you intended to release. This is crucial. Anyone checking
-    out this tag gets the exact code that was published.
-2.  The Branch (`release-vX.Y.Z-patch.1`): This branch contains one new commit on top of the
-    tagged commit. That new commit only contains the version number change in package.json
-    (and other related files like package-lock.json).
-
-This separation is good. It keeps your main branch history clean of release-specific
-version bumps until you decide to merge them.
-
-This is the critical decision, and it depends entirely on the nature of the release.
+The above pattern for creating patch or hotfix releases from current or older
+commits leaves the repository in the following state:
+
+1.  The Tag (`vX.Y.Z-patch.1`): This tag correctly points to the original commit
+    on main that contains the stable code you intended to release. This is
+    crucial. Anyone checking out this tag gets the exact code that was
+    published.
+2.  The Branch (`release-vX.Y.Z-patch.1`): This branch contains one new commit
+    on top of the tagged commit. That new commit only contains the version
+    number change in package.json (and other related files like
+    package-lock.json).
+
+This separation is good. It keeps your main branch history clean of
+release-specific version bumps until you decide to merge them.
+
+This is the critical decision, and it depends entirely on the nature of the
+release.
 
 ### Merge Back for Stable Patches and Hotfixes
 
-You almost always want to merge the `release-<tag>` branch back into `main` for any
-stable patch or hotfix release.
-
-- Why? The primary reason is to update the version in main's package.json. If you release
-  v1.2.1 from an older commit but never merge the version bump back, your main branch's
-  package.json will still say "version": "1.2.0". The next developer who starts work for
-  the next feature release (v1.3.0) will be branching from a codebase that has an
-  incorrect, older version number. This leads to confusion and requires manual version
-  bumping later.
-- The Process: After the release-v1.2.1 branch is created and the package is successfully
-  published, you should open a pull request to merge release-v1.2.1 into main. This PR
-  will contain just one commit: "chore: bump version to v1.2.1". It's a clean, simple
-  integration that keeps your main branch in sync with the latest released version.
+You almost always want to merge the `release-<tag>` branch back into `main` for
+any stable patch or hotfix release.
+
+- Why? The primary reason is to update the version in main's package.json. If
+  you release v1.2.1 from an older commit but never merge the version bump back,
+  your main branch's package.json will still say "version": "1.2.0". The next
+  developer who starts work for the next feature release (v1.3.0) will be
+  branching from a codebase that has an incorrect, older version number. This
+  leads to confusion and requires manual version bumping later.
+- The Process: After the release-v1.2.1 branch is created and the package is
+  successfully published, you should open a pull request to merge release-v1.2.1
+  into main. This PR will contain just one commit: "chore: bump version to
+  v1.2.1". It's a clean, simple integration that keeps your main branch in sync
+  with the latest released version.
 
 ### Do NOT Merge Back for Pre-Releases (RC, Beta, Dev)
 
 You typically do not merge release branches for pre-releases back into `main`.
 
-- Why? Pre-release versions (e.g., v1.3.0-rc.1, v1.3.0-rc.2) are, by definition, not
-  stable and are temporary. You don't want to pollute your main branch's history with a
-  series of version bumps for release candidates. The package.json in main should reflect
-  the latest stable release version, not an RC.
-- The Process: The release-v1.3.0-rc.1 branch is created, the npm publish --tag rc happens,
-  and then... the branch has served its purpose. You can simply delete it. The code for
-  the RC is already on main (or a feature branch), so no functional code is lost. The
-  release branch was just a temporary vehicle for the version number.
+- Why? Pre-release versions (e.g., v1.3.0-rc.1, v1.3.0-rc.2) are, by definition,
+  not stable and are temporary. You don't want to pollute your main branch's
+  history with a series of version bumps for release candidates. The
+  package.json in main should reflect the latest stable release version, not an
+  RC.
+- The Process: The release-v1.3.0-rc.1 branch is created, the npm publish --tag
+  rc happens, and then... the branch has served its purpose. You can simply
+  delete it. The code for the RC is already on main (or a feature branch), so no
+  functional code is lost. The release branch was just a temporary vehicle for
+  the version number.
 
 ## Local Testing and Validation: Changes to the Packaging and Publishing Process
 
-If you need to test the release process without actually publishing to NPM or creating a public GitHub release, you can trigger the workflow manually from the GitHub UI.
-
-1.  Go to the [Actions tab](https://github.com/google-gemini/gemini-cli/actions/workflows/release.yml) of the repository.
+If you need to test the release process without actually publishing to NPM or
+creating a public GitHub release, you can trigger the workflow manually from the
+GitHub UI.
+
+1.  Go to the
+    [Actions tab](https://github.com/google-gemini/gemini-cli/actions/workflows/release.yml)
+    of the repository.
 2.  Click on the "Run workflow" dropdown.
 3.  Leave the `dry_run` option checked (`true`).
 4.  Click the "Run workflow" button.
 
-This will run the entire release process but will skip the `npm publish` and `gh release create` steps. You can inspect the workflow logs to ensure everything is working as expected.
-
-It is crucial to test any changes to the packaging and publishing process locally before committing them. This ensures that the packages will be published correctly and that they will work as expected when installed by a user.
-
-To validate your changes, you can perform a dry run of the publishing process. This will simulate the publishing process without actually publishing the packages to the npm registry.
+This will run the entire release process but will skip the `npm publish` and
+`gh release create` steps. You can inspect the workflow logs to ensure
+everything is working as expected.
+
+It is crucial to test any changes to the packaging and publishing process
+locally before committing them. This ensures that the packages will be published
+correctly and that they will work as expected when installed by a user.
+
+To validate your changes, you can perform a dry run of the publishing process.
+This will simulate the publishing process without actually publishing the
+packages to the npm registry.
 
 ```bash
 npm_package_version=9.9.9 SANDBOX_IMAGE_REGISTRY="registry" SANDBOX_IMAGE_NAME="thename" npm run publish:npm --dry-run
@@ -148,75 +208,96 @@
 3.  Create the package tarballs that would be published to npm.
 4.  Print a summary of the packages that would be published.
 
-You can then inspect the generated tarballs to ensure that they contain the correct files and that the `package.json` files have been updated correctly. The tarballs will be created in the root of each package's directory (e.g., `packages/cli/google-gemini-cli-0.1.6.tgz`).
-
-By performing a dry run, you can be confident that your changes to the packaging process are correct and that the packages will be published successfully.
+You can then inspect the generated tarballs to ensure that they contain the
+correct files and that the `package.json` files have been updated correctly. The
+tarballs will be created in the root of each package's directory (e.g.,
+`packages/cli/google-gemini-cli-0.1.6.tgz`).
+
+By performing a dry run, you can be confident that your changes to the packaging
+process are correct and that the packages will be published successfully.
 
 ## Release Deep Dive
 
-The main goal of the release process is to take the source code from the packages/ directory, build it, and assemble a
-clean, self-contained package in a temporary `bundle` directory at the root of the project. This `bundle` directory is what
-actually gets published to NPM.
+The main goal of the release process is to take the source code from the
+packages/ directory, build it, and assemble a clean, self-contained package in a
+temporary `bundle` directory at the root of the project. This `bundle` directory
+is what actually gets published to NPM.
 
 Here are the key stages:
 
 Stage 1: Pre-Release Sanity Checks and Versioning
 
-- What happens: Before any files are moved, the process ensures the project is in a good state. This involves running tests,
-  linting, and type-checking (npm run preflight). The version number in the root package.json and packages/cli/package.json
-  is updated to the new release version.
-- Why: This guarantees that only high-quality, working code is released. Versioning is the first step to signify a new
-  release.
+- What happens: Before any files are moved, the process ensures the project is
+  in a good state. This involves running tests, linting, and type-checking (npm
+  run preflight). The version number in the root package.json and
+  packages/cli/package.json is updated to the new release version.
+- Why: This guarantees that only high-quality, working code is released.
+  Versioning is the first step to signify a new release.
 
 Stage 2: Building the Source Code
 
-- What happens: The TypeScript source code in packages/core/src and packages/cli/src is compiled into JavaScript.
+- What happens: The TypeScript source code in packages/core/src and
+  packages/cli/src is compiled into JavaScript.
 - File movement:
   - packages/core/src/\*_/_.ts -> compiled to -> packages/core/dist/
   - packages/cli/src/\*_/_.ts -> compiled to -> packages/cli/dist/
-- Why: The TypeScript code written during development needs to be converted into plain JavaScript that can be run by
-  Node.js. The core package is built first as the cli package depends on it.
+- Why: The TypeScript code written during development needs to be converted into
+  plain JavaScript that can be run by Node.js. The core package is built first
+  as the cli package depends on it.
 
 Stage 3: Assembling the Final Publishable Package
 
-This is the most critical stage where files are moved and transformed into their final state for publishing. A temporary
-`bundle` folder is created at the project root to house the final package contents.
+This is the most critical stage where files are moved and transformed into their
+final state for publishing. A temporary `bundle` folder is created at the
+project root to house the final package contents.
 
 1.  The `package.json` is Transformed:
-    - What happens: The package.json from packages/cli/ is read, modified, and written into the root `bundle`/ directory.
-    - File movement: packages/cli/package.json -> (in-memory transformation) -> `bundle`/package.json
-    - Why: The final package.json must be different from the one used in development. Key changes include:
+    - What happens: The package.json from packages/cli/ is read, modified, and
+      written into the root `bundle`/ directory.
+    - File movement: packages/cli/package.json -> (in-memory transformation) ->
+      `bundle`/package.json
+    - Why: The final package.json must be different from the one used in
+      development. Key changes include:
       - Removing devDependencies.
-      - Removing workspace-specific "dependencies": { "@gemini-cli/core": "workspace:\*" } and ensuring the core code is
-        bundled directly into the final JavaScript file.
-      - Ensuring the bin, main, and files fields point to the correct locations within the final package structure.
+      - Removing workspace-specific "dependencies": { "@gemini-cli/core":
+        "workspace:\*" } and ensuring the core code is bundled directly into the
+        final JavaScript file.
+      - Ensuring the bin, main, and files fields point to the correct locations
+        within the final package structure.
 
 2.  The JavaScript Bundle is Created:
-    - What happens: The built JavaScript from both packages/core/dist and packages/cli/dist are bundled into a single,
-      executable JavaScript file.
-    - File movement: packages/cli/dist/index.js + packages/core/dist/index.js -> (bundled by esbuild) -> `bundle`/gemini.js (or a
-      similar name).
-    - Why: This creates a single, optimized file that contains all the necessary application code. It simplifies the package
-      by removing the need for the core package to be a separate dependency on NPM, as its code is now included directly.
+    - What happens: The built JavaScript from both packages/core/dist and
+      packages/cli/dist are bundled into a single, executable JavaScript file.
+    - File movement: packages/cli/dist/index.js + packages/core/dist/index.js ->
+      (bundled by esbuild) -> `bundle`/gemini.js (or a similar name).
+    - Why: This creates a single, optimized file that contains all the necessary
+      application code. It simplifies the package by removing the need for the
+      core package to be a separate dependency on NPM, as its code is now
+      included directly.
 
 3.  Static and Supporting Files are Copied:
-    - What happens: Essential files that are not part of the source code but are required for the package to work correctly
-      or be well-described are copied into the `bundle` directory.
+    - What happens: Essential files that are not part of the source code but are
+      required for the package to work correctly or be well-described are copied
+      into the `bundle` directory.
     - File movement:
       - README.md -> `bundle`/README.md
       - LICENSE -> `bundle`/LICENSE
       - packages/cli/src/utils/\*.sb (sandbox profiles) -> `bundle`/
     - Why:
-      - The README.md and LICENSE are standard files that should be included in any NPM package.
-      - The sandbox profiles (.sb files) are critical runtime assets required for the CLI's sandboxing feature to
-        function. They must be located next to the final executable.
+      - The README.md and LICENSE are standard files that should be included in
+        any NPM package.
+      - The sandbox profiles (.sb files) are critical runtime assets required
+        for the CLI's sandboxing feature to function. They must be located next
+        to the final executable.
 
 Stage 4: Publishing to NPM
 
-- What happens: The npm publish command is run from inside the root `bundle` directory.
-- Why: By running npm publish from within the `bundle` directory, only the files we carefully assembled in Stage 3 are uploaded
-  to the NPM registry. This prevents any source code, test files, or development configurations from being accidentally
-  published, resulting in a clean and minimal package for users.
+- What happens: The npm publish command is run from inside the root `bundle`
+  directory.
+- Why: By running npm publish from within the `bundle` directory, only the files
+  we carefully assembled in Stage 3 are uploaded to the NPM registry. This
+  prevents any source code, test files, or development configurations from being
+  accidentally published, resulting in a clean and minimal package for users.
 
 Summary of File Flow
 
@@ -254,12 +335,17 @@
     J --> G --> K
 ```
 
-This process ensures that the final published artifact is a purpose-built, clean, and efficient representation of the
-project, rather than a direct copy of the development workspace.
+This process ensures that the final published artifact is a purpose-built,
+clean, and efficient representation of the project, rather than a direct copy of
+the development workspace.
 
 ## NPM workspaces
 
-This project uses [NPM Workspaces](https://docs.npmjs.com/cli/v10/using-npm/workspaces) to manage the packages within this monorepo. This simplifies development by allowing us to manage dependencies and run scripts across multiple packages from the root of the project.
+This project uses
+[NPM Workspaces](https://docs.npmjs.com/cli/v10/using-npm/workspaces) to manage
+the packages within this monorepo. This simplifies development by allowing us to
+manage dependencies and run scripts across multiple packages from the root of
+the project.
 
 ### How it works
 
@@ -271,15 +357,11 @@
 }
 ```
 
-This tells NPM that any folder inside the `packages` directory is a separate package that should be managed as part of the workspace.
+This tells NPM that any folder inside the `packages` directory is a separate
+package that should be managed as part of the workspace.
 
 ### Benefits of workspaces
 
-<<<<<<< HEAD
-- **Simplified Dependency Management**: Running `npm install` from the root of the project will install all dependencies for all packages in the workspace and link them together. This means you don't need to run `npm install` in each package's directory.
-- **Automatic Linking**: Packages within the workspace can depend on each other. When you run `npm install`, NPM will automatically create symlinks between the packages. This means that when you make changes to one package, the changes are immediately available to other packages that depend on it.
-- **Simplified Script Execution**: You can run scripts in any package from the root of the project using the `--workspace` flag. For example, to run the `build` script in the `cli` package, you can run `npm run build --workspace @thacio/auditaria-cli`.
-=======
 - **Simplified dependency management**: Running `npm install` from the root of
   the project will install all dependencies for all packages in the workspace
   and link them together. This means you don't need to run `npm install` in each
@@ -291,5 +373,4 @@
 - **Simplified script execution**: You can run scripts in any package from the
   root of the project using the `--workspace` flag. For example, to run the
   `build` script in the `cli` package, you can run
-  `npm run build --workspace @google/gemini-cli`.
->>>>>>> 26f050ff
+  `npm run build --workspace @thacio/auditaria-cli`.