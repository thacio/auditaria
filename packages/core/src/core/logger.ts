--- conflicted
+++ resolved
@@ -6,14 +6,9 @@
 
 import path from 'node:path';
 import { promises as fs } from 'node:fs';
-<<<<<<< HEAD
-import { Content } from '@google/genai';
-import { Storage } from '../config/storage.js';
-import { t } from '../i18n/index.js';
-=======
 import type { Content } from '@google/genai';
 import type { Storage } from '../config/storage.js';
->>>>>>> 0f031a7f
+import { t } from '../i18n/index.js';
 
 const LOG_FILE_NAME = 'logs.json';
 
