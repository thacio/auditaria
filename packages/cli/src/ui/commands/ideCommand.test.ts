--- conflicted
+++ resolved
@@ -8,19 +8,10 @@
 import { vi, describe, it, expect, beforeEach, afterEach } from 'vitest';
 import { ideCommand } from './ideCommand.js';
 import { type CommandContext } from './types.js';
-<<<<<<< HEAD
-import { type Config, DetectedIde } from '@thacio/auditaria-cli-core';
+import { DetectedIde } from '@thacio/auditaria-cli-core';
 import * as core from '@thacio/auditaria-cli-core';
 
-vi.mock('child_process');
-vi.mock('glob');
 vi.mock('@thacio/auditaria-cli-core', async (importOriginal) => {
-=======
-import { DetectedIde } from '@google/gemini-cli-core';
-import * as core from '@google/gemini-cli-core';
-
-vi.mock('@google/gemini-cli-core', async (importOriginal) => {
->>>>>>> cb43bb9c
   const original = await importOriginal<typeof core>();
   return {
     ...original,
