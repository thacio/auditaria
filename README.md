# Auditaria CLI

[![Version](https://img.shields.io/github/v/release/thacio/auditaria)](https://github.com/thacio/auditaria/releases)
[![License](https://img.shields.io/github/license/thacio/auditaria)](https://github.com/thacio/auditaria/blob/main/LICENSE)



- [Jump to English Instructions](#english)
- [Instruções em Português (BR)](#português)

---

<a id="português"></a>
![Captura de Tela do Auditaria CLI](./docs/assets/auditaria-screenshot-pt.png)

O Auditaria CLI é um fork especializado do [Google Gemini CLI](https://github.com/google-gemini/gemini-cli) projetado especificamente para fluxos de trabalho de **auditorias**, **engenharia de software** e **análise de dados**. Este fork aprimora a ferramenta original com recursos focados em auditoria, suporte multi-idioma e capacidades de fluxo de trabalho melhoradas, mantendo **todas as capacidades originais de engenharia de software** intactas.

## 🚀 Por que Auditaria CLI?

- **🎯 Nível gratuito**: 60 solicitações/min e 1.000 solicitações/dia com conta pessoal do Google
- **🧠 Poderoso Gemini 2.5 Pro**: Acesso a janela de contexto de 1M tokens
- **🛠️ Ferramenta TODO integrada**: Sistema completo de gerenciamento de tarefas para fluxos de trabalho de auditoria
- **🌐 Multi-idioma**: Suporte completo para Português e Inglês com comando `/language`
- **⚙️ Controle avançado de modelo**: Comandos especializados para gerenciamento de IA
- **🔄 Estratégia de retry melhorada**: 7 tentativas com delays otimizados
- **🌐 Interface Web**: Interface web integrada para interação baseada em navegador
- **📦 Executáveis Windows**: Executáveis standalone compilados com Bun (sem necessidade de instalação de Node.js)
- **🛡️ Código aberto**: Licenciado sob Apache 2.0

## 📋 Principais Recursos

### Melhorias Exclusivas do Auditaria

- **🛠️ Ferramenta TODO**: Sistema completo de gerenciamento de tarefas para rastrear e organizar fluxos de trabalho complexos de auditoria
- **🌐 Suporte Multi-idioma**: Internacionalização completa com suporte para Português e Inglês (com comando `/language`)
- **⚙️ Controle Avançado de Modelo**: Comandos slash aprimorados para melhor gerenciamento de modelos de IA:
  - `/model-switch` - Alternar entre modelos Gemini Pro e Flash
  - `/stay-pro` - Desabilitar/habilitar fallback para modelo Flash
  - `/fallback-improved` - Alternar entre estratégias de retry
- **🔄 Estratégia de Retry Melhorada**: 7 tentativas com delays de 2 segundos e reset automático para Gemini Pro a cada mensagem do usuário
- **🎯 Recursos Focados em Auditoria**: Prompts de sistema especializados e capacidades adaptadas para tarefas de auditoria
- **📊 Ferramentas de Análise de Dados**: Capacidades aprimoradas para analisar e trabalhar com dados de auditoria
- **🌐 Interface Web**: Interface web integrada (porta padrão 8629)

### Recursos Herdados do Gemini CLI

- **Compreensão e Geração de Código**
  - Consultar e editar grandes bases de código
  - Gerar novos aplicativos a partir de PDFs, imagens ou esboços usando capacidades multimodais
  - Depurar problemas e solucionar com linguagem natural
- **Automação e Integração**
  - Automatizar tarefas operacionais como consultar pull requests ou lidar com rebases complexos
  - Usar servidores MCP para conectar novas capacidades
  - Executar de forma não interativa em scripts para automação de fluxo de trabalho
- **Capacidades Avançadas**
  - Fundamentar consultas com [Google Search](https://ai.google.dev/gemini-api/docs/grounding) integrado
  - Checkpointing de conversação para salvar e retomar sessões complexas
  - Arquivos de contexto personalizados (GEMINI.md) para adaptar o comportamento aos seus projetos

## 📦 Instalação

### Executáveis Windows Standalone (Sem Node.js)

#### Download Direto

Baixe os executáveis Windows pré-compilados da [página de releases](https://github.com/thacio/auditaria/releases):

- **`auditaria-windows.exe`** - CLI executável standalone (~125MB)
- **`auditaria-launcher.exe`** - Launcher com interface gráfica para selecionar diretório de trabalho (~125MB)

**⚠️ Aviso de Segurança Corporativa**: Os executáveis são compilados usando Bun e não são assinados digitalmente. Políticas corporativas de segurança podem bloquear a execução. Você pode precisar:
- Adicionar uma exceção no antivírus
- Executar como administrador
- Usar a instalação via npm como alternativa

### Instalação Rápida com Node.js

#### Executar instantaneamente com npx

```bash
# Usando npx (sem instalação necessária)
npx https://github.com/thacio/auditaria
```

#### Instalar globalmente com npm

```bash
# Via release
npm install -g https://github.com/thacio/auditaria/releases/latest/download/auditaria-cli-latest.tgz

# Ou clonar e construir
git clone https://github.com/thacio/auditaria
cd ./auditaria
npm run build
npm install -g .
```

#### Requisitos do Sistema

- Node.js versão 20 ou superior
- macOS, Linux ou Windows

### Configuração de Firewall Corporativo (MITM)



**⚠️ AVISO DE SEGURANÇA**: Desabilitar a verificação SSL pode representar uma falha de segurança. No entanto, em ambientes corporativos com firewall MITM, o npm recusará a instalação porque o firewall substitui os certificados SSL originais por seus próprios certificados para inspecionar o tráfego. Isso faz com que o npm detecte um certificado "não confiável" e bloqueie a instalação. **Use estas configurações apenas em redes corporativas confiáveis onde a TI controla a infraestrutura.**

#### Configuração do NPM para Instalação

```bash
# Instalar o Auditaria CLI com verificação SSL desabilitada
npm install -g https://github.com/thacio/auditaria/releases/latest/download/auditaria-cli-latest.tgz --strict-ssl=false
```

#### Configuração de Execução

##### Windows Command Prompt (cmd)
```cmd
set NODE_TLS_REJECT_UNAUTHORIZED=0 && auditaria
```

##### Windows PowerShell
```powershell
$env:NODE_TLS_REJECT_UNAUTHORIZED = "0"; auditaria
```

##### Linux/macOS
```bash
NODE_TLS_REJECT_UNAUTHORIZED=0 auditaria
```

## 🔐 Opções de Autenticação

Escolha o método de autenticação que melhor atende às suas necessidades:

### Opção 1: Login OAuth (Usando sua Conta Google)

**✨ Melhor para:** Desenvolvedores individuais e qualquer pessoa com licença Gemini Code Assist

**Benefícios:**
- **Nível gratuito**: 60 solicitações/min e 1.000 solicitações/dia
- **Gemini 2.5 Pro** com janela de contexto de 1M tokens
- **Sem gerenciamento de chave API** - apenas faça login com sua conta Google
- **Atualizações automáticas** para os modelos mais recentes

```bash
auditaria
# Escolha OAuth e siga o fluxo de autenticação do navegador
```

### Opção 2: Chave da API Gemini

**✨ Melhor para:** Desenvolvedores que precisam de controle específico do modelo ou acesso pago

**Benefícios:**
- **Nível gratuito**: 100 solicitações/dia com Gemini 2.5 Pro
- **Seleção de modelo**: Escolha modelos Gemini específicos
- **Cobrança baseada em uso**: Atualize para limites mais altos quando necessário

```bash
# Obtenha sua chave em https://aistudio.google.com/apikey
export GEMINI_API_KEY="YOUR_API_KEY"
auditaria
```

### Opção 3: Vertex AI

**✨ Melhor para:** Equipes empresariais e cargas de trabalho de produção

**Benefícios:**
- **Recursos empresariais**: Segurança e conformidade avançadas
- **Escalável**: Limites de taxa mais altos com conta de cobrança
- **Integração**: Funciona com infraestrutura existente do Google Cloud

```bash
# Obtenha sua chave do Google Cloud Console
export GOOGLE_API_KEY="YOUR_API_KEY"
export GOOGLE_GENAI_USE_VERTEXAI=true
auditaria
```

## 🚀 Começando

### Uso Básico

#### Iniciar no diretório atual
```bash
auditaria
```

#### Incluir múltiplos diretórios
```bash
auditaria --include-directories ../lib,../docs
```

#### Usar modelo específico
```bash
auditaria -m gemini-2.5-flash
```

#### Modo não interativo para scripts
```bash
auditaria -p "Explique a arquitetura desta base de código"
```

### Interface Web

A interface web fornece uma maneira alternativa de interagir com o Auditaria CLI através do seu navegador:

- **Iniciar com interface web**: `auditaria --web` (abre automaticamente o navegador)
- **Iniciar sem abrir navegador**: `auditaria --web no-browser`
- **Comando durante execução**: Use `/web` para abrir a interface web a qualquer momento
- **Porta padrão**: 8629 (usa uma porta aleatória se estiver ocupada)

### Exemplos Rápidos

#### Iniciar um novo projeto
```bash
cd novo-projeto/
auditaria
> Escreva-me um bot Discord que responde perguntas usando um arquivo FAQ.md que fornecerei
```

#### Analisar código existente
```bash
git clone https://github.com/thacio/auditaria
cd auditaria
auditaria
> Me dê um resumo de todas as mudanças que entraram ontem
```

## 🔗 Integração com GitHub

Integre o Auditaria CLI diretamente em seus fluxos de trabalho do GitHub com a [**Gemini CLI GitHub Action**](https://github.com/google-github-actions/run-gemini-cli):

- **Revisões de Pull Request**: Revise automaticamente pull requests quando forem abertos
- **Triagem de Issues**: Trie e rotule automaticamente issues do GitHub
- **Colaboração sob demanda**: Mencione `@gemini-cli` em issues e pull requests para assistência
- **Fluxos de trabalho personalizados**: Configure suas próprias tarefas agendadas e automações orientadas por eventos

## 📚 Documentação

### Começando

- [**Guia de Início Rápido**](./docs/cli/index.md) - Comece rapidamente
- [**Configuração de Autenticação**](./docs/cli/authentication.md) - Configuração detalhada de autenticação
- [**Guia de Configuração**](./docs/cli/configuration.md) - Configurações e personalização
- [**Atalhos de Teclado**](./docs/keyboard-shortcuts.md) - Dicas de produtividade

### Recursos Principais

- [**Referência de Comandos**](./docs/cli/commands.md) - Todos os comandos slash (`/help`, `/chat`, `/mcp`, etc.)
- [**Checkpointing**](./docs/checkpointing.md) - Salvar e retomar conversas
- [**Gerenciamento de Memória**](./docs/tools/memory.md) - Usando arquivos de contexto GEMINI.md
- [**Cache de Tokens**](./docs/cli/token-caching.md) - Otimizar uso de tokens

### Ferramentas e Extensões

- [**Visão Geral das Ferramentas Integradas**](./docs/tools/index.md)
  - [Operações do Sistema de Arquivos](./docs/tools/file-system.md)
  - [Comandos Shell](./docs/tools/shell.md)
  - [Web Fetch e Pesquisa](./docs/tools/web-fetch.md)
  - [Operações Multi-arquivo](./docs/tools/multi-file.md)
- [**Integração com Servidor MCP**](./docs/tools/mcp-server.md) - Estenda com ferramentas personalizadas
- [**Extensões Personalizadas**](./docs/extension.md) - Construa seus próprios comandos

### Tópicos Avançados

- [**Visão Geral da Arquitetura**](./docs/architecture.md) - Como o Auditaria CLI funciona
- [**Integração com IDE**](./docs/extension.md) - Companheiro VS Code
- [**Sandboxing e Segurança**](./docs/sandbox.md) - Ambientes de execução seguros
- [**Implantação Empresarial**](./docs/deployment.md) - Docker, configuração em todo o sistema
- [**Telemetria e Monitoramento**](./docs/telemetry.md) - Rastreamento de uso
- [**Desenvolvimento de API de Ferramentas**](./docs/core/tools-api.md) - Criar ferramentas personalizadas

### Solução de Problemas e Suporte

- [**Guia de Solução de Problemas**](./docs/troubleshooting.md) - Problemas comuns e soluções
- [**FAQ**](./docs/troubleshooting.md#frequently-asked-questions) - Respostas rápidas
- Use o comando `/bug` para relatar problemas diretamente da CLI

## 🤝 Contribuindo

Damos as boas-vindas a contribuições! O Auditaria CLI é totalmente open source (Apache 2.0), e encorajamos a comunidade a:

- Relatar bugs e sugerir recursos
- Melhorar a documentação
- Enviar melhorias de código
- Compartilhar seus servidores MCP e extensões

Veja nosso [Guia de Contribuição](./CONTRIBUTING.md) para configuração de desenvolvimento, padrões de codificação e como enviar pull requests.

## 📖 Recursos

- **[Roadmap Oficial](./ROADMAP.md)** - Veja o que vem a seguir
- **[Repositório GitHub](https://github.com/thacio/auditaria)** - Código fonte
- **[Issues do GitHub](https://github.com/thacio/auditaria/issues)** - Relate bugs ou solicite recursos
- **[Releases](https://github.com/thacio/auditaria/releases)** - Versões disponíveis

### Desinstalar

Veja o [Guia de Desinstalação](docs/Uninstall.md) para instruções de remoção.

## 📄 Legal

- **Licença**: [Apache License 2.0](LICENSE)
- **Termos de Serviço**: [Termos e Privacidade](./docs/tos-privacy.md)
- **Segurança**: [Política de Segurança](SECURITY.md)

---

<a id="english"></a>
# Auditaria CLI

![Auditaria CLI Screenshot](./docs/assets/auditaria-screenshot.png)

Auditaria CLI is a specialized fork of the [Google Gemini CLI](https://github.com/google-gemini/gemini-cli) designed specifically for **audits**, **software engineering**, and **data analysis** workflows. This fork enhances the original tool with audit-focused features, multi-language support, and improved workflow capabilities while **maintaining all original software engineering capabilities** intact.

## 🚀 Why Auditaria CLI?

- **🎯 Free tier**: 60 requests/min and 1,000 requests/day with personal Google account
- **🧠 Powerful Gemini 2.5 Pro**: Access to 1M token context window
- **🛠️ Built-in TODO tool**: Complete task management system for audit workflows
- **🌐 Multi-language**: Full support for Portuguese and English with `/language` command
- **⚙️ Advanced model control**: Specialized commands for AI management
- **🔄 Improved retry strategy**: 7 retries with optimized delays
- **🌐 Web Interface**: Built-in web interface for browser-based interaction
- **📦 Windows Executables**: Standalone executables compiled with Bun (no Node.js installation required)
- **🛡️ Open source**: Apache 2.0 licensed

## 📋 Key Features

### Auditaria Exclusive Enhancements

- **🛠️ TODO Tool**: Complete task management system for tracking and organizing complex audit workflows
- **🌐 Multi-language Support**: Full internationalization with Portuguese and English support (with `/language` command)
- **⚙️ Advanced Model Control**: Enhanced slash commands for better AI model management:
  - `/model-switch` - Switch between Gemini Pro and Flash models
  - `/stay-pro` - Disable/enable fallback to Flash model
  - `/fallback-improved` - Toggle between retry strategies
- **🔄 Improved Retry Strategy**: 7 retries with 2-second delays and automatic reset to Gemini Pro on each user message
- **🎯 Audit-Focused Features**: Specialized system prompts and capabilities tailored for audit tasks
- **📊 Data Analysis Tools**: Enhanced capabilities for analyzing and working with audit data
- **🌐 Web Interface**: Built-in web interface (default port 8629)

### Inherited from Gemini CLI

- **Code Understanding & Generation**
  - Query and edit large codebases
  - Generate new apps from PDFs, images, or sketches using multimodal capabilities
  - Debug issues and troubleshoot with natural language
- **Automation & Integration**
  - Automate operational tasks like querying pull requests or handling complex rebases
  - Use MCP servers to connect new capabilities
  - Run non-interactively in scripts for workflow automation
- **Advanced Capabilities**
  - Ground your queries with built-in [Google Search](https://ai.google.dev/gemini-api/docs/grounding)
  - Conversation checkpointing to save and resume complex sessions
  - Custom context files (GEMINI.md) to tailor behavior for your projects

## 📦 Installation

### Windows Standalone Executables (No Node.js Required)

#### Direct Download

Download pre-compiled Windows executables from the [releases page](https://github.com/thacio/auditaria/releases):

- **`auditaria-windows.exe`** - Standalone CLI executable (~125MB)
- **`auditaria-launcher.exe`** - GUI launcher to select working directory (~125MB)

**⚠️ Corporate Security Warning**: The executables are compiled using Bun and are not digitally signed. Corporate security policies may block execution. You may need to:
- Add an antivirus exception
- Run as administrator  
- Use npm installation as an alternative

### Quick Install with Node.js

#### Run instantly with npx

```bash
# Using npx (no installation required)
npx https://github.com/thacio/auditaria
```

#### Install globally with npm

```bash
# Via release
npm install -g https://github.com/thacio/auditaria/releases/latest/download/auditaria-cli-latest.tgz

# Or clone and build
git clone https://github.com/thacio/auditaria
cd ./auditaria
npm run build
npm install -g .
```

#### System Requirements

- Node.js version 20 or higher
- macOS, Linux, or Windows

## Release Cadence and Tags

See [Releases](./docs/releases.md) for more details.

### Preview

New preview releases will be published each week at UTC 2359 on Tuesdays. These releases will not have been fully vetted and may contain regressions or other outstanding issues. Please help us test and install with `preview` tag.

```bash
npm install -g @thacio/auditaria-cli@preview
```

### Stable

- New stable releases will be published each week at UTC 2000 on Tuesdays, this will be the full promotion of last week's `preview` release + any bug fixes and validations. Use `latest` tag.

```bash
npm install -g @thacio/auditaria-cli@latest
```

### Nightly

- New releases will be published each week at UTC 0000 each day, This will be all changes from the main branch as represented at time of release. It should be assumed there are pending validations and issues. Use `nightly` tag.

```bash
npm install -g @thacio/auditaria-cli@nightly
```

### Corporate Firewall (MITM) Setup

**⚠️ SECURITY WARNING**: Disabling SSL verification may represent a security flaw. However, in corporate environments with MITM firewalls, npm will refuse to install because the firewall replaces the original SSL certificates with its own certificates to inspect traffic. This causes npm to detect an "untrusted" certificate and block the installation. **Use these settings only in trusted corporate networks where IT controls the infrastructure.**

#### NPM Configuration for Installation

```bash
# Install Auditaria CLI with SSL verification disabled
npm install -g https://github.com/thacio/auditaria/releases/latest/download/auditaria-cli-latest.tgz --strict-ssl=false
```

#### Runtime Configuration

##### Windows Command Prompt (cmd)
```cmd
set NODE_TLS_REJECT_UNAUTHORIZED=0 && auditaria
```

##### Windows PowerShell
```powershell
$env:NODE_TLS_REJECT_UNAUTHORIZED = "0"; auditaria
```

##### Linux/macOS
```bash
NODE_TLS_REJECT_UNAUTHORIZED=0 auditaria
```

## 🔐 Authentication Options

Choose the authentication method that best fits your needs:

### Option 1: Login with Google (OAuth login using your Google Account)

<<<<<<< HEAD
**✨ Best for:** Individual developers as well as anyone who has a Gemini Code Assist License

**Benefits:**
- **Free tier**: 60 requests/min and 1,000 requests/day
- **Gemini 2.5 Pro** with 1M token context window
=======
**✨ Best for:**

- Individual developers.
- Google AI Pro and AI Ultra subscribers.
- Anyone who has a Gemini Code Assist license.

_See [quota limits and terms of service](https://cloud.google.com/gemini/docs/quotas) for details._

**Benefits:**

- **Free tier** with 60 requests/min and 1,000 requests/day
- **Gemini 2.5 Pro and Flash** with 1M token context window
>>>>>>> e0ef5bea
- **No API key management** - just sign in with your Google account
- **Automatic updates** to our latest models

#### Start Auditaria CLI, then choose _Login with Google_ and follow the browser authentication flow when prompted

```bash
auditaria
```

### Option 2: Gemini API Key

**✨ Best for:** Developers who need specific model control or paid tier access

**Benefits:**
- **Free tier**: 100 requests/day with Gemini 2.5 Pro
- **Model selection**: Choose specific Gemini models
- **Usage-based billing**: Upgrade for higher limits when needed

```bash
# Get your key from https://aistudio.google.com/apikey
export GEMINI_API_KEY="YOUR_API_KEY"
auditaria
```

### Option 3: Vertex AI

**✨ Best for:** Enterprise teams and production workloads

**Benefits:**
- **Enterprise features**: Advanced security and compliance
- **Scalable**: Higher rate limits with billing account
- **Integration**: Works with existing Google Cloud infrastructure

```bash
# Get your key from Google Cloud Console
export GOOGLE_API_KEY="YOUR_API_KEY"
export GOOGLE_GENAI_USE_VERTEXAI=true
auditaria
```

## 🚀 Getting Started

### Basic Usage

#### Start in current directory
```bash
auditaria
```

#### Include multiple directories
```bash
auditaria --include-directories ../lib,../docs
```

#### Use specific model
```bash
auditaria -m gemini-2.5-flash
```

#### Non-interactive mode for scripts

Get a simple text response:

```bash
auditaria -p "Explain the architecture of this codebase"
```

For more advanced scripting, including how to parse JSON and handle errors, use
the `--output-format json` flag to get structured output:

```bash
auditaria -p "Explain the architecture of this codebase" --output-format json
```

### Web Interface

The web interface provides an alternative way to interact with Auditaria CLI through your browser:

- **Start with web interface**: `auditaria --web` (automatically opens browser)
- **Start without opening browser**: `auditaria --web no-browser`
- **Command during runtime**: Use `/web` to open the web interface at any time
- **Default port**: 8629 (uses a random port if occupied)

### Quick Examples

#### Start a new project

```bash
cd new-project/
auditaria
> Write me a Discord bot that answers questions using a FAQ.md file I will provide
```

#### Analyze existing code

```bash
git clone https://github.com/thacio/auditaria
cd auditaria
auditaria
> Give me a summary of all of the changes that went in yesterday
```

## 📚 Documentation

### Getting Started

- [**Quickstart Guide**](./docs/cli/index.md) - Get up and running quickly
- [**Authentication Setup**](./docs/cli/authentication.md) - Detailed auth configuration
- [**Configuration Guide**](./docs/cli/configuration.md) - Settings and customization
- [**Keyboard Shortcuts**](./docs/keyboard-shortcuts.md) - Productivity tips

### Core Features

- [**Commands Reference**](./docs/cli/commands.md) - All slash commands (`/help`, `/chat`, `/mcp`, etc.)
- [**Checkpointing**](./docs/checkpointing.md) - Save and resume conversations
- [**Memory Management**](./docs/tools/memory.md) - Using GEMINI.md context files
- [**Token Caching**](./docs/cli/token-caching.md) - Optimize token usage

### Tools & Extensions

- [**Built-in Tools Overview**](./docs/tools/index.md)
  - [File System Operations](./docs/tools/file-system.md)
  - [Shell Commands](./docs/tools/shell.md)
  - [Web Fetch & Search](./docs/tools/web-fetch.md)
  - [Multi-file Operations](./docs/tools/multi-file.md)
- [**MCP Server Integration**](./docs/tools/mcp-server.md) - Extend with custom tools
- [**Custom Extensions**](./docs/extension.md) - Build your own commands

### Advanced Topics

- [**Architecture Overview**](./docs/architecture.md) - How Auditaria CLI works
- [**IDE Integration**](./docs/ide-integration.md) - VS Code companion
- [**Sandboxing & Security**](./docs/sandbox.md) - Safe execution environments
- [**Enterprise Deployment**](./docs/deployment.md) - Docker, system-wide config
- [**Telemetry & Monitoring**](./docs/telemetry.md) - Usage tracking
- [**Tools API Development**](./docs/core/tools-api.md) - Create custom tools

### Troubleshooting & Support

- [**Troubleshooting Guide**](./docs/troubleshooting.md) - Common issues and solutions
- [**FAQ**](./docs/troubleshooting.md#frequently-asked-questions) - Quick answers
- Use `/bug` command to report issues directly from the CLI

### Using MCP Servers

Configure MCP servers in `~/.gemini/settings.json` to extend Auditaria CLI with custom tools:

```text
> @github List my open pull requests
> @slack Send a summary of today's commits to #dev channel
> @database Run a query to find inactive users
```

See the [MCP Server Integration guide](./docs/tools/mcp-server.md) for setup instructions.

## 🤝 Contributing

We welcome contributions! Auditaria CLI is fully open source (Apache 2.0), and we encourage the community to:

- Report bugs and suggest features
- Improve documentation
- Submit code improvements
- Share your MCP servers and extensions

See our [Contributing Guide](./CONTRIBUTING.md) for development setup, coding standards, and how to submit pull requests.

## 📖 Resources

- **[Official Roadmap](./ROADMAP.md)** - See what's coming next
- **[GitHub Repository](https://github.com/thacio/auditaria)** - Source code
- **[GitHub Issues](https://github.com/thacio/auditaria/issues)** - Report bugs or request features
- **[Releases](https://github.com/thacio/auditaria/releases)** - Available versions

### Uninstall

See the [Uninstall Guide](docs/Uninstall.md) for removal instructions.

## 📄 Legal

- **License**: [Apache License 2.0](LICENSE)
- **Terms of Service**: [Terms & Privacy](./docs/tos-privacy.md)
- **Security**: [Security Policy](SECURITY.md)

---<|MERGE_RESOLUTION|>--- conflicted
+++ resolved
@@ -2,8 +2,6 @@
 
 [![Version](https://img.shields.io/github/v/release/thacio/auditaria)](https://github.com/thacio/auditaria/releases)
 [![License](https://img.shields.io/github/license/thacio/auditaria)](https://github.com/thacio/auditaria/blob/main/LICENSE)
-
-
 
 - [Jump to English Instructions](#english)
 - [Instruções em Português (BR)](#português)
@@ -69,6 +67,7 @@
 - **`auditaria-launcher.exe`** - Launcher com interface gráfica para selecionar diretório de trabalho (~125MB)
 
 **⚠️ Aviso de Segurança Corporativa**: Os executáveis são compilados usando Bun e não são assinados digitalmente. Políticas corporativas de segurança podem bloquear a execução. Você pode precisar:
+
 - Adicionar uma exceção no antivírus
 - Executar como administrador
 - Usar a instalação via npm como alternativa
@@ -102,8 +101,6 @@
 
 ### Configuração de Firewall Corporativo (MITM)
 
-
-
 **⚠️ AVISO DE SEGURANÇA**: Desabilitar a verificação SSL pode representar uma falha de segurança. No entanto, em ambientes corporativos com firewall MITM, o npm recusará a instalação porque o firewall substitui os certificados SSL originais por seus próprios certificados para inspecionar o tráfego. Isso faz com que o npm detecte um certificado "não confiável" e bloqueie a instalação. **Use estas configurações apenas em redes corporativas confiáveis onde a TI controla a infraestrutura.**
 
 #### Configuração do NPM para Instalação
@@ -116,16 +113,19 @@
 #### Configuração de Execução
 
 ##### Windows Command Prompt (cmd)
+
 ```cmd
 set NODE_TLS_REJECT_UNAUTHORIZED=0 && auditaria
 ```
 
 ##### Windows PowerShell
+
 ```powershell
 $env:NODE_TLS_REJECT_UNAUTHORIZED = "0"; auditaria
 ```
 
 ##### Linux/macOS
+
 ```bash
 NODE_TLS_REJECT_UNAUTHORIZED=0 auditaria
 ```
@@ -139,6 +139,7 @@
 **✨ Melhor para:** Desenvolvedores individuais e qualquer pessoa com licença Gemini Code Assist
 
 **Benefícios:**
+
 - **Nível gratuito**: 60 solicitações/min e 1.000 solicitações/dia
 - **Gemini 2.5 Pro** com janela de contexto de 1M tokens
 - **Sem gerenciamento de chave API** - apenas faça login com sua conta Google
@@ -154,6 +155,7 @@
 **✨ Melhor para:** Desenvolvedores que precisam de controle específico do modelo ou acesso pago
 
 **Benefícios:**
+
 - **Nível gratuito**: 100 solicitações/dia com Gemini 2.5 Pro
 - **Seleção de modelo**: Escolha modelos Gemini específicos
 - **Cobrança baseada em uso**: Atualize para limites mais altos quando necessário
@@ -169,6 +171,7 @@
 **✨ Melhor para:** Equipes empresariais e cargas de trabalho de produção
 
 **Benefícios:**
+
 - **Recursos empresariais**: Segurança e conformidade avançadas
 - **Escalável**: Limites de taxa mais altos com conta de cobrança
 - **Integração**: Funciona com infraestrutura existente do Google Cloud
@@ -185,21 +188,25 @@
 ### Uso Básico
 
 #### Iniciar no diretório atual
+
 ```bash
 auditaria
 ```
 
 #### Incluir múltiplos diretórios
+
 ```bash
 auditaria --include-directories ../lib,../docs
 ```
 
 #### Usar modelo específico
+
 ```bash
 auditaria -m gemini-2.5-flash
 ```
 
 #### Modo não interativo para scripts
+
 ```bash
 auditaria -p "Explique a arquitetura desta base de código"
 ```
@@ -216,6 +223,7 @@
 ### Exemplos Rápidos
 
 #### Iniciar um novo projeto
+
 ```bash
 cd novo-projeto/
 auditaria
@@ -223,6 +231,7 @@
 ```
 
 #### Analisar código existente
+
 ```bash
 git clone https://github.com/thacio/auditaria
 cd auditaria
@@ -311,6 +320,7 @@
 ---
 
 <a id="english"></a>
+
 # Auditaria CLI
 
 ![Auditaria CLI Screenshot](./docs/assets/auditaria-screenshot.png)
@@ -371,8 +381,9 @@
 - **`auditaria-launcher.exe`** - GUI launcher to select working directory (~125MB)
 
 **⚠️ Corporate Security Warning**: The executables are compiled using Bun and are not digitally signed. Corporate security policies may block execution. You may need to:
+
 - Add an antivirus exception
-- Run as administrator  
+- Run as administrator
 - Use npm installation as an alternative
 
 ### Quick Install with Node.js
@@ -444,16 +455,19 @@
 #### Runtime Configuration
 
 ##### Windows Command Prompt (cmd)
+
 ```cmd
 set NODE_TLS_REJECT_UNAUTHORIZED=0 && auditaria
 ```
 
 ##### Windows PowerShell
+
 ```powershell
 $env:NODE_TLS_REJECT_UNAUTHORIZED = "0"; auditaria
 ```
 
 ##### Linux/macOS
+
 ```bash
 NODE_TLS_REJECT_UNAUTHORIZED=0 auditaria
 ```
@@ -464,13 +478,6 @@
 
 ### Option 1: Login with Google (OAuth login using your Google Account)
 
-<<<<<<< HEAD
-**✨ Best for:** Individual developers as well as anyone who has a Gemini Code Assist License
-
-**Benefits:**
-- **Free tier**: 60 requests/min and 1,000 requests/day
-- **Gemini 2.5 Pro** with 1M token context window
-=======
 **✨ Best for:**
 
 - Individual developers.
@@ -483,7 +490,6 @@
 
 - **Free tier** with 60 requests/min and 1,000 requests/day
 - **Gemini 2.5 Pro and Flash** with 1M token context window
->>>>>>> e0ef5bea
 - **No API key management** - just sign in with your Google account
 - **Automatic updates** to our latest models
 
@@ -498,6 +504,7 @@
 **✨ Best for:** Developers who need specific model control or paid tier access
 
 **Benefits:**
+
 - **Free tier**: 100 requests/day with Gemini 2.5 Pro
 - **Model selection**: Choose specific Gemini models
 - **Usage-based billing**: Upgrade for higher limits when needed
@@ -513,6 +520,7 @@
 **✨ Best for:** Enterprise teams and production workloads
 
 **Benefits:**
+
 - **Enterprise features**: Advanced security and compliance
 - **Scalable**: Higher rate limits with billing account
 - **Integration**: Works with existing Google Cloud infrastructure
@@ -529,16 +537,19 @@
 ### Basic Usage
 
 #### Start in current directory
+
 ```bash
 auditaria
 ```
 
 #### Include multiple directories
+
 ```bash
 auditaria --include-directories ../lib,../docs
 ```
 
 #### Use specific model
+
 ```bash
 auditaria -m gemini-2.5-flash
 ```
