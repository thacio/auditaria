--- conflicted
+++ resolved
@@ -4,12 +4,8 @@
  * SPDX-License-Identifier: Apache-2.0
  */
 
-<<<<<<< HEAD
 import { t } from '../i18n/index.js';
-
-=======
 import type { MessageBus } from '../confirmation-bus/message-bus.js';
->>>>>>> bf80263b
 import path from 'node:path';
 import { makeRelative, shortenPath } from '../utils/paths.js';
 import type { ToolInvocation, ToolLocation, ToolResult } from './tools.js';
