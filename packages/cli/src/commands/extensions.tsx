/**
 * @license
 * Copyright 2025 Google LLC
 * SPDX-License-Identifier: Apache-2.0
 */

import type { CommandModule } from 'yargs';
<<<<<<< HEAD
=======
import { t } from '@google/gemini-cli-core';
>>>>>>> 3f388ee1
import { installCommand } from './extensions/install.js';
import { uninstallCommand } from './extensions/uninstall.js';
import { listCommand } from './extensions/list.js';
import { updateCommand } from './extensions/update.js';
import { disableCommand } from './extensions/disable.js';
import { enableCommand } from './extensions/enable.js';
import { linkCommand } from './extensions/link.js';
import { newCommand } from './extensions/new.js';
import { validateCommand } from './extensions/validate.js';
import { initializeOutputListenersAndFlush } from '../gemini.js';

export const extensionsCommand: CommandModule = {
  command: 'extensions <command>',
  aliases: ['extension'],
  describe: 'Manage Gemini CLI extensions.',
  builder: (yargs) =>
    yargs
      .middleware(() => initializeOutputListenersAndFlush())
      .command(installCommand)
      .command(uninstallCommand)
      .command(listCommand)
      .command(updateCommand)
      .command(disableCommand)
      .command(enableCommand)
      .command(linkCommand)
      .command(newCommand)
      .command(validateCommand)
      .demandCommand(1, 'You need at least one command before continuing.')
      .version(false),
  handler: () => {
    // This handler is not called when a subcommand is provided.
    // Yargs will show the help menu.
  },
};<|MERGE_RESOLUTION|>--- conflicted
+++ resolved
@@ -5,10 +5,7 @@
  */
 
 import type { CommandModule } from 'yargs';
-<<<<<<< HEAD
-=======
 import { t } from '@google/gemini-cli-core';
->>>>>>> 3f388ee1
 import { installCommand } from './extensions/install.js';
 import { uninstallCommand } from './extensions/uninstall.js';
 import { listCommand } from './extensions/list.js';
@@ -23,7 +20,10 @@
 export const extensionsCommand: CommandModule = {
   command: 'extensions <command>',
   aliases: ['extension'],
-  describe: 'Manage Gemini CLI extensions.',
+  describe: t(
+    'commands.extensions.manage.description',
+    'Manage Auditaria CLI extensions.',
+  ),
   builder: (yargs) =>
     yargs
       .middleware(() => initializeOutputListenersAndFlush())
@@ -36,7 +36,13 @@
       .command(linkCommand)
       .command(newCommand)
       .command(validateCommand)
-      .demandCommand(1, 'You need at least one command before continuing.')
+      .demandCommand(
+        1,
+        t(
+          'commands.extensions.manage.need_command',
+          'You need at least one command before continuing.',
+        ),
+      )
       .version(false),
   handler: () => {
     // This handler is not called when a subcommand is provided.
