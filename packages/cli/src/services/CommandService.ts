--- conflicted
+++ resolved
@@ -4,66 +4,6 @@
  * SPDX-License-Identifier: Apache-2.0
  */
 
-<<<<<<< HEAD
-import { Config } from '@thacio/auditaria-cli-core';
-import { SlashCommand } from '../ui/commands/types.js';
-import { memoryCommand } from '../ui/commands/memoryCommand.js';
-import { helpCommand } from '../ui/commands/helpCommand.js';
-import { clearCommand } from '../ui/commands/clearCommand.js';
-import { copyCommand } from '../ui/commands/copyCommand.js';
-import { corgiCommand } from '../ui/commands/corgiCommand.js';
-import { docsCommand } from '../ui/commands/docsCommand.js';
-import { languageCommand } from '../ui/commands/languageCommand.js';
-import { fallbackImprovedCommand } from '../ui/commands/fallbackImprovedCommand.js';
-import { modelSwitchCommand } from '../ui/commands/modelSwitchCommand.js';
-import { stayProCommand } from '../ui/commands/stayProCommand.js';
-import { mcpCommand } from '../ui/commands/mcpCommand.js';
-import { authCommand } from '../ui/commands/authCommand.js';
-import { themeCommand } from '../ui/commands/themeCommand.js';
-import { editorCommand } from '../ui/commands/editorCommand.js';
-import { chatCommand } from '../ui/commands/chatCommand.js';
-import { statsCommand } from '../ui/commands/statsCommand.js';
-import { privacyCommand } from '../ui/commands/privacyCommand.js';
-import { aboutCommand } from '../ui/commands/aboutCommand.js';
-import { extensionsCommand } from '../ui/commands/extensionsCommand.js';
-import { toolsCommand } from '../ui/commands/toolsCommand.js';
-import { compressCommand } from '../ui/commands/compressCommand.js';
-import { ideCommand } from '../ui/commands/ideCommand.js';
-import { bugCommand } from '../ui/commands/bugCommand.js';
-import { quitCommand } from '../ui/commands/quitCommand.js';
-import { restoreCommand } from '../ui/commands/restoreCommand.js';
-
-const loadBuiltInCommands = async (
-  config: Config | null,
-): Promise<SlashCommand[]> => {
-  const allCommands = [
-    aboutCommand,
-    authCommand,
-    bugCommand,
-    chatCommand,
-    clearCommand,
-    copyCommand,
-    compressCommand,
-    corgiCommand,
-    docsCommand,
-    editorCommand,
-    extensionsCommand,
-    fallbackImprovedCommand,
-    helpCommand,
-    ideCommand(config),
-    languageCommand,
-    mcpCommand,
-    memoryCommand,
-    modelSwitchCommand,
-    privacyCommand,
-    quitCommand,
-    restoreCommand(config),
-    statsCommand,
-    stayProCommand,
-    themeCommand,
-    toolsCommand,
-  ];
-=======
 import { SlashCommand } from '../ui/commands/types.js';
 import { ICommandLoader } from './types.js';
 
@@ -84,7 +24,6 @@
    * @param commands A readonly array of the fully loaded and de-duplicated commands.
    */
   private constructor(private readonly commands: readonly SlashCommand[]) {}
->>>>>>> 2a95c828
 
   /**
    * Asynchronously creates and initializes a new CommandService instance.
