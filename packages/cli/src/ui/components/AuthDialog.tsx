/**
 * @license
 * Copyright 2025 Google LLC
 * SPDX-License-Identifier: Apache-2.0
 */
import { t } from '@thacio/auditaria-cli-core';

import React, { useState } from 'react';
import { Box, Text, useInput } from 'ink';
import { Colors } from '../colors.js';
import { RadioButtonSelect } from './shared/RadioButtonSelect.js';
import { LoadedSettings, SettingScope } from '../../config/settings.js';
import { AuthType } from '@thacio/auditaria-cli-core';
import { validateAuthMethod } from '../../config/auth.js';

interface AuthDialogProps {
  onSelect: (authMethod: AuthType | undefined, scope: SettingScope) => void;
  settings: LoadedSettings;
  initialErrorMessage?: string | null;
}

function parseDefaultAuthType(
  defaultAuthType: string | undefined,
): AuthType | null {
  if (
    defaultAuthType &&
    Object.values(AuthType).includes(defaultAuthType as AuthType)
  ) {
    return defaultAuthType as AuthType;
  }
  return null;
}

export function AuthDialog({
  onSelect,
  settings,
  initialErrorMessage,
}: AuthDialogProps): React.JSX.Element {
<<<<<<< HEAD
  const [errorMessage, setErrorMessage] = useState<string | null>(
    initialErrorMessage
      ? initialErrorMessage
      : process.env.GEMINI_API_KEY
        ? t('auth_dialog.messages.api_key_detected', 'Existing API key detected (GEMINI_API_KEY). Select "Gemini API Key" option to use it.')
        : null,
  );
=======
  const [errorMessage, setErrorMessage] = useState<string | null>(() => {
    if (initialErrorMessage) {
      return initialErrorMessage;
    }

    const defaultAuthType = parseDefaultAuthType(
      process.env.GEMINI_DEFAULT_AUTH_TYPE,
    );

    if (process.env.GEMINI_DEFAULT_AUTH_TYPE && defaultAuthType === null) {
      return (
        `Invalid value for GEMINI_DEFAULT_AUTH_TYPE: "${process.env.GEMINI_DEFAULT_AUTH_TYPE}". ` +
        `Valid values are: ${Object.values(AuthType).join(', ')}.`
      );
    }

    if (
      process.env.GEMINI_API_KEY &&
      (!defaultAuthType || defaultAuthType === AuthType.USE_GEMINI)
    ) {
      return 'Existing API key detected (GEMINI_API_KEY). Select "Gemini API Key" option to use it.';
    }
    return null;
  });
>>>>>>> 26a79fec
  const items = [
    {
      label: t('auth_dialog.options.login_google', 'Login with Google'),
      value: AuthType.LOGIN_WITH_GOOGLE,
    },
    ...(process.env.CLOUD_SHELL === 'true'
      ? [
          {
            label: t('auth_dialog.options.cloud_shell', 'Use Cloud Shell user credentials'),
            value: AuthType.CLOUD_SHELL,
          },
        ]
      : []),
    {
      label: t('auth_dialog.options.gemini_api', 'Use Gemini API Key'),
      value: AuthType.USE_GEMINI,
    },
    { label: t('auth_dialog.options.vertex_ai', 'Vertex AI'), value: AuthType.USE_VERTEX_AI },
  ];

  const initialAuthIndex = items.findIndex((item) => {
    if (settings.merged.selectedAuthType) {
      return item.value === settings.merged.selectedAuthType;
    }

    const defaultAuthType = parseDefaultAuthType(
      process.env.GEMINI_DEFAULT_AUTH_TYPE,
    );
    if (defaultAuthType) {
      return item.value === defaultAuthType;
    }

    if (process.env.GEMINI_API_KEY) {
      return item.value === AuthType.USE_GEMINI;
    }

    return item.value === AuthType.LOGIN_WITH_GOOGLE;
  });

  const handleAuthSelect = (authMethod: AuthType) => {
    const error = validateAuthMethod(authMethod);
    if (error) {
      setErrorMessage(error);
    } else {
      setErrorMessage(null);
      onSelect(authMethod, SettingScope.User);
    }
  };

  useInput((_input, key) => {
    if (key.escape) {
      // Prevent exit if there is an error message.
      // This means they user is not authenticated yet.
      if (errorMessage) {
        return;
      }
      if (settings.merged.selectedAuthType === undefined) {
        // Prevent exiting if no auth method is set
        setErrorMessage(
          t('auth_dialog.messages.must_select_auth', 'You must select an auth method to proceed. Press Ctrl+C twice to exit.'),
        );
        return;
      }
      onSelect(undefined, SettingScope.User);
    }
  });

  return (
    <Box
      borderStyle="round"
      borderColor={Colors.Gray}
      flexDirection="column"
      padding={1}
      width="100%"
    >
      <Text bold>{t('auth_dialog.dialog_title', 'Get started')}</Text>
      <Box marginTop={1}>
        <Text>{t('auth_dialog.dialog_question', 'How would you like to authenticate for this project?')}</Text>
      </Box>
      <Box marginTop={1}>
        <RadioButtonSelect
          items={items}
          initialIndex={initialAuthIndex}
          onSelect={handleAuthSelect}
          isFocused={true}
        />
      </Box>
      {errorMessage && (
        <Box marginTop={1}>
          <Text color={Colors.AccentRed}>{errorMessage}</Text>
        </Box>
      )}
      <Box marginTop={1}>
        <Text color={Colors.Gray}>{t('auth_dialog.messages.use_enter', '(Use Enter to select)')}</Text>
      </Box>
      <Box marginTop={1}>
        <Text>{t('auth_dialog.messages.terms_privacy', 'Terms of Services and Privacy Notice for Gemini CLI')}</Text>
      </Box>
      <Box marginTop={1}>
        <Text color={Colors.AccentBlue}>
          {
            'https://github.com/google-gemini/gemini-cli/blob/main/docs/tos-privacy.md'
          }
        </Text>
      </Box>
    </Box>
  );
}<|MERGE_RESOLUTION|>--- conflicted
+++ resolved
@@ -36,15 +36,6 @@
   settings,
   initialErrorMessage,
 }: AuthDialogProps): React.JSX.Element {
-<<<<<<< HEAD
-  const [errorMessage, setErrorMessage] = useState<string | null>(
-    initialErrorMessage
-      ? initialErrorMessage
-      : process.env.GEMINI_API_KEY
-        ? t('auth_dialog.messages.api_key_detected', 'Existing API key detected (GEMINI_API_KEY). Select "Gemini API Key" option to use it.')
-        : null,
-  );
-=======
   const [errorMessage, setErrorMessage] = useState<string | null>(() => {
     if (initialErrorMessage) {
       return initialErrorMessage;
@@ -55,9 +46,12 @@
     );
 
     if (process.env.GEMINI_DEFAULT_AUTH_TYPE && defaultAuthType === null) {
-      return (
-        `Invalid value for GEMINI_DEFAULT_AUTH_TYPE: "${process.env.GEMINI_DEFAULT_AUTH_TYPE}". ` +
-        `Valid values are: ${Object.values(AuthType).join(', ')}.`
+      return t('auth_dialog.messages.invalid_default_auth_type', 
+        'Invalid value for GEMINI_DEFAULT_AUTH_TYPE: "{defaultAuthType}". Valid values are: {validValues}.', 
+        { 
+          defaultAuthType: process.env.GEMINI_DEFAULT_AUTH_TYPE,
+          validValues: Object.values(AuthType).join(', ')
+        }
       );
     }
 
@@ -65,11 +59,10 @@
       process.env.GEMINI_API_KEY &&
       (!defaultAuthType || defaultAuthType === AuthType.USE_GEMINI)
     ) {
-      return 'Existing API key detected (GEMINI_API_KEY). Select "Gemini API Key" option to use it.';
+      return t('auth_dialog.messages.api_key_detected', 'Existing API key detected (GEMINI_API_KEY). Select "Gemini API Key" option to use it.');
     }
     return null;
   });
->>>>>>> 26a79fec
   const items = [
     {
       label: t('auth_dialog.options.login_google', 'Login with Google'),
