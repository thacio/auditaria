/**
 * @license
 * Copyright 2025 Google LLC
 * SPDX-License-Identifier: Apache-2.0
 */
import { t } from '../i18n/index.js';

import * as fs from 'fs';
import * as path from 'path';
import * as Diff from 'diff';
import {
  BaseDeclarativeTool,
  Icon,
  ToolCallConfirmationDetails,
  ToolConfirmationOutcome,
  ToolEditConfirmationDetails,
  ToolInvocation,
  ToolLocation,
  ToolResult,
  ToolResultDisplay,
} from './tools.js';
import { ToolErrorType } from './tool-error.js';
import { Type } from '@google/genai';
import { SchemaValidator } from '../utils/schemaValidator.js';
import { makeRelative, shortenPath } from '../utils/paths.js';
import { isNodeError } from '../utils/errors.js';
import { Config, ApprovalMode } from '../config/config.js';
import { ensureCorrectEdit } from '../utils/editCorrector.js';
import { DEFAULT_DIFF_OPTIONS } from './diffOptions.js';
import { ReadFileTool } from './read-file.js';
import { ModifiableDeclarativeTool, ModifyContext } from './modifiable-tool.js';
import { IDEConnectionStatus } from '../ide/ide-client.js';

export function applyReplacement(
  currentContent: string | null,
  oldString: string,
  newString: string,
  isNewFile: boolean,
): string {
  if (isNewFile) {
    return newString;
  }
  if (currentContent === null) {
    // Should not happen if not a new file, but defensively return empty or newString if oldString is also empty
    return oldString === '' ? newString : '';
  }
  // If oldString is empty and it's not a new file, do not modify the content.
  if (oldString === '' && !isNewFile) {
    return currentContent;
  }
  return currentContent.replaceAll(oldString, newString);
}

/**
 * Parameters for the Edit tool
 */
export interface EditToolParams {
  /**
   * The absolute path to the file to modify
   */
  file_path: string;

  /**
   * The text to replace
   */
  old_string: string;

  /**
   * The text to replace it with
   */
  new_string: string;

  /**
   * Number of replacements expected. Defaults to 1 if not specified.
   * Use when you want to replace multiple occurrences.
   */
  expected_replacements?: number;

  /**
   * Whether the edit was modified manually by the user.
   */
  modified_by_user?: boolean;
}

interface CalculatedEdit {
  currentContent: string | null;
  newContent: string;
  occurrences: number;
  error?: { display: string; raw: string; type: ToolErrorType };
  isNewFile: boolean;
}

class EditToolInvocation implements ToolInvocation<EditToolParams, ToolResult> {
  constructor(
    private readonly config: Config,
    public params: EditToolParams,
  ) {}

  toolLocations(): ToolLocation[] {
    return [{ path: this.params.file_path }];
  }

  /**
   * Calculates the potential outcome of an edit operation.
   * @param params Parameters for the edit operation
   * @returns An object describing the potential edit outcome
   * @throws File system errors if reading the file fails unexpectedly (e.g., permissions)
   */
  private async calculateEdit(
    params: EditToolParams,
    abortSignal: AbortSignal,
  ): Promise<CalculatedEdit> {
    const expectedReplacements = params.expected_replacements ?? 1;
    let currentContent: string | null = null;
    let fileExists = false;
    let isNewFile = false;
    let finalNewString = params.new_string;
    let finalOldString = params.old_string;
    let occurrences = 0;
    let error:
      | { display: string; raw: string; type: ToolErrorType }
      | undefined = undefined;

    try {
      currentContent = fs.readFileSync(params.file_path, 'utf8');
      // Normalize line endings to LF for consistent processing.
      currentContent = currentContent.replace(/\r\n/g, '\n');
      fileExists = true;
    } catch (err: unknown) {
      if (!isNodeError(err) || err.code !== 'ENOENT') {
        // Rethrow unexpected FS errors (permissions, etc.)
        throw err;
      }
      fileExists = false;
    }

    if (params.old_string === '' && !fileExists) {
      // Creating a new file
      isNewFile = true;
    } else if (!fileExists) {
      // Trying to edit a nonexistent file (and old_string is not empty)
      error = {
        display: t('tools.edit.file_not_found_create', 'File not found. Cannot apply edit. Use an empty old_string to create a new file.'),
        raw: t('tools.edit.file_not_found_raw', 'File not found: {path}', { path: params.file_path }),
        type: ToolErrorType.FILE_NOT_FOUND,
      };
    } else if (currentContent !== null) {
      // Editing an existing file
      const correctedEdit = await ensureCorrectEdit(
        params.file_path,
        currentContent,
        params,
        this.config.getGeminiClient(),
        abortSignal,
      );
      finalOldString = correctedEdit.params.old_string;
      finalNewString = correctedEdit.params.new_string;
      occurrences = correctedEdit.occurrences;

      if (params.old_string === '') {
        // Error: Trying to create a file that already exists
        error = {
          display: t('tools.edit.failed_create_exists', 'Failed to edit. Attempted to create a file that already exists.'),
          raw: `File already exists, cannot create: ${params.file_path}`,
          type: ToolErrorType.ATTEMPT_TO_CREATE_EXISTING_FILE,
        };
      } else if (occurrences === 0) {
        error = {
          display: t('tools.edit.failed_find_string', 'Failed to edit, could not find the string to replace.'),
          raw: `Failed to edit, 0 occurrences found for old_string in ${params.file_path}. No edits made. The exact text in old_string was not found. Ensure you're not escaping content incorrectly and check whitespace, indentation, and context. Use ${ReadFileTool.Name} tool to verify.`,
          type: ToolErrorType.EDIT_NO_OCCURRENCE_FOUND,
        };
      } else if (occurrences !== expectedReplacements) {
        const occurrenceTerm =
          expectedReplacements === 1 ? 'occurrence' : 'occurrences';

        error = {
          display: t('tools.edit.failed_replacement_count', 'Failed to edit, expected {expected} {term} but found {found}.', { expected: expectedReplacements, term: occurrenceTerm, found: occurrences }),
          raw: `Failed to edit, Expected ${expectedReplacements} ${occurrenceTerm} but found ${occurrences} for old_string in file: ${params.file_path}`,
          type: ToolErrorType.EDIT_EXPECTED_OCCURRENCE_MISMATCH,
        };
      } else if (finalOldString === finalNewString) {
        error = {
          display: t('tools.edit.no_changes_identical', 'No changes to apply. The old_string and new_string are identical.'),
          raw: `No changes to apply. The old_string and new_string are identical in file: ${params.file_path}`,
          type: ToolErrorType.EDIT_NO_CHANGE,
        };
      }
    } else {
      // Should not happen if fileExists and no exception was thrown, but defensively:
      error = {
        display: `Failed to read content of file.`,
        raw: `Failed to read content of existing file: ${params.file_path}`,
        type: ToolErrorType.READ_CONTENT_FAILURE,
      };
    }

    const newContent = applyReplacement(
      currentContent,
      finalOldString,
      finalNewString,
      isNewFile,
    );

    return {
      currentContent,
      newContent,
      occurrences,
      error,
      isNewFile,
    };
  }

  /**
   * Handles the confirmation prompt for the Edit tool in the CLI.
   * It needs to calculate the diff to show the user.
   */
  async shouldConfirmExecute(
    abortSignal: AbortSignal,
  ): Promise<ToolCallConfirmationDetails | false> {
    if (this.config.getApprovalMode() === ApprovalMode.AUTO_EDIT) {
      return false;
    }

    let editData: CalculatedEdit;
    try {
      editData = await this.calculateEdit(this.params, abortSignal);
    } catch (error) {
      const errorMsg = error instanceof Error ? error.message : String(error);
      console.log(`Error preparing edit: ${errorMsg}`);
      return false;
    }

    if (editData.error) {
      console.log(`Error: ${editData.error.display}`);
      return false;
    }

    const fileName = path.basename(this.params.file_path);
    const fileDiff = Diff.createPatch(
      fileName,
      editData.currentContent ?? '',
      editData.newContent,
      'Current',
      'Proposed',
      DEFAULT_DIFF_OPTIONS,
    );
    const ideClient = this.config.getIdeClient();
    const ideConfirmation =
      this.config.getIdeModeFeature() &&
      this.config.getIdeMode() &&
      ideClient?.getConnectionStatus().status === IDEConnectionStatus.Connected
        ? ideClient.openDiff(this.params.file_path, editData.newContent)
        : undefined;

    const confirmationDetails: ToolEditConfirmationDetails = {
      type: 'edit',
      title: `Confirm Edit: ${shortenPath(makeRelative(this.params.file_path, this.config.getTargetDir()))}`,
      fileName,
      filePath: this.params.file_path,
      fileDiff,
      originalContent: editData.currentContent,
      newContent: editData.newContent,
      onConfirm: async (outcome: ToolConfirmationOutcome) => {
        if (outcome === ToolConfirmationOutcome.ProceedAlways) {
          this.config.setApprovalMode(ApprovalMode.AUTO_EDIT);
        }

        if (ideConfirmation) {
          const result = await ideConfirmation;
          if (result.status === 'accepted' && result.content) {
            // TODO(chrstn): See https://github.com/google-gemini/gemini-cli/pull/5618#discussion_r2255413084
            // for info on a possible race condition where the file is modified on disk while being edited.
            this.params.old_string = editData.currentContent ?? '';
            this.params.new_string = result.content;
          }
        }
      },
      ideConfirmation,
    };
    return confirmationDetails;
  }

  getDescription(): string {
    const relativePath = makeRelative(
      this.params.file_path,
      this.config.getTargetDir(),
    );
    if (this.params.old_string === '') {
      return `Create ${shortenPath(relativePath)}`;
    }

    const oldStringSnippet =
      this.params.old_string.split('\n')[0].substring(0, 30) +
      (this.params.old_string.length > 30 ? '...' : '');
    const newStringSnippet =
      this.params.new_string.split('\n')[0].substring(0, 30) +
      (this.params.new_string.length > 30 ? '...' : '');

    if (this.params.old_string === this.params.new_string) {
      return `No file changes to ${shortenPath(relativePath)}`;
    }
    return `${shortenPath(relativePath)}: ${oldStringSnippet} => ${newStringSnippet}`;
  }

  /**
   * Executes the edit operation with the given parameters.
   * @param params Parameters for the edit operation
   * @returns Result of the edit operation
   */
<<<<<<< HEAD
  async execute(
    params: EditToolParams,
    signal: AbortSignal,
  ): Promise<ToolResult> {
    const validationError = this.validateToolParams(params);
    if (validationError) {
      return {
        llmContent: `Error: Invalid parameters provided. Reason: ${validationError}`,
        returnDisplay: t('tools.edit.validation_error', 'Error: {error}', { error: validationError }),
        error: {
          message: validationError,
          type: ToolErrorType.INVALID_TOOL_PARAMS,
        },
      };
    }

=======
  async execute(signal: AbortSignal): Promise<ToolResult> {
>>>>>>> 8bac9e7d
    let editData: CalculatedEdit;
    try {
      editData = await this.calculateEdit(this.params, signal);
    } catch (error) {
      const errorMsg = error instanceof Error ? error.message : String(error);
      return {
        llmContent: `Error preparing edit: ${errorMsg}`,
        returnDisplay: t('tools.edit.error_preparing_edit', 'Error preparing edit: {error}', { error: errorMsg }),
        error: {
          message: errorMsg,
          type: ToolErrorType.EDIT_PREPARATION_FAILURE,
        },
      };
    }

    if (editData.error) {
      return {
        llmContent: editData.error.raw,
        returnDisplay: t('tools.edit.error_display', 'Error: {error}', { error: editData.error.display }),
        error: {
          message: editData.error.raw,
          type: editData.error.type,
        },
      };
    }

    try {
      this.ensureParentDirectoriesExist(this.params.file_path);
      fs.writeFileSync(this.params.file_path, editData.newContent, 'utf8');

      let displayResult: ToolResultDisplay;
      if (editData.isNewFile) {
<<<<<<< HEAD
        displayResult = t('tools.edit.created_file', 'Created {file}', { file: shortenPath(makeRelative(params.file_path, this.config.getTargetDir())) });
=======
        displayResult = `Created ${shortenPath(makeRelative(this.params.file_path, this.config.getTargetDir()))}`;
>>>>>>> 8bac9e7d
      } else {
        // Generate diff for display, even though core logic doesn't technically need it
        // The CLI wrapper will use this part of the ToolResult
        const fileName = path.basename(this.params.file_path);
        const fileDiff = Diff.createPatch(
          fileName,
          editData.currentContent ?? '', // Should not be null here if not isNewFile
          editData.newContent,
          'Current',
          'Proposed',
          DEFAULT_DIFF_OPTIONS,
        );
        displayResult = {
          fileDiff,
          fileName,
          originalContent: editData.currentContent,
          newContent: editData.newContent,
        };
      }

      const llmSuccessMessageParts = [
        editData.isNewFile
          ? `Created new file: ${this.params.file_path} with provided content.`
          : `Successfully modified file: ${this.params.file_path} (${editData.occurrences} replacements).`,
      ];
      if (this.params.modified_by_user) {
        llmSuccessMessageParts.push(
          `User modified the \`new_string\` content to be: ${this.params.new_string}.`,
        );
      }

      return {
        llmContent: llmSuccessMessageParts.join(' '),
        returnDisplay: displayResult,
      };
    } catch (error) {
      const errorMsg = error instanceof Error ? error.message : String(error);
      return {
        llmContent: `Error executing edit: ${errorMsg}`,
        returnDisplay: t('tools.edit.error_writing_file', 'Error writing file: {error}', { error: errorMsg }),
        error: {
          message: errorMsg,
          type: ToolErrorType.FILE_WRITE_FAILURE,
        },
      };
    }
  }

  /**
   * Creates parent directories if they don't exist
   */
  private ensureParentDirectoriesExist(filePath: string): void {
    const dirName = path.dirname(filePath);
    if (!fs.existsSync(dirName)) {
      fs.mkdirSync(dirName, { recursive: true });
    }
  }
}

/**
 * Implementation of the Edit tool logic
 */
export class EditTool
  extends BaseDeclarativeTool<EditToolParams, ToolResult>
  implements ModifiableDeclarativeTool<EditToolParams>
{
  static readonly Name = 'replace';
  constructor(private readonly config: Config) {
    super(
      EditTool.Name,
      'Edit',
      `Replaces text within a file. By default, replaces a single occurrence, but can replace multiple occurrences when \`expected_replacements\` is specified. This tool requires providing significant context around the change to ensure precise targeting. Always use the ${ReadFileTool.Name} tool to examine the file's current content before attempting a text replacement.

      The user has the ability to modify the \`new_string\` content. If modified, this will be stated in the response.

Expectation for required parameters:
1. \`file_path\` MUST be an absolute path; otherwise an error will be thrown.
2. \`old_string\` MUST be the exact literal text to replace (including all whitespace, indentation, newlines, and surrounding code etc.).
3. \`new_string\` MUST be the exact literal text to replace \`old_string\` with (also including all whitespace, indentation, newlines, and surrounding code etc.). Ensure the resulting code is correct and idiomatic.
4. NEVER escape \`old_string\` or \`new_string\`, that would break the exact literal text requirement.
**Important:** If ANY of the above are not satisfied, the tool will fail. CRITICAL for \`old_string\`: Must uniquely identify the single instance to change. Include at least 3 lines of context BEFORE and AFTER the target text, matching whitespace and indentation precisely. If this string matches multiple locations, or does not match exactly, the tool will fail.
**Multiple replacements:** Set \`expected_replacements\` to the number of occurrences you want to replace. The tool will replace ALL occurrences that match \`old_string\` exactly. Ensure the number of replacements matches your expectation.`,
      Icon.Pencil,
      {
        properties: {
          file_path: {
            description:
              "The absolute path to the file to modify. Must start with '/'.",
            type: Type.STRING,
          },
          old_string: {
            description:
              'The exact literal text to replace, preferably unescaped. For single replacements (default), include at least 3 lines of context BEFORE and AFTER the target text, matching whitespace and indentation precisely. For multiple replacements, specify expected_replacements parameter. If this string is not the exact literal text (i.e. you escaped it) or does not match exactly, the tool will fail.',
            type: Type.STRING,
          },
          new_string: {
            description:
              'The exact literal text to replace `old_string` with, preferably unescaped. Provide the EXACT text. Ensure the resulting code is correct and idiomatic.',
            type: Type.STRING,
          },
          expected_replacements: {
            type: Type.NUMBER,
            description:
              'Number of replacements expected. Defaults to 1 if not specified. Use when you want to replace multiple occurrences.',
            minimum: 1,
          },
        },
        required: ['file_path', 'old_string', 'new_string'],
        type: Type.OBJECT,
      },
    );
  }

  /**
   * Validates the parameters for the Edit tool
   * @param params Parameters to validate
   * @returns Error message string or null if valid
   */
  validateToolParams(params: EditToolParams): string | null {
    const errors = SchemaValidator.validate(this.schema.parameters, params);
    if (errors) {
      return errors;
    }

    if (!path.isAbsolute(params.file_path)) {
      return `File path must be absolute: ${params.file_path}`;
    }

    const workspaceContext = this.config.getWorkspaceContext();
    if (!workspaceContext.isPathWithinWorkspace(params.file_path)) {
      const directories = workspaceContext.getDirectories();
      return `File path must be within one of the workspace directories: ${directories.join(', ')}`;
    }

    return null;
  }

  protected createInvocation(
    params: EditToolParams,
  ): ToolInvocation<EditToolParams, ToolResult> {
    return new EditToolInvocation(this.config, params);
  }

  getModifyContext(_: AbortSignal): ModifyContext<EditToolParams> {
    return {
      getFilePath: (params: EditToolParams) => params.file_path,
      getCurrentContent: async (params: EditToolParams): Promise<string> => {
        try {
          return fs.readFileSync(params.file_path, 'utf8');
        } catch (err) {
          if (!isNodeError(err) || err.code !== 'ENOENT') throw err;
          return '';
        }
      },
      getProposedContent: async (params: EditToolParams): Promise<string> => {
        try {
          const currentContent = fs.readFileSync(params.file_path, 'utf8');
          return applyReplacement(
            currentContent,
            params.old_string,
            params.new_string,
            params.old_string === '' && currentContent === '',
          );
        } catch (err) {
          if (!isNodeError(err) || err.code !== 'ENOENT') throw err;
          return '';
        }
      },
      createUpdatedParams: (
        oldContent: string,
        modifiedProposedContent: string,
        originalParams: EditToolParams,
      ): EditToolParams => ({
        ...originalParams,
        old_string: oldContent,
        new_string: modifiedProposedContent,
        modified_by_user: true,
      }),
    };
  }
}<|MERGE_RESOLUTION|>--- conflicted
+++ resolved
@@ -308,26 +308,7 @@
    * @param params Parameters for the edit operation
    * @returns Result of the edit operation
    */
-<<<<<<< HEAD
-  async execute(
-    params: EditToolParams,
-    signal: AbortSignal,
-  ): Promise<ToolResult> {
-    const validationError = this.validateToolParams(params);
-    if (validationError) {
-      return {
-        llmContent: `Error: Invalid parameters provided. Reason: ${validationError}`,
-        returnDisplay: t('tools.edit.validation_error', 'Error: {error}', { error: validationError }),
-        error: {
-          message: validationError,
-          type: ToolErrorType.INVALID_TOOL_PARAMS,
-        },
-      };
-    }
-
-=======
   async execute(signal: AbortSignal): Promise<ToolResult> {
->>>>>>> 8bac9e7d
     let editData: CalculatedEdit;
     try {
       editData = await this.calculateEdit(this.params, signal);
@@ -360,11 +341,7 @@
 
       let displayResult: ToolResultDisplay;
       if (editData.isNewFile) {
-<<<<<<< HEAD
-        displayResult = t('tools.edit.created_file', 'Created {file}', { file: shortenPath(makeRelative(params.file_path, this.config.getTargetDir())) });
-=======
-        displayResult = `Created ${shortenPath(makeRelative(this.params.file_path, this.config.getTargetDir()))}`;
->>>>>>> 8bac9e7d
+        displayResult = t('tools.edit.created_file', 'Created {file}', { file: shortenPath(makeRelative(this.params.file_path, this.config.getTargetDir())) });
       } else {
         // Generate diff for display, even though core logic doesn't technically need it
         // The CLI wrapper will use this part of the ToolResult
