--- conflicted
+++ resolved
@@ -26,14 +26,9 @@
   UnauthorizedError,
   UserPromptEvent,
   DEFAULT_GEMINI_FLASH_MODEL,
-<<<<<<< HEAD
   t,
 } from '@thacio/auditaria-cli-core';
-import { type Part, type PartListUnion } from '@google/genai';
-=======
-} from '@google/gemini-cli-core';
 import { type Part, type PartListUnion, FinishReason } from '@google/genai';
->>>>>>> 4c3532d2
 import {
   StreamingState,
   HistoryItem,
@@ -436,23 +431,17 @@
       const finishReasonMessages: Record<FinishReason, string | undefined> = {
         [FinishReason.FINISH_REASON_UNSPECIFIED]: undefined,
         [FinishReason.STOP]: undefined,
-        [FinishReason.MAX_TOKENS]: 'Response truncated due to token limits.',
-        [FinishReason.SAFETY]: 'Response stopped due to safety reasons.',
-        [FinishReason.RECITATION]: 'Response stopped due to recitation policy.',
-        [FinishReason.LANGUAGE]:
-          'Response stopped due to unsupported language.',
-        [FinishReason.BLOCKLIST]: 'Response stopped due to forbidden terms.',
-        [FinishReason.PROHIBITED_CONTENT]:
-          'Response stopped due to prohibited content.',
-        [FinishReason.SPII]:
-          'Response stopped due to sensitive personally identifiable information.',
-        [FinishReason.OTHER]: 'Response stopped for other reasons.',
-        [FinishReason.MALFORMED_FUNCTION_CALL]:
-          'Response stopped due to malformed function call.',
-        [FinishReason.IMAGE_SAFETY]:
-          'Response stopped due to image safety violations.',
-        [FinishReason.UNEXPECTED_TOOL_CALL]:
-          'Response stopped due to unexpected tool call.',
+        [FinishReason.MAX_TOKENS]: t('finish_reasons.max_tokens', 'Response truncated due to token limits.'),
+        [FinishReason.SAFETY]: t('finish_reasons.safety', 'Response stopped due to safety reasons.'),
+        [FinishReason.RECITATION]: t('finish_reasons.recitation', 'Response stopped due to recitation policy.'),
+        [FinishReason.LANGUAGE]: t('finish_reasons.language', 'Response stopped due to unsupported language.'),
+        [FinishReason.BLOCKLIST]: t('finish_reasons.blocklist', 'Response stopped due to forbidden terms.'),
+        [FinishReason.PROHIBITED_CONTENT]: t('finish_reasons.prohibited_content', 'Response stopped due to prohibited content.'),
+        [FinishReason.SPII]: t('finish_reasons.spii', 'Response stopped due to sensitive personally identifiable information.'),
+        [FinishReason.OTHER]: t('finish_reasons.other', 'Response stopped for other reasons.'),
+        [FinishReason.MALFORMED_FUNCTION_CALL]: t('finish_reasons.malformed_function_call', 'Response stopped due to malformed function call.'),
+        [FinishReason.IMAGE_SAFETY]: t('finish_reasons.image_safety', 'Response stopped due to image safety violations.'),
+        [FinishReason.UNEXPECTED_TOOL_CALL]: t('finish_reasons.unexpected_tool_call', 'Response stopped due to unexpected tool call.'),
       };
 
       const message = finishReasonMessages[finishReason];
