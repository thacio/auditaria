--- conflicted
+++ resolved
@@ -4,11 +4,7 @@
  * SPDX-License-Identifier: Apache-2.0
  */
 
-<<<<<<< HEAD
-import { listExtensions, t } from '@thacio/auditaria-cli-core';
-=======
-import { debugLogger, listExtensions } from '@google/gemini-cli-core';
->>>>>>> fa93b562
+import { debugLogger, listExtensions, t } from '@thacio/auditaria-cli-core';
 import type { ExtensionUpdateInfo } from '../../config/extension.js';
 import { getErrorMessage } from '../../utils/errors.js';
 import { MessageType, type HistoryItemExtensionsList } from '../types.js';
@@ -355,23 +351,6 @@
   action: exploreAction,
 };
 
-<<<<<<< HEAD
-export const extensionsCommand: SlashCommand = {
-  name: 'extensions',
-  get description() {
-    return t('commands.extensions.description', 'list active extensions');
-  },
-  kind: CommandKind.BUILT_IN,
-  subCommands: [
-    listExtensionsCommand,
-    updateExtensionsCommand,
-    exploreExtensionsCommand,
-  ],
-  action: (context, args) =>
-    // Default to list if no subcommand is provided
-    listExtensionsCommand.action!(context, args),
-};
-=======
 export function extensionsCommand(
   enableExtensionReloading?: boolean,
 ): SlashCommand {
@@ -380,7 +359,9 @@
     : [];
   return {
     name: 'extensions',
-    description: 'Manage extensions',
+    get description() {
+      return t('commands.extensions.description', 'list active extensions');
+    },
     kind: CommandKind.BUILT_IN,
     subCommands: [
       listExtensionsCommand,
@@ -392,5 +373,4 @@
       // Default to list if no subcommand is provided
       listExtensionsCommand.action!(context, args),
   };
-}
->>>>>>> fa93b562
+}