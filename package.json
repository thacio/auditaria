--- conflicted
+++ resolved
@@ -1,11 +1,6 @@
 {
-<<<<<<< HEAD
   "name": "@thacio/auditaria-cli",
-  "version": "0.1.16",
-=======
-  "name": "@google/gemini-cli",
   "version": "0.1.17",
->>>>>>> c7a1de49
   "engines": {
     "node": ">=20.0.0"
   },
