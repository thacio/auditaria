--- conflicted
+++ resolved
@@ -14,12 +14,8 @@
   MessageActionReturn,
   SlashCommandActionReturn,
 } from './types.js';
-<<<<<<< HEAD
-import { decodeTagName, t } from '@google/gemini-cli-core';
-=======
 import { CommandKind } from './types.js';
-import { decodeTagName } from '@google/gemini-cli-core';
->>>>>>> 0f031a7f
+import { decodeTagName, t } from '@thacio/auditaria-cli-core';
 import path from 'node:path';
 import type { HistoryItemWithoutId } from '../types.js';
 import { MessageType } from '../types.js';
