/**
 * @license
 * Copyright 2025 Google LLC
 * SPDX-License-Identifier: Apache-2.0
 */

import type {
  MCPServerConfig,
  GeminiCLIExtension,
  ExtensionInstallMetadata,
} from '@thacio/auditaria-cli-core';
import {
  GEMINI_DIR,
  Storage,
  t,
  Config,
  ExtensionInstallEvent,
  ExtensionUninstallEvent,
  ExtensionDisableEvent,
  ExtensionEnableEvent,
  logExtensionEnable,
  logExtensionInstallEvent,
  logExtensionUninstall,
  logExtensionDisable,
} from '@thacio/auditaria-cli-core';
import * as fs from 'node:fs';
import * as path from 'node:path';
import * as os from 'node:os';
import { SettingScope, loadSettings } from '../config/settings.js';
import { getErrorMessage } from '../utils/errors.js';
import {
  recursivelyHydrateStrings,
  type JsonObject,
} from './extensions/variables.js';
import { isWorkspaceTrusted } from './trustedFolders.js';
import { resolveEnvVarsInObject } from '../utils/envVarResolver.js';
import { randomUUID } from 'node:crypto';
import {
  cloneFromGit,
  downloadFromGitHubRelease,
} from './extensions/github.js';
import type { LoadExtensionContext } from './extensions/variableSchema.js';
import { ExtensionEnablementManager } from './extensions/extensionEnablement.js';
import chalk from 'chalk';
import type { ConfirmationRequest } from '../ui/types.js';
import { escapeAnsiCtrlCodes } from '../ui/utils/textUtils.js';

export const EXTENSIONS_DIRECTORY_NAME = path.join(GEMINI_DIR, 'extensions');

export const EXTENSIONS_CONFIG_FILENAME = 'gemini-extension.json';
export const INSTALL_METADATA_FILENAME = '.gemini-extension-install.json';

/**
 * Extension definition as written to disk in gemini-extension.json files.
 * This should *not* be referenced outside of the logic for reading files.
 * If information is required for manipulating extensions (load, unload, update)
 * outside of the loading process that data needs to be stored on the
 * GeminiCLIExtension class defined in Core.
 */
interface ExtensionConfig {
  name: string;
  version: string;
  mcpServers?: Record<string, MCPServerConfig>;
  contextFileName?: string | string[];
  excludeTools?: string[];
}

export interface ExtensionUpdateInfo {
  name: string;
  originalVersion: string;
  updatedVersion: string;
}

export class ExtensionStorage {
  private readonly extensionName: string;

  constructor(extensionName: string) {
    this.extensionName = extensionName;
  }

  getExtensionDir(): string {
    return path.join(
      ExtensionStorage.getUserExtensionsDir(),
      this.extensionName,
    );
  }

  getConfigPath(): string {
    return path.join(this.getExtensionDir(), EXTENSIONS_CONFIG_FILENAME);
  }

  static getUserExtensionsDir(): string {
    const storage = new Storage(os.homedir());
    return storage.getExtensionsDir();
  }

  static async createTmpDir(): Promise<string> {
    return await fs.promises.mkdtemp(
      path.join(os.tmpdir(), 'gemini-extension'),
    );
  }
}

export function getWorkspaceExtensions(
  workspaceDir: string,
): GeminiCLIExtension[] {
  // If the workspace dir is the user extensions dir, there are no workspace extensions.
  if (path.resolve(workspaceDir) === path.resolve(os.homedir())) {
    return [];
  }
  return loadExtensionsFromDir(workspaceDir);
}

export async function copyExtension(
  source: string,
  destination: string,
): Promise<void> {
  await fs.promises.cp(source, destination, { recursive: true });
}

export async function performWorkspaceExtensionMigration(
  extensions: GeminiCLIExtension[],
  requestConsent: (consent: string) => Promise<boolean>,
): Promise<string[]> {
  const failedInstallNames: string[] = [];

  for (const extension of extensions) {
    try {
      const installMetadata: ExtensionInstallMetadata = {
        source: extension.path,
        type: 'local',
      };
      await installExtension(installMetadata, requestConsent);
    } catch (_) {
      failedInstallNames.push(extension.name);
    }
  }
  return failedInstallNames;
}

function getTelemetryConfig(cwd: string) {
  const settings = loadSettings(cwd);
  const config = new Config({
    telemetry: settings.merged.telemetry,
    interactive: false,
    sessionId: randomUUID(),
    targetDir: cwd,
    cwd,
    model: '',
    debugMode: false,
  });
  return config;
}

export function loadExtensions(
  extensionEnablementManager: ExtensionEnablementManager,
  workspaceDir: string = process.cwd(),
): GeminiCLIExtension[] {
  const settings = loadSettings(workspaceDir).merged;
  const allExtensions = [...loadUserExtensions()];

  if (
    isWorkspaceTrusted(settings).isTrusted &&
    // Default management setting to true
    !(settings.experimental?.extensionManagement ?? true)
  ) {
    allExtensions.push(...getWorkspaceExtensions(workspaceDir));
  }

  const uniqueExtensions = new Map<string, GeminiCLIExtension>();

  for (const extension of allExtensions) {
    if (
      !uniqueExtensions.has(extension.name) &&
      extensionEnablementManager.isEnabled(extension.name, workspaceDir)
    ) {
      uniqueExtensions.set(extension.name, extension);
    }
  }

  return Array.from(uniqueExtensions.values());
}

export function loadUserExtensions(): GeminiCLIExtension[] {
  const userExtensions = loadExtensionsFromDir(os.homedir());

  const uniqueExtensions = new Map<string, GeminiCLIExtension>();
  for (const extension of userExtensions) {
    if (!uniqueExtensions.has(extension.name)) {
      uniqueExtensions.set(extension.name, extension);
    }
  }

  return Array.from(uniqueExtensions.values());
}

export function loadExtensionsFromDir(dir: string): GeminiCLIExtension[] {
  const storage = new Storage(dir);
  const extensionsDir = storage.getExtensionsDir();
  if (!fs.existsSync(extensionsDir)) {
    return [];
  }

  const extensions: GeminiCLIExtension[] = [];
  for (const subdir of fs.readdirSync(extensionsDir)) {
    const extensionDir = path.join(extensionsDir, subdir);

    const extension = loadExtension({ extensionDir, workspaceDir: dir });
    if (extension != null) {
      extensions.push(extension);
    }
  }
  return extensions;
}

export function loadExtension(
  context: LoadExtensionContext,
): GeminiCLIExtension | null {
  const { extensionDir, workspaceDir } = context;
  if (!fs.statSync(extensionDir).isDirectory()) {
    return null;
  }

  const installMetadata = loadInstallMetadata(extensionDir);
  let effectiveExtensionPath = extensionDir;

  if (installMetadata?.type === 'link') {
    effectiveExtensionPath = installMetadata.source;
  }

  try {
    let config = loadExtensionConfig({
      extensionDir: effectiveExtensionPath,
      workspaceDir,
    });

    config = resolveEnvVarsInObject(config);

    if (config.mcpServers) {
      config.mcpServers = Object.fromEntries(
        Object.entries(config.mcpServers).map(([key, value]) => [
          key,
          filterMcpConfig(value),
        ]),
      );
    }

    const contextFiles = getContextFileNames(config)
      .map((contextFileName) =>
        path.join(effectiveExtensionPath, contextFileName),
      )
      .filter((contextFilePath) => fs.existsSync(contextFilePath));

    return {
      name: config.name,
      version: config.version,
      path: effectiveExtensionPath,
      contextFiles,
      installMetadata,
      mcpServers: config.mcpServers,
      excludeTools: config.excludeTools,
      isActive: true, // Barring any other signals extensions should be considered Active.
    };
  } catch (e) {
    console.error(
      t(
        'extension.skip_error',
        'Warning: Skipping extension in {path}: {error}',
        { path: effectiveExtensionPath, error: getErrorMessage(e) },
      ),
    );
    return null;
  }
}

export function loadExtensionByName(
  name: string,
  workspaceDir: string = process.cwd(),
): GeminiCLIExtension | null {
  const userExtensionsDir = ExtensionStorage.getUserExtensionsDir();
  if (!fs.existsSync(userExtensionsDir)) {
    return null;
  }

  for (const subdir of fs.readdirSync(userExtensionsDir)) {
    const extensionDir = path.join(userExtensionsDir, subdir);
    if (!fs.statSync(extensionDir).isDirectory()) {
      continue;
    }
    const extension = loadExtension({ extensionDir, workspaceDir });
    if (extension && extension.name.toLowerCase() === name.toLowerCase()) {
      return extension;
    }
  }

  return null;
}

function filterMcpConfig(original: MCPServerConfig): MCPServerConfig {
  // eslint-disable-next-line @typescript-eslint/no-unused-vars
  const { trust, ...rest } = original;
  return Object.freeze(rest);
}

export function loadInstallMetadata(
  extensionDir: string,
): ExtensionInstallMetadata | undefined {
  const metadataFilePath = path.join(extensionDir, INSTALL_METADATA_FILENAME);
  try {
    const configContent = fs.readFileSync(metadataFilePath, 'utf-8');
    const metadata = JSON.parse(configContent) as ExtensionInstallMetadata;
    return metadata;
  } catch (_e) {
    return undefined;
  }
}

function getContextFileNames(config: ExtensionConfig): string[] {
  if (!config.contextFileName) {
    return ['GEMINI.md'];
  } else if (!Array.isArray(config.contextFileName)) {
    return [config.contextFileName];
  }
  return config.contextFileName;
}

/**
 * Returns an annotated list of extensions. If an extension is listed in enabledExtensionNames, it will be active.
 * If enabledExtensionNames is empty, an extension is active unless it is disabled.
 * @param extensions The base list of extensions.
 * @param enabledExtensionNames The names of explicitly enabled extensions.
 * @param workspaceDir The current workspace directory.
 */
export function annotateActiveExtensions(
  extensions: GeminiCLIExtension[],
  workspaceDir: string,
  manager: ExtensionEnablementManager,
): GeminiCLIExtension[] {
  manager.validateExtensionOverrides(extensions);
  return extensions.map((extension) => ({
    ...extension,
    isActive: manager.isEnabled(extension.name, workspaceDir),
  }));
}

/**
 * Requests consent from the user to perform an action, by reading a Y/n
 * character from stdin.
 *
 * This should not be called from interactive mode as it will break the CLI.
 *
 * @param consentDescription The description of the thing they will be consenting to.
 * @returns boolean, whether they consented or not.
 */
export async function requestConsentNonInteractive(
  consentDescription: string,
): Promise<boolean> {
  console.info(consentDescription);
  const result = await promptForConsentNonInteractive(
    'Do you want to continue? [Y/n]: ',
  );
  return result;
}

/**
 * Requests consent from the user to perform an action, in interactive mode.
 *
 * This should not be called from non-interactive mode as it will not work.
 *
 * @param consentDescription The description of the thing they will be consenting to.
 * @param setExtensionUpdateConfirmationRequest A function to actually add a prompt to the UI.
 * @returns boolean, whether they consented or not.
 */
export async function requestConsentInteractive(
  consentDescription: string,
  addExtensionUpdateConfirmationRequest: (value: ConfirmationRequest) => void,
): Promise<boolean> {
  return await promptForConsentInteractive(
    consentDescription +
      '\n\n' +
      t('extension.consent_prompt', 'Do you want to continue?'),
    addExtensionUpdateConfirmationRequest,
  );
}

/**
 * Asks users a prompt and awaits for a y/n response on stdin.
 *
 * This should not be called from interactive mode as it will break the CLI.
 *
 * @param prompt A yes/no prompt to ask the user
 * @returns Whether or not the user answers 'y' (yes). Defaults to 'yes' on enter.
 */
async function promptForConsentNonInteractive(
  prompt: string,
): Promise<boolean> {
  const readline = await import('node:readline');
  const rl = readline.createInterface({
    input: process.stdin,
    output: process.stdout,
  });

  return new Promise((resolve) => {
    rl.question(prompt, (answer) => {
      rl.close();
      resolve(['y', ''].includes(answer.trim().toLowerCase()));
    });
  });
}

/**
 * Asks users an interactive yes/no prompt.
 *
 * This should not be called from non-interactive mode as it will break the CLI.
 *
 * @param prompt A markdown prompt to ask the user
 * @param setExtensionUpdateConfirmationRequest Function to update the UI state with the confirmation request.
 * @returns Whether or not the user answers yes.
 */
async function promptForConsentInteractive(
  prompt: string,
  addExtensionUpdateConfirmationRequest: (value: ConfirmationRequest) => void,
): Promise<boolean> {
  return await new Promise<boolean>((resolve) => {
    addExtensionUpdateConfirmationRequest({
      prompt,
      onConfirm: (resolvedConfirmed) => {
        resolve(resolvedConfirmed);
      },
    });
  });
}

export async function installExtension(
  installMetadata: ExtensionInstallMetadata,
  requestConsent: (consent: string) => Promise<boolean>,
  cwd: string = process.cwd(),
  previousExtensionConfig?: ExtensionConfig,
): Promise<string> {
  const telemetryConfig = getTelemetryConfig(cwd);
  let newExtensionConfig: ExtensionConfig | null = null;
  let localSourcePath: string | undefined;

  try {
    const settings = loadSettings(cwd).merged;
    if (!isWorkspaceTrusted(settings).isTrusted) {
      throw new Error(
        t(
          'extensions.install.untrusted_folder',
          `Could not install extension from untrusted folder at ${installMetadata.source}`,
          { source: installMetadata.source },
        ),
      );
    }

    const extensionsDir = ExtensionStorage.getUserExtensionsDir();
    await fs.promises.mkdir(extensionsDir, { recursive: true });

    if (
      !path.isAbsolute(installMetadata.source) &&
      (installMetadata.type === 'local' || installMetadata.type === 'link')
    ) {
      installMetadata.source = path.resolve(cwd, installMetadata.source);
    }

    let tempDir: string | undefined;

    if (
      installMetadata.type === 'git' ||
      installMetadata.type === 'github-release'
    ) {
      tempDir = await ExtensionStorage.createTmpDir();
      try {
        const result = await downloadFromGitHubRelease(
          installMetadata,
          tempDir,
        );
        installMetadata.type = result.type;
        installMetadata.releaseTag = result.tagName;
      } catch (_error) {
        await cloneFromGit(installMetadata, tempDir);
        installMetadata.type = 'git';
      }
      localSourcePath = tempDir;
    } else if (
      installMetadata.type === 'local' ||
      installMetadata.type === 'link'
    ) {
      localSourcePath = installMetadata.source;
    } else {
      throw new Error(`Unsupported install type: ${installMetadata.type}`);
    }

    try {
      newExtensionConfig = loadExtensionConfig({
        extensionDir: localSourcePath,
        workspaceDir: cwd,
      });

      const newExtensionName = newExtensionConfig.name;
      const extensionStorage = new ExtensionStorage(newExtensionName);
      const destinationPath = extensionStorage.getExtensionDir();

      const installedExtensions = loadUserExtensions();
      if (
        installedExtensions.some(
          (installed) => installed.name === newExtensionName,
        )
      ) {
        throw new Error(
          `Extension "${newExtensionName}" is already installed. Please uninstall it first.`,
        );
      }
      await maybeRequestConsentOrFail(
        newExtensionConfig,
        requestConsent,
        previousExtensionConfig,
      );
      await fs.promises.mkdir(destinationPath, { recursive: true });

      if (
        installMetadata.type === 'local' ||
        installMetadata.type === 'git' ||
        installMetadata.type === 'github-release'
      ) {
        await copyExtension(localSourcePath, destinationPath);
      }

      const metadataString = JSON.stringify(installMetadata, null, 2);
      const metadataPath = path.join(
        destinationPath,
        INSTALL_METADATA_FILENAME,
      );
      await fs.promises.writeFile(metadataPath, metadataString);
    } finally {
      if (tempDir) {
        await fs.promises.rm(tempDir, { recursive: true, force: true });
      }
    }

    logExtensionInstallEvent(
      telemetryConfig,
      new ExtensionInstallEvent(
        newExtensionConfig!.name,
        newExtensionConfig!.version,
        installMetadata.source,
        'success',
      ),
    );

    enableExtension(newExtensionConfig!.name, SettingScope.User);
    return newExtensionConfig!.name;
  } catch (error) {
    // Attempt to load config from the source path even if installation fails
    // to get the name and version for logging.
    if (!newExtensionConfig && localSourcePath) {
      try {
        newExtensionConfig = loadExtensionConfig({
          extensionDir: localSourcePath,
          workspaceDir: cwd,
        });
      } catch {
        // Ignore error, this is just for logging.
      }
    }
    logExtensionInstallEvent(
      telemetryConfig,
      new ExtensionInstallEvent(
        newExtensionConfig?.name ?? '',
        newExtensionConfig?.version ?? '',
        installMetadata.source,
        'error',
      ),
    );
    throw error;
  }
}

/**
 * Builds a consent string for installing an extension based on it's
 * extensionConfig.
 */
function extensionConsentString(extensionConfig: ExtensionConfig): string {
  const sanitizedConfig = escapeAnsiCtrlCodes(extensionConfig);
  const output: string[] = [];
  const mcpServerEntries = Object.entries(sanitizedConfig.mcpServers || {});
  output.push(
    t('extension.installing_extension', 'Installing extension "{name}".', {
      name: sanitizedConfig.name,
    }),
  );
  output.push(
    t(
      'extension.unexpected_behavior_warning_markdown',
      '**Extensions may introduce unexpected behavior. Ensure you have investigated the extension source and trust the author.**',
    ),
  );

  if (mcpServerEntries.length) {
    output.push(
      t(
        'extension.mcp_servers_prompt',
        'This extension will run the following MCP servers:',
      ),
    );
    for (const [key, mcpServer] of mcpServerEntries) {
      const isLocal = !!mcpServer.command;
      const source =
        mcpServer.httpUrl ??
        `${mcpServer.command || ''}${mcpServer.args ? ' ' + mcpServer.args.join(' ') : ''}`;
      output.push(
        `  * ${key} (${isLocal ? t('extension.mcp_local', 'local') : t('extension.mcp_remote', 'remote')}): ${source}`,
      );
    }
  }
  if (sanitizedConfig.contextFileName) {
    const contextFileNameStr = Array.isArray(sanitizedConfig.contextFileName)
      ? sanitizedConfig.contextFileName.join(', ')
      : sanitizedConfig.contextFileName;
    output.push(
      t(
        'extension.context_with_filename',
        'This extension will append info to your gemini.md context using {contextFileName}',
        { contextFileName: contextFileNameStr },
      ),
    );
  }
  if (sanitizedConfig.excludeTools) {
    output.push(
      t(
        'extension.exclude_tools_info',
        'This extension will exclude the following core tools: {excludeTools}',
        { excludeTools: sanitizedConfig.excludeTools.join(', ') },
      ),
    );
  }
  return output.join('\n');
}

/**
 * Requests consent from the user to install an extension (extensionConfig), if
 * there is any difference between the consent string for `extensionConfig` and
 * `previousExtensionConfig`.
 *
 * Always requests consent if previousExtensionConfig is null.
 *
 * Throws if the user does not consent.
 */
async function maybeRequestConsentOrFail(
  extensionConfig: ExtensionConfig,
  requestConsent: (consent: string) => Promise<boolean>,
  previousExtensionConfig?: ExtensionConfig,
) {
  const extensionConsent = extensionConsentString(extensionConfig);
  if (previousExtensionConfig) {
    const previousExtensionConsent = extensionConsentString(
      previousExtensionConfig,
    );
    if (previousExtensionConsent === extensionConsent) {
      return;
    }
  }
  if (!(await requestConsent(extensionConsent))) {
    throw new Error(
      t(
        'extension.installation_cancelled_for',
        'Installation cancelled for "{name}".',
        { name: extensionConfig.name },
      ),
    );
  }
}

export function validateName(name: string) {
  if (!/^[a-zA-Z0-9-]+$/.test(name)) {
    throw new Error(
      `Invalid extension name: "${name}". Only letters (a-z, A-Z), numbers (0-9), and dashes (-) are allowed.`,
    );
  }
}

export function loadExtensionConfig(
  context: LoadExtensionContext,
): ExtensionConfig {
  const { extensionDir, workspaceDir } = context;
  const configFilePath = path.join(extensionDir, EXTENSIONS_CONFIG_FILENAME);
  if (!fs.existsSync(configFilePath)) {
    throw new Error(
      t(
        'extension.config_not_found',
        'Configuration file not found at {path}',
        { path: configFilePath },
      ),
    );
  }
  try {
    const configContent = fs.readFileSync(configFilePath, 'utf-8');
    const rawConfig = JSON.parse(configContent) as ExtensionConfig;
    if (!rawConfig.name || !rawConfig.version) {
      throw new Error(
<<<<<<< HEAD
        t(
          'extension.config_missing_field',
          'Invalid configuration in {path}: missing {field}',
          {
            path: configFilePath,
            field: !config.name ? '"name"' : '"version"',
          },
        ),
=======
        `Invalid configuration in ${configFilePath}: missing ${!rawConfig.name ? '"name"' : '"version"'}`,
>>>>>>> bf0f61e6
      );
    }
    const installDir = new ExtensionStorage(rawConfig.name).getExtensionDir();
    const config = recursivelyHydrateStrings(
      rawConfig as unknown as JsonObject,
      {
        extensionPath: installDir,
        workspacePath: workspaceDir,
        '/': path.sep,
        pathSeparator: path.sep,
      },
    ) as unknown as ExtensionConfig;

    validateName(config.name);
    return config;
  } catch (e) {
    throw new Error(
      t(
        'extension.config_load_failed',
        'Failed to load extension config from {path}: {error}',
        { path: configFilePath, error: getErrorMessage(e) },
      ),
    );
  }
}

export async function uninstallExtension(
  extensionIdentifier: string,
  cwd: string = process.cwd(),
): Promise<void> {
  const telemetryConfig = getTelemetryConfig(cwd);
  const installedExtensions = loadUserExtensions();
  const extensionName = installedExtensions.find(
    (installed) =>
      installed.name.toLowerCase() === extensionIdentifier.toLowerCase() ||
      installed.installMetadata?.source.toLowerCase() ===
        extensionIdentifier.toLowerCase(),
  )?.name;
  if (!extensionName) {
    throw new Error(
      t('commands.extensions.uninstall.not_found', `Extension not found.`),
    );
  }
  const manager = new ExtensionEnablementManager(
    ExtensionStorage.getUserExtensionsDir(),
    [extensionName],
  );
  manager.remove(extensionName);
  const storage = new ExtensionStorage(extensionName);

  await fs.promises.rm(storage.getExtensionDir(), {
    recursive: true,
    force: true,
  });
  logExtensionUninstall(
    telemetryConfig,
    new ExtensionUninstallEvent(extensionName, 'success'),
  );
}

export function toOutputString(
  extension: GeminiCLIExtension,
  workspaceDir: string,
): string {
  const manager = new ExtensionEnablementManager(
    ExtensionStorage.getUserExtensionsDir(),
  );
  const userEnabled = manager.isEnabled(extension.name, os.homedir());
  const workspaceEnabled = manager.isEnabled(extension.name, workspaceDir);

  const status = workspaceEnabled ? chalk.green('✓') : chalk.red('✗');
  let output = `${status} ${extension.name} (${extension.version})`;
  output += `\n Path: ${extension.path}`;
  if (extension.installMetadata) {
    output += `\n Source: ${extension.installMetadata.source} (Type: ${extension.installMetadata.type})`;
    if (extension.installMetadata.ref) {
      output += `\n Ref: ${extension.installMetadata.ref}`;
    }
    if (extension.installMetadata.releaseTag) {
      output += `\n Release tag: ${extension.installMetadata.releaseTag}`;
    }
  }
  output += `\n Enabled (User): ${userEnabled}`;
  output += `\n Enabled (Workspace): ${workspaceEnabled}`;
  if (extension.contextFiles.length > 0) {
    output += `\n Context files:`;
    extension.contextFiles.forEach((contextFile) => {
      output += `\n  ${contextFile}`;
    });
  }
  if (extension.mcpServers) {
    output += `\n MCP servers:`;
    Object.keys(extension.mcpServers).forEach((key) => {
      output += `\n  ${key}`;
    });
  }
  if (extension.excludeTools) {
    output += `\n Excluded tools:`;
    extension.excludeTools.forEach((tool) => {
      output += `\n  ${tool}`;
    });
  }
  return output;
}

export function disableExtension(
  name: string,
  scope: SettingScope,
  cwd: string = process.cwd(),
) {
  const config = getTelemetryConfig(cwd);
  if (scope === SettingScope.System || scope === SettingScope.SystemDefaults) {
    throw new Error('System and SystemDefaults scopes are not supported.');
  }
  const extension = loadExtensionByName(name, cwd);
  if (!extension) {
    throw new Error(`Extension with name ${name} does not exist.`);
  }

  const manager = new ExtensionEnablementManager(
    ExtensionStorage.getUserExtensionsDir(),
    [name],
  );
  const scopePath = scope === SettingScope.Workspace ? cwd : os.homedir();
  manager.disable(name, true, scopePath);
  logExtensionDisable(config, new ExtensionDisableEvent(name, scope));
}

export function enableExtension(
  name: string,
  scope: SettingScope,
  cwd: string = process.cwd(),
) {
  if (scope === SettingScope.System || scope === SettingScope.SystemDefaults) {
    throw new Error('System and SystemDefaults scopes are not supported.');
  }
  const extension = loadExtensionByName(name, cwd);
  if (!extension) {
    throw new Error(`Extension with name ${name} does not exist.`);
  }
  const manager = new ExtensionEnablementManager(
    ExtensionStorage.getUserExtensionsDir(),
  );
  const scopePath = scope === SettingScope.Workspace ? cwd : os.homedir();
  manager.enable(name, true, scopePath);
  const config = getTelemetryConfig(cwd);
  logExtensionEnable(config, new ExtensionEnableEvent(name, scope));
}<|MERGE_RESOLUTION|>--- conflicted
+++ resolved
@@ -698,18 +698,14 @@
     const rawConfig = JSON.parse(configContent) as ExtensionConfig;
     if (!rawConfig.name || !rawConfig.version) {
       throw new Error(
-<<<<<<< HEAD
         t(
           'extension.config_missing_field',
           'Invalid configuration in {path}: missing {field}',
           {
             path: configFilePath,
-            field: !config.name ? '"name"' : '"version"',
+            field: !rawConfig.name ? '"name"' : '"version"',
           },
         ),
-=======
-        `Invalid configuration in ${configFilePath}: missing ${!rawConfig.name ? '"name"' : '"version"'}`,
->>>>>>> bf0f61e6
       );
     }
     const installDir = new ExtensionStorage(rawConfig.name).getExtensionDir();
