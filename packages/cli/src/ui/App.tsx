/**
 * @license
 * Copyright 2025 Google LLC
 * SPDX-License-Identifier: Apache-2.0
 */
import { t } from '@thacio/auditaria-cli-core';

import { useCallback, useEffect, useMemo, useState, useRef } from 'react';
import {
  Box,
  DOMElement,
  measureElement,
  Static,
  Text,
  useStdin,
  useStdout,
  useInput,
  type Key as InkKeyType,
} from 'ink';
import { StreamingState, type HistoryItem, MessageType } from './types.js';
import { useTerminalSize } from './hooks/useTerminalSize.js';
import { useGeminiStream } from './hooks/useGeminiStream.js';
import { useLoadingIndicator } from './hooks/useLoadingIndicator.js';
import { useThemeCommand } from './hooks/useThemeCommand.js';
import { useAuthCommand } from './hooks/useAuthCommand.js';
import { useEditorSettings } from './hooks/useEditorSettings.js';
import { useLanguageSettings } from './hooks/useLanguageSettings.js';
import { useSlashCommandProcessor } from './hooks/slashCommandProcessor.js';
import { useAutoAcceptIndicator } from './hooks/useAutoAcceptIndicator.js';
import { useConsoleMessages } from './hooks/useConsoleMessages.js';
import { Header } from './components/Header.js';
import { LoadingIndicator } from './components/LoadingIndicator.js';
import { AutoAcceptIndicator } from './components/AutoAcceptIndicator.js';
import { ShellModeIndicator } from './components/ShellModeIndicator.js';
import { InputPrompt } from './components/InputPrompt.js';
import { Footer } from './components/Footer.js';
import { ThemeDialog } from './components/ThemeDialog.js';
import { AuthDialog } from './components/AuthDialog.js';
import { AuthInProgress } from './components/AuthInProgress.js';
import { EditorSettingsDialog } from './components/EditorSettingsDialog.js';
<<<<<<< HEAD
import { LanguageSelectionDialog } from './components/LanguageSelectionDialog.js';
=======
import { ShellConfirmationDialog } from './components/ShellConfirmationDialog.js';
>>>>>>> 576cebc9
import { Colors } from './colors.js';
import { Help } from './components/Help.js';
import { loadHierarchicalGeminiMemory } from '../config/config.js';
import { LoadedSettings } from '../config/settings.js';
import { Tips } from './components/Tips.js';
import { ConsolePatcher } from './utils/ConsolePatcher.js';
import { registerCleanup } from '../utils/cleanup.js';
import { DetailedMessagesDisplay } from './components/DetailedMessagesDisplay.js';
import { HistoryItemDisplay } from './components/HistoryItemDisplay.js';
import { ContextSummaryDisplay } from './components/ContextSummaryDisplay.js';
import { IDEContextDetailDisplay } from './components/IDEContextDetailDisplay.js';
import { useHistory } from './hooks/useHistoryManager.js';
import process from 'node:process';
import {
  getErrorMessage,
  type Config,
  getAllGeminiMdFilenames,
  ApprovalMode,
  isEditorAvailable,
  EditorType,
  FlashFallbackEvent,
  logFlashFallback,
  AuthType,
  type OpenFiles,
  ideContext,
} from '@thacio/auditaria-cli-core';
import { validateAuthMethod } from '../config/auth.js';
import { useLogger } from './hooks/useLogger.js';
import { StreamingContext } from './contexts/StreamingContext.js';
import {
  SessionStatsProvider,
  useSessionStats,
} from './contexts/SessionContext.js';
import { useGitBranchName } from './hooks/useGitBranchName.js';
import { useFocus } from './hooks/useFocus.js';
import { useBracketedPaste } from './hooks/useBracketedPaste.js';
import { useTextBuffer } from './components/shared/text-buffer.js';
import { useVimMode, VimModeProvider } from './contexts/VimModeContext.js';
import { useVim } from './hooks/vim.js';
import * as fs from 'fs';
import { UpdateNotification } from './components/UpdateNotification.js';
import {
  isProQuotaExceededError,
  isGenericQuotaExceededError,
  UserTierId,
} from '@thacio/auditaria-cli-core';
import { checkForUpdates } from './utils/updateCheck.js';
import ansiEscapes from 'ansi-escapes';
import { OverflowProvider } from './contexts/OverflowContext.js';
import { ShowMoreLines } from './components/ShowMoreLines.js';
import { PrivacyNotice } from './privacy/PrivacyNotice.js';
import { appEvents, AppEvent } from '../utils/events.js';

const CTRL_EXIT_PROMPT_DURATION_MS = 1000;

interface AppProps {
  config: Config;
  settings: LoadedSettings;
  startupWarnings?: string[];
  version: string;
}

export const AppWrapper = (props: AppProps) => (
  <SessionStatsProvider>
    <VimModeProvider settings={props.settings}>
      <App {...props} />
    </VimModeProvider>
  </SessionStatsProvider>
);

const App = ({ config, settings, startupWarnings = [], version }: AppProps) => {
  const isFocused = useFocus();
  useBracketedPaste();
  const [updateMessage, setUpdateMessage] = useState<string | null>(null);
  const { stdout } = useStdout();
  const nightly = version.includes('nightly');

  useEffect(() => {
    checkForUpdates().then(setUpdateMessage);
  }, []);

  const { history, addItem, clearItems, loadHistory } = useHistory();
  const {
    consoleMessages,
    handleNewMessage,
    clearConsoleMessages: clearConsoleMessagesState,
  } = useConsoleMessages();

  useEffect(() => {
    const consolePatcher = new ConsolePatcher({
      onNewMessage: handleNewMessage,
      debugMode: config.getDebugMode(),
    });
    consolePatcher.patch();
    registerCleanup(consolePatcher.cleanup);
  }, [handleNewMessage, config]);

  const { stats: sessionStats } = useSessionStats();
  const [staticNeedsRefresh, setStaticNeedsRefresh] = useState(false);
  const [staticKey, setStaticKey] = useState(0);
  const refreshStatic = useCallback(() => {
    stdout.write(ansiEscapes.clearTerminal);
    setStaticKey((prev) => prev + 1);
  }, [setStaticKey, stdout]);

  const [geminiMdFileCount, setGeminiMdFileCount] = useState<number>(0);
  const [debugMessage, setDebugMessage] = useState<string>('');
  const [showHelp, setShowHelp] = useState<boolean>(false);
  const [themeError, setThemeError] = useState<string | null>(null);
  const [authError, setAuthError] = useState<string | null>(null);
  const [editorError, setEditorError] = useState<string | null>(null);
  const [languageError, setLanguageError] = useState<string | null>(null);
  const [footerHeight, setFooterHeight] = useState<number>(0);
  const [corgiMode, setCorgiMode] = useState(false);
  const [currentModel, setCurrentModel] = useState(config.getModel());
  const [shellModeActive, setShellModeActive] = useState(false);
  const [showErrorDetails, setShowErrorDetails] = useState<boolean>(false);
  const [showToolDescriptions, setShowToolDescriptions] =
    useState<boolean>(false);
  const [showIDEContextDetail, setShowIDEContextDetail] =
    useState<boolean>(false);
  const [ctrlCPressedOnce, setCtrlCPressedOnce] = useState(false);
  const [quittingMessages, setQuittingMessages] = useState<
    HistoryItem[] | null
  >(null);
  const ctrlCTimerRef = useRef<NodeJS.Timeout | null>(null);
  const [ctrlDPressedOnce, setCtrlDPressedOnce] = useState(false);
  const ctrlDTimerRef = useRef<NodeJS.Timeout | null>(null);
  const [constrainHeight, setConstrainHeight] = useState<boolean>(true);
  const [showPrivacyNotice, setShowPrivacyNotice] = useState<boolean>(false);
  const [modelSwitchedFromQuotaError, setModelSwitchedFromQuotaError] =
    useState<boolean>(false);
  const [userTier, setUserTier] = useState<UserTierId | undefined>(undefined);
  const [openFiles, setOpenFiles] = useState<OpenFiles | undefined>();
  const [isProcessing, setIsProcessing] = useState<boolean>(false);

  useEffect(() => {
    const unsubscribe = ideContext.subscribeToOpenFiles(setOpenFiles);
    // Set the initial value
    setOpenFiles(ideContext.getOpenFilesContext());
    return unsubscribe;
  }, []);

  useEffect(() => {
    const openDebugConsole = () => {
      setShowErrorDetails(true);
      setConstrainHeight(false); // Make sure the user sees the full message.
    };
    appEvents.on(AppEvent.OpenDebugConsole, openDebugConsole);

    const logErrorHandler = (errorMessage: unknown) => {
      handleNewMessage({
        type: 'error',
        content: String(errorMessage),
        count: 1,
      });
    };
    appEvents.on(AppEvent.LogError, logErrorHandler);

    return () => {
      appEvents.off(AppEvent.OpenDebugConsole, openDebugConsole);
      appEvents.off(AppEvent.LogError, logErrorHandler);
    };
  }, [handleNewMessage]);

  const openPrivacyNotice = useCallback(() => {
    setShowPrivacyNotice(true);
  }, []);
  const initialPromptSubmitted = useRef(false);

  const errorCount = useMemo(
    () =>
      consoleMessages
        .filter((msg) => msg.type === 'error')
        .reduce((total, msg) => total + msg.count, 0),
    [consoleMessages],
  );

  const {
    isThemeDialogOpen,
    openThemeDialog,
    handleThemeSelect,
    handleThemeHighlight,
  } = useThemeCommand(settings, setThemeError, addItem);

  const {
    isAuthDialogOpen,
    openAuthDialog,
    handleAuthSelect,
    isAuthenticating,
    cancelAuthentication,
  } = useAuthCommand(settings, setAuthError, config);

  useEffect(() => {
    if (settings.merged.selectedAuthType) {
      const error = validateAuthMethod(settings.merged.selectedAuthType);
      if (error) {
        setAuthError(error);
        openAuthDialog();
      }
    }
  }, [settings.merged.selectedAuthType, openAuthDialog, setAuthError]);

  // Sync user tier from config when authentication changes
  useEffect(() => {
    // Only sync when not currently authenticating
    if (!isAuthenticating) {
      setUserTier(config.getGeminiClient()?.getUserTier());
    }
  }, [config, isAuthenticating]);

  const {
    isEditorDialogOpen,
    openEditorDialog,
    handleEditorSelect,
    exitEditorDialog,
  } = useEditorSettings(settings, setEditorError, addItem);

  const {
    isLanguageDialogOpen,
    openLanguageDialog,
    handleLanguageSelect,
    isFirstTimeSetup,
  } = useLanguageSettings(settings, setLanguageError, addItem, refreshStatic);

  const toggleCorgiMode = useCallback(() => {
    setCorgiMode((prev) => !prev);
  }, []);

  const performMemoryRefresh = useCallback(async () => {
    addItem(
      {
        type: MessageType.INFO,
        text: t('app.memory_refreshing', 'Refreshing hierarchical memory (GEMINI.md or other context files)...'),
      },
      Date.now(),
    );
    try {
      const { memoryContent, fileCount } = await loadHierarchicalGeminiMemory(
        process.cwd(),
        config.getDebugMode(),
        config.getFileService(),
        settings.merged,
        config.getExtensionContextFilePaths(),
        config.getFileFilteringOptions(),
      );

      config.setUserMemory(memoryContent);
      config.setGeminiMdFileCount(fileCount);
      setGeminiMdFileCount(fileCount);

      addItem(
        {
          type: MessageType.INFO,
          text: memoryContent.length > 0 
            ? t('app.memory_refreshed_success', 'Memory refreshed successfully. Loaded {chars} characters from {count} file(s).', { chars: memoryContent.length, count: fileCount })
            : t('app.memory_refreshed_no_content', 'Memory refreshed successfully. No memory content found.'),
        },
        Date.now(),
      );
      if (config.getDebugMode()) {
        console.log(
          `[DEBUG] Refreshed memory content in config: ${memoryContent.substring(0, 200)}...`,
        );
      }
    } catch (error) {
      const errorMessage = getErrorMessage(error);
      addItem(
        {
          type: MessageType.ERROR,
          text: t('app.memory_refresh_error', 'Error refreshing memory: {error}', { error: errorMessage }),
        },
        Date.now(),
      );
      console.error('Error refreshing memory:', error);
    }
  }, [config, addItem, settings.merged]);

  // Watch for model changes (e.g., from Flash fallback)
  useEffect(() => {
    const checkModelChange = () => {
      const configModel = config.getModel();
      if (configModel !== currentModel) {
        setCurrentModel(configModel);
      }
    };

    // Check immediately and then periodically
    checkModelChange();
    const interval = setInterval(checkModelChange, 1000); // Check every second

    return () => clearInterval(interval);
  }, [config, currentModel]);

  // Set up Flash fallback handler
  useEffect(() => {
    const flashFallbackHandler = async (
      currentModel: string,
      fallbackModel: string,
      error?: unknown,
    ): Promise<boolean> => {
      let message: string;

      if (
        config.getContentGeneratorConfig().authType ===
        AuthType.LOGIN_WITH_GOOGLE
      ) {
        // Use actual user tier if available; otherwise, default to FREE tier behavior (safe default)
        const isPaidTier =
          userTier === UserTierId.LEGACY || userTier === UserTierId.STANDARD;

        // Check if this is a Pro quota exceeded error
        if (error && isProQuotaExceededError(error)) {
          if (isPaidTier) {
            message = t('app.quota_exceeded_pro_paid', '⚡ You have reached your daily {model} quota limit.\n⚡ Automatically switching from {model} to {fallback} for the remainder of this session.\n⚡ To continue accessing the {model} model today, consider using /auth to switch to using a paid API key from AI Studio at https://aistudio.google.com/apikey', { model: currentModel, fallback: fallbackModel });
          } else {
            message = t('app.quota_exceeded_pro_free', '⚡ You have reached your daily {model} quota limit.\n⚡ Automatically switching from {model} to {fallback} for the remainder of this session.\n⚡ To increase your limits, upgrade to a Gemini Code Assist Standard or Enterprise plan with higher limits at https://goo.gle/set-up-gemini-code-assist\n⚡ Or you can utilize a Gemini API Key. See: https://goo.gle/gemini-cli-docs-auth#gemini-api-key\n⚡ You can switch authentication methods by typing /auth', { model: currentModel, fallback: fallbackModel });
          }
        } else if (error && isGenericQuotaExceededError(error)) {
          if (isPaidTier) {
            message = t('app.quota_exceeded_generic_paid', '⚡ You have reached your daily quota limit.\n⚡ Automatically switching from {model} to {fallback} for the remainder of this session.\n⚡ To continue accessing the {model} model today, consider using /auth to switch to using a paid API key from AI Studio at https://aistudio.google.com/apikey', { model: currentModel, fallback: fallbackModel });
          } else {
            message = t('app.quota_exceeded_generic_free', '⚡ You have reached your daily quota limit.\n⚡ Automatically switching from {model} to {fallback} for the remainder of this session.\n⚡ To increase your limits, upgrade to a Gemini Code Assist Standard or Enterprise plan with higher limits at https://goo.gle/set-up-gemini-code-assist\n⚡ Or you can utilize a Gemini API Key. See: https://goo.gle/gemini-cli-docs-auth#gemini-api-key\n⚡ You can switch authentication methods by typing /auth', { model: currentModel, fallback: fallbackModel });
          }
        } else {
          if (isPaidTier) {
            // Default fallback message for other cases (like consecutive 429s)
            message = t('app.fallback_default_paid', '⚡ Automatically switching from {model} to {fallback} for faster responses for the remainder of this session.\n⚡ Possible reasons for this are that you have received multiple consecutive capacity errors or you have reached your daily {model} quota limit\n⚡ To continue accessing the {model} model today, consider using /auth to switch to using a paid API key from AI Studio at https://aistudio.google.com/apikey', { model: currentModel, fallback: fallbackModel });
          } else {
            // Default fallback message for other cases (like consecutive 429s)
            message = t('app.fallback_default_free', '⚡ Automatically switching from {model} to {fallback} for faster responses for the remainder of this session.\n⚡ Possible reasons for this are that you have received multiple consecutive capacity errors or you have reached your daily {model} quota limit\n⚡ To increase your limits, upgrade to a Gemini Code Assist Standard or Enterprise plan with higher limits at https://goo.gle/set-up-gemini-code-assist\n⚡ Or you can utilize a Gemini API Key. See: https://goo.gle/gemini-cli-docs-auth#gemini-api-key\n⚡ You can switch authentication methods by typing /auth', { model: currentModel, fallback: fallbackModel });
          }
        }

        // Add message to UI history
        addItem(
          {
            type: MessageType.INFO,
            text: message,
          },
          Date.now(),
        );

        // Set the flag to prevent tool continuation
        setModelSwitchedFromQuotaError(true);
        // Set global quota error flag to prevent Flash model calls
        config.setQuotaErrorOccurred(true);
      }

      // Switch model for future use but return false to stop current retry
      config.setModel(fallbackModel);
      logFlashFallback(
        config,
        new FlashFallbackEvent(config.getContentGeneratorConfig().authType!),
      );
      return false; // Don't continue with current prompt
    };

    config.setFlashFallbackHandler(flashFallbackHandler);
  }, [config, addItem, userTier]);

  // Terminal and UI setup
  const { rows: terminalHeight, columns: terminalWidth } = useTerminalSize();
  const { stdin, setRawMode } = useStdin();
  const isInitialMount = useRef(true);

  const widthFraction = 0.9;
  const inputWidth = Math.max(
    20,
    Math.floor(terminalWidth * widthFraction) - 3,
  );
  const suggestionsWidth = Math.max(60, Math.floor(terminalWidth * 0.8));

  // Utility callbacks
  const isValidPath = useCallback((filePath: string): boolean => {
    try {
      return fs.existsSync(filePath) && fs.statSync(filePath).isFile();
    } catch (_e) {
      return false;
    }
  }, []);

  const getPreferredEditor = useCallback(() => {
    const editorType = settings.merged.preferredEditor;
    const isValidEditor = isEditorAvailable(editorType);
    if (!isValidEditor) {
      openEditorDialog();
      return;
    }
    return editorType as EditorType;
  }, [settings, openEditorDialog]);

  const onAuthError = useCallback(() => {
    setAuthError(t('app.reauth_required', 'reauth required'));
    openAuthDialog();
  }, [openAuthDialog, setAuthError]);

  // Core hooks and processors
  const {
    vimEnabled: vimModeEnabled,
    vimMode,
    toggleVimEnabled,
  } = useVimMode();

  const {
    handleSlashCommand,
    slashCommands,
    pendingHistoryItems: pendingSlashCommandHistoryItems,
    commandContext,
    shellConfirmationRequest,
  } = useSlashCommandProcessor(
    config,
    settings,
    addItem,
    clearItems,
    loadHistory,
    refreshStatic,
    setShowHelp,
    setDebugMessage,
    openThemeDialog,
    openAuthDialog,
    openEditorDialog,
    openLanguageDialog,
    toggleCorgiMode,
    setQuittingMessages,
    openPrivacyNotice,
    toggleVimEnabled,
    setIsProcessing,
  );

  const {
    streamingState,
    submitQuery,
    initError,
    pendingHistoryItems: pendingGeminiHistoryItems,
    thought,
  } = useGeminiStream(
    config.getGeminiClient(),
    history,
    addItem,
    setShowHelp,
    config,
    setDebugMessage,
    handleSlashCommand,
    shellModeActive,
    getPreferredEditor,
    onAuthError,
    performMemoryRefresh,
    modelSwitchedFromQuotaError,
    setModelSwitchedFromQuotaError,
  );

  // Input handling
  const handleFinalSubmit = useCallback(
    (submittedValue: string) => {
      const trimmedValue = submittedValue.trim();
      if (trimmedValue.length > 0) {
        submitQuery(trimmedValue);
      }
    },
    [submitQuery],
  );

  const buffer = useTextBuffer({
    initialText: '',
    viewport: { height: 10, width: inputWidth },
    stdin,
    setRawMode,
    isValidPath,
    shellModeActive,
  });

  const { handleInput: vimHandleInput } = useVim(buffer, handleFinalSubmit);
  const pendingHistoryItems = [...pendingSlashCommandHistoryItems];
  pendingHistoryItems.push(...pendingGeminiHistoryItems);

  const { elapsedTime, currentLoadingPhrase } =
    useLoadingIndicator(streamingState);
  const showAutoAcceptIndicator = useAutoAcceptIndicator({ config });

  const handleExit = useCallback(
    (
      pressedOnce: boolean,
      setPressedOnce: (value: boolean) => void,
      timerRef: React.MutableRefObject<NodeJS.Timeout | null>,
    ) => {
      if (pressedOnce) {
        if (timerRef.current) {
          clearTimeout(timerRef.current);
        }
        // Directly invoke the central command handler.
        handleSlashCommand('/quit');
      } else {
        setPressedOnce(true);
        timerRef.current = setTimeout(() => {
          setPressedOnce(false);
          timerRef.current = null;
        }, CTRL_EXIT_PROMPT_DURATION_MS);
      }
    },
    [handleSlashCommand],
  );

  useInput((input: string, key: InkKeyType) => {
    let enteringConstrainHeightMode = false;
    if (!constrainHeight) {
      // Automatically re-enter constrain height mode if the user types
      // anything. When constrainHeight==false, the user will experience
      // significant flickering so it is best to disable it immediately when
      // the user starts interacting with the app.
      enteringConstrainHeightMode = true;
      setConstrainHeight(true);
    }

    if (key.ctrl && input === 'o') {
      setShowErrorDetails((prev) => !prev);
    } else if (key.ctrl && input === 't') {
      const newValue = !showToolDescriptions;
      setShowToolDescriptions(newValue);

      const mcpServers = config.getMcpServers();
      if (Object.keys(mcpServers || {}).length > 0) {
        handleSlashCommand(newValue ? '/mcp desc' : '/mcp nodesc');
      }
    } else if (key.ctrl && input === 'e' && ideContext) {
      setShowIDEContextDetail((prev) => !prev);
    } else if (key.ctrl && (input === 'c' || input === 'C')) {
      handleExit(ctrlCPressedOnce, setCtrlCPressedOnce, ctrlCTimerRef);
    } else if (key.ctrl && (input === 'd' || input === 'D')) {
      if (buffer.text.length > 0) {
        // Do nothing if there is text in the input.
        return;
      }
      handleExit(ctrlDPressedOnce, setCtrlDPressedOnce, ctrlDTimerRef);
    } else if (key.ctrl && input === 's' && !enteringConstrainHeightMode) {
      setConstrainHeight(false);
    }
  });

  useEffect(() => {
    if (config) {
      setGeminiMdFileCount(config.getGeminiMdFileCount());
    }
  }, [config]);

  const logger = useLogger();
  const [userMessages, setUserMessages] = useState<string[]>([]);

  useEffect(() => {
    const fetchUserMessages = async () => {
      const pastMessagesRaw = (await logger?.getPreviousUserMessages()) || []; // Newest first

      const currentSessionUserMessages = history
        .filter(
          (item): item is HistoryItem & { type: 'user'; text: string } =>
            item.type === 'user' &&
            typeof item.text === 'string' &&
            item.text.trim() !== '',
        )
        .map((item) => item.text)
        .reverse(); // Newest first, to match pastMessagesRaw sorting

      // Combine, with current session messages being more recent
      const combinedMessages = [
        ...currentSessionUserMessages,
        ...pastMessagesRaw,
      ];

      // Deduplicate consecutive identical messages from the combined list (still newest first)
      const deduplicatedMessages: string[] = [];
      if (combinedMessages.length > 0) {
        deduplicatedMessages.push(combinedMessages[0]); // Add the newest one unconditionally
        for (let i = 1; i < combinedMessages.length; i++) {
          if (combinedMessages[i] !== combinedMessages[i - 1]) {
            deduplicatedMessages.push(combinedMessages[i]);
          }
        }
      }
      // Reverse to oldest first for useInputHistory
      setUserMessages(deduplicatedMessages.reverse());
    };
    fetchUserMessages();
  }, [history, logger]);

  const isInputActive =
    streamingState === StreamingState.Idle && !initError && !isProcessing;

  const handleClearScreen = useCallback(() => {
    clearItems();
    clearConsoleMessagesState();
    console.clear();
    refreshStatic();
  }, [clearItems, clearConsoleMessagesState, refreshStatic]);

  const mainControlsRef = useRef<DOMElement>(null);
  const pendingHistoryItemRef = useRef<DOMElement>(null);

  useEffect(() => {
    if (mainControlsRef.current) {
      const fullFooterMeasurement = measureElement(mainControlsRef.current);
      setFooterHeight(fullFooterMeasurement.height);
    }
  }, [terminalHeight, consoleMessages, showErrorDetails]);

  const staticExtraHeight = /* margins and padding */ 3;
  const availableTerminalHeight = useMemo(
    () => terminalHeight - footerHeight - staticExtraHeight,
    [terminalHeight, footerHeight],
  );

  useEffect(() => {
    // skip refreshing Static during first mount
    if (isInitialMount.current) {
      isInitialMount.current = false;
      return;
    }

    // debounce so it doesn't fire up too often during resize
    const handler = setTimeout(() => {
      setStaticNeedsRefresh(false);
      refreshStatic();
    }, 300);

    return () => {
      clearTimeout(handler);
    };
  }, [terminalWidth, terminalHeight, refreshStatic]);

  useEffect(() => {
    if (streamingState === StreamingState.Idle && staticNeedsRefresh) {
      setStaticNeedsRefresh(false);
      refreshStatic();
    }
  }, [streamingState, refreshStatic, staticNeedsRefresh]);

  const filteredConsoleMessages = useMemo(() => {
    if (config.getDebugMode()) {
      return consoleMessages;
    }
    return consoleMessages.filter((msg) => msg.type !== 'debug');
  }, [consoleMessages, config]);

  const branchName = useGitBranchName(config.getTargetDir());

  const contextFileNames = useMemo(() => {
    const fromSettings = settings.merged.contextFileName;
    if (fromSettings) {
      return Array.isArray(fromSettings) ? fromSettings : [fromSettings];
    }
    return getAllGeminiMdFilenames();
  }, [settings.merged.contextFileName]);

  const initialPrompt = useMemo(() => config.getQuestion(), [config]);
  const geminiClient = config.getGeminiClient();

  useEffect(() => {
    if (
      initialPrompt &&
      !initialPromptSubmitted.current &&
      !isAuthenticating &&
      !isAuthDialogOpen &&
      !isThemeDialogOpen &&
      !isEditorDialogOpen &&
      !showPrivacyNotice &&
      geminiClient?.isInitialized?.()
    ) {
      submitQuery(initialPrompt);
      initialPromptSubmitted.current = true;
    }
  }, [
    initialPrompt,
    submitQuery,
    isAuthenticating,
    isAuthDialogOpen,
    isThemeDialogOpen,
    isEditorDialogOpen,
    showPrivacyNotice,
    geminiClient,
  ]);

  if (quittingMessages) {
    return (
      <Box flexDirection="column" marginBottom={1}>
        {quittingMessages.map((item) => (
          <HistoryItemDisplay
            key={item.id}
            availableTerminalHeight={
              constrainHeight ? availableTerminalHeight : undefined
            }
            terminalWidth={terminalWidth}
            item={item}
            isPending={false}
            config={config}
          />
        ))}
      </Box>
    );
  }
  const mainAreaWidth = Math.floor(terminalWidth * 0.9);
  const debugConsoleMaxHeight = Math.floor(Math.max(terminalHeight * 0.2, 5));
  // Arbitrary threshold to ensure that items in the static area are large
  // enough but not too large to make the terminal hard to use.
  const staticAreaMaxItemHeight = Math.max(terminalHeight * 4, 100);
  const placeholder = vimModeEnabled
    ? "  Press 'i' for INSERT mode and 'Esc' for NORMAL mode."
    : '  Type your message or @path/to/file';

  return (
    <StreamingContext.Provider value={streamingState}>
      <Box flexDirection="column" width="90%">
        {/* Move UpdateNotification outside Static so it can re-render when updateMessage changes */}
        {updateMessage && <UpdateNotification message={updateMessage} />}

        {/*
         * The Static component is an Ink intrinsic in which there can only be 1 per application.
         * Because of this restriction we're hacking it slightly by having a 'header' item here to
         * ensure that it's statically rendered.
         *
         * Background on the Static Item: Anything in the Static component is written a single time
         * to the console. Think of it like doing a console.log and then never using ANSI codes to
         * clear that content ever again. Effectively it has a moving frame that every time new static
         * content is set it'll flush content to the terminal and move the area which it's "clearing"
         * down a notch. Without Static the area which gets erased and redrawn continuously grows.
         */}
        <Static
          key={staticKey}
          items={[
            <Box flexDirection="column" key="header">
              {!settings.merged.hideBanner && (
                <Header
                  terminalWidth={terminalWidth}
                  version={version}
                  nightly={nightly}
                />
              )}
              {!settings.merged.hideTips && <Tips config={config} />}
            </Box>,
            ...history.map((h) => (
              <HistoryItemDisplay
                terminalWidth={mainAreaWidth}
                availableTerminalHeight={staticAreaMaxItemHeight}
                key={h.id}
                item={h}
                isPending={false}
                config={config}
              />
            )),
          ]}
        >
          {(item) => item}
        </Static>
        <OverflowProvider>
          <Box ref={pendingHistoryItemRef} flexDirection="column">
            {pendingHistoryItems.map((item, i) => (
              <HistoryItemDisplay
                key={i}
                availableTerminalHeight={
                  constrainHeight ? availableTerminalHeight : undefined
                }
                terminalWidth={mainAreaWidth}
                // TODO(taehykim): It seems like references to ids aren't necessary in
                // HistoryItemDisplay. Refactor later. Use a fake id for now.
                item={{ ...item, id: 0 }}
                isPending={true}
                config={config}
                isFocused={!isEditorDialogOpen}
              />
            ))}
            <ShowMoreLines constrainHeight={constrainHeight} />
          </Box>
        </OverflowProvider>

        {showHelp && <Help commands={slashCommands} />}

        <Box flexDirection="column" ref={mainControlsRef}>
          {startupWarnings.length > 0 && (
            <Box
              borderStyle="round"
              borderColor={Colors.AccentYellow}
              paddingX={1}
              marginY={1}
              flexDirection="column"
            >
              {startupWarnings.map((warning, index) => (
                <Text key={index} color={Colors.AccentYellow}>
                  {warning}
                </Text>
              ))}
            </Box>
          )}

<<<<<<< HEAD
          {isLanguageDialogOpen ? (
            <Box flexDirection="column">
              {languageError && (
                <Box marginBottom={1}>
                  <Text color={Colors.AccentRed}>{languageError}</Text>
                </Box>
              )}
              <LanguageSelectionDialog
                onSelect={handleLanguageSelect}
                settings={settings}
                isFirstTimeSetup={isFirstTimeSetup}
              />
            </Box>
=======
          {shellConfirmationRequest ? (
            <ShellConfirmationDialog request={shellConfirmationRequest} />
>>>>>>> 576cebc9
          ) : isThemeDialogOpen ? (
            <Box flexDirection="column">
              {themeError && (
                <Box marginBottom={1}>
                  <Text color={Colors.AccentRed}>{themeError}</Text>
                </Box>
              )}
              <ThemeDialog
                onSelect={handleThemeSelect}
                onHighlight={handleThemeHighlight}
                settings={settings}
                availableTerminalHeight={
                  constrainHeight
                    ? terminalHeight - staticExtraHeight
                    : undefined
                }
                terminalWidth={mainAreaWidth}
              />
            </Box>
          ) : isAuthenticating ? (
            <>
              <AuthInProgress
                onTimeout={() => {
                  setAuthError(t('app.auth_timeout', 'Authentication timed out. Please try again.'));
                  cancelAuthentication();
                  openAuthDialog();
                }}
              />
              {showErrorDetails && (
                <OverflowProvider>
                  <Box flexDirection="column">
                    <DetailedMessagesDisplay
                      messages={filteredConsoleMessages}
                      maxHeight={
                        constrainHeight ? debugConsoleMaxHeight : undefined
                      }
                      width={inputWidth}
                    />
                    <ShowMoreLines constrainHeight={constrainHeight} />
                  </Box>
                </OverflowProvider>
              )}
            </>
          ) : isAuthDialogOpen ? (
            <Box flexDirection="column">
              <AuthDialog
                onSelect={handleAuthSelect}
                settings={settings}
                initialErrorMessage={authError}
              />
            </Box>
          ) : isEditorDialogOpen ? (
            <Box flexDirection="column">
              {editorError && (
                <Box marginBottom={1}>
                  <Text color={Colors.AccentRed}>{editorError}</Text>
                </Box>
              )}
              <EditorSettingsDialog
                onSelect={handleEditorSelect}
                settings={settings}
                onExit={exitEditorDialog}
              />
            </Box>
          ) : showPrivacyNotice ? (
            <PrivacyNotice
              onExit={() => setShowPrivacyNotice(false)}
              config={config}
            />
          ) : (
            <>
              <LoadingIndicator
                thought={
                  streamingState === StreamingState.WaitingForConfirmation ||
                  config.getAccessibility()?.disableLoadingPhrases
                    ? undefined
                    : thought
                }
                currentLoadingPhrase={
                  config.getAccessibility()?.disableLoadingPhrases
                    ? undefined
                    : currentLoadingPhrase
                }
                elapsedTime={elapsedTime}
              />

              <Box
                marginTop={1}
                display="flex"
                justifyContent="space-between"
                width="100%"
              >
                <Box>
                  {process.env.GEMINI_SYSTEM_MD && (
                    <Text color={Colors.AccentRed}>|⌐■_■| </Text>
                  )}
                  {ctrlCPressedOnce ? (
                    <Text color={Colors.AccentYellow}>
                      {t('app.press_ctrl_c_exit', 'Press Ctrl+C again to exit.')}
                    </Text>
                  ) : ctrlDPressedOnce ? (
                    <Text color={Colors.AccentYellow}>
                      {t('app.press_ctrl_d_exit', 'Press Ctrl+D again to exit.')}
                    </Text>
                  ) : (
                    <ContextSummaryDisplay
                      openFiles={openFiles}
                      geminiMdFileCount={geminiMdFileCount}
                      contextFileNames={contextFileNames}
                      mcpServers={config.getMcpServers()}
                      blockedMcpServers={config.getBlockedMcpServers()}
                      showToolDescriptions={showToolDescriptions}
                    />
                  )}
                </Box>
                <Box>
                  {showAutoAcceptIndicator !== ApprovalMode.DEFAULT &&
                    !shellModeActive && (
                      <AutoAcceptIndicator
                        approvalMode={showAutoAcceptIndicator}
                      />
                    )}
                  {shellModeActive && <ShellModeIndicator />}
                </Box>
              </Box>
              {showIDEContextDetail && (
                <IDEContextDetailDisplay openFiles={openFiles} />
              )}
              {showErrorDetails && (
                <OverflowProvider>
                  <Box flexDirection="column">
                    <DetailedMessagesDisplay
                      messages={filteredConsoleMessages}
                      maxHeight={
                        constrainHeight ? debugConsoleMaxHeight : undefined
                      }
                      width={inputWidth}
                    />
                    <ShowMoreLines constrainHeight={constrainHeight} />
                  </Box>
                </OverflowProvider>
              )}

              {isInputActive && (
                <InputPrompt
                  buffer={buffer}
                  inputWidth={inputWidth}
                  suggestionsWidth={suggestionsWidth}
                  onSubmit={handleFinalSubmit}
                  userMessages={userMessages}
                  onClearScreen={handleClearScreen}
                  config={config}
                  slashCommands={slashCommands}
                  commandContext={commandContext}
                  shellModeActive={shellModeActive}
                  setShellModeActive={setShellModeActive}
                  focus={isFocused}
                  vimHandleInput={vimHandleInput}
                  placeholder={placeholder}
                />
              )}
            </>
          )}

          {initError && streamingState !== StreamingState.Responding && (
            <Box
              borderStyle="round"
              borderColor={Colors.AccentRed}
              paddingX={1}
              marginBottom={1}
            >
              {history.find(
                (item) =>
                  item.type === 'error' && item.text?.includes(initError),
              )?.text ? (
                <Text color={Colors.AccentRed}>
                  {
                    history.find(
                      (item) =>
                        item.type === 'error' && item.text?.includes(initError),
                    )?.text
                  }
                </Text>
              ) : (
                <>
                  <Text color={Colors.AccentRed}>
                    {t('app.initialization_error', 'Initialization Error: {error}', { error: initError })}
                  </Text>
                  <Text color={Colors.AccentRed}>
                    {' '}
                    {t('app.check_api_config', 'Please check API key and configuration.')}
                  </Text>
                </>
              )}
            </Box>
          )}
          <Footer
            model={currentModel}
            targetDir={config.getTargetDir()}
            debugMode={config.getDebugMode()}
            branchName={branchName}
            debugMessage={debugMessage}
            corgiMode={corgiMode}
            errorCount={errorCount}
            showErrorDetails={showErrorDetails}
            showMemoryUsage={
              config.getDebugMode() || config.getShowMemoryUsage()
            }
            promptTokenCount={sessionStats.lastPromptTokenCount}
            nightly={nightly}
            vimMode={vimModeEnabled ? vimMode : undefined}
          />
        </Box>
      </Box>
    </StreamingContext.Provider>
  );
};<|MERGE_RESOLUTION|>--- conflicted
+++ resolved
@@ -38,11 +38,8 @@
 import { AuthDialog } from './components/AuthDialog.js';
 import { AuthInProgress } from './components/AuthInProgress.js';
 import { EditorSettingsDialog } from './components/EditorSettingsDialog.js';
-<<<<<<< HEAD
 import { LanguageSelectionDialog } from './components/LanguageSelectionDialog.js';
-=======
 import { ShellConfirmationDialog } from './components/ShellConfirmationDialog.js';
->>>>>>> 576cebc9
 import { Colors } from './colors.js';
 import { Help } from './components/Help.js';
 import { loadHierarchicalGeminiMemory } from '../config/config.js';
@@ -834,7 +831,6 @@
             </Box>
           )}
 
-<<<<<<< HEAD
           {isLanguageDialogOpen ? (
             <Box flexDirection="column">
               {languageError && (
@@ -848,10 +844,8 @@
                 isFirstTimeSetup={isFirstTimeSetup}
               />
             </Box>
-=======
-          {shellConfirmationRequest ? (
+          ) : shellConfirmationRequest ? (
             <ShellConfirmationDialog request={shellConfirmationRequest} />
->>>>>>> 576cebc9
           ) : isThemeDialogOpen ? (
             <Box flexDirection="column">
               {themeError && (
