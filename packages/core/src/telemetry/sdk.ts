/**
 * @license
 * Copyright 2025 Google LLC
 * SPDX-License-Identifier: Apache-2.0
 */

import { DiagConsoleLogger, DiagLogLevel, diag } from '@opentelemetry/api';
import { OTLPTraceExporter } from '@opentelemetry/exporter-trace-otlp-grpc';
import { OTLPLogExporter } from '@opentelemetry/exporter-logs-otlp-grpc';
import { OTLPMetricExporter } from '@opentelemetry/exporter-metrics-otlp-grpc';
import { OTLPTraceExporter as OTLPTraceExporterHttp } from '@opentelemetry/exporter-trace-otlp-http';
import { OTLPLogExporter as OTLPLogExporterHttp } from '@opentelemetry/exporter-logs-otlp-http';
import { OTLPMetricExporter as OTLPMetricExporterHttp } from '@opentelemetry/exporter-metrics-otlp-http';
import { CompressionAlgorithm } from '@opentelemetry/otlp-exporter-base';
import { NodeSDK } from '@opentelemetry/sdk-node';
import { SemanticResourceAttributes } from '@opentelemetry/semantic-conventions';
import { Resource } from '@opentelemetry/resources';
import {
  BatchSpanProcessor,
  ConsoleSpanExporter,
} from '@opentelemetry/sdk-trace-node';
import {
  BatchLogRecordProcessor,
  ConsoleLogRecordExporter,
} from '@opentelemetry/sdk-logs';
import {
  ConsoleMetricExporter,
  PeriodicExportingMetricReader,
} from '@opentelemetry/sdk-metrics';
import { HttpInstrumentation } from '@opentelemetry/instrumentation-http';
import { Config } from '../config/config.js';
import { SERVICE_NAME } from './constants.js';
import { initializeMetrics } from './metrics.js';
import { ClearcutLogger } from './clearcut-logger/clearcut-logger.js';
import {
  FileLogExporter,
  FileMetricExporter,
  FileSpanExporter,
} from './file-exporters.js';

// For troubleshooting, set the log level to DiagLogLevel.DEBUG
diag.setLogger(new DiagConsoleLogger(), DiagLogLevel.INFO);

let sdk: NodeSDK | undefined;
let telemetryInitialized = false;

export function isTelemetrySdkInitialized(): boolean {
  return telemetryInitialized;
}

function parseOtlpEndpoint(
  otlpEndpointSetting: string | undefined,
  protocol: 'grpc' | 'http',
): string | undefined {
  if (!otlpEndpointSetting) {
    return undefined;
  }
  // Trim leading/trailing quotes that might come from env variables
  const trimmedEndpoint = otlpEndpointSetting.replace(/^["']|["']$/g, '');

  try {
    const url = new URL(trimmedEndpoint);
    if (protocol === 'grpc') {
      // OTLP gRPC exporters expect an endpoint in the format scheme://host:port
      // The `origin` property provides this, stripping any path, query, or hash.
      return url.origin;
    }
    // For http, use the full href.
    return url.href;
  } catch (error) {
    diag.error('Invalid OTLP endpoint URL provided:', trimmedEndpoint, error);
    return undefined;
  }
}

export function initializeTelemetry(config: Config): void {
  if (telemetryInitialized || !config.getTelemetryEnabled()) {
    return;
  }

  const resource = new Resource({
    [SemanticResourceAttributes.SERVICE_NAME]: SERVICE_NAME,
    [SemanticResourceAttributes.SERVICE_VERSION]: process.version,
    'session.id': config.getSessionId(),
  });

<<<<<<< HEAD
  // EXTERNAL TELEMETRY DISABLED: Force local-only exporters to prevent data from leaving the computer
  // This keeps local metrics collection but disables external OTLP/gRPC data transmission
  // However, we do support file output for local inspection
  const telemetryOutfile = config.getTelemetryOutfile();

  const spanExporter = telemetryOutfile 
    ? new FileSpanExporter(telemetryOutfile)
    : new ConsoleSpanExporter(); // Local console output only
  const logExporter = telemetryOutfile
    ? new FileLogExporter(telemetryOutfile)
    : new ConsoleLogRecordExporter(); // Local console output only
  const metricReader = new PeriodicExportingMetricReader({
    exporter: telemetryOutfile
      ? new FileMetricExporter(telemetryOutfile)
      : new ConsoleMetricExporter(), // Local console output only
    exportIntervalMillis: 10000,
  });

  /*
  EXTERNAL TELEMETRY DISABLED - The original upstream code below is commented out
  to prevent any external data transmission while keeping local telemetry functional:
  
  const otlpEndpoint = config.getTelemetryOtlpEndpoint();
  const otlpProtocol = config.getTelemetryOtlpProtocol();
  const parsedEndpoint = parseOtlpEndpoint(otlpEndpoint, otlpProtocol);
  const useOtlp = !!parsedEndpoint;

=======
  const otlpEndpoint = config.getTelemetryOtlpEndpoint();
  const otlpProtocol = config.getTelemetryOtlpProtocol();
  const parsedEndpoint = parseOtlpEndpoint(otlpEndpoint, otlpProtocol);
  const useOtlp = !!parsedEndpoint;
  const telemetryOutfile = config.getTelemetryOutfile();

>>>>>>> bc60257e
  let spanExporter:
    | OTLPTraceExporter
    | OTLPTraceExporterHttp
    | FileSpanExporter
    | ConsoleSpanExporter;
  let logExporter:
    | OTLPLogExporter
    | OTLPLogExporterHttp
    | FileLogExporter
    | ConsoleLogRecordExporter;
  let metricReader: PeriodicExportingMetricReader;

  if (useOtlp) {
    if (otlpProtocol === 'http') {
      spanExporter = new OTLPTraceExporterHttp({
        url: parsedEndpoint,
      });
      logExporter = new OTLPLogExporterHttp({
        url: parsedEndpoint,
      });
      metricReader = new PeriodicExportingMetricReader({
        exporter: new OTLPMetricExporterHttp({
          url: parsedEndpoint,
        }),
        exportIntervalMillis: 10000,
      });
    } else {
      // grpc
      spanExporter = new OTLPTraceExporter({
        url: parsedEndpoint,
        compression: CompressionAlgorithm.GZIP,
      });
      logExporter = new OTLPLogExporter({
        url: parsedEndpoint,
        compression: CompressionAlgorithm.GZIP,
      });
      metricReader = new PeriodicExportingMetricReader({
        exporter: new OTLPMetricExporter({
          url: parsedEndpoint,
          compression: CompressionAlgorithm.GZIP,
        }),
        exportIntervalMillis: 10000,
      });
    }
  } else if (telemetryOutfile) {
    spanExporter = new FileSpanExporter(telemetryOutfile);
    logExporter = new FileLogExporter(telemetryOutfile);
    metricReader = new PeriodicExportingMetricReader({
      exporter: new FileMetricExporter(telemetryOutfile),
      exportIntervalMillis: 10000,
    });
  } else {
    spanExporter = new ConsoleSpanExporter();
    logExporter = new ConsoleLogRecordExporter();
    metricReader = new PeriodicExportingMetricReader({
      exporter: new ConsoleMetricExporter(),
      exportIntervalMillis: 10000,
    });
  }
<<<<<<< HEAD
  */
=======
>>>>>>> bc60257e

  sdk = new NodeSDK({
    resource,
    spanProcessors: [new BatchSpanProcessor(spanExporter)],
    logRecordProcessor: new BatchLogRecordProcessor(logExporter),
    metricReader,
    instrumentations: [new HttpInstrumentation()],
  });

  try {
    sdk.start();
    if (config.getDebugMode()) {
      console.log('OpenTelemetry SDK started successfully.');
    }
    telemetryInitialized = true;
    initializeMetrics(config);
  } catch (error) {
    console.error('Error starting OpenTelemetry SDK:', error);
  }

  process.on('SIGTERM', () => {
    shutdownTelemetry(config);
  });
  process.on('SIGINT', () => {
    shutdownTelemetry(config);
  });
}

export async function shutdownTelemetry(config: Config): Promise<void> {
  if (!telemetryInitialized || !sdk) {
    return;
  }
  try {
    ClearcutLogger.getInstance()?.shutdown();
    await sdk.shutdown();
    if (config.getDebugMode()) {
      console.log('OpenTelemetry SDK shut down successfully.');
    }
  } catch (error) {
    console.error('Error shutting down SDK:', error);
  } finally {
    telemetryInitialized = false;
  }
}<|MERGE_RESOLUTION|>--- conflicted
+++ resolved
@@ -84,7 +84,6 @@
     'session.id': config.getSessionId(),
   });
 
-<<<<<<< HEAD
   // EXTERNAL TELEMETRY DISABLED: Force local-only exporters to prevent data from leaving the computer
   // This keeps local metrics collection but disables external OTLP/gRPC data transmission
   // However, we do support file output for local inspection
@@ -111,15 +110,6 @@
   const otlpProtocol = config.getTelemetryOtlpProtocol();
   const parsedEndpoint = parseOtlpEndpoint(otlpEndpoint, otlpProtocol);
   const useOtlp = !!parsedEndpoint;
-
-=======
-  const otlpEndpoint = config.getTelemetryOtlpEndpoint();
-  const otlpProtocol = config.getTelemetryOtlpProtocol();
-  const parsedEndpoint = parseOtlpEndpoint(otlpEndpoint, otlpProtocol);
-  const useOtlp = !!parsedEndpoint;
-  const telemetryOutfile = config.getTelemetryOutfile();
-
->>>>>>> bc60257e
   let spanExporter:
     | OTLPTraceExporter
     | OTLPTraceExporterHttp
@@ -179,10 +169,7 @@
       exportIntervalMillis: 10000,
     });
   }
-<<<<<<< HEAD
   */
-=======
->>>>>>> bc60257e
 
   sdk = new NodeSDK({
     resource,
