/**
 * @license
 * Copyright 2025 Google LLC
 * SPDX-License-Identifier: Apache-2.0
 */

import {
  type CommandContext,
  type SlashCommand,
  CommandKind,
} from './types.js';
import { MessageType } from '../types.js';
import { t } from '@thacio/auditaria-cli-core';

export const toolsCommand: SlashCommand = {
  name: 'tools',
<<<<<<< HEAD
  description: t('commands.tools.description', 'list available Gemini CLI tools'),
=======
  description: 'list available Gemini CLI tools',
  kind: CommandKind.BUILT_IN,
>>>>>>> 2a95c828
  action: async (context: CommandContext, args?: string): Promise<void> => {
    const subCommand = args?.trim();

    // Default to NOT showing descriptions. The user must opt in with an argument.
    let useShowDescriptions = false;
    if (subCommand === 'desc' || subCommand === 'descriptions') {
      useShowDescriptions = true;
    }

    const toolRegistry = await context.services.config?.getToolRegistry();
    if (!toolRegistry) {
      context.ui.addItem(
        {
          type: MessageType.ERROR,
          text: t('commands.tools.error_retrieve', 'Could not retrieve tools.'),
        },
        Date.now(),
      );
      return;
    }

    const tools = toolRegistry.getAllTools();
    // Filter out MCP tools by checking for the absence of a serverName property
    const geminiTools = tools.filter((tool) => !('serverName' in tool));

    let message = t('commands.tools.available_tools', 'Available Gemini CLI tools:') + '\n\n';

    if (geminiTools.length > 0) {
      geminiTools.forEach((tool) => {
        if (useShowDescriptions && tool.description) {
          message += `  - \u001b[36m${tool.displayName} (${tool.name})\u001b[0m:\n`;

          const greenColor = '\u001b[32m';
          const resetColor = '\u001b[0m';

          // Handle multi-line descriptions
          const descLines = tool.description.trim().split('\n');
          for (const descLine of descLines) {
            message += `      ${greenColor}${descLine}${resetColor}\n`;
          }
        } else {
          message += `  - \u001b[36m${tool.displayName}\u001b[0m\n`;
        }
      });
    } else {
      message += '  ' + t('commands.tools.no_tools', 'No tools available') + '\n';
    }
    message += '\n';

    message += '\u001b[0m';

    context.ui.addItem({ type: MessageType.INFO, text: message }, Date.now());
  },
};<|MERGE_RESOLUTION|>--- conflicted
+++ resolved
@@ -14,12 +14,10 @@
 
 export const toolsCommand: SlashCommand = {
   name: 'tools',
-<<<<<<< HEAD
-  description: t('commands.tools.description', 'list available Gemini CLI tools'),
-=======
-  description: 'list available Gemini CLI tools',
+  get description() {
+    return t('commands.tools.description', 'list available Gemini CLI tools');
+  },
   kind: CommandKind.BUILT_IN,
->>>>>>> 2a95c828
   action: async (context: CommandContext, args?: string): Promise<void> => {
     const subCommand = args?.trim();
 
