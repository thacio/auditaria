/**
 * @license
 * Copyright 2025 Google LLC
 * SPDX-License-Identifier: Apache-2.0
 */
<<<<<<< HEAD
import type { ThoughtSummary } from '@thacio/auditaria-cli-core';
=======
import type { ThoughtSummary } from '@google/gemini-cli-core';
import { t } from '@google/gemini-cli-core';
>>>>>>> 3f388ee1

import type React from 'react';
import { useEffect } from 'react';
import { Box, Text } from 'ink';
import { theme } from '../semantic-colors.js';
import { useStreamingContext } from '../contexts/StreamingContext.js';
import { StreamingState } from '../types.js';
import { GeminiRespondingSpinner } from './GeminiRespondingSpinner.js';
import { formatDuration } from '../utils/formatters.js';
import { useTerminalSize } from '../hooks/useTerminalSize.js';
import { isNarrowWidth } from '../utils/isNarrowWidth.js';
import { INTERACTIVE_SHELL_WAITING_PHRASE } from '../hooks/usePhraseCycler.js';

interface LoadingIndicatorProps {
  currentLoadingPhrase?: string;
  elapsedTime: number;
  rightContent?: React.ReactNode;
  thought?: ThoughtSummary | null;
}

export const LoadingIndicator: React.FC<LoadingIndicatorProps> = ({
  currentLoadingPhrase,
  elapsedTime,
  rightContent,
  thought,
}) => {
  const streamingState = useStreamingContext();
  const { columns: terminalWidth } = useTerminalSize();
  const isNarrow = isNarrowWidth(terminalWidth);

  if (streamingState === StreamingState.Idle) {
    return null;
  }

  // Prioritize the interactive shell waiting phrase over the thought subject
  // because it conveys an actionable state for the user (waiting for input).
  const primaryText =
    currentLoadingPhrase === INTERACTIVE_SHELL_WAITING_PHRASE
      ? currentLoadingPhrase
      : thought?.subject || currentLoadingPhrase;

  const cancelAndTimerContent =
    streamingState !== StreamingState.WaitingForConfirmation
      ? `(esc to cancel, ${elapsedTime < 60 ? `${elapsedTime}s` : formatDuration(elapsedTime * 1000)})`
      : null;

  return (
    <Box paddingLeft={0} flexDirection="column">
      {/* Main loading line */}
      <Box
        width="100%"
        flexDirection={isNarrow ? 'column' : 'row'}
        alignItems={isNarrow ? 'flex-start' : 'center'}
      >
        <Box>
          <Box marginRight={1}>
            <GeminiRespondingSpinner
              nonRespondingDisplay={
                streamingState === StreamingState.WaitingForConfirmation
                  ? '⠏'
                  : ''
              }
            />
          </Box>
          {primaryText && (
            <Text color={theme.text.accent} wrap="truncate-end">
              {primaryText}
            </Text>
          )}
          {!isNarrow && cancelAndTimerContent && (
            <>
              <Box flexShrink={0} width={1} />
              <Text color={theme.text.secondary}>{cancelAndTimerContent}</Text>
            </>
          )}
        </Box>
        {!isNarrow && <Box flexGrow={1}>{/* Spacer */}</Box>}
        {!isNarrow && rightContent && <Box>{rightContent}</Box>}
      </Box>
      {isNarrow && cancelAndTimerContent && (
        <Box>
          <Text color={theme.text.secondary}>{cancelAndTimerContent}</Text>
        </Box>
      )}
      {isNarrow && rightContent && <Box>{rightContent}</Box>}
    </Box>
  );
};<|MERGE_RESOLUTION|>--- conflicted
+++ resolved
@@ -3,21 +3,19 @@
  * Copyright 2025 Google LLC
  * SPDX-License-Identifier: Apache-2.0
  */
-<<<<<<< HEAD
-import type { ThoughtSummary } from '@thacio/auditaria-cli-core';
-=======
 import type { ThoughtSummary } from '@google/gemini-cli-core';
 import { t } from '@google/gemini-cli-core';
->>>>>>> 3f388ee1
 
-import type React from 'react';
-import { useEffect } from 'react';
+import React, { useEffect } from 'react';
 import { Box, Text } from 'ink';
 import { theme } from '../semantic-colors.js';
 import { useStreamingContext } from '../contexts/StreamingContext.js';
 import { StreamingState } from '../types.js';
 import { GeminiRespondingSpinner } from './GeminiRespondingSpinner.js';
 import { formatDuration } from '../utils/formatters.js';
+// WEB_INTERFACE_START: Loading state context import for web interface integration
+import { useLoadingState } from '../contexts/LoadingStateContext.js';
+// WEB_INTERFACE_END
 import { useTerminalSize } from '../hooks/useTerminalSize.js';
 import { isNarrowWidth } from '../utils/isNarrowWidth.js';
 import { INTERACTIVE_SHELL_WAITING_PHRASE } from '../hooks/usePhraseCycler.js';
@@ -38,6 +36,26 @@
   const streamingState = useStreamingContext();
   const { columns: terminalWidth } = useTerminalSize();
   const isNarrow = isNarrowWidth(terminalWidth);
+  
+  // WEB_INTERFACE_START: Loading state context for broadcasting to web interface
+  const loadingStateContext = useLoadingState();
+
+  // Update loading state for web interface (removed loadingStateContext from dependencies)
+  useEffect(() => {
+    if (loadingStateContext) {
+      const loadingStateData = {
+        isLoading: streamingState !== StreamingState.Idle,
+        streamingState,
+        currentLoadingPhrase,
+        elapsedTime,
+        thought: thought?.subject || null,
+        thoughtObject: thought,
+      };
+      
+      loadingStateContext.updateLoadingState(loadingStateData);
+    }
+  }, [streamingState, currentLoadingPhrase, elapsedTime, thought]); // Removed loadingStateContext to prevent infinite loop
+  // WEB_INTERFACE_END
 
   if (streamingState === StreamingState.Idle) {
     return null;
@@ -52,7 +70,11 @@
 
   const cancelAndTimerContent =
     streamingState !== StreamingState.WaitingForConfirmation
-      ? `(esc to cancel, ${elapsedTime < 60 ? `${elapsedTime}s` : formatDuration(elapsedTime * 1000)})`
+      ? t('loading_indicator.esc_to_cancel', '(esc to cancel, {time})', {
+          time: elapsedTime < 60 
+            ? t('loading_indicator.seconds', '{elapsed}s', { elapsed: elapsedTime }) 
+            : formatDuration(elapsedTime * 1000)
+        })
       : null;
 
   return (
