--- conflicted
+++ resolved
@@ -1,13 +1,7 @@
 {
-<<<<<<< HEAD
   "name": "@thacio/auditaria-cli",
-  "version": "0.9.0-nightly.20251001.163dba7e",
+  "version": "0.10.0-nightly.20251007.c195a9aa",
   "description": "Auditaria CLI",
-=======
-  "name": "@google/gemini-cli",
-  "version": "0.10.0-nightly.20251007.c195a9aa",
-  "description": "Gemini CLI",
->>>>>>> 95268b26
   "repository": {
     "type": "git",
     "url": "git+https://github.com/thacio/auditaria.git"
