{
<<<<<<< HEAD
  "name": "@thacio/auditaria-cli",
  "version": "0.16.0-nightly.20251112.2abc288c",
  "description": "Auditoria CLI",
=======
  "name": "@google/gemini-cli",
  "version": "0.16.0-nightly.20251112.c961f274",
  "description": "Gemini CLI",
>>>>>>> 396b427c
  "repository": {
    "type": "git",
    "url": "git+https://github.com/thacio/auditaria.git"
  },
  "type": "module",
  "main": "dist/index.js",
  "bin": {
    "auditaria": "dist/index.js"
  },
  "scripts": {
    "build": "node ../../scripts/build_package.js",
    "start": "node dist/index.js",
    "debug": "node --inspect-brk dist/index.js",
    "lint": "eslint . --ext .ts,.tsx",
    "format": "prettier --write .",
    "test": "vitest run",
    "test:ci": "vitest run",
    "typecheck": "tsc --noEmit"
  },
  "files": [
    "dist"
  ],
  "config": {
    "sandboxImageUri": "us-docker.pkg.dev/gemini-code-dev/gemini-cli/sandbox:0.16.0-nightly.20251112.c961f274"
  },
  "dependencies": {
    "@thacio/auditaria-cli-core": "file:../core",
    "@google/genai": "1.16.0",
    "@iarna/toml": "^2.2.5",
    "@modelcontextprotocol/sdk": "^1.15.1",
    "@types/update-notifier": "^6.0.8",
    "ansi-regex": "^6.2.2",
    "command-exists": "^1.2.9",
    "comment-json": "^4.2.5",
    "diff": "^7.0.0",
    "dotenv": "^17.1.0",
    "extract-zip": "^2.0.1",
    "fzf": "^0.5.2",
    "glob": "^10.4.5",
    "highlight.js": "^11.11.1",
    "ink": "npm:@jrichman/ink@6.4.2",
    "ink-gradient": "^3.0.0",
    "ink-spinner": "^5.0.0",
    "latest-version": "^9.0.0",
    "lowlight": "^3.3.0",
    "mnemonist": "^0.40.3",
    "open": "^10.1.2",
    "prompts": "^2.4.2",
    "react": "^19.2.0",
    "read-package-up": "^11.0.0",
    "shell-quote": "^1.8.3",
    "simple-git": "^3.28.0",
    "string-width": "^8.1.0",
    "strip-ansi": "^7.1.0",
    "strip-json-comments": "^3.1.1",
    "tar": "^7.5.2",
    "tinygradient": "^1.1.5",
    "undici": "^7.10.0",
    "wrap-ansi": "9.0.2",
    "yargs": "^17.7.2",
    "zod": "^3.23.8",
    "ws": "^8.18.0",
    "express": "^4.21.2"
  },
  "_webInterfaceMetadata": {
    "_comment": "WEB_INTERFACE_FEATURE: Tracks web interface dependencies",
    "dependencies": [
      "ws",
      "express"
    ],
    "devDependencies": [
      "@types/ws",
      "@types/express"
    ]
  },
  "devDependencies": {
    "@babel/runtime": "^7.27.6",
    "@google/gemini-cli-test-utils": "file:../test-utils",
    "@types/archiver": "^6.0.3",
    "@types/command-exists": "^1.2.3",
    "@types/diff": "^7.0.2",
    "@types/dotenv": "^6.1.1",
    "@types/node": "^20.11.24",
    "@types/react": "^19.2.0",
    "@types/react-dom": "^19.2.0",
    "@types/semver": "^7.7.0",
    "@types/shell-quote": "^1.7.5",
    "@types/ws": "^8.5.13",
    "@types/express": "^5.0.0",
    "@types/tar": "^6.1.13",
    "@types/yargs": "^17.0.32",
    "archiver": "^7.0.1",
    "ink-testing-library": "^4.0.0",
    "pretty-format": "^30.0.2",
    "react-dom": "^19.2.0",
    "typescript": "^5.3.3",
    "vitest": "^3.1.1",
    "@thacio/auditaria-cli-test-utils": "file:../test-utils"
  },
  "engines": {
    "node": ">=20"
  }
}<|MERGE_RESOLUTION|>--- conflicted
+++ resolved
@@ -1,13 +1,7 @@
 {
-<<<<<<< HEAD
   "name": "@thacio/auditaria-cli",
-  "version": "0.16.0-nightly.20251112.2abc288c",
+  "version": "0.16.0-nightly.20251112.c961f274",
   "description": "Auditoria CLI",
-=======
-  "name": "@google/gemini-cli",
-  "version": "0.16.0-nightly.20251112.c961f274",
-  "description": "Gemini CLI",
->>>>>>> 396b427c
   "repository": {
     "type": "git",
     "url": "git+https://github.com/thacio/auditaria.git"
