/**
 * @license
 * Copyright 2025 Google LLC
 * SPDX-License-Identifier: Apache-2.0
 */

import { Box, Text } from 'ink';
import { useUIState } from '../../contexts/UIStateContext.js';
import { ExtensionUpdateState } from '../../state/extensions.js';
import { t } from '@thacio/auditaria-cli-core';

export const ExtensionsList = () => {
  const { commandContext, extensionsUpdateState } = useUIState();
  const allExtensions = commandContext.services.config!.getExtensions();

  if (allExtensions.length === 0) {
    return (
      <Text>
        {t('commands.extensions.list.no_extensions', 'No extensions installed.')}
      </Text>
    );
  }

  return (
    <Box flexDirection="column" marginTop={1} marginBottom={1}>
      <Text>
        {t(
          'commands.extensions.list.installed_extensions',
          'Installed extensions:',
        )}
      </Text>
      <Box flexDirection="column" paddingLeft={2}>
        {allExtensions.map((ext) => {
          const state = extensionsUpdateState.get(ext.name);
<<<<<<< HEAD
          const isActive = !disabledExtensions.includes(ext.name);
          const activeString = isActive
            ? t('commands.extensions.list.status.active', 'active')
            : t('commands.extensions.list.status.disabled', 'disabled');
=======
          const isActive = ext.isActive;
          const activeString = isActive ? 'active' : 'disabled';
          const activeColor = isActive ? 'green' : 'grey';
>>>>>>> cc7e1472

          let stateColor = 'gray';
          const stateText =
            state ||
            t('commands.extensions.list.status.unknown', 'unknown state');

          switch (state) {
            case ExtensionUpdateState.CHECKING_FOR_UPDATES:
            case ExtensionUpdateState.UPDATING:
              stateColor = 'cyan';
              break;
            case ExtensionUpdateState.UPDATE_AVAILABLE:
            case ExtensionUpdateState.UPDATED_NEEDS_RESTART:
              stateColor = 'yellow';
              break;
            case ExtensionUpdateState.ERROR:
              stateColor = 'red';
              break;
            case ExtensionUpdateState.UP_TO_DATE:
            case ExtensionUpdateState.NOT_UPDATABLE:
              stateColor = 'green';
              break;
            default:
              console.error(
                t(
                  'commands.extensions.list.unhandled_state_error',
                  'Unhandled ExtensionUpdateState {state}',
                  { state: String(state) },
                ),
              );
              break;
          }

          return (
            <Box key={ext.name}>
              <Text>
                <Text color="cyan">{`${ext.name} (v${ext.version})`}</Text>
                <Text color={activeColor}>{` - ${activeString}`}</Text>
                {<Text color={stateColor}>{` (${stateText})`}</Text>}
              </Text>
            </Box>
          );
        })}
      </Box>
    </Box>
  );
};<|MERGE_RESOLUTION|>--- conflicted
+++ resolved
@@ -32,16 +32,11 @@
       <Box flexDirection="column" paddingLeft={2}>
         {allExtensions.map((ext) => {
           const state = extensionsUpdateState.get(ext.name);
-<<<<<<< HEAD
-          const isActive = !disabledExtensions.includes(ext.name);
+          const isActive = ext.isActive;
           const activeString = isActive
             ? t('commands.extensions.list.status.active', 'active')
             : t('commands.extensions.list.status.disabled', 'disabled');
-=======
-          const isActive = ext.isActive;
-          const activeString = isActive ? 'active' : 'disabled';
           const activeColor = isActive ? 'green' : 'grey';
->>>>>>> cc7e1472
 
           let stateColor = 'gray';
           const stateText =
