/**
 * @license
 * Copyright 2025 Google LLC
 * SPDX-License-Identifier: Apache-2.0
 */

<<<<<<< HEAD
export const SCREEN_READER_USER_PREFIX = 'User: ';
=======
import { t } from '@google/gemini-cli-core';
>>>>>>> 3f388ee1

export const SCREEN_READER_MODEL_PREFIX = 'Model: ';

export const SCREEN_READER_LOADING = 'loading';

export const SCREEN_READER_RESPONDING = 'responding';<|MERGE_RESOLUTION|>--- conflicted
+++ resolved
@@ -4,14 +4,12 @@
  * SPDX-License-Identifier: Apache-2.0
  */
 
-<<<<<<< HEAD
-export const SCREEN_READER_USER_PREFIX = 'User: ';
-=======
 import { t } from '@google/gemini-cli-core';
->>>>>>> 3f388ee1
 
-export const SCREEN_READER_MODEL_PREFIX = 'Model: ';
+export const SCREEN_READER_USER_PREFIX = t('screen_reader.user_prefix', 'User: ');
 
-export const SCREEN_READER_LOADING = 'loading';
+export const SCREEN_READER_MODEL_PREFIX = t('screen_reader.model_prefix', 'Model: ');
 
-export const SCREEN_READER_RESPONDING = 'responding';+export const SCREEN_READER_LOADING = t('screen_reader.loading', 'loading');
+
+export const SCREEN_READER_RESPONDING = t('screen_reader.responding', 'responding');