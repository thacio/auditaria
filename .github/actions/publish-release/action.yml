--- conflicted
+++ resolved
@@ -170,14 +170,9 @@
       if: "${{ inputs.dry-run != 'true' && inputs.registry != 'github' }}"
       shell: 'bash'
       run: |
-<<<<<<< HEAD
         npm install "@thacio/auditaria-cli-core@${{ inputs.release-version }}" \
         --workspace="@thacio/auditaria-cli" \
-=======
-        npm install "@google/gemini-cli-core@${{ inputs.release-version }}" \
-        --workspace="@google/gemini-cli" \
         --workspace="@google/gemini-cli-a2a-server" \
->>>>>>> 481ba01c
         --save-exact
 
     - name: '📦 Publish @thacio/auditaria-cli to npm'
