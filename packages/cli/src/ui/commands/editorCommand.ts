/**
 * @license
 * Copyright 2025 Google LLC
 * SPDX-License-Identifier: Apache-2.0
 */

import {
  CommandKind,
  type OpenDialogActionReturn,
  type SlashCommand,
} from './types.js';
<<<<<<< HEAD
=======
import { t } from '@google/gemini-cli-core';
>>>>>>> 3f388ee1

export const editorCommand: SlashCommand = {
  name: 'editor',
  description: 'Set external editor preference',
  kind: CommandKind.BUILT_IN,
  action: (): OpenDialogActionReturn => ({
    type: 'dialog',
    dialog: 'editor',
  }),
};<|MERGE_RESOLUTION|>--- conflicted
+++ resolved
@@ -9,14 +9,13 @@
   type OpenDialogActionReturn,
   type SlashCommand,
 } from './types.js';
-<<<<<<< HEAD
-=======
 import { t } from '@google/gemini-cli-core';
->>>>>>> 3f388ee1
 
 export const editorCommand: SlashCommand = {
   name: 'editor',
-  description: 'Set external editor preference',
+  get description() {
+    return t('commands.editor.description', 'Set external editor preference');
+  },
   kind: CommandKind.BUILT_IN,
   action: (): OpenDialogActionReturn => ({
     type: 'dialog',
