/**
 * @license
 * Copyright 2025 Google LLC
 * SPDX-License-Identifier: Apache-2.0
 */
import { t } from '@thacio/auditaria-cli-core';

import React from 'react';
import { Text } from 'ink';
import { Colors } from '../colors.js';
import { type MCPServerConfig } from '@thacio/auditaria-cli-core';

interface ContextSummaryDisplayProps {
  geminiMdFileCount: number;
  contextFileNames: string[];
  mcpServers?: Record<string, MCPServerConfig>;
  blockedMcpServers?: Array<{ name: string; extensionName: string }>;
  showToolDescriptions?: boolean;
}

export const ContextSummaryDisplay: React.FC<ContextSummaryDisplayProps> = ({
  geminiMdFileCount,
  contextFileNames,
  mcpServers,
  blockedMcpServers,
  showToolDescriptions,
}) => {
  const mcpServerCount = Object.keys(mcpServers || {}).length;
  const blockedMcpServerCount = blockedMcpServers?.length || 0;

  if (
    geminiMdFileCount === 0 &&
    mcpServerCount === 0 &&
    blockedMcpServerCount === 0
  ) {
    return <Text> </Text>; // Render an empty space to reserve height
  }

  const geminiMdText = (() => {
    if (geminiMdFileCount === 0) {
      return '';
    }
    const allNamesTheSame = new Set(contextFileNames).size < 2;
    const name = allNamesTheSame ? contextFileNames[0] : 'context';
    return t('context_summary.context_files', '{count} {name} file{plural}', {
      count: geminiMdFileCount,
      name,
      plural: geminiMdFileCount > 1 ? 's' : ''
    });
  })();

<<<<<<< HEAD
  const mcpText =
    mcpServerCount > 0
      ? t('context_summary.mcp_servers', '{count} MCP server{plural}', {
          count: mcpServerCount,
          plural: mcpServerCount > 1 ? 's' : ''
        })
      : '';
=======
  const mcpText = (() => {
    if (mcpServerCount === 0 && blockedMcpServerCount === 0) {
      return '';
    }

    const parts = [];
    if (mcpServerCount > 0) {
      parts.push(
        `${mcpServerCount} MCP server${mcpServerCount > 1 ? 's' : ''}`,
      );
    }

    if (blockedMcpServerCount > 0) {
      let blockedText = `${blockedMcpServerCount} blocked`;
      if (mcpServerCount === 0) {
        blockedText += ` MCP server${blockedMcpServerCount > 1 ? 's' : ''}`;
      }
      parts.push(blockedText);
    }
    return parts.join(', ');
  })();
>>>>>>> 18c3bf3a

  let summaryText = t('context_summary.using', 'Using ');
  if (geminiMdText) {
    summaryText += geminiMdText;
  }
  if (geminiMdText && mcpText) {
    summaryText += t('context_summary.and', ' and ');
  }
  if (mcpText) {
    summaryText += mcpText;
    // Add ctrl+t hint when MCP servers are available
    if (mcpServers && Object.keys(mcpServers).length > 0) {
      if (showToolDescriptions) {
        summaryText += t('context_summary.ctrl_t_toggle', ' (ctrl+t to toggle)');
      } else {
        summaryText += t('context_summary.ctrl_t_view', ' (ctrl+t to view)');
      }
    }
  }

  return <Text color={Colors.Gray}>{summaryText}</Text>;
};<|MERGE_RESOLUTION|>--- conflicted
+++ resolved
@@ -49,15 +49,6 @@
     });
   })();
 
-<<<<<<< HEAD
-  const mcpText =
-    mcpServerCount > 0
-      ? t('context_summary.mcp_servers', '{count} MCP server{plural}', {
-          count: mcpServerCount,
-          plural: mcpServerCount > 1 ? 's' : ''
-        })
-      : '';
-=======
   const mcpText = (() => {
     if (mcpServerCount === 0 && blockedMcpServerCount === 0) {
       return '';
@@ -66,7 +57,10 @@
     const parts = [];
     if (mcpServerCount > 0) {
       parts.push(
-        `${mcpServerCount} MCP server${mcpServerCount > 1 ? 's' : ''}`,
+        t('context_summary.mcp_servers', '{count} MCP server{plural}', {
+          count: mcpServerCount,
+          plural: mcpServerCount > 1 ? 's' : ''
+        })
       );
     }
 
@@ -79,7 +73,6 @@
     }
     return parts.join(', ');
   })();
->>>>>>> 18c3bf3a
 
   let summaryText = t('context_summary.using', 'Using ');
   if (geminiMdText) {
