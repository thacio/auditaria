/**
 * @license
 * Copyright 2025 Google LLC
 * SPDX-License-Identifier: Apache-2.0
 */

import { CommandKind, type SlashCommand } from './types.js';
import { t } from '@thacio/auditaria-cli-core';

export const corgiCommand: SlashCommand = {
  name: 'corgi',
<<<<<<< HEAD
  get description() {
    return t('commands.corgi.description', 'Toggles corgi mode.');
  },
=======
  description: 'Toggles corgi mode',
>>>>>>> b4a405c6
  hidden: true,
  kind: CommandKind.BUILT_IN,
  action: (context, _args) => {
    context.ui.toggleCorgiMode();
  },
};<|MERGE_RESOLUTION|>--- conflicted
+++ resolved
@@ -9,13 +9,9 @@
 
 export const corgiCommand: SlashCommand = {
   name: 'corgi',
-<<<<<<< HEAD
   get description() {
-    return t('commands.corgi.description', 'Toggles corgi mode.');
+    return t('commands.corgi.description', 'Toggles corgi mode');
   },
-=======
-  description: 'Toggles corgi mode',
->>>>>>> b4a405c6
   hidden: true,
   kind: CommandKind.BUILT_IN,
   action: (context, _args) => {
