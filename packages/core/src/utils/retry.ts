/**
 * @license
 * Copyright 2025 Google LLC
 * SPDX-License-Identifier: Apache-2.0
 */

import type { GenerateContentResponse } from '@google/genai';
import { ApiError } from '@google/genai';
import { AuthType } from '../core/contentGenerator.js';
import {
  classifyGoogleError,
  RetryableQuotaError,
  TerminalQuotaError,
} from './googleQuotaErrors.js';

export interface HttpError extends Error {
  status?: number;
}

export interface RetryOptions {
  maxAttempts: number;
  initialDelayMs: number;
  maxDelayMs: number;
  shouldRetryOnError: (error: Error) => boolean;
  shouldRetryOnContent?: (content: GenerateContentResponse) => boolean;
  onPersistent429?: (
    authType?: string,
    error?: unknown,
  ) => Promise<string | boolean | null>;
  authType?: string;
  useImprovedFallbackStrategy?: boolean;
  disableFallbackForSession?: boolean;
}

const DEFAULT_RETRY_OPTIONS: RetryOptions = {
  maxAttempts: 10,
  initialDelayMs: 5000,
  maxDelayMs: 30000, // 30 seconds
  shouldRetryOnError: defaultShouldRetry,
};

/**
 * Default predicate function to determine if a retry should be attempted.
 * Retries on 429 (Too Many Requests) and 5xx server errors.
 * @param error The error object.
 * @returns True if the error is a transient error, false otherwise.
 */
function defaultShouldRetry(error: Error | unknown): boolean {
  // Priority check for ApiError
  if (error instanceof ApiError) {
    // Explicitly do not retry 400 (Bad Request)
    if (error.status === 400) return false;
    return error.status === 429 || (error.status >= 500 && error.status < 600);
  }

  // Check for status using helper (handles other error shapes)
  const status = getErrorStatus(error);
  if (status !== undefined) {
    return status === 429 || (status >= 500 && status < 600);
  }

  return false;
}

/**
 * Delays execution for a specified number of milliseconds.
 * @param ms The number of milliseconds to delay.
 * @returns A promise that resolves after the delay.
 */
function delay(ms: number): Promise<void> {
  return new Promise((resolve) => setTimeout(resolve, ms));
}

/**
 * Retries a function with exponential backoff and jitter.
 * @param fn The asynchronous function to retry.
 * @param options Optional retry configuration.
 * @returns A promise that resolves with the result of the function if successful.
 * @throws The last error encountered if all attempts fail.
 */
export async function retryWithBackoff<T>(
  fn: () => Promise<T>,
  options?: Partial<RetryOptions>,
): Promise<T> {
  if (options?.maxAttempts !== undefined && options.maxAttempts <= 0) {
    throw new Error('maxAttempts must be a positive number.');
  }

  const cleanOptions = options
    ? Object.fromEntries(Object.entries(options).filter(([_, v]) => v != null))
    : {};

  const {
    initialDelayMs,
    maxDelayMs,
    onPersistent429,
    authType,
    shouldRetryOnError,
    shouldRetryOnContent,
    useImprovedFallbackStrategy,
    disableFallbackForSession,
  } = {
    ...DEFAULT_RETRY_OPTIONS,
    ...cleanOptions,
  };

  // Adjust maxAttempts based on fallback strategy
  const threshold = useImprovedFallbackStrategy ? 7 : 2;
  const maxAttempts =
    options?.maxAttempts ??
    Math.max(DEFAULT_RETRY_OPTIONS.maxAttempts, threshold + 1);

  let attempt = 0;
  let currentDelay = initialDelayMs;

  while (attempt < maxAttempts) {
    attempt++;
    try {
      const result = await fn();

      if (
        shouldRetryOnContent &&
        shouldRetryOnContent(result as GenerateContentResponse)
      ) {
        const jitter = currentDelay * 0.3 * (Math.random() * 2 - 1);
        const delayWithJitter = Math.max(0, currentDelay + jitter);
        await delay(delayWithJitter);
        currentDelay = Math.min(maxDelayMs, currentDelay * 2);
        continue;
      }

      return result;
    } catch (error) {
      const classifiedError = classifyGoogleError(error);

      if (classifiedError instanceof TerminalQuotaError) {
        if (onPersistent429 && authType === AuthType.LOGIN_WITH_GOOGLE) {
          try {
            const fallbackModel = await onPersistent429(
              authType,
              classifiedError,
            );
            if (fallbackModel) {
              attempt = 0; // Reset attempts and retry with the new model.
              currentDelay = initialDelayMs;
              continue;
            }
          } catch (fallbackError) {
            console.warn('Model fallback failed:', fallbackError);
          }
        }
        throw classifiedError; // Throw if no fallback or fallback failed.
      }

<<<<<<< HEAD
      // Check for generic quota exceeded error (but not Pro, which was handled above) - immediate fallback for OAuth users
      if (
        errorStatus === 429 &&
        authType === AuthType.LOGIN_WITH_GOOGLE &&
        !isProQuotaExceededError(error) &&
        isGenericQuotaExceededError(error) &&
        onPersistent429
      ) {
        try {
          const fallbackModel = await onPersistent429(authType, error);
          if (fallbackModel !== false && fallbackModel !== null) {
            // Reset attempt counter and try with new model
            attempt = 0;
            consecutive429Count = 0;
            currentDelay = initialDelayMs;
            // With the model updated, we continue to the next attempt
            continue;
          } else {
            // Fallback handler returned null/false, meaning don't continue - stop retry process
            throw error;
          }
        } catch (fallbackError) {
          // If fallback fails, continue with original error
          console.warn('Fallback to Flash model failed:', fallbackError);
        }
      }

      // Track consecutive 429 errors
      if (errorStatus === 429) {
        consecutive429Count++;
      } else {
        consecutive429Count = 0;
      }

      // If we have persistent 429s and a fallback callback for OAuth
      if (
        consecutive429Count >= threshold &&
        onPersistent429 &&
        authType === AuthType.LOGIN_WITH_GOOGLE &&
        !disableFallbackForSession
      ) {
        try {
          const fallbackModel = await onPersistent429(authType, error);
          if (fallbackModel !== false && fallbackModel !== null) {
            // Reset attempt counter and try with new model
            attempt = 0;
            consecutive429Count = 0;
            currentDelay = initialDelayMs;
            // With the model updated, we continue to the next attempt
            continue;
          } else {
            // Fallback handler returned null/false, meaning don't continue - stop retry process
            throw error;
          }
        } catch (fallbackError) {
          // If fallback fails, continue with original error
          console.warn('Fallback to Flash model failed:', fallbackError);
=======
      if (classifiedError instanceof RetryableQuotaError) {
        if (attempt >= maxAttempts) {
          throw classifiedError;
>>>>>>> 319f43fa
        }
        console.warn(
          `Attempt ${attempt} failed: ${classifiedError.message}. Retrying after ${classifiedError.retryDelayMs}ms...`,
        );
        await delay(classifiedError.retryDelayMs);
        continue;
      }

      // Generic retry logic for other errors
      if (attempt >= maxAttempts || !shouldRetryOnError(error as Error)) {
        // If we're staying on Pro and hit 429s, provide helpful error message
        if (
          disableFallbackForSession &&
          errorStatus === 429 &&
          consecutive429Count >= threshold
        ) {
          throw new Error(
            'Gemini Pro is currently rate limited and fallback to Flash is disabled for this session. ' +
              'Please try again later or use /stay-pro to enable fallback to Flash.',
          );
        }
        throw error;
      }

      const errorStatus = getErrorStatus(error);
      logRetryAttempt(attempt, error, errorStatus);

<<<<<<< HEAD
      if (delayDurationMs > 0) {
        // Respect Retry-After header if present and parsed
        console.warn(
          `Attempt ${attempt} failed with status ${delayErrorStatus ?? 'unknown'}. Retrying after explicit delay of ${delayDurationMs}ms...`,
          error,
        );
        await delay(delayDurationMs);
        // Reset currentDelay for next potential non-429 error, or if Retry-After is not present next time
        currentDelay = initialDelayMs;
      } else {
        // Fall back to exponential backoff with jitter
        logRetryAttempt(attempt, error, errorStatus);
        if (useImprovedFallbackStrategy && errorStatus === 429) {
          // Fixed 2-second delay for rate limit errors when using improved strategy
          await delay(2000);
        } else {
          // Exponential backoff with jitter for other errors or when using original strategy
          const jitter = currentDelay * 0.3 * (Math.random() * 2 - 1);
          const delayWithJitter = Math.max(0, currentDelay + jitter);
          await delay(delayWithJitter);
          currentDelay = Math.min(maxDelayMs, currentDelay * 2);
        }
      }
=======
      // Exponential backoff with jitter for non-quota errors
      const jitter = currentDelay * 0.3 * (Math.random() * 2 - 1);
      const delayWithJitter = Math.max(0, currentDelay + jitter);
      await delay(delayWithJitter);
      currentDelay = Math.min(maxDelayMs, currentDelay * 2);
>>>>>>> 319f43fa
    }
  }

  throw new Error('Retry attempts exhausted');
}

/**
 * Extracts the HTTP status code from an error object.
 * @param error The error object.
 * @returns The HTTP status code, or undefined if not found.
 */
export function getErrorStatus(error: unknown): number | undefined {
  if (typeof error === 'object' && error !== null) {
    if ('status' in error && typeof error.status === 'number') {
      return error.status;
    }
    // Check for error.response.status (common in axios errors)
    if (
      'response' in error &&
      typeof (error as { response?: unknown }).response === 'object' &&
      (error as { response?: unknown }).response !== null
    ) {
      const response = (
        error as { response: { status?: unknown; headers?: unknown } }
      ).response;
      if ('status' in response && typeof response.status === 'number') {
        return response.status;
      }
    }
  }
  return undefined;
}

/**
 * Logs a message for a retry attempt when using exponential backoff.
 * @param attempt The current attempt number.
 * @param error The error that caused the retry.
 * @param errorStatus The HTTP status code of the error, if available.
 */
function logRetryAttempt(
  attempt: number,
  error: unknown,
  errorStatus?: number,
): void {
  let message = `Attempt ${attempt} failed. Retrying with backoff...`;
  if (errorStatus) {
    message = `Attempt ${attempt} failed with status ${errorStatus}. Retrying with backoff...`;
  }

  if (errorStatus === 429) {
    console.warn(message, error);
  } else if (errorStatus && errorStatus >= 500 && errorStatus < 600) {
    console.error(message, error);
  } else if (error instanceof Error) {
    // Fallback for errors that might not have a status but have a message
    if (error.message.includes('429')) {
      console.warn(
        `Attempt ${attempt} failed with 429 error (no Retry-After header). Retrying with backoff...`,
        error,
      );
    } else if (error.message.match(/5\d{2}/)) {
      console.error(
        `Attempt ${attempt} failed with 5xx error. Retrying with backoff...`,
        error,
      );
    } else {
      console.warn(message, error); // Default to warn for other errors
    }
  } else {
    console.warn(message, error); // Default to warn if error type is unknown
  }
}<|MERGE_RESOLUTION|>--- conflicted
+++ resolved
@@ -98,7 +98,7 @@
     shouldRetryOnError,
     shouldRetryOnContent,
     useImprovedFallbackStrategy,
-    disableFallbackForSession,
+    disableFallbackForSession: _disableFallbackForSession,
   } = {
     ...DEFAULT_RETRY_OPTIONS,
     ...cleanOptions,
@@ -152,69 +152,9 @@
         throw classifiedError; // Throw if no fallback or fallback failed.
       }
 
-<<<<<<< HEAD
-      // Check for generic quota exceeded error (but not Pro, which was handled above) - immediate fallback for OAuth users
-      if (
-        errorStatus === 429 &&
-        authType === AuthType.LOGIN_WITH_GOOGLE &&
-        !isProQuotaExceededError(error) &&
-        isGenericQuotaExceededError(error) &&
-        onPersistent429
-      ) {
-        try {
-          const fallbackModel = await onPersistent429(authType, error);
-          if (fallbackModel !== false && fallbackModel !== null) {
-            // Reset attempt counter and try with new model
-            attempt = 0;
-            consecutive429Count = 0;
-            currentDelay = initialDelayMs;
-            // With the model updated, we continue to the next attempt
-            continue;
-          } else {
-            // Fallback handler returned null/false, meaning don't continue - stop retry process
-            throw error;
-          }
-        } catch (fallbackError) {
-          // If fallback fails, continue with original error
-          console.warn('Fallback to Flash model failed:', fallbackError);
-        }
-      }
-
-      // Track consecutive 429 errors
-      if (errorStatus === 429) {
-        consecutive429Count++;
-      } else {
-        consecutive429Count = 0;
-      }
-
-      // If we have persistent 429s and a fallback callback for OAuth
-      if (
-        consecutive429Count >= threshold &&
-        onPersistent429 &&
-        authType === AuthType.LOGIN_WITH_GOOGLE &&
-        !disableFallbackForSession
-      ) {
-        try {
-          const fallbackModel = await onPersistent429(authType, error);
-          if (fallbackModel !== false && fallbackModel !== null) {
-            // Reset attempt counter and try with new model
-            attempt = 0;
-            consecutive429Count = 0;
-            currentDelay = initialDelayMs;
-            // With the model updated, we continue to the next attempt
-            continue;
-          } else {
-            // Fallback handler returned null/false, meaning don't continue - stop retry process
-            throw error;
-          }
-        } catch (fallbackError) {
-          // If fallback fails, continue with original error
-          console.warn('Fallback to Flash model failed:', fallbackError);
-=======
       if (classifiedError instanceof RetryableQuotaError) {
         if (attempt >= maxAttempts) {
           throw classifiedError;
->>>>>>> 319f43fa
         }
         console.warn(
           `Attempt ${attempt} failed: ${classifiedError.message}. Retrying after ${classifiedError.retryDelayMs}ms...`,
@@ -225,54 +165,23 @@
 
       // Generic retry logic for other errors
       if (attempt >= maxAttempts || !shouldRetryOnError(error as Error)) {
-        // If we're staying on Pro and hit 429s, provide helpful error message
-        if (
-          disableFallbackForSession &&
-          errorStatus === 429 &&
-          consecutive429Count >= threshold
-        ) {
-          throw new Error(
-            'Gemini Pro is currently rate limited and fallback to Flash is disabled for this session. ' +
-              'Please try again later or use /stay-pro to enable fallback to Flash.',
-          );
-        }
         throw error;
       }
 
       const errorStatus = getErrorStatus(error);
       logRetryAttempt(attempt, error, errorStatus);
 
-<<<<<<< HEAD
-      if (delayDurationMs > 0) {
-        // Respect Retry-After header if present and parsed
-        console.warn(
-          `Attempt ${attempt} failed with status ${delayErrorStatus ?? 'unknown'}. Retrying after explicit delay of ${delayDurationMs}ms...`,
-          error,
-        );
-        await delay(delayDurationMs);
-        // Reset currentDelay for next potential non-429 error, or if Retry-After is not present next time
-        currentDelay = initialDelayMs;
+      // Exponential backoff with jitter for non-quota errors, or fixed 2s delay for improved strategy
+      if (useImprovedFallbackStrategy && errorStatus === 429) {
+        // Fixed 2-second delay for rate limit errors when using improved strategy
+        await delay(2000);
       } else {
-        // Fall back to exponential backoff with jitter
-        logRetryAttempt(attempt, error, errorStatus);
-        if (useImprovedFallbackStrategy && errorStatus === 429) {
-          // Fixed 2-second delay for rate limit errors when using improved strategy
-          await delay(2000);
-        } else {
-          // Exponential backoff with jitter for other errors or when using original strategy
-          const jitter = currentDelay * 0.3 * (Math.random() * 2 - 1);
-          const delayWithJitter = Math.max(0, currentDelay + jitter);
-          await delay(delayWithJitter);
-          currentDelay = Math.min(maxDelayMs, currentDelay * 2);
-        }
-      }
-=======
-      // Exponential backoff with jitter for non-quota errors
-      const jitter = currentDelay * 0.3 * (Math.random() * 2 - 1);
-      const delayWithJitter = Math.max(0, currentDelay + jitter);
-      await delay(delayWithJitter);
-      currentDelay = Math.min(maxDelayMs, currentDelay * 2);
->>>>>>> 319f43fa
+        // Exponential backoff with jitter for other errors or when using original strategy
+        const jitter = currentDelay * 0.3 * (Math.random() * 2 - 1);
+        const delayWithJitter = Math.max(0, currentDelay + jitter);
+        await delay(delayWithJitter);
+        currentDelay = Math.min(maxDelayMs, currentDelay * 2);
+      }
     }
   }
 
