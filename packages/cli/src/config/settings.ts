--- conflicted
+++ resolved
@@ -11,17 +11,9 @@
 import {
   GEMINI_CONFIG_DIR as GEMINI_DIR,
   getErrorMessage,
-<<<<<<< HEAD
-  BugCommandSettings,
-  ChatCompressionSettings,
-  TelemetrySettings,
-  AuthType,
   SupportedLanguage,
   t,
 } from '@thacio/auditaria-cli-core';
-=======
-} from '@google/gemini-cli-core';
->>>>>>> 8a9a9275
 import stripJsonComments from 'strip-json-comments';
 import { DefaultLight } from '../ui/themes/default-light.js';
 import { DefaultDark } from '../ui/themes/default.js';
@@ -70,91 +62,6 @@
 export interface AccessibilitySettings {
   disableLoadingPhrases?: boolean;
 }
-
-<<<<<<< HEAD
-export interface Settings {
-  theme?: string;
-  customThemes?: Record<string, CustomTheme>;
-  selectedAuthType?: AuthType;
-  language?: SupportedLanguage;
-  useExternalAuth?: boolean;
-  sandbox?: boolean | string;
-  coreTools?: string[];
-  excludeTools?: string[];
-  toolDiscoveryCommand?: string;
-  toolCallCommand?: string;
-  mcpServerCommand?: string;
-  mcpServers?: Record<string, MCPServerConfig>;
-  allowMCPServers?: string[];
-  excludeMCPServers?: string[];
-  showMemoryUsage?: boolean;
-  contextFileName?: string | string[];
-  accessibility?: AccessibilitySettings;
-  telemetry?: TelemetrySettings;
-  usageStatisticsEnabled?: boolean;
-  preferredEditor?: string;
-  bugCommand?: BugCommandSettings;
-  checkpointing?: CheckpointingSettings;
-  autoConfigureMaxOldSpaceSize?: boolean;
-  /** The model name to use (e.g 'gemini-9.0-pro') */
-  model?: string;
-
-  // Git-aware file filtering settings
-  fileFiltering?: {
-    respectGitIgnore?: boolean;
-    respectGeminiIgnore?: boolean;
-    enableRecursiveFileSearch?: boolean;
-  };
-
-  hideWindowTitle?: boolean;
-
-  hideTips?: boolean;
-  hideBanner?: boolean;
-
-  // Setting for setting maximum number of user/model/tool turns in a session.
-  maxSessionTurns?: number;
-
-  // A map of tool names to their summarization settings.
-  summarizeToolOutput?: Record<string, SummarizeToolOutputSettings>;
-
-  vimMode?: boolean;
-  memoryImportFormat?: 'tree' | 'flat';
-
-  // Flag to be removed post-launch.
-  ideModeFeature?: boolean;
-  /// IDE mode setting configured via slash command toggle.
-  ideMode?: boolean;
-
-  // Flag to be removed post-launch.
-  folderTrustFeature?: boolean;
-  // Setting to track whether Folder trust is enabled.
-  folderTrust?: boolean;
-
-  // Setting to track if the user has seen the IDE integration nudge.
-  hasSeenIdeIntegrationNudge?: boolean;
-
-  // Setting for disabling auto-update.
-  disableAutoUpdate?: boolean;
-
-  // Setting for disabling the update nag message.
-  disableUpdateNag?: boolean;
-
-  memoryDiscoveryMaxDirs?: number;
-
-  // Environment variables to exclude from project .env files
-  excludedProjectEnvVars?: string[];
-  dnsResolutionOrder?: DnsResolutionOrder;
-
-  includeDirectories?: string[];
-
-  loadMemoryFromIncludeDirectories?: boolean;
-
-  chatCompression?: ChatCompressionSettings;
-  showLineNumbers?: boolean;
-}
-
-=======
->>>>>>> 8a9a9275
 export interface SettingsError {
   message: string;
   path: string;
