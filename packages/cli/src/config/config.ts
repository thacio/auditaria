/**
 * @license
 * Copyright 2025 Google LLC
 * SPDX-License-Identifier: Apache-2.0
 */

import yargs from 'yargs/yargs';
import { hideBin } from 'yargs/helpers';
import process from 'node:process';
import {
  Config,
  loadServerHierarchicalMemory,
  setGeminiMdFilename as setServerGeminiMdFilename,
  getCurrentGeminiMdFilename,
  ApprovalMode,
  DEFAULT_GEMINI_MODEL,
  DEFAULT_GEMINI_EMBEDDING_MODEL,
  FileDiscoveryService,
  TelemetryTarget,
<<<<<<< HEAD
  t,
} from '@thacio/auditaria-cli-core';
=======
  MCPServerConfig,
} from '@google/gemini-cli-core';
>>>>>>> fadc4770
import { Settings } from './settings.js';

import { Extension, filterActiveExtensions } from './extension.js';
import { getCliVersion } from '../utils/version.js';
import { loadSandboxConfig } from './sandboxConfig.js';

// Simple console logger for now - replace with actual logger if available
const logger = {
  // eslint-disable-next-line @typescript-eslint/no-explicit-any
  debug: (...args: any[]) => console.debug('[DEBUG]', ...args),
  // eslint-disable-next-line @typescript-eslint/no-explicit-any
  warn: (...args: any[]) => console.warn('[WARN]', ...args),
  // eslint-disable-next-line @typescript-eslint/no-explicit-any
  error: (...args: any[]) => console.error('[ERROR]', ...args),
};

export interface CliArgs {
  model: string | undefined;
  sandbox: boolean | string | undefined;
  sandboxImage: string | undefined;
  debug: boolean | undefined;
  prompt: string | undefined;
  promptInteractive: string | undefined;
  allFiles: boolean | undefined;
  all_files: boolean | undefined;
  showMemoryUsage: boolean | undefined;
  show_memory_usage: boolean | undefined;
  yolo: boolean | undefined;
  telemetry: boolean | undefined;
  checkpointing: boolean | undefined;
  telemetryTarget: string | undefined;
  telemetryOtlpEndpoint: string | undefined;
  telemetryLogPrompts: boolean | undefined;
  allowedMcpServerNames: string[] | undefined;
  extensions: string[] | undefined;
  listExtensions: boolean | undefined;
  ideMode: boolean | undefined;
}

export async function parseArguments(): Promise<CliArgs> {
  const yargsInstance = yargs(hideBin(process.argv))
    .scriptName('gemini')
    .usage(
      '$0 [options]',
      'Gemini CLI - Launch an interactive CLI, use -p/--prompt for non-interactive mode',
    )
    .option('model', {
      alias: 'm',
      type: 'string',
      description: `Model`,
      default: process.env.GEMINI_MODEL || DEFAULT_GEMINI_MODEL,
    })
    .option('prompt', {
      alias: 'p',
      type: 'string',
      description: 'Prompt. Appended to input on stdin (if any).',
    })
    .option('prompt-interactive', {
      alias: 'i',
      type: 'string',
      description:
        'Execute the provided prompt and continue in interactive mode',
    })
    .option('sandbox', {
      alias: 's',
      type: 'boolean',
      description: 'Run in sandbox?',
    })
    .option('sandbox-image', {
      type: 'string',
      description: 'Sandbox image URI.',
    })
    .option('debug', {
      alias: 'd',
      type: 'boolean',
      description: 'Run in debug mode?',
      default: false,
    })
    .option('all-files', {
      alias: ['a'],
      type: 'boolean',
      description: 'Include ALL files in context?',
      default: false,
    })
    .option('all_files', {
      type: 'boolean',
      description: 'Include ALL files in context?',
      default: false,
    })
    .deprecateOption(
      'all_files',
      'Use --all-files instead. We will be removing --all_files in the coming weeks.',
    )
    .option('show-memory-usage', {
      type: 'boolean',
      description: 'Show memory usage in status bar',
      default: false,
    })
    .option('show_memory_usage', {
      type: 'boolean',
      description: 'Show memory usage in status bar',
      default: false,
    })
    .deprecateOption(
      'show_memory_usage',
      'Use --show-memory-usage instead. We will be removing --show_memory_usage in the coming weeks.',
    )
    .option('yolo', {
      alias: 'y',
      type: 'boolean',
      description:
        'Automatically accept all actions (aka YOLO mode, see https://www.youtube.com/watch?v=xvFZjo5PgG0 for more details)?',
      default: false,
    })
    .option('telemetry', {
      type: 'boolean',
      description:
        'Enable telemetry? This flag specifically controls if telemetry is sent. Other --telemetry-* flags set specific values but do not enable telemetry on their own.',
    })
    .option('telemetry-target', {
      type: 'string',
      choices: ['local', 'gcp'],
      description:
        'Set the telemetry target (local or gcp). Overrides settings files.',
    })
    .option('telemetry-otlp-endpoint', {
      type: 'string',
      description:
        'Set the OTLP endpoint for telemetry. Overrides environment variables and settings files.',
    })
    .option('telemetry-log-prompts', {
      type: 'boolean',
      description:
        'Enable or disable logging of user prompts for telemetry. Overrides settings files.',
    })
    .option('checkpointing', {
      alias: 'c',
      type: 'boolean',
      description: 'Enables checkpointing of file edits',
      default: false,
    })
    .option('allowed-mcp-server-names', {
      type: 'array',
      string: true,
      description: 'Allowed MCP server names',
    })
    .option('extensions', {
      alias: 'e',
      type: 'array',
      string: true,
      description:
        'A list of extensions to use. If not provided, all extensions are used.',
    })
    .option('list-extensions', {
      alias: 'l',
      type: 'boolean',
      description: 'List all available extensions and exit.',
    })
    .option('ide-mode', {
      type: 'boolean',
      description: 'Run in IDE mode?',
    })

    .version(await getCliVersion()) // This will enable the --version flag based on package.json
    .alias('v', 'version')
    .help()
    .alias('h', 'help')
    .strict()
    .check((argv) => {
      if (argv.prompt && argv.promptInteractive) {
        throw new Error(
          t('cli.errors.prompt_interactive_conflict', 'Cannot use both --prompt (-p) and --prompt-interactive (-i) together'),
        );
      }
      return true;
    });

  yargsInstance.wrap(yargsInstance.terminalWidth());
  return yargsInstance.argv;
}

// This function is now a thin wrapper around the server's implementation.
// It's kept in the CLI for now as App.tsx directly calls it for memory refresh.
// TODO: Consider if App.tsx should get memory via a server call or if Config should refresh itself.
export async function loadHierarchicalGeminiMemory(
  currentWorkingDirectory: string,
  debugMode: boolean,
  fileService: FileDiscoveryService,
  extensionContextFilePaths: string[] = [],
): Promise<{ memoryContent: string; fileCount: number }> {
  if (debugMode) {
    logger.debug(
      `CLI: Delegating hierarchical memory load to server for CWD: ${currentWorkingDirectory}`,
    );
  }
  // Directly call the server function.
  // The server function will use its own homedir() for the global path.
  return loadServerHierarchicalMemory(
    currentWorkingDirectory,
    debugMode,
    fileService,
    extensionContextFilePaths,
  );
}

export async function loadCliConfig(
  settings: Settings,
  extensions: Extension[],
  sessionId: string,
  argv: CliArgs,
): Promise<Config> {
  const debugMode =
    argv.debug ||
    [process.env.DEBUG, process.env.DEBUG_MODE].some(
      (v) => v === 'true' || v === '1',
    );

  const ideMode =
    (argv.ideMode ?? settings.ideMode ?? false) &&
    process.env.TERM_PROGRAM === 'vscode' &&
    !process.env.SANDBOX;

  const activeExtensions = filterActiveExtensions(
    extensions,
    argv.extensions || [],
  );

  // Set the context filename in the server's memoryTool module BEFORE loading memory
  // TODO(b/343434939): This is a bit of a hack. The contextFileName should ideally be passed
  // directly to the Config constructor in core, and have core handle setGeminiMdFilename.
  // However, loadHierarchicalGeminiMemory is called *before* createServerConfig.
  if (settings.contextFileName) {
    setServerGeminiMdFilename(settings.contextFileName);
  } else {
    // Reset to default if not provided in settings.
    setServerGeminiMdFilename(getCurrentGeminiMdFilename());
  }

  const extensionContextFilePaths = activeExtensions.flatMap(
    (e) => e.contextFiles,
  );

  const fileService = new FileDiscoveryService(process.cwd());
  // Call the (now wrapper) loadHierarchicalGeminiMemory which calls the server's version
  const { memoryContent, fileCount } = await loadHierarchicalGeminiMemory(
    process.cwd(),
    debugMode,
    fileService,
    extensionContextFilePaths,
  );

  let mcpServers = mergeMcpServers(settings, activeExtensions);
  const excludeTools = mergeExcludeTools(settings, activeExtensions);

  if (argv.allowedMcpServerNames) {
    const allowedNames = new Set(argv.allowedMcpServerNames.filter(Boolean));
    if (allowedNames.size > 0) {
      mcpServers = Object.fromEntries(
        Object.entries(mcpServers).filter(([key]) => allowedNames.has(key)),
      );
    } else {
      mcpServers = {};
    }
  }

  if (ideMode) {
    mcpServers['_ide_server'] = new MCPServerConfig(
      undefined, // command
      undefined, // args
      undefined, // env
      undefined, // cwd
      undefined, // url
      'http://localhost:3000/mcp', // httpUrl
      undefined, // headers
      undefined, // tcp
      undefined, // timeout
      false, // trust
      'IDE connection', // description
      undefined, // includeTools
      undefined, // excludeTools
    );
  }

  const sandboxConfig = await loadSandboxConfig(settings, argv);

  return new Config({
    sessionId,
    embeddingModel: DEFAULT_GEMINI_EMBEDDING_MODEL,
    sandbox: sandboxConfig,
    targetDir: process.cwd(),
    debugMode,
    question: argv.promptInteractive || argv.prompt || '',
    fullContext: argv.allFiles || argv.all_files || false,
    coreTools: settings.coreTools || undefined,
    excludeTools,
    toolDiscoveryCommand: settings.toolDiscoveryCommand,
    toolCallCommand: settings.toolCallCommand,
    mcpServerCommand: settings.mcpServerCommand,
    mcpServers,
    userMemory: memoryContent,
    geminiMdFileCount: fileCount,
    approvalMode: argv.yolo || false ? ApprovalMode.YOLO : ApprovalMode.DEFAULT,
    showMemoryUsage:
      argv.showMemoryUsage ||
      argv.show_memory_usage ||
      settings.showMemoryUsage ||
      false,
    accessibility: settings.accessibility,
    telemetry: {
      enabled: argv.telemetry ?? settings.telemetry?.enabled,
      target: (argv.telemetryTarget ??
        settings.telemetry?.target) as TelemetryTarget,
      otlpEndpoint:
        argv.telemetryOtlpEndpoint ??
        process.env.OTEL_EXPORTER_OTLP_ENDPOINT ??
        settings.telemetry?.otlpEndpoint,
      logPrompts: argv.telemetryLogPrompts ?? settings.telemetry?.logPrompts,
    },
    usageStatisticsEnabled: settings.usageStatisticsEnabled ?? true,
    // Git-aware file filtering settings
    fileFiltering: {
      respectGitIgnore: settings.fileFiltering?.respectGitIgnore,
      enableRecursiveFileSearch:
        settings.fileFiltering?.enableRecursiveFileSearch,
    },
    checkpointing: argv.checkpointing || settings.checkpointing?.enabled,
    proxy:
      process.env.HTTPS_PROXY ||
      process.env.https_proxy ||
      process.env.HTTP_PROXY ||
      process.env.http_proxy,
    cwd: process.cwd(),
    fileDiscoveryService: fileService,
    bugCommand: settings.bugCommand,
    model: argv.model!,
    extensionContextFilePaths,
    maxSessionTurns: settings.maxSessionTurns ?? -1,
    listExtensions: argv.listExtensions || false,
    activeExtensions: activeExtensions.map((e) => ({
      name: e.config.name,
      version: e.config.version,
    })),
    noBrowser: !!process.env.NO_BROWSER,
    ideMode,
  });
}

function mergeMcpServers(settings: Settings, extensions: Extension[]) {
  const mcpServers = { ...(settings.mcpServers || {}) };
  for (const extension of extensions) {
    Object.entries(extension.config.mcpServers || {}).forEach(
      ([key, server]) => {
        if (mcpServers[key]) {
          logger.warn(
            `Skipping extension MCP config for server with key "${key}" as it already exists.`,
          );
          return;
        }
        mcpServers[key] = server;
      },
    );
  }
  return mcpServers;
}

function mergeExcludeTools(
  settings: Settings,
  extensions: Extension[],
): string[] {
  const allExcludeTools = new Set(settings.excludeTools || []);
  for (const extension of extensions) {
    for (const tool of extension.config.excludeTools || []) {
      allExcludeTools.add(tool);
    }
  }
  return [...allExcludeTools];
}<|MERGE_RESOLUTION|>--- conflicted
+++ resolved
@@ -17,13 +17,9 @@
   DEFAULT_GEMINI_EMBEDDING_MODEL,
   FileDiscoveryService,
   TelemetryTarget,
-<<<<<<< HEAD
+  MCPServerConfig,
   t,
 } from '@thacio/auditaria-cli-core';
-=======
-  MCPServerConfig,
-} from '@google/gemini-cli-core';
->>>>>>> fadc4770
 import { Settings } from './settings.js';
 
 import { Extension, filterActiveExtensions } from './extension.js';
