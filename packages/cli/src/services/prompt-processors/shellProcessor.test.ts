--- conflicted
+++ resolved
@@ -8,11 +8,7 @@
 import { ConfirmationRequiredError, ShellProcessor } from './shellProcessor.js';
 import { createMockCommandContext } from '../../test-utils/mockCommandContext.js';
 import { CommandContext } from '../../ui/commands/types.js';
-<<<<<<< HEAD
-import { Config } from '@thacio/auditaria-cli-core';
-=======
-import { ApprovalMode, Config } from '@google/gemini-cli-core';
->>>>>>> 065eb789
+import { ApprovalMode, Config } from '@thacio/auditaria-cli-core';
 import os from 'os';
 import { quote } from 'shell-quote';
 
