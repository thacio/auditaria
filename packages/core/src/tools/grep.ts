/**
 * @license
 * Copyright 2025 Google LLC
 * SPDX-License-Identifier: Apache-2.0
 */

import { t } from '../i18n/index.js';
import type { MessageBus } from '../confirmation-bus/message-bus.js';
import fs from 'node:fs';
import fsPromises from 'node:fs/promises';
import path from 'node:path';
import { EOL } from 'node:os';
import { spawn } from 'node:child_process';
import { globStream } from 'glob';
import type { ToolInvocation, ToolResult } from './tools.js';
import { BaseDeclarativeTool, BaseToolInvocation, Kind } from './tools.js';
import { makeRelative, shortenPath } from '../utils/paths.js';
import { getErrorMessage, isNodeError } from '../utils/errors.js';
import { isGitRepository } from '../utils/gitUtils.js';
import type { Config } from '../config/config.js';
import type { FileExclusions } from '../utils/ignorePatterns.js';
import { ToolErrorType } from './tool-error.js';
import { GREP_TOOL_NAME } from './tool-names.js';
import { debugLogger } from '../utils/debugLogger.js';

// --- Interfaces ---

/**
 * Parameters for the GrepTool
 */
export interface GrepToolParams {
  /**
   * The regular expression pattern to search for in file contents
   */
  pattern: string;

  /**
   * The directory to search in (optional, defaults to current directory relative to root)
   */
  dir_path?: string;

  /**
   * File pattern to include in the search (e.g. "*.js", "*.{ts,tsx}")
   */
  include?: string;
}

/**
 * Result object for a single grep match
 */
interface GrepMatch {
  filePath: string;
  lineNumber: number;
  line: string;
}

class GrepToolInvocation extends BaseToolInvocation<
  GrepToolParams,
  ToolResult
> {
  private readonly fileExclusions: FileExclusions;

  constructor(
    private readonly config: Config,
    params: GrepToolParams,
    messageBus?: MessageBus,
    _toolName?: string,
    _toolDisplayName?: string,
  ) {
    super(params, messageBus, _toolName, _toolDisplayName);
    this.fileExclusions = config.getFileExclusions();
  }

  /**
   * Checks if a path is within the root directory and resolves it.
   * @param relativePath Path relative to the root directory (or undefined for root).
   * @returns The absolute path if valid and exists, or null if no path specified (to search all directories).
   * @throws {Error} If path is outside root, doesn't exist, or isn't a directory.
   */
  private resolveAndValidatePath(relativePath?: string): string | null {
    // If no path specified, return null to indicate searching all workspace directories
    if (!relativePath) {
      return null;
    }

    const targetPath = path.resolve(this.config.getTargetDir(), relativePath);

    // Security Check: Ensure the resolved path is within workspace boundaries
    const workspaceContext = this.config.getWorkspaceContext();
    if (!workspaceContext.isPathWithinWorkspace(targetPath)) {
      const directories = workspaceContext.getDirectories();
      throw new Error(
        `Path validation failed: Attempted path "${relativePath}" resolves outside the allowed workspace directories: ${directories.join(', ')}`,
      );
    }

    // Check existence and type after resolving
    try {
      const stats = fs.statSync(targetPath);
      if (!stats.isDirectory()) {
        throw new Error(`Path is not a directory: ${targetPath}`);
      }
    } catch (error: unknown) {
      if (isNodeError(error) && error.code !== 'ENOENT') {
        throw new Error(`Path does not exist: ${targetPath}`);
      }
      throw new Error(
        `Failed to access path stats for ${targetPath}: ${error}`,
      );
    }

    return targetPath;
  }

  async execute(signal: AbortSignal): Promise<ToolResult> {
    try {
      const workspaceContext = this.config.getWorkspaceContext();
      const searchDirAbs = this.resolveAndValidatePath(this.params.dir_path);
      const searchDirDisplay = this.params.dir_path || '.';

      // Determine which directories to search
      let searchDirectories: readonly string[];
      if (searchDirAbs === null) {
        // No path specified - search all workspace directories
        searchDirectories = workspaceContext.getDirectories();
      } else {
        // Specific path provided - search only that directory
        searchDirectories = [searchDirAbs];
      }

      // Collect matches from all search directories
      let allMatches: GrepMatch[] = [];
      for (const searchDir of searchDirectories) {
        const matches = await this.performGrepSearch({
          pattern: this.params.pattern,
          path: searchDir,
          include: this.params.include,
          signal,
        });

        // Add directory prefix if searching multiple directories
        if (searchDirectories.length > 1) {
          const dirName = path.basename(searchDir);
          matches.forEach((match) => {
            match.filePath = path.join(dirName, match.filePath);
          });
        }

        allMatches = allMatches.concat(matches);
      }

      let searchLocationDescription: string;
      if (searchDirAbs === null) {
        const numDirs = workspaceContext.getDirectories().length;
        searchLocationDescription =
          numDirs > 1
            ? `across ${numDirs} workspace directories`
            : `in the workspace directory`;
      } else {
        searchLocationDescription = `in path "${searchDirDisplay}"`;
      }

      if (allMatches.length === 0) {
        const noMatchMsg = t(
          'tools.grep.no_matches_detailed',
          'No matches found for pattern "{pattern}" {searchLocation}{filter}.',
          {
            pattern: this.params.pattern,
            searchLocation: searchLocationDescription,
            filter: this.params.include
              ? ` (filter: "${this.params.include}")`
              : '',
          },
        );
        return {
          llmContent: noMatchMsg,
          returnDisplay: t('tools.grep.no_matches', 'No matches found'),
        };
      }

      // Group matches by file
      const matchesByFile = allMatches.reduce(
        (acc, match) => {
          const fileKey = match.filePath;
          if (!acc[fileKey]) {
            acc[fileKey] = [];
          }
          acc[fileKey].push(match);
          acc[fileKey].sort((a, b) => a.lineNumber - b.lineNumber);
          return acc;
        },
        {} as Record<string, GrepMatch[]>,
      );

      const matchCount = allMatches.length;
      const matchTerm = matchCount === 1 ? 'match' : 'matches';

      let llmContent = `Found ${matchCount} ${matchTerm} for pattern "${this.params.pattern}" ${searchLocationDescription}${this.params.include ? ` (filter: "${this.params.include}")` : ''}:
---
`;

      for (const filePath in matchesByFile) {
        llmContent += `File: ${filePath}\n`;
        matchesByFile[filePath].forEach((match) => {
          const trimmedLine = match.line.trim();
          llmContent += `L${match.lineNumber}: ${trimmedLine}\n`;
        });
        llmContent += '---\n';
      }

      return {
        llmContent: llmContent.trim(),
        returnDisplay: t('tools.grep.matches_found', 'Found {count} {term}', {
          count: matchCount,
          term: matchTerm,
        }),
      };
    } catch (error) {
      debugLogger.warn(`Error during GrepLogic execution: ${error}`);
      const errorMessage = getErrorMessage(error);
      return {
        llmContent: `Error during grep search operation: ${errorMessage}`,
        returnDisplay: t('tools.grep.search_error', 'Error: {error}', {
          error: errorMessage,
        }),
        error: {
          message: errorMessage,
          type: ToolErrorType.GREP_EXECUTION_ERROR,
        },
      };
    }
  }

  /**
   * Checks if a command is available in the system's PATH.
   * @param {string} command The command name (e.g., 'git', 'grep').
   * @returns {Promise<boolean>} True if the command is available, false otherwise.
   */
  private isCommandAvailable(command: string): Promise<boolean> {
    return new Promise((resolve) => {
      const checkCommand = process.platform === 'win32' ? 'where' : 'command';
      const checkArgs =
        process.platform === 'win32' ? [command] : ['-v', command];
      try {
        const child = spawn(checkCommand, checkArgs, {
          stdio: 'ignore',
          shell: true,
        });
        child.on('close', (code) => resolve(code === 0));
        child.on('error', (err) => {
          debugLogger.debug(
            `[GrepTool] Failed to start process for '${command}':`,
            err.message,
          );
          resolve(false);
        });
      } catch {
        resolve(false);
      }
    });
  }

  /**
   * Parses the standard output of grep-like commands (git grep, system grep).
   * Expects format: filePath:lineNumber:lineContent
   * Handles colons within file paths and line content correctly.
   * @param {string} output The raw stdout string.
   * @param {string} basePath The absolute directory the search was run from, for relative paths.
   * @returns {GrepMatch[]} Array of match objects.
   */
  private parseGrepOutput(output: string, basePath: string): GrepMatch[] {
    const results: GrepMatch[] = [];
    if (!output) return results;

    const lines = output.split(EOL); // Use OS-specific end-of-line

    for (const line of lines) {
      if (!line.trim()) continue;

      // Find the index of the first colon.
      const firstColonIndex = line.indexOf(':');
      if (firstColonIndex === -1) continue; // Malformed

      // Find the index of the second colon, searching *after* the first one.
      const secondColonIndex = line.indexOf(':', firstColonIndex + 1);
      if (secondColonIndex === -1) continue; // Malformed

      // Extract parts based on the found colon indices
      const filePathRaw = line.substring(0, firstColonIndex);
      const lineNumberStr = line.substring(
        firstColonIndex + 1,
        secondColonIndex,
      );
      const lineContent = line.substring(secondColonIndex + 1);

      const lineNumber = parseInt(lineNumberStr, 10);

      if (!isNaN(lineNumber)) {
        const absoluteFilePath = path.resolve(basePath, filePathRaw);
        const relativeFilePath = path.relative(basePath, absoluteFilePath);

        results.push({
          filePath: relativeFilePath || path.basename(absoluteFilePath),
          lineNumber,
          line: lineContent,
        });
      }
    }
    return results;
  }

  /**
   * Gets a description of the grep operation
   * @returns A string describing the grep
   */
  getDescription(): string {
    let description = `'${this.params.pattern}'`;
    if (this.params.include) {
      description += ` in ${this.params.include}`;
    }
    if (this.params.dir_path) {
      const resolvedPath = path.resolve(
        this.config.getTargetDir(),
        this.params.dir_path,
      );
      if (
        resolvedPath === this.config.getTargetDir() ||
        this.params.dir_path === '.'
      ) {
        description += ` within ./`;
      } else {
        const relativePath = makeRelative(
          resolvedPath,
          this.config.getTargetDir(),
        );
        description += ` within ${shortenPath(relativePath)}`;
      }
    } else {
      // When no path is specified, indicate searching all workspace directories
      const workspaceContext = this.config.getWorkspaceContext();
      const directories = workspaceContext.getDirectories();
      if (directories.length > 1) {
        description += ` across all workspace directories`;
      }
    }
    return description;
  }

  /**
   * Performs the actual search using the prioritized strategies.
   * @param options Search options including pattern, absolute path, and include glob.
   * @returns A promise resolving to an array of match objects.
   */
  private async performGrepSearch(options: {
    pattern: string;
    path: string; // Expects absolute path
    include?: string;
    signal: AbortSignal;
  }): Promise<GrepMatch[]> {
    const { pattern, path: absolutePath, include } = options;
    let strategyUsed = 'none';

    try {
      // --- Strategy 1: git grep ---
      const isGit = isGitRepository(absolutePath);
      const gitAvailable = isGit && (await this.isCommandAvailable('git'));

      if (gitAvailable) {
        strategyUsed = 'git grep';
        const gitArgs = [
          'grep',
          '--untracked',
          '-n',
          '-E',
          '--ignore-case',
          pattern,
        ];
        if (include) {
          gitArgs.push('--', include);
        }

        try {
          const output = await new Promise<string>((resolve, reject) => {
            const child = spawn('git', gitArgs, {
              cwd: absolutePath,
              windowsHide: true,
            });
            const stdoutChunks: Buffer[] = [];
            const stderrChunks: Buffer[] = [];

            child.stdout.on('data', (chunk) => stdoutChunks.push(chunk));
            child.stderr.on('data', (chunk) => stderrChunks.push(chunk));
            child.on('error', (err) =>
              reject(new Error(`Failed to start git grep: ${err.message}`)),
            );
            child.on('close', (code) => {
              const stdoutData = Buffer.concat(stdoutChunks).toString('utf8');
              const stderrData = Buffer.concat(stderrChunks).toString('utf8');
              if (code === 0) resolve(stdoutData);
              else if (code === 1)
                resolve(''); // No matches
              else
                reject(
                  new Error(`git grep exited with code ${code}: ${stderrData}`),
                );
            });
          });
          return this.parseGrepOutput(output, absolutePath);
        } catch (gitError: unknown) {
          debugLogger.debug(
            `GrepLogic: git grep failed: ${getErrorMessage(
              gitError,
            )}. Falling back...`,
          );
        }
      }

      // --- Strategy 2: System grep ---
      debugLogger.debug(
        'GrepLogic: System grep is being considered as fallback strategy.',
      );

      const grepAvailable = await this.isCommandAvailable('grep');
      if (grepAvailable) {
        strategyUsed = 'system grep';
        const grepArgs = ['-r', '-n', '-H', '-E', '-I'];
        // Extract directory names from exclusion patterns for grep --exclude-dir
        const globExcludes = this.fileExclusions.getGlobExcludes();
        const commonExcludes = globExcludes
          .map((pattern) => {
            let dir = pattern;
            if (dir.startsWith('**/')) {
              dir = dir.substring(3);
            }
            if (dir.endsWith('/**')) {
              dir = dir.slice(0, -3);
            } else if (dir.endsWith('/')) {
              dir = dir.slice(0, -1);
            }

            // Only consider patterns that are likely directories. This filters out file patterns.
            if (dir && !dir.includes('/') && !dir.includes('*')) {
              return dir;
            }
            return null;
          })
          .filter((dir): dir is string => !!dir);
        commonExcludes.forEach((dir) => grepArgs.push(`--exclude-dir=${dir}`));
        if (include) {
          grepArgs.push(`--include=${include}`);
        }
        grepArgs.push(pattern);
        grepArgs.push('.');

        try {
          const output = await new Promise<string>((resolve, reject) => {
            const child = spawn('grep', grepArgs, {
              cwd: absolutePath,
              windowsHide: true,
            });
            const stdoutChunks: Buffer[] = [];
            const stderrChunks: Buffer[] = [];

            const onData = (chunk: Buffer) => stdoutChunks.push(chunk);
            const onStderr = (chunk: Buffer) => {
              const stderrStr = chunk.toString();
              // Suppress common harmless stderr messages
              if (
                !stderrStr.includes('Permission denied') &&
                !/grep:.*: Is a directory/i.test(stderrStr)
              ) {
                stderrChunks.push(chunk);
              }
            };
            const onError = (err: Error) => {
              cleanup();
              reject(new Error(`Failed to start system grep: ${err.message}`));
            };
            const onClose = (code: number | null) => {
              const stdoutData = Buffer.concat(stdoutChunks).toString('utf8');
              const stderrData = Buffer.concat(stderrChunks)
                .toString('utf8')
                .trim();
              cleanup();
              if (code === 0) resolve(stdoutData);
              else if (code === 1)
                resolve(''); // No matches
              else {
                if (stderrData)
                  reject(
                    new Error(
                      `System grep exited with code ${code}: ${stderrData}`,
                    ),
                  );
                else resolve(''); // Exit code > 1 but no stderr, likely just suppressed errors
              }
            };

            const cleanup = () => {
              child.stdout.removeListener('data', onData);
              child.stderr.removeListener('data', onStderr);
              child.removeListener('error', onError);
              child.removeListener('close', onClose);
              if (child.connected) {
                child.disconnect();
              }
            };

            child.stdout.on('data', onData);
            child.stderr.on('data', onStderr);
            child.on('error', onError);
            child.on('close', onClose);
          });
          return this.parseGrepOutput(output, absolutePath);
        } catch (grepError: unknown) {
          debugLogger.debug(
            `GrepLogic: System grep failed: ${getErrorMessage(
              grepError,
            )}. Falling back...`,
          );
        }
      }

      // --- Strategy 3: Pure JavaScript Fallback ---
      debugLogger.debug(
        'GrepLogic: Falling back to JavaScript grep implementation.',
      );
      strategyUsed = 'javascript fallback';
      const globPattern = include ? include : '**/*';
      const ignorePatterns = this.fileExclusions.getGlobExcludes();

      const filesStream = globStream(globPattern, {
        cwd: absolutePath,
        dot: true,
        ignore: ignorePatterns,
        absolute: true,
        nodir: true,
        signal: options.signal,
      });

      const regex = new RegExp(pattern, 'i');
      const allMatches: GrepMatch[] = [];

      for await (const filePath of filesStream) {
        const fileAbsolutePath = filePath as string;
        try {
          const content = await fsPromises.readFile(fileAbsolutePath, 'utf8');
          const lines = content.split(/\r?\n/);
          lines.forEach((line, index) => {
            if (regex.test(line)) {
              allMatches.push({
                filePath:
                  path.relative(absolutePath, fileAbsolutePath) ||
                  path.basename(fileAbsolutePath),
                lineNumber: index + 1,
                line,
              });
            }
          });
        } catch (readError: unknown) {
          // Ignore errors like permission denied or file gone during read
          if (!isNodeError(readError) || readError.code !== 'ENOENT') {
            debugLogger.debug(
              `GrepLogic: Could not read/process ${fileAbsolutePath}: ${getErrorMessage(
                readError,
              )}`,
            );
          }
        }
      }

      return allMatches;
    } catch (error: unknown) {
      debugLogger.warn(
        `GrepLogic: Error in performGrepSearch (Strategy: ${strategyUsed}): ${getErrorMessage(
          error,
        )}`,
      );
      throw error; // Re-throw
    }
  }
}

// --- GrepLogic Class ---

/**
 * Implementation of the Grep tool logic (moved from CLI)
 */
export class GrepTool extends BaseDeclarativeTool<GrepToolParams, ToolResult> {
  static readonly Name = GREP_TOOL_NAME;
  constructor(
    private readonly config: Config,
    messageBus?: MessageBus,
  ) {
    super(
      GrepTool.Name,
      'SearchText',
      'Searches for a regular expression pattern within the content of files in a specified directory (or current working directory). Can filter files by a glob pattern. Returns the lines containing matches, along with their file paths and line numbers.',
      Kind.Search,
      {
        properties: {
          pattern: {
            description:
              "The regular expression (regex) pattern to search for within file contents (e.g., 'function\\s+myFunction', 'import\\s+\\{.*\\}\\s+from\\s+.*').",
            type: 'string',
          },
          dir_path: {
            description:
              'Optional: The absolute path to the directory to search within. If omitted, searches the current working directory.',
            type: 'string',
          },
          include: {
            description:
              "Optional: A glob pattern to filter which files are searched (e.g., '*.js', '*.{ts,tsx}', 'src/**'). If omitted, searches all files (respecting potential global ignores).",
            type: 'string',
          },
        },
        required: ['pattern'],
        type: 'object',
      },
      true,
      false,
      messageBus,
    );
  }

  /**
   * Validates the parameters for the tool
   * @param params Parameters to validate
   * @returns An error message string if invalid, null otherwise
   */
  protected override validateToolParamValues(
    params: GrepToolParams,
  ): string | null {
    try {
      new RegExp(params.pattern);
    } catch (error) {
      return `Invalid regular expression pattern provided: ${params.pattern}. Error: ${getErrorMessage(error)}`;
    }

<<<<<<< HEAD
    // Only validate path if one is provided
    if (params.path) {
      const targetPath = path.resolve(this.config.getTargetDir(), params.path);

      // Security Check: Ensure the resolved path is within workspace boundaries
      const workspaceContext = this.config.getWorkspaceContext();
      if (!workspaceContext.isPathWithinWorkspace(targetPath)) {
        const directories = workspaceContext.getDirectories();
        return `Path validation failed: Attempted path "${params.path}" resolves outside the allowed workspace directories: ${directories.join(', ')}`;
      }

      // Check existence and type after resolving
      try {
        const stats = fs.statSync(targetPath);
        if (!stats.isDirectory()) {
          return `Path is not a directory: ${targetPath}`;
        }
      } catch (error: unknown) {
        if (isNodeError(error) && error.code === 'ENOENT') {
          return `Path does not exist: ${targetPath}`;
        }
        return `Failed to access path stats for ${targetPath}: ${getErrorMessage(error)}`;
=======
    // Only validate dir_path if one is provided
    if (params.dir_path) {
      try {
        this.resolveAndValidatePath(params.dir_path);
      } catch (error) {
        return getErrorMessage(error);
>>>>>>> f05d937f
      }
    }

    return null; // Parameters are valid
  }

  protected createInvocation(
    params: GrepToolParams,
    messageBus?: MessageBus,
    _toolName?: string,
    _toolDisplayName?: string,
  ): ToolInvocation<GrepToolParams, ToolResult> {
    return new GrepToolInvocation(
      this.config,
      params,
      messageBus,
      _toolName,
      _toolDisplayName,
    );
  }
}<|MERGE_RESOLUTION|>--- conflicted
+++ resolved
@@ -4,7 +4,6 @@
  * SPDX-License-Identifier: Apache-2.0
  */
 
-import { t } from '../i18n/index.js';
 import type { MessageBus } from '../confirmation-bus/message-bus.js';
 import fs from 'node:fs';
 import fsPromises from 'node:fs/promises';
@@ -161,21 +160,8 @@
       }
 
       if (allMatches.length === 0) {
-        const noMatchMsg = t(
-          'tools.grep.no_matches_detailed',
-          'No matches found for pattern "{pattern}" {searchLocation}{filter}.',
-          {
-            pattern: this.params.pattern,
-            searchLocation: searchLocationDescription,
-            filter: this.params.include
-              ? ` (filter: "${this.params.include}")`
-              : '',
-          },
-        );
-        return {
-          llmContent: noMatchMsg,
-          returnDisplay: t('tools.grep.no_matches', 'No matches found'),
-        };
+        const noMatchMsg = `No matches found for pattern "${this.params.pattern}" ${searchLocationDescription}${this.params.include ? ` (filter: "${this.params.include}")` : ''}.`;
+        return { llmContent: noMatchMsg, returnDisplay: `No matches found` };
       }
 
       // Group matches by file
@@ -210,19 +196,14 @@
 
       return {
         llmContent: llmContent.trim(),
-        returnDisplay: t('tools.grep.matches_found', 'Found {count} {term}', {
-          count: matchCount,
-          term: matchTerm,
-        }),
+        returnDisplay: `Found ${matchCount} ${matchTerm}`,
       };
     } catch (error) {
       debugLogger.warn(`Error during GrepLogic execution: ${error}`);
       const errorMessage = getErrorMessage(error);
       return {
         llmContent: `Error during grep search operation: ${errorMessage}`,
-        returnDisplay: t('tools.grep.search_error', 'Error: {error}', {
-          error: errorMessage,
-        }),
+        returnDisplay: `Error: ${errorMessage}`,
         error: {
           message: errorMessage,
           type: ToolErrorType.GREP_EXECUTION_ERROR,
@@ -625,6 +606,47 @@
   }
 
   /**
+   * Checks if a path is within the root directory and resolves it.
+   * @param relativePath Path relative to the root directory (or undefined for root).
+   * @returns The absolute path if valid and exists, or null if no path specified (to search all directories).
+   * @throws {Error} If path is outside root, doesn't exist, or isn't a directory.
+   */
+  private resolveAndValidatePath(relativePath?: string): string | null {
+    // If no path specified, return null to indicate searching all workspace directories
+    if (!relativePath) {
+      return null;
+    }
+
+    const targetPath = path.resolve(this.config.getTargetDir(), relativePath);
+
+    // Security Check: Ensure the resolved path is within workspace boundaries
+    const workspaceContext = this.config.getWorkspaceContext();
+    if (!workspaceContext.isPathWithinWorkspace(targetPath)) {
+      const directories = workspaceContext.getDirectories();
+      throw new Error(
+        `Path validation failed: Attempted path "${relativePath}" resolves outside the allowed workspace directories: ${directories.join(', ')}`,
+      );
+    }
+
+    // Check existence and type after resolving
+    try {
+      const stats = fs.statSync(targetPath);
+      if (!stats.isDirectory()) {
+        throw new Error(`Path is not a directory: ${targetPath}`);
+      }
+    } catch (error: unknown) {
+      if (isNodeError(error) && error.code !== 'ENOENT') {
+        throw new Error(`Path does not exist: ${targetPath}`);
+      }
+      throw new Error(
+        `Failed to access path stats for ${targetPath}: ${error}`,
+      );
+    }
+
+    return targetPath;
+  }
+
+  /**
    * Validates the parameters for the tool
    * @param params Parameters to validate
    * @returns An error message string if invalid, null otherwise
@@ -638,37 +660,12 @@
       return `Invalid regular expression pattern provided: ${params.pattern}. Error: ${getErrorMessage(error)}`;
     }
 
-<<<<<<< HEAD
-    // Only validate path if one is provided
-    if (params.path) {
-      const targetPath = path.resolve(this.config.getTargetDir(), params.path);
-
-      // Security Check: Ensure the resolved path is within workspace boundaries
-      const workspaceContext = this.config.getWorkspaceContext();
-      if (!workspaceContext.isPathWithinWorkspace(targetPath)) {
-        const directories = workspaceContext.getDirectories();
-        return `Path validation failed: Attempted path "${params.path}" resolves outside the allowed workspace directories: ${directories.join(', ')}`;
-      }
-
-      // Check existence and type after resolving
-      try {
-        const stats = fs.statSync(targetPath);
-        if (!stats.isDirectory()) {
-          return `Path is not a directory: ${targetPath}`;
-        }
-      } catch (error: unknown) {
-        if (isNodeError(error) && error.code === 'ENOENT') {
-          return `Path does not exist: ${targetPath}`;
-        }
-        return `Failed to access path stats for ${targetPath}: ${getErrorMessage(error)}`;
-=======
     // Only validate dir_path if one is provided
     if (params.dir_path) {
       try {
         this.resolveAndValidatePath(params.dir_path);
       } catch (error) {
         return getErrorMessage(error);
->>>>>>> f05d937f
       }
     }
 
