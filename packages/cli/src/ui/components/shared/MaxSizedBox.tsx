/**
 * @license
 * Copyright 2025 Google LLC
 * SPDX-License-Identifier: Apache-2.0
 */

import React, { Fragment, useEffect, useId } from 'react';
import { Box, Text } from 'ink';
import stringWidth from 'string-width';
import { theme } from '../../semantic-colors.js';
import { toCodePoints } from '../../utils/textUtils.js';
import { useOverflowActions } from '../../contexts/OverflowContext.js';
<<<<<<< HEAD
=======
import { t } from '@google/gemini-cli-core';
>>>>>>> 3f388ee1

let enableDebugLog = false;

/**
 * Minimum height for the MaxSizedBox component.
 * This ensures there is room for at least one line of content as well as the
 * message that content was truncated.
 */
export const MINIMUM_MAX_HEIGHT = 2;

export function setMaxSizedBoxDebugging(value: boolean) {
  enableDebugLog = value;
}

function debugReportError(message: string, element: React.ReactNode) {
  if (!enableDebugLog) return;

  if (!React.isValidElement(element)) {
    console.error(
      message,
      `Invalid element: '${String(element)}' typeof=${typeof element}`,
    );
    return;
  }

  let sourceMessage = '<Unknown file>';
  try {
    const elementWithSource = element as {
      _source?: { fileName?: string; lineNumber?: number };
    };
    const fileName = elementWithSource._source?.fileName;
    const lineNumber = elementWithSource._source?.lineNumber;
    sourceMessage = fileName ? `${fileName}:${lineNumber}` : '<Unknown file>';
  } catch (error) {
    console.error('Error while trying to get file name:', error);
  }

  console.error(message, `${String(element.type)}. Source: ${sourceMessage}`);
}
interface MaxSizedBoxProps {
  children?: React.ReactNode;
  maxWidth?: number;
  maxHeight: number | undefined;
  overflowDirection?: 'top' | 'bottom';
  additionalHiddenLinesCount?: number;
}

/**
 * A React component that constrains the size of its children and provides
 * content-aware truncation when the content exceeds the specified `maxHeight`.
 *
 * `MaxSizedBox` requires a specific structure for its children to correctly
 * measure and render the content:
 *
 * 1.  **Direct children must be `<Box>` elements.** Each `<Box>` represents a
 *     single row of content.
 * 2.  **Row `<Box>` elements must contain only `<Text>` elements.** These
 *     `<Text>` elements can be nested and there are no restrictions to Text
 *     element styling other than that non-wrapping text elements must be
 *     before wrapping text elements.
 *
 * **Constraints:**
 * - **Box Properties:** Custom properties on the child `<Box>` elements are
 *   ignored. In debug mode, runtime checks will report errors for any
 *   unsupported properties.
 * - **Text Wrapping:** Within a single row, `<Text>` elements with no wrapping
 *   (e.g., headers, labels) must appear before any `<Text>` elements that wrap.
 * - **Element Types:** Runtime checks will warn if unsupported element types
 *   are used as children.
 *
 * @example
 * <MaxSizedBox maxWidth={80} maxHeight={10}>
 *   <Box>
 *     <Text>This is the first line.</Text>
 *   </Box>
 *   <Box>
 *     <Text color="cyan" wrap="truncate">Non-wrapping Header: </Text>
 *     <Text>This is the rest of the line which will wrap if it's too long.</Text>
 *   </Box>
 *   <Box>
 *     <Text>
 *       Line 3 with <Text color="yellow">nested styled text</Text> inside of it.
 *     </Text>
 *   </Box>
 * </MaxSizedBox>
 */
export const MaxSizedBox: React.FC<MaxSizedBoxProps> = ({
  children,
  maxWidth,
  maxHeight,
  overflowDirection = 'top',
  additionalHiddenLinesCount = 0,
}) => {
  const id = useId();
  const { addOverflowingId, removeOverflowingId } = useOverflowActions() || {};

  const laidOutStyledText: StyledText[][] = [];
  const targetMaxHeight = Math.max(
    Math.round(maxHeight ?? Number.MAX_SAFE_INTEGER),
    MINIMUM_MAX_HEIGHT,
  );

  if (maxWidth === undefined) {
    throw new Error('maxWidth must be defined when maxHeight is set.');
  }
  function visitRows(element: React.ReactNode) {
    if (!React.isValidElement<{ children?: React.ReactNode }>(element)) {
      return;
    }

    if (element.type === Fragment) {
      React.Children.forEach(element.props.children, visitRows);
      return;
    }

    if (element.type === Box) {
      layoutInkElementAsStyledText(element, maxWidth!, laidOutStyledText);
      return;
    }

    debugReportError('MaxSizedBox children must be <Box> elements', element);
  }

  React.Children.forEach(children, visitRows);

  const contentWillOverflow =
    (targetMaxHeight !== undefined &&
      laidOutStyledText.length > targetMaxHeight) ||
    additionalHiddenLinesCount > 0;
  const visibleContentHeight =
    contentWillOverflow && targetMaxHeight !== undefined
      ? targetMaxHeight - 1
      : targetMaxHeight;

  const hiddenLinesCount =
    visibleContentHeight !== undefined
      ? Math.max(0, laidOutStyledText.length - visibleContentHeight)
      : 0;
  const totalHiddenLines = hiddenLinesCount + additionalHiddenLinesCount;

  useEffect(() => {
    if (totalHiddenLines > 0) {
      addOverflowingId?.(id);
    } else {
      removeOverflowingId?.(id);
    }

    return () => {
      removeOverflowingId?.(id);
    };
  }, [id, totalHiddenLines, addOverflowingId, removeOverflowingId]);

  const visibleStyledText =
    hiddenLinesCount > 0
      ? overflowDirection === 'top'
        ? laidOutStyledText.slice(hiddenLinesCount, laidOutStyledText.length)
        : laidOutStyledText.slice(0, visibleContentHeight)
      : laidOutStyledText;

  const visibleLines = visibleStyledText.map((line, index) => (
    <Box key={index}>
      {line.length > 0 ? (
        line.map((segment, segIndex) => (
          <Text key={segIndex} {...segment.props}>
            {segment.text}
          </Text>
        ))
      ) : (
        <Text> </Text>
      )}
    </Box>
  ));

  return (
    <Box flexDirection="column" width={maxWidth} flexShrink={0}>
      {totalHiddenLines > 0 && overflowDirection === 'top' && (
        <Text color={theme.text.secondary} wrap="truncate">
          ... first {totalHiddenLines} line{totalHiddenLines === 1 ? '' : 's'}{' '}
          hidden ...
        </Text>
      )}
      {visibleLines}
      {totalHiddenLines > 0 && overflowDirection === 'bottom' && (
        <Text color={theme.text.secondary} wrap="truncate">
          ... last {totalHiddenLines} line{totalHiddenLines === 1 ? '' : 's'}{' '}
          hidden ...
        </Text>
      )}
    </Box>
  );
};

// Define a type for styled text segments
interface StyledText {
  text: string;
  props: Record<string, unknown>;
}

/**
 * Single row of content within the MaxSizedBox.
 *
 * A row can contain segments that are not wrapped, followed by segments that
 * are. This is a minimal implementation that only supports the functionality
 * needed today.
 */
interface Row {
  noWrapSegments: StyledText[];
  segments: StyledText[];
}

/**
 * Flattens the child elements of MaxSizedBox into an array of `Row` objects.
 *
 * This function expects a specific child structure to function correctly:
 * 1. The top-level child of `MaxSizedBox` should be a single `<Box>`. This
 *    outer box is primarily for structure and is not directly rendered.
 * 2. Inside the outer `<Box>`, there should be one or more children. Each of
 *    these children must be a `<Box>` that represents a row.
 * 3. Inside each "row" `<Box>`, the children must be `<Text>` components.
 *
 * The structure should look like this:
 * <MaxSizedBox>
 *   <Box> // Row 1
 *     <Text>...</Text>
 *     <Text>...</Text>
 *   </Box>
 *   <Box> // Row 2
 *     <Text>...</Text>
 *   </Box>
 * </MaxSizedBox>
 *
 * It is an error for a <Text> child without wrapping to appear after a
 * <Text> child with wrapping within the same row Box.
 *
 * @param element The React node to flatten.
 * @returns An array of `Row` objects.
 */
function visitBoxRow(element: React.ReactNode): Row {
  if (
    !React.isValidElement<{ children?: React.ReactNode }>(element) ||
    element.type !== Box
  ) {
    debugReportError(
      `All children of MaxSizedBox must be <Box> elements`,
      element,
    );
    return {
      noWrapSegments: [{ text: '<ERROR>', props: {} }],
      segments: [],
    };
  }

  if (enableDebugLog) {
    const boxProps = element.props as {
      children?: React.ReactNode;
      readonly flexDirection?:
        | 'row'
        | 'column'
        | 'row-reverse'
        | 'column-reverse';
    };
    // Ensure the Box has no props other than the default ones and key.
    let maxExpectedProps = 4;
    if (boxProps.children !== undefined) {
      // Allow the key prop, which is automatically added by React.
      maxExpectedProps += 1;
    }
    if (
      boxProps.flexDirection !== undefined &&
      boxProps.flexDirection !== 'row'
    ) {
      debugReportError(
        'MaxSizedBox children must have flexDirection="row".',
        element,
      );
    }
    if (Object.keys(boxProps).length > maxExpectedProps) {
      debugReportError(
        `Boxes inside MaxSizedBox must not have additional props. ${Object.keys(
          boxProps,
        ).join(', ')}`,
        element,
      );
    }
  }

  const row: Row = {
    noWrapSegments: [],
    segments: [],
  };

  let hasSeenWrapped = false;

  function visitRowChild(
    element: React.ReactNode,
    parentProps: Record<string, unknown> | undefined,
  ) {
    if (element === null) {
      return;
    }
    if (typeof element === 'string' || typeof element === 'number') {
      const text = String(element);
      // Ignore empty strings as they don't need to be rendered.
      if (!text) {
        return;
      }

      const segment: StyledText = { text, props: parentProps ?? {} };

      // Check the 'wrap' property from the merged props to decide the segment type.
      if (parentProps === undefined || parentProps['wrap'] === 'wrap') {
        hasSeenWrapped = true;
        row.segments.push(segment);
      } else {
        if (!hasSeenWrapped) {
          row.noWrapSegments.push(segment);
        } else {
          // put in the wrapped segment as the row is already stuck in wrapped mode.
          row.segments.push(segment);
          debugReportError(
            'Text elements without wrapping cannot appear after elements with wrapping in the same row.',
            element,
          );
        }
      }
      return;
    }

    if (!React.isValidElement<{ children?: React.ReactNode }>(element)) {
      debugReportError('Invalid element.', element);
      return;
    }

    if (element.type === Fragment) {
      React.Children.forEach(element.props.children, (child) =>
        visitRowChild(child, parentProps),
      );
      return;
    }

    if (element.type !== Text) {
      debugReportError(
        'Children of a row Box must be <Text> elements.',
        element,
      );
      return;
    }

    // Merge props from parent <Text> elements. Child props take precedence.
    const { children, ...currentProps } = element.props;
    const mergedProps =
      parentProps === undefined
        ? currentProps
        : { ...parentProps, ...currentProps };
    React.Children.forEach(children, (child) =>
      visitRowChild(child, mergedProps),
    );
  }

  React.Children.forEach(element.props.children, (child) =>
    visitRowChild(child, undefined),
  );

  return row;
}

function layoutInkElementAsStyledText(
  element: React.ReactElement,
  maxWidth: number,
  output: StyledText[][],
) {
  const row = visitBoxRow(element);
  if (row.segments.length === 0 && row.noWrapSegments.length === 0) {
    // Return a single empty line if there are no segments to display
    output.push([]);
    return;
  }

  const lines: StyledText[][] = [];
  const nonWrappingContent: StyledText[] = [];
  let noWrappingWidth = 0;

  // First, lay out the non-wrapping segments
  row.noWrapSegments.forEach((segment) => {
    nonWrappingContent.push(segment);
    noWrappingWidth += stringWidth(segment.text);
  });

  if (row.segments.length === 0) {
    // This is a bit of a special case when there are no segments that allow
    // wrapping. It would be ideal to unify.
    const lines: StyledText[][] = [];
    let currentLine: StyledText[] = [];
    nonWrappingContent.forEach((segment) => {
      const textLines = segment.text.split('\n');
      textLines.forEach((text, index) => {
        if (index > 0) {
          lines.push(currentLine);
          currentLine = [];
        }
        if (text) {
          currentLine.push({ text, props: segment.props });
        }
      });
    });
    if (
      currentLine.length > 0 ||
      (nonWrappingContent.length > 0 &&
        nonWrappingContent[nonWrappingContent.length - 1].text.endsWith('\n'))
    ) {
      lines.push(currentLine);
    }
    for (const line of lines) {
      output.push(line);
    }
    return;
  }

  const availableWidth = maxWidth - noWrappingWidth;

  if (availableWidth < 1) {
    // No room to render the wrapping segments. Truncate the non-wrapping
    // content and append an ellipsis so the line always fits within maxWidth.

    // Handle line breaks in non-wrapping content when truncating
    const lines: StyledText[][] = [];
    let currentLine: StyledText[] = [];
    let currentLineWidth = 0;

    for (const segment of nonWrappingContent) {
      const textLines = segment.text.split('\n');
      textLines.forEach((text, index) => {
        if (index > 0) {
          // New line encountered, finish current line and start new one
          lines.push(currentLine);
          currentLine = [];
          currentLineWidth = 0;
        }

        if (text) {
          const textWidth = stringWidth(text);

          // When there's no room for wrapping content, be very conservative
          // For lines after the first line break, show only ellipsis if the text would be truncated
          if (index > 0 && textWidth > 0) {
            // This is content after a line break - just show ellipsis to indicate truncation
            currentLine.push({ text: '…', props: {} });
            currentLineWidth = stringWidth('…');
          } else {
            // This is the first line or a continuation, try to fit what we can
            const maxContentWidth = Math.max(0, maxWidth - stringWidth('…'));

            if (textWidth <= maxContentWidth && currentLineWidth === 0) {
              // Text fits completely on this line
              currentLine.push({ text, props: segment.props });
              currentLineWidth += textWidth;
            } else {
              // Text needs truncation
              const codePoints = toCodePoints(text);
              let truncatedWidth = currentLineWidth;
              let sliceEndIndex = 0;

              for (const char of codePoints) {
                const charWidth = stringWidth(char);
                if (truncatedWidth + charWidth > maxContentWidth) {
                  break;
                }
                truncatedWidth += charWidth;
                sliceEndIndex++;
              }

              const slice = codePoints.slice(0, sliceEndIndex).join('');
              if (slice) {
                currentLine.push({ text: slice, props: segment.props });
              }
              currentLine.push({ text: '…', props: {} });
              currentLineWidth = truncatedWidth + stringWidth('…');
            }
          }
        }
      });
    }

    // Add the last line if it has content or if the last segment ended with \n
    if (
      currentLine.length > 0 ||
      (nonWrappingContent.length > 0 &&
        nonWrappingContent[nonWrappingContent.length - 1].text.endsWith('\n'))
    ) {
      lines.push(currentLine);
    }

    // If we don't have any lines yet, add an ellipsis line
    if (lines.length === 0) {
      lines.push([{ text: '…', props: {} }]);
    }

    for (const line of lines) {
      output.push(line);
    }
    return;
  }

  // Now, lay out the wrapping segments
  let wrappingPart: StyledText[] = [];
  let wrappingPartWidth = 0;

  function addWrappingPartToLines() {
    if (lines.length === 0) {
      lines.push([...nonWrappingContent, ...wrappingPart]);
    } else {
      if (noWrappingWidth > 0) {
        lines.push([
          ...[{ text: ' '.repeat(noWrappingWidth), props: {} }],
          ...wrappingPart,
        ]);
      } else {
        lines.push(wrappingPart);
      }
    }
    wrappingPart = [];
    wrappingPartWidth = 0;
  }

  function addToWrappingPart(text: string, props: Record<string, unknown>) {
    if (
      wrappingPart.length > 0 &&
      wrappingPart[wrappingPart.length - 1].props === props
    ) {
      wrappingPart[wrappingPart.length - 1].text += text;
    } else {
      wrappingPart.push({ text, props });
    }
  }

  row.segments.forEach((segment) => {
    const linesFromSegment = segment.text.split('\n');

    linesFromSegment.forEach((lineText, lineIndex) => {
      if (lineIndex > 0) {
        addWrappingPartToLines();
      }

      const words = lineText.split(/(\s+)/); // Split by whitespace

      words.forEach((word) => {
        if (!word) return;
        const wordWidth = stringWidth(word);

        if (
          wrappingPartWidth + wordWidth > availableWidth &&
          wrappingPartWidth > 0
        ) {
          addWrappingPartToLines();
          if (/^\s+$/.test(word)) {
            return;
          }
        }

        if (wordWidth > availableWidth) {
          // Word is too long, needs to be split across lines
          const wordAsCodePoints = toCodePoints(word);
          let remainingWordAsCodePoints = wordAsCodePoints;
          while (remainingWordAsCodePoints.length > 0) {
            let splitIndex = 0;
            let currentSplitWidth = 0;
            for (const char of remainingWordAsCodePoints) {
              const charWidth = stringWidth(char);
              if (
                wrappingPartWidth + currentSplitWidth + charWidth >
                availableWidth
              ) {
                break;
              }
              currentSplitWidth += charWidth;
              splitIndex++;
            }

            if (splitIndex > 0) {
              const part = remainingWordAsCodePoints
                .slice(0, splitIndex)
                .join('');
              addToWrappingPart(part, segment.props);
              wrappingPartWidth += stringWidth(part);
              remainingWordAsCodePoints =
                remainingWordAsCodePoints.slice(splitIndex);
            }

            if (remainingWordAsCodePoints.length > 0) {
              addWrappingPartToLines();
            }
          }
        } else {
          addToWrappingPart(word, segment.props);
          wrappingPartWidth += wordWidth;
        }
      });
    });
    // Split omits a trailing newline, so we need to handle it here
    if (segment.text.endsWith('\n')) {
      addWrappingPartToLines();
    }
  });

  if (wrappingPart.length > 0) {
    addWrappingPartToLines();
  }
  for (const line of lines) {
    output.push(line);
  }
}<|MERGE_RESOLUTION|>--- conflicted
+++ resolved
@@ -10,10 +10,7 @@
 import { theme } from '../../semantic-colors.js';
 import { toCodePoints } from '../../utils/textUtils.js';
 import { useOverflowActions } from '../../contexts/OverflowContext.js';
-<<<<<<< HEAD
-=======
 import { t } from '@google/gemini-cli-core';
->>>>>>> 3f388ee1
 
 let enableDebugLog = false;
 
@@ -191,15 +188,13 @@
     <Box flexDirection="column" width={maxWidth} flexShrink={0}>
       {totalHiddenLines > 0 && overflowDirection === 'top' && (
         <Text color={theme.text.secondary} wrap="truncate">
-          ... first {totalHiddenLines} line{totalHiddenLines === 1 ? '' : 's'}{' '}
-          hidden ...
+          {t('show_more_content.first_lines_hidden', '... first {count} line{plural} hidden ...', { count: totalHiddenLines, plural: totalHiddenLines === 1 ? '' : 's' })}
         </Text>
       )}
       {visibleLines}
       {totalHiddenLines > 0 && overflowDirection === 'bottom' && (
         <Text color={theme.text.secondary} wrap="truncate">
-          ... last {totalHiddenLines} line{totalHiddenLines === 1 ? '' : 's'}{' '}
-          hidden ...
+          {t('show_more_content.last_lines_hidden', '... last {count} line{plural} hidden ...', { count: totalHiddenLines, plural: totalHiddenLines === 1 ? '' : 's' })}
         </Text>
       )}
     </Box>
