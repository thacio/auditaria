/**
 * @license
 * Copyright 2025 Google LLC
 * SPDX-License-Identifier: Apache-2.0
 */

import React from 'react';
import { Box, Text } from 'ink';
import type { IndividualToolCallDisplay } from '../../types.js';
import { ToolCallStatus } from '../../types.js';
import { DiffRenderer } from './DiffRenderer.js';
import { MarkdownDisplay } from '../../utils/MarkdownDisplay.js';
import { AnsiOutputText } from '../AnsiOutput.js';
import { GeminiRespondingSpinner } from '../GeminiRespondingSpinner.js';
import { MaxSizedBox } from '../shared/MaxSizedBox.js';
<<<<<<< HEAD
import { TodoListDisplay } from '../TodoListDisplay.js';
import { isTodoWriteResult, extractTodosFromDisplay } from '../../utils/todoParser.js';
import { TOOL_STATUS } from '../../constants.js';
=======
import { ShellInputPrompt } from '../ShellInputPrompt.js';
import { SHELL_COMMAND_NAME, TOOL_STATUS } from '../../constants.js';
>>>>>>> 181898cb
import { theme } from '../../semantic-colors.js';
import type { AnsiOutput, Config } from '@google/gemini-cli-core';

const STATIC_HEIGHT = 1;
const RESERVED_LINE_COUNT = 5; // for tool name, status, padding etc.
const STATUS_INDICATOR_WIDTH = 3;
const MIN_LINES_SHOWN = 2; // show at least this many lines

// Large threshold to ensure we don't cause performance issues for very large
// outputs that will get truncated further MaxSizedBox anyway.
const MAXIMUM_RESULT_DISPLAY_CHARACTERS = 1000000;
export type TextEmphasis = 'high' | 'medium' | 'low';

export interface ToolMessageProps extends IndividualToolCallDisplay {
  availableTerminalHeight?: number;
  terminalWidth: number;
  emphasis?: TextEmphasis;
  renderOutputAsMarkdown?: boolean;
  activeShellPtyId?: number | null;
  shellFocused?: boolean;
  config?: Config;
}

export const ToolMessage: React.FC<ToolMessageProps> = ({
  name,
  description,
  resultDisplay,
  status,
  availableTerminalHeight,
  terminalWidth,
  emphasis = 'medium',
  renderOutputAsMarkdown = true,
  activeShellPtyId,
  shellFocused,
  ptyId,
  config,
}) => {
  const isThisShellFocused =
    (name === SHELL_COMMAND_NAME || name === 'Shell') &&
    status === ToolCallStatus.Executing &&
    ptyId === activeShellPtyId &&
    shellFocused;

  const availableHeight = availableTerminalHeight
    ? Math.max(
        availableTerminalHeight - STATIC_HEIGHT - RESERVED_LINE_COUNT,
        MIN_LINES_SHOWN + 1, // enforce minimum lines shown
      )
    : undefined;

  // Long tool call response in MarkdownDisplay doesn't respect availableTerminalHeight properly,
  // we're forcing it to not render as markdown when the response is too long, it will fallback
  // to render as plain text, which is contained within the terminal using MaxSizedBox
  if (availableHeight) {
    renderOutputAsMarkdown = false;
  }

  const childWidth = terminalWidth - 3; // account for padding.
  if (typeof resultDisplay === 'string') {
    if (resultDisplay.length > MAXIMUM_RESULT_DISPLAY_CHARACTERS) {
      // Truncate the result display to fit within the available width.
      resultDisplay =
        '...' + resultDisplay.slice(-MAXIMUM_RESULT_DISPLAY_CHARACTERS);
    }
  }
  return (
    <Box paddingX={1} paddingY={0} flexDirection="column">
      <Box minHeight={1}>
        <ToolStatusIndicator status={status} />
        <ToolInfo
          name={name}
          status={status}
          description={description}
          emphasis={emphasis}
        />
        {isThisShellFocused && (
          <Box marginLeft={1}>
            <Text color={theme.text.accent}>[Focused]</Text>
          </Box>
        )}
        {emphasis === 'high' && <TrailingIndicator />}
      </Box>
      {resultDisplay && (
        <Box paddingLeft={STATUS_INDICATOR_WIDTH} width="100%" marginTop={1}>
          <Box flexDirection="column">
<<<<<<< HEAD
            {typeof resultDisplay === 'string' && name === 'TodoWrite' && isTodoWriteResult(resultDisplay) && (
              <Box flexDirection="column">
                {(() => {
                  const todos = extractTodosFromDisplay(resultDisplay);
                  return todos ? <TodoListDisplay todos={todos} /> : (
                    <Text wrap="wrap">{resultDisplay}</Text>
                  );
                })()}
              </Box>
            )}
            {typeof resultDisplay === 'string' && !(name === 'TodoWrite' && isTodoWriteResult(resultDisplay)) && renderOutputAsMarkdown && (
=======
            {typeof resultDisplay === 'string' && renderOutputAsMarkdown ? (
>>>>>>> 181898cb
              <Box flexDirection="column">
                <MarkdownDisplay
                  text={resultDisplay}
                  isPending={false}
                  availableTerminalHeight={availableHeight}
                  terminalWidth={childWidth}
                />
              </Box>
<<<<<<< HEAD
            )}
            {typeof resultDisplay === 'string' && !(name === 'TodoWrite' && isTodoWriteResult(resultDisplay)) && !renderOutputAsMarkdown && (
=======
            ) : typeof resultDisplay === 'string' && !renderOutputAsMarkdown ? (
>>>>>>> 181898cb
              <MaxSizedBox maxHeight={availableHeight} maxWidth={childWidth}>
                <Box>
                  <Text wrap="wrap">{resultDisplay}</Text>
                </Box>
              </MaxSizedBox>
            ) : typeof resultDisplay === 'object' &&
              !Array.isArray(resultDisplay) ? (
              <DiffRenderer
                diffContent={resultDisplay.fileDiff}
                filename={resultDisplay.fileName}
                availableTerminalHeight={availableHeight}
                terminalWidth={childWidth}
              />
            ) : (
              <AnsiOutputText
                data={resultDisplay as AnsiOutput}
                availableTerminalHeight={availableHeight}
              />
            )}
          </Box>
        </Box>
      )}
      {isThisShellFocused && config && (
        <Box paddingLeft={STATUS_INDICATOR_WIDTH} marginTop={1}>
          <ShellInputPrompt
            activeShellPtyId={activeShellPtyId ?? null}
            focus={shellFocused}
          />
        </Box>
      )}
    </Box>
  );
};

type ToolStatusIndicatorProps = {
  status: ToolCallStatus;
};

const ToolStatusIndicator: React.FC<ToolStatusIndicatorProps> = ({
  status,
}) => (
  <Box minWidth={STATUS_INDICATOR_WIDTH}>
    {status === ToolCallStatus.Pending && (
      <Text color={theme.status.success}>{TOOL_STATUS.PENDING}</Text>
    )}
    {status === ToolCallStatus.Executing && (
      <GeminiRespondingSpinner
        spinnerType="toggle"
        nonRespondingDisplay={TOOL_STATUS.EXECUTING}
      />
    )}
    {status === ToolCallStatus.Success && (
      <Text color={theme.status.success} aria-label={'Success:'}>
        {TOOL_STATUS.SUCCESS}
      </Text>
    )}
    {status === ToolCallStatus.Confirming && (
      <Text color={theme.status.warning} aria-label={'Confirming:'}>
        {TOOL_STATUS.CONFIRMING}
      </Text>
    )}
    {status === ToolCallStatus.Canceled && (
      <Text color={theme.status.warning} aria-label={'Canceled:'} bold>
        {TOOL_STATUS.CANCELED}
      </Text>
    )}
    {status === ToolCallStatus.Error && (
      <Text color={theme.status.error} aria-label={'Error:'} bold>
        {TOOL_STATUS.ERROR}
      </Text>
    )}
  </Box>
);

type ToolInfo = {
  name: string;
  description: string;
  status: ToolCallStatus;
  emphasis: TextEmphasis;
};
const ToolInfo: React.FC<ToolInfo> = ({
  name,
  description,
  status,
  emphasis,
}) => {
  const nameColor = React.useMemo<string>(() => {
    switch (emphasis) {
      case 'high':
        return theme.text.primary;
      case 'medium':
        return theme.text.primary;
      case 'low':
        return theme.text.secondary;
      default: {
        const exhaustiveCheck: never = emphasis;
        return exhaustiveCheck;
      }
    }
  }, [emphasis]);
  return (
    <Box>
      <Text
        wrap="truncate-end"
        strikethrough={status === ToolCallStatus.Canceled}
      >
        <Text color={nameColor} bold>
          {name}
        </Text>{' '}
        <Text color={theme.text.secondary}>{description}</Text>
      </Text>
    </Box>
  );
};

const TrailingIndicator: React.FC = () => (
  <Text color={theme.text.primary} wrap="truncate">
    {' '}
    ←
  </Text>
);<|MERGE_RESOLUTION|>--- conflicted
+++ resolved
@@ -13,16 +13,12 @@
 import { AnsiOutputText } from '../AnsiOutput.js';
 import { GeminiRespondingSpinner } from '../GeminiRespondingSpinner.js';
 import { MaxSizedBox } from '../shared/MaxSizedBox.js';
-<<<<<<< HEAD
 import { TodoListDisplay } from '../TodoListDisplay.js';
 import { isTodoWriteResult, extractTodosFromDisplay } from '../../utils/todoParser.js';
-import { TOOL_STATUS } from '../../constants.js';
-=======
 import { ShellInputPrompt } from '../ShellInputPrompt.js';
 import { SHELL_COMMAND_NAME, TOOL_STATUS } from '../../constants.js';
->>>>>>> 181898cb
 import { theme } from '../../semantic-colors.js';
-import type { AnsiOutput, Config } from '@google/gemini-cli-core';
+import type { AnsiOutput, Config } from '@thacio/auditaria-cli-core';
 
 const STATIC_HEIGHT = 1;
 const RESERVED_LINE_COUNT = 5; // for tool name, status, padding etc.
@@ -106,8 +102,7 @@
       {resultDisplay && (
         <Box paddingLeft={STATUS_INDICATOR_WIDTH} width="100%" marginTop={1}>
           <Box flexDirection="column">
-<<<<<<< HEAD
-            {typeof resultDisplay === 'string' && name === 'TodoWrite' && isTodoWriteResult(resultDisplay) && (
+            {typeof resultDisplay === 'string' && name === 'TodoWrite' && isTodoWriteResult(resultDisplay) ? (
               <Box flexDirection="column">
                 {(() => {
                   const todos = extractTodosFromDisplay(resultDisplay);
@@ -116,11 +111,7 @@
                   );
                 })()}
               </Box>
-            )}
-            {typeof resultDisplay === 'string' && !(name === 'TodoWrite' && isTodoWriteResult(resultDisplay)) && renderOutputAsMarkdown && (
-=======
-            {typeof resultDisplay === 'string' && renderOutputAsMarkdown ? (
->>>>>>> 181898cb
+            ) : typeof resultDisplay === 'string' && renderOutputAsMarkdown ? (
               <Box flexDirection="column">
                 <MarkdownDisplay
                   text={resultDisplay}
@@ -129,12 +120,7 @@
                   terminalWidth={childWidth}
                 />
               </Box>
-<<<<<<< HEAD
-            )}
-            {typeof resultDisplay === 'string' && !(name === 'TodoWrite' && isTodoWriteResult(resultDisplay)) && !renderOutputAsMarkdown && (
-=======
             ) : typeof resultDisplay === 'string' && !renderOutputAsMarkdown ? (
->>>>>>> 181898cb
               <MaxSizedBox maxHeight={availableHeight} maxWidth={childWidth}>
                 <Box>
                   <Text wrap="wrap">{resultDisplay}</Text>
