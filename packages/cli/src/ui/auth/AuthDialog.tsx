--- conflicted
+++ resolved
@@ -62,24 +62,21 @@
     ...(process.env['CLOUD_SHELL'] === 'true'
       ? [
           {
-<<<<<<< HEAD
             label: t(
               'auth_dialog.options.cloud_shell',
               'Use Cloud Shell user credentials',
             ),
-            value: AuthType.CLOUD_SHELL,
-            key: AuthType.CLOUD_SHELL,
-=======
-            label: 'Use Cloud Shell user credentials',
             value: AuthType.COMPUTE_ADC,
             key: AuthType.COMPUTE_ADC,
->>>>>>> 9d74b7c0
           },
         ]
       : process.env['GEMINI_CLI_USE_COMPUTE_ADC'] === 'true'
         ? [
             {
-              label: 'Use metadata server application default credentials',
+              label: t(
+                'auth_dialog.options.compute_adc',
+                'Use metadata server application default credentials',
+              ),
               value: AuthType.COMPUTE_ADC,
               key: AuthType.COMPUTE_ADC,
             },
