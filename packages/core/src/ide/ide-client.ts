--- conflicted
+++ resolved
@@ -200,15 +200,11 @@
 
     this.setState(
       IDEConnectionStatus.Disconnected,
-<<<<<<< HEAD
       t(
         'ide.errors.extension_connection_failed',
-        `Failed to connect to IDE companion extension for {ide}. Please ensure the extension is running and try restarting your terminal. To install the extension, run /ide install.`,
-        { ide: this.currentIdeDisplayName || 'IDE' }
+        `Failed to connect to IDE companion extension in {ide}. Please ensure the extension is running. To install the extension, run /ide install.`,
+        { ide: this.currentIde.displayName }
       ),
-=======
-      `Failed to connect to IDE companion extension in ${this.currentIde.displayName}. Please ensure the extension is running. To install the extension, run /ide install.`,
->>>>>>> db5b49b2
       true,
     );
   }
