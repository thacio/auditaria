--- conflicted
+++ resolved
@@ -4,11 +4,8 @@
  * SPDX-License-Identifier: Apache-2.0
  */
 
-<<<<<<< HEAD
-=======
 import { t } from '@google/gemini-cli-core';
 
->>>>>>> 3f388ee1
 import type React from 'react';
 import { Box, Text } from 'ink';
 import { theme } from '../semantic-colors.js';
@@ -28,46 +25,43 @@
   >
     {/* Basics */}
     <Text bold color={theme.text.primary}>
-      Basics:
-    </Text>
-    <Text color={theme.text.primary}>
-      <Text bold color={theme.text.accent}>
-        Add context
-      </Text>
-      : Use{' '}
-      <Text bold color={theme.text.accent}>
-        @
-      </Text>{' '}
-      to specify files for context (e.g.,{' '}
-      <Text bold color={theme.text.accent}>
-        @src/myFile.ts
-      </Text>
-      ) to target specific files or folders.
-    </Text>
-    <Text color={theme.text.primary}>
-      <Text bold color={theme.text.accent}>
-        Shell mode
-      </Text>
-      : Execute shell commands via{' '}
-      <Text bold color={theme.text.accent}>
-        !
-      </Text>{' '}
-      (e.g.,{' '}
-      <Text bold color={theme.text.accent}>
-        !npm run start
-      </Text>
-      ) or use natural language (e.g.{' '}
-      <Text bold color={theme.text.accent}>
-        start server
-      </Text>
-      ).
+      {t('help.section_basics', 'Basics:')}
+    </Text>
+    <Text color={theme.text.primary}>
+      <Text bold color={theme.text.accent}>
+        {t('help.add_context', 'Add context')}
+      </Text>
+      :{' '}
+      {t(
+        'help.add_context_help',
+        'Use {symbol} to specify files for context (e.g., {example}) to target specific files or folders.',
+        {
+          symbol: '@',
+          example: '@src/myFile.ts',
+        },
+      )}
+    </Text>
+    <Text color={theme.text.primary}>
+      <Text bold color={theme.text.accent}>
+        {t('help.shell_mode', 'Shell mode')}
+      </Text>
+      :{' '}
+      {t(
+        'help.shell_mode_help',
+        'Execute shell commands via {symbol} (e.g., {example}) or use natural language (e.g. {natural_example}).',
+        {
+          symbol: '!',
+          example: '!npm run start',
+          natural_example: 'start server',
+        },
+      )}
     </Text>
 
     <Box height={1} />
 
     {/* Commands */}
     <Text bold color={theme.text.primary}>
-      Commands:
+      {t('help.section_commands', 'Commands:')}
     </Text>
     {commands
       .filter((command) => command.description && !command.hidden)
@@ -102,98 +96,117 @@
         {' '}
         !{' '}
       </Text>
-      - shell command
-    </Text>
-    <Text color={theme.text.primary}>
-      <Text color={theme.text.secondary}>[MCP]</Text> - Model Context Protocol
-      command (from external servers)
+      - {t('help.shell_command', 'shell command')}
+    </Text>
+    <Text color={theme.text.primary}>
+      <Text color={theme.text.secondary}>[MCP]</Text> -{' '}
+      {t(
+        'help.mcp_command',
+        'Model Context Protocol command (from external servers)',
+      )}
     </Text>
 
     <Box height={1} />
 
     {/* Shortcuts */}
     <Text bold color={theme.text.primary}>
-      Keyboard Shortcuts:
-    </Text>
-    <Text color={theme.text.primary}>
-      <Text bold color={theme.text.accent}>
-        Alt+Left/Right
-      </Text>{' '}
-      - Jump through words in the input
-    </Text>
-    <Text color={theme.text.primary}>
-      <Text bold color={theme.text.accent}>
-        Ctrl+C
-      </Text>{' '}
-      - Quit application
-    </Text>
-    <Text color={theme.text.primary}>
-      <Text bold color={theme.text.accent}>
-        {process.platform === 'win32' ? 'Ctrl+Enter' : 'Ctrl+J'}
-      </Text>{' '}
+      {t('help.section_shortcuts', 'Keyboard Shortcuts:')}
+    </Text>
+    <Text color={theme.text.primary}>
+      <Text bold color={theme.text.accent}>
+        {t('help.keys.alt_left_right', 'Alt+Left/Right')}
+      </Text>{' '}
+      - {t('help.shortcuts.jump_words', 'Jump through words in the input')}
+    </Text>
+    <Text color={theme.text.primary}>
+      <Text bold color={theme.text.accent}>
+        {t('help.keys.ctrl_c', 'Ctrl+C')}
+      </Text>{' '}
+      - {t('help.shortcuts.quit', 'Quit application')}
+    </Text>
+    <Text color={theme.text.primary}>
+      <Text bold color={theme.text.accent}>
+        {process.platform === 'win32'
+          ? t('help.keys.ctrl_enter', 'Ctrl+Enter')
+          : t('help.keys.ctrl_j', 'Ctrl+J')}
+      </Text>{' '}
+      -{' '}
       {process.platform === 'linux'
-        ? '- New line (Alt+Enter works for certain linux distros)'
-        : '- New line'}
-    </Text>
-    <Text color={theme.text.primary}>
-      <Text bold color={theme.text.accent}>
-        Ctrl+L
-      </Text>{' '}
-      - Clear the screen
-    </Text>
-    <Text color={theme.text.primary}>
-      <Text bold color={theme.text.accent}>
-        Ctrl+S
-      </Text>{' '}
-      - Enter selection mode to copy text
-    </Text>
-    <Text color={theme.text.primary}>
-      <Text bold color={theme.text.accent}>
-        {process.platform === 'darwin' ? 'Ctrl+X / Meta+Enter' : 'Ctrl+X'}
-      </Text>{' '}
-      - Open input in external editor
-    </Text>
-    <Text color={theme.text.primary}>
-      <Text bold color={theme.text.accent}>
-        Ctrl+Y
-      </Text>{' '}
-      - Toggle YOLO mode
-    </Text>
-    <Text color={theme.text.primary}>
-      <Text bold color={theme.text.accent}>
-        Enter
-      </Text>{' '}
-      - Send message
-    </Text>
-    <Text color={theme.text.primary}>
-      <Text bold color={theme.text.accent}>
-        Esc
-      </Text>{' '}
-      - Cancel operation / Clear input (double press)
-    </Text>
-    <Text color={theme.text.primary}>
-      <Text bold color={theme.text.accent}>
-        Page Up/Down
-      </Text>{' '}
-      - Scroll page up/down
-    </Text>
-    <Text color={theme.text.primary}>
-      <Text bold color={theme.text.accent}>
-        Shift+Tab
-      </Text>{' '}
-      - Toggle auto-accepting edits
-    </Text>
-    <Text color={theme.text.primary}>
-      <Text bold color={theme.text.accent}>
-        Up/Down
-      </Text>{' '}
-      - Cycle through your prompt history
+        ? t(
+            'help.shortcuts.new_line_linux',
+            'New line (Alt+Enter works for certain linux distros)',
+          )
+        : t('help.shortcuts.new_line_win', 'New line')}
+    </Text>
+    <Text color={theme.text.primary}>
+      <Text bold color={theme.text.accent}>
+        {t('help.keys.ctrl_l', 'Ctrl+L')}
+      </Text>{' '}
+      - {t('help.shortcuts.clear_screen', 'Clear the screen')}
+    </Text>
+    <Text color={theme.text.primary}>
+      <Text bold color={theme.text.accent}>
+        {t('help.keys.ctrl_s', 'Ctrl+S')}
+      </Text>{' '}
+      -{' '}
+      {t('help.shortcuts.selection_mode', 'Enter selection mode to copy text')}
+    </Text>
+    <Text color={theme.text.primary}>
+      <Text bold color={theme.text.accent}>
+        {process.platform === 'darwin'
+          ? t('help.keys.ctrl_x_meta', 'Ctrl+X / Meta+Enter')
+          : t('help.keys.ctrl_x', 'Ctrl+X')}
+      </Text>{' '}
+      - {t('help.shortcuts.external_editor', 'Open input in external editor')}
+    </Text>
+    <Text color={theme.text.primary}>
+      <Text bold color={theme.text.accent}>
+        {t('help.keys.ctrl_y', 'Ctrl+Y')}
+      </Text>{' '}
+      - {t('help.shortcuts.toggle_yolo', 'Toggle YOLO mode')}
+    </Text>
+    <Text color={theme.text.primary}>
+      <Text bold color={theme.text.accent}>
+        {t('help.keys.enter', 'Enter')}
+      </Text>{' '}
+      - {t('help.shortcuts.enter', 'Send message')}
+    </Text>
+    <Text color={theme.text.primary}>
+      <Text bold color={theme.text.accent}>
+        {t('help.keys.esc', 'Esc')}
+      </Text>{' '}
+      -{' '}
+      {t(
+        'help.shortcuts.cancel_clear',
+        'Cancel operation / Clear input (double press)',
+      )}
+    </Text>
+    <Text color={theme.text.primary}>
+      <Text bold color={theme.text.accent}>
+        {t('help.keys.page_up_down', 'Page Up/Down')}
+      </Text>{' '}
+      - {t('help.shortcuts.scroll_page', 'Scroll page up/down')}
+    </Text>
+    <Text color={theme.text.primary}>
+      <Text bold color={theme.text.accent}>
+        {t('help.keys.shift_tab', 'Shift+Tab')}
+      </Text>{' '}
+      - {t('help.shortcuts.toggle_auto_accept', 'Toggle auto-accepting edits')}
+    </Text>
+    <Text color={theme.text.primary}>
+      <Text bold color={theme.text.accent}>
+        {t('help.keys.up_down', 'Up/Down')}
+      </Text>{' '}
+      - {t('help.shortcuts.cycle_history', 'Cycle through your prompt history')}
     </Text>
     <Box height={1} />
     <Text color={theme.text.primary}>
-      For a full list of shortcuts, see{' '}
-      <Text bold color={theme.text.accent}>
-        docs/cli/keyboard-shortcuts.md
+      {t(
+        'help.shortcuts.full_shortcuts_intro',
+        'For a full list of shortcuts, see',
+      )}{' '}
+      <Text bold color={theme.text.accent}>
+        {t('help.shortcuts.docs_path', 'docs/cli/keyboard-shortcuts.md')}
       </Text>
     </Text>
   </Box>
