--- conflicted
+++ resolved
@@ -515,30 +515,20 @@
     if (ideWorkspacePath === undefined) {
       return {
         isValid: false,
-<<<<<<< HEAD
         error: t(
           'ide.errors.extension_connection_failed',
-          `Failed to connect to IDE companion extension for {ide}. Please ensure the extension is running and try restarting your terminal. To install the extension, run /ide install.`,
-          { ide: currentIdeDisplayName || 'IDE' }
+          `Failed to connect to IDE companion extension. Please ensure the extension is running. To install the extension, run /ide install.`
         ),
-=======
-        error: `Failed to connect to IDE companion extension. Please ensure the extension is running. To install the extension, run /ide install.`,
->>>>>>> 8fdb61aa
       };
     }
 
     if (ideWorkspacePath === '') {
       return {
         isValid: false,
-<<<<<<< HEAD
         error: t(
           'ide.errors.single_workspace_required',
-          `To use this feature, please open a workspace folder in {ide} and try again.`,
-          { ide: currentIdeDisplayName || 'IDE' }
+          `To use this feature, please open a workspace folder in your IDE and try again.`
         ),
-=======
-        error: `To use this feature, please open a workspace folder in your IDE and try again.`,
->>>>>>> 8fdb61aa
       };
     }
 
@@ -553,17 +543,11 @@
       const directories = ideWorkspacePaths.join(', ');
       return {
         isValid: false,
-<<<<<<< HEAD
         error: t(
           'ide.errors.directory_mismatch_multi',
-          `Directory mismatch. Gemini CLI is running in a different location than the open workspace in {ide}. Please run the CLI from one of the following directories: {directories}`,
-          { ide: currentIdeDisplayName || 'IDE', directories }
+          `Directory mismatch. Auditaria CLI is running in a different location than the open workspace in the IDE. Please run the CLI from one of the following directories: {directories}`,
+          { directories }
         ),
-=======
-        error: `Directory mismatch. Gemini CLI is running in a different location than the open workspace in the IDE. Please run the CLI from one of the following directories: ${ideWorkspacePaths.join(
-          ', ',
-        )}`,
->>>>>>> 8fdb61aa
       };
     }
     return { isValid: true };
