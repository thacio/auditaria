--- conflicted
+++ resolved
@@ -538,15 +538,14 @@
   }
 
   setModel(newModel: string): void {
-<<<<<<< HEAD
+    // Do not allow Pro usage if the user is in fallback mode.
+    if (newModel.includes('pro') && this.isInFallbackMode()) {
+      return;
+    }
+
     if (this.contentGeneratorConfig) {
       this.contentGeneratorConfig.model = newModel;
       this.modelSwitchedDuringSession = true;
-=======
-    // Do not allow Pro usage if the user is in fallback mode.
-    if (newModel.includes('pro') && this.isInFallbackMode()) {
-      return;
->>>>>>> 538e6cd1
     }
 
     this.model = newModel;
