{
<<<<<<< HEAD
  "name": "@thacio/auditaria-cli",
  "version": "0.4.0",
  "description": "Auditaria CLI",
=======
  "name": "@google/gemini-cli",
  "version": "0.6.0-nightly",
  "description": "Gemini CLI",
>>>>>>> 0d03f4ea
  "repository": {
    "type": "git",
    "url": "git+https://github.com/thacio/auditaria.git"
  },
  "type": "module",
  "main": "dist/index.js",
  "bin": {
    "auditaria": "dist/index.js"
  },
  "scripts": {
    "build": "node ../../scripts/build_package.js",
    "start": "node dist/index.js",
    "debug": "node --inspect-brk dist/index.js",
    "lint": "eslint . --ext .ts,.tsx",
    "format": "prettier --write .",
    "test": "vitest run",
    "test:ci": "vitest run --coverage",
    "typecheck": "tsc --noEmit"
  },
  "files": [
    "dist"
  ],
  "config": {
    "sandboxImageUri": "us-docker.pkg.dev/gemini-code-dev/gemini-cli/sandbox:0.6.0-nightly"
  },
  "dependencies": {
    "@thacio/auditaria-cli-core": "file:../core",
    "@google/genai": "1.16.0",
    "@iarna/toml": "^2.2.5",
    "@modelcontextprotocol/sdk": "^1.15.1",
    "@types/update-notifier": "^6.0.8",
    "command-exists": "^1.2.9",
    "diff": "^7.0.0",
    "dotenv": "^17.1.0",
    "fzf": "^0.5.2",
    "glob": "^10.4.1",
    "highlight.js": "^11.11.1",
    "ink": "^6.2.3",
    "ink-gradient": "^3.0.0",
    "ink-spinner": "^5.0.0",
    "lowlight": "^3.3.0",
    "open": "^10.1.2",
    "react": "^19.1.0",
    "read-package-up": "^11.0.0",
    "simple-git": "^3.28.0",
    "shell-quote": "^1.8.3",
    "string-width": "^7.1.0",
    "strip-ansi": "^7.1.0",
    "strip-json-comments": "^3.1.1",
    "undici": "^7.10.0",
    "update-notifier": "^7.3.1",
    "yargs": "^17.7.2",
    "zod": "^3.23.8",
    "ws": "^8.18.0",
    "express": "^4.21.2"
  },
    "_webInterfaceMetadata": {
    "_comment": "WEB_INTERFACE_FEATURE: Tracks web interface dependencies",
    "dependencies": ["ws", "express"],
    "devDependencies": ["@types/ws", "@types/express"]
  },
  "devDependencies": {
    "@babel/runtime": "^7.27.6",
    "@google/gemini-cli-test-utils": "file:../test-utils",
    "@testing-library/react": "^16.3.0",
    "@types/command-exists": "^1.2.3",
    "@types/diff": "^7.0.2",
    "@types/dotenv": "^6.1.1",
    "@types/node": "^20.11.24",
    "@types/react": "^19.1.8",
    "@types/react-dom": "^19.1.6",
    "@types/semver": "^7.7.0",
    "@types/shell-quote": "^1.7.5",
    "@types/ws": "^8.5.13",
    "@types/express": "^5.0.0",
    "@types/yargs": "^17.0.32",
    "ink-testing-library": "^4.0.0",
    "jsdom": "^26.1.0",
    "pretty-format": "^30.0.2",
    "react-dom": "^19.1.0",
    "typescript": "^5.3.3",
    "vitest": "^3.1.1",
    "@thacio/auditaria-cli-test-utils": "file:../test-utils"
  },
  "engines": {
    "node": ">=20"
  }
}<|MERGE_RESOLUTION|>--- conflicted
+++ resolved
@@ -1,13 +1,7 @@
 {
-<<<<<<< HEAD
   "name": "@thacio/auditaria-cli",
-  "version": "0.4.0",
+  "version": "0.6.0-nightly",
   "description": "Auditaria CLI",
-=======
-  "name": "@google/gemini-cli",
-  "version": "0.6.0-nightly",
-  "description": "Gemini CLI",
->>>>>>> 0d03f4ea
   "repository": {
     "type": "git",
     "url": "git+https://github.com/thacio/auditaria.git"
